# Changelog

## main / unreleased

### Grafana Mimir

* [CHANGE] Alertmanager: the following metrics are not exported for a given `user` when the metric value is zero: #9359
  * `cortex_alertmanager_alerts_received_total`
  * `cortex_alertmanager_alerts_invalid_total`
  * `cortex_alertmanager_partial_state_merges_total`
  * `cortex_alertmanager_partial_state_merges_failed_total`
  * `cortex_alertmanager_state_replication_total`
  * `cortex_alertmanager_state_replication_failed_total`
  * `cortex_alertmanager_alerts`
  * `cortex_alertmanager_silences`
* [CHANGE] Distributor: Drop experimental `-distributor.direct-otlp-translation-enabled` flag, since direct OTLP translation is well tested at this point. #9647
* [CHANGE] Ingester: Change `-initial-delay` for circuit breakers to begin when the first request is received, rather than at breaker activation. #9842
* [CHANGE] Query-frontend: apply query pruning before query sharding instead of after. #9913
* [CHANGE] Ingester: remove experimental flags `-ingest-storage.kafka.ongoing-records-per-fetch` and `-ingest-storage.kafka.startup-records-per-fetch`. They are removed in favour of `-ingest-storage.kafka.max-buffered-bytes`. #9906
* [CHANGE] Ingester: Replace `cortex_discarded_samples_total` label from `sample-out-of-bounds` to `sample-timestamp-too-old`. #9885
* [CHANGE] Ruler: the `/prometheus/config/v1/rules` does not return an error anymore if a rule group is missing in the object storage after been successfully returned by listing the storage, because it could have been deleted in the meanwhile. #9936
* [FEATURE] Querier: add experimental streaming PromQL engine, enabled with `-querier.query-engine=mimir`. #9367 #9368 #9398 #9399 #9403 #9417 #9418 #9419 #9420 #9482 #9504 #9505 #9507 #9518 #9531 #9532 #9533 #9553 #9558 #9588 #9589 #9639 #9641 #9642 #9651 #9664 #9681 #9717 #9719 #9724 #9874 #9998 #10007
* [FEATURE] Distributor: Add support for `lz4` OTLP compression. #9763
* [FEATURE] Query-frontend: added experimental configuration options `query-frontend.cache-errors` and `query-frontend.results-cache-ttl-for-errors` to allow non-transient responses to be cached. When set to `true` error responses from hitting limits or bad data are cached for a short TTL. #9028
* [FEATURE] Query-frontend: add middleware to control access to specific PromQL experimental functions on a per-tenant basis. #9798
* [FEATURE] gRPC: Support S2 compression. #9322
  * `-alertmanager.alertmanager-client.grpc-compression=s2`
  * `-ingester.client.grpc-compression=s2`
  * `-querier.frontend-client.grpc-compression=s2`
  * `-querier.scheduler-client.grpc-compression=s2`
  * `-query-frontend.grpc-client-config.grpc-compression=s2`
  * `-query-scheduler.grpc-client-config.grpc-compression=s2`
  * `-ruler.client.grpc-compression=s2`
  * `-ruler.query-frontend.grpc-client-config.grpc-compression=s2`
* [FEATURE] Alertmanager: limit added for maximum size of the Grafana state (`-alertmanager.max-grafana-state-size-bytes`). #9475
* [FEATURE] Alertmanager: limit added for maximum size of the Grafana configuration (`-alertmanager.max-config-size-bytes`). #9402
* [FEATURE] Ingester: Experimental support for ingesting out-of-order native histograms. This is disabled by default and can be enabled by setting `-ingester.ooo-native-histograms-ingestion-enabled` to `true`. #7175
* [FEATURE] Distributor: Added `-api.skip-label-count-validation-header-enabled` option to allow skipping label count validation on the HTTP write path based on `X-Mimir-SkipLabelCountValidation` header being `true` or not. #9576
* [FEATURE] Ruler: Add experimental support for caching the contents of rule groups. This is disabled by default and can be enabled by setting `-ruler-storage.cache.rule-group-enabled`. #9595
* [FEATURE] PromQL: Add experimental `info` function. Experimental functions are disabled by default, but can be enabled setting `-querier.promql-experimental-functions-enabled=true` in the query-frontend and querier. #9879
<<<<<<< HEAD
* [ENHANCEMENT] Query Frontend: Update Server-Timing `bytes_processed` format #9985
=======
* [FEATURE] Distributor: Support promotion of OTel resource attributes to labels. #8271
>>>>>>> ec953e7f
* [ENHANCEMENT] mimirtool: Adds bearer token support for mimirtool's analyze ruler/prometheus commands. #9587
* [ENHANCEMENT] Ruler: Support `exclude_alerts` parameter in `<prometheus-http-prefix>/api/v1/rules` endpoint. #9300
* [ENHANCEMENT] Distributor: add a metric to track tenants who are sending newlines in their label values called `cortex_distributor_label_values_with_newlines_total`. #9400
* [ENHANCEMENT] Ingester: improve performance of reading the WAL. #9508
* [ENHANCEMENT] Query-scheduler: improve the errors and traces emitted by query-schedulers when communicating with queriers. #9519
* [ENHANCEMENT] Compactor: uploaded blocks cannot be bigger than max configured compactor time range, and cannot cross the boundary for given time range. #9524
* [ENHANCEMENT] The distributor now validates that received label values only contain allowed characters. #9185
* [ENHANCEMENT] Add SASL plain authentication support to Kafka client used by the experimental ingest storage. Configure SASL credentials via the following settings: #9584
  * `-ingest-storage.kafka.sasl-password`
  * `-ingest-storage.kafka.sasl-username`
* [ENHANCEMENT] memberlist: TCP transport write path is now non-blocking, and is configurable by new flags: #9594
  * `-memberlist.max-concurrent-writes`
  * `-memberlist.acquire-writer-timeout`
* [ENHANCEMENT] memberlist: Notifications can now be processed once per interval specified by `-memberlist.notify-interval` to reduce notify storm CPU activity in large clusters. #9594
* [ENHANCEMENT] Return server-side total bytes processed statistics as a header through query frontend. #9645
* [ENHANCEMENT] Query-scheduler: Remove the experimental `query-scheduler.prioritize-query-components` flag. Request queues always prioritize query component dequeuing above tenant fairness. #9703
* [ENHANCEMENT] Ingester: Emit traces for block syncing, to join up block-upload traces. #9656
* [ENHANCEMENT] Querier: Enable the optional querying of additional storage queryables. #9712
* [ENHANCEMENT] Ingester: Disable the push circuit breaker when ingester is in read-only mode. #9760
* [ENHANCEMENT] Ingester: Reduced lock contention in the `PostingsForMatchers` cache. #9773
* [ENHANCEMENT] Storage: Allow HTTP client settings to be tuned for GCS and Azure backends via an `http` block or corresponding CLI flags. This was already supported by the S3 backend. #9778
* [ENHANCEMENT] Ruler: Support `group_limit` and `group_next_token` parameters in the `<prometheus-http-prefix>/api/v1/rules` endpoint. #9563
* [ENHANCEMENT] Ingester: improved lock contention affecting read and write latencies during TSDB head compaction. #9822
* [ENHANCEMENT] Distributor: when a label value fails validation due to invalid UTF-8 characters, don't include the invalid characters in the returned error. #9828
* [ENHANCEMENT] Ingester: when experimental ingest storage is enabled, do not buffer records in the Kafka client when fetch concurrency is in use. #9838 #9850
* [ENHANCEMENT] Compactor: refresh deletion marks when updating the bucket index concurrently. This speeds up updating the bucket index by up to 16 times when there is a lot of blocks churn (thousands of blocks churning every cleanup cycle). #9881
* [ENHANCEMENT] PromQL: make `sort_by_label` stable. #9879
* [ENHANCEMENT] Distributor: Initialize ha_tracker cache before ha_tracker and distributor reach running state and begin serving writes. #9826 #9976
* [ENHANCEMENT] Ingester: `-ingest-storage.kafka.max-buffered-bytes` to limit the memory for buffered records when using concurrent fetching. #9892
* [ENHANCEMENT] Querier: improve performance and memory consumption of queries that select many series. #9914
* [BUGFIX] Fix issue where functions such as `rate()` over native histograms could return incorrect values if a float stale marker was present in the selected range. #9508
* [BUGFIX] Fix issue where negation of native histograms (eg. `-some_native_histogram_series`) did nothing. #9508
* [BUGFIX] Fix issue where `metric might not be a counter, name does not end in _total/_sum/_count/_bucket` annotation would be emitted even if `rate` or `increase` did not have enough samples to compute a result. #9508
* [BUGFIX] Fix issue where sharded queries could return annotations with incorrect or confusing position information. #9536
* [BUGFIX] Fix issue where downstream consumers may not generate correct cache keys for experimental error caching. #9644
* [BUGFIX] Fix issue where active series requests error when encountering a stale posting. #9580
* [BUGFIX] Fix pooling buffer reuse logic when `-distributor.max-request-pool-buffer-size` is set. #9666
* [BUGFIX] Fix issue when using the experimental `-ruler.max-independent-rule-evaluation-concurrency` feature, where the ruler could panic as it updates a running ruleset or shutdowns. #9726
* [BUGFIX] Ingester: Fix race condition in per-tenant TSDB creation. #9708
* [BUGFIX] Ingester: Fix race condition in exemplar adding. #9765
* [BUGFIX] Ingester: Fix race condition in native histogram appending. #9765
* [BUGFIX] Ingester: Fix bug in concurrent fetching where a failure to list topics on startup would cause to use an invalid topic ID (0x00000000000000000000000000000000). #9883
* [BUGFIX] Ingester: Fix data loss bug in the experimental ingest storage when a Kafka Fetch is split into multiple requests and some of them return an error. #9963 #9964
* [BUGFIX] PromQL: `round` now removes the metric name again. #9879
* [BUGFIX] Query-Frontend: fix `QueryFrontendCodec` module initialization to set lookback delta from `-querier.lookback-delta`. #9984

### Mixin

* [CHANGE] Remove backwards compatibility for `thanos_memcached_` prefixed metrics in dashboards and alerts removed in 2.12. #9674 #9758
* [CHANGE] Reworked the alert `MimirIngesterStuckProcessingRecordsFromKafka` to also work when concurrent fetching is enabled. #9855
* [ENHANCEMENT] Unify ingester autoscaling panels on 'Mimir / Writes' dashboard to work for both ingest-storage and non-ingest-storage autoscaling. #9617
* [ENHANCEMENT] Alerts: Enable configuring job prefix for alerts to prevent clashes with metrics from Loki/Tempo. #9659
* [ENHANCEMENT] Dashboards: visualize the age of source blocks in the "Mimir / Compactor" dashboard. #9697
* [ENHANCEMENT] Dashboards: Include block compaction level on queried blocks in 'Mimir / Queries' dashboard. #9706
* [ENHANCEMENT] Alerts: add `MimirIngesterMissedRecordsFromKafka` to detect gaps in consumed records in the ingester when using the experimental Kafka-based storage. #9921 #9972
* [BUGFIX] Dashboards: Fix autoscaling metrics joins when series churn. #9412 #9450 #9432
* [BUGFIX] Alerts: Fix autoscaling metrics joins in `MimirAutoscalerNotActive` when series churn. #9412
* [BUGFIX] Alerts: Exclude failed cache "add" operations from alerting since failures are expected in normal operation. #9658
* [BUGFIX] Alerts: Exclude read-only replicas from `IngesterInstanceHasNoTenants` alert. #9843

### Jsonnet

* [CHANGE] Remove support to set Redis as a cache backend from jsonnet. #9677
* [CHANGE] Rollout-operator now defaults to storing scaling operation metadata in a Kubernetes ConfigMap. This avoids recursively invoking the admission webhook in some Kubernetes environments. #9699
* [CHANGE] Update rollout-operator version to 0.20.0. #9995
* [FEATURE] Add support to deploy distributors in multi availability zones. #9548
* [FEATURE] Add configuration settings to set the number of Memcached replicas for each type of cache (`memcached_frontend_replicas`, `memcached_index_queries_replicas`, `memcached_chunks_replicas`, `memcached_metadata_replicas`). #9679
* [ENHANCEMENT] Add `ingest_storage_ingester_autoscaling_triggers` option to specify multiple triggers in ScaledObject created for ingest-store ingester autoscaling. #9422
* [ENHANCEMENT] Add `ingest_storage_ingester_autoscaling_scale_up_stabilization_window_seconds` and `ingest_storage_ingester_autoscaling_scale_down_stabilization_window_seconds` config options to make stabilization window for ingester autoscaling when using ingest-storage configurable. #9445
* [ENHANCEMENT] Make label-selector in ReplicaTemplate/ingester-zone-a object configurable when using ingest-storage. #9480
* [ENHANCEMENT] Add `querier_only_args` option to specify CLI flags that apply only to queriers but not ruler-queriers. #9503
* [ENHANCEMENT] Validate the Kafka client ID configured when ingest storage is enabled. #9573
* [ENHANCEMENT] Configure pod anti-affinity and tolerations to run etcd pods multi-AZ when `_config.multi_zone_etcd_enabled` is set to `true`. #9725

### Mimirtool

### Mimir Continuous Test

### Query-tee

* [FEATURE] Added `-proxy.compare-skip-samples-before` to skip samples before the given time when comparing responses. The time can be in RFC3339 format (or) RFC3339 without the timezone and seconds (or) date only. #9515
* [ENHANCEMENT] Added human-readable timestamps to comparison failure messages. #9665

### Documentation

### Tools

* [FEATURE] `splitblocks`: add new tool to split blocks larger than a specified duration into multiple blocks. #9517, #9779
* [ENHANCEMENT] `copyblocks`: Added `--skip-no-compact-block-duration-check`, which defaults to `false`, to simplify targeting blocks that are not awaiting compaction. #9439
* [ENHANCEMENT] `kafkatool`: add SASL plain authentication support. The following new CLI flags have been added: #9584
  * `--kafka-sasl-username`
  * `--kafka-sasl-password`
* [ENHANCEMENT] `kafkatool`: add `dump print` command to print the content of write requests from a dump. #9942
* [ENHANCEMENT] Updated `KubePersistentVolumeFillingUp` runbook, including a sample command to debug the distroless image. #9802

## 2.14.1

### Grafana Mimir

* [BUGFIX] Update objstore library to resolve issues observed for some S3-compatible object stores, which respond to `StatObject` with `Range` incorrectly. #9625

## 2.14.0

### Grafana Mimir

* [CHANGE] Update minimal supported version of Go to 1.22. #9134
* [CHANGE] Store-gateway / querier: enable streaming chunks from store-gateways to queriers by default. #6646
* [CHANGE] Querier: honor the start/end time range specified in the read hints when executing a remote read request. #8431
* [CHANGE] Querier: return only samples within the queried start/end time range when executing a remote read request using "SAMPLES" mode. Previously, samples outside of the range could have been returned. Samples outside of the queried time range may still be returned when executing a remote read request using "STREAMED_XOR_CHUNKS" mode. #8463
* [CHANGE] Querier: Set minimum for `-querier.max-concurrent` to four to prevent queue starvation with querier-worker queue prioritization algorithm; values below the minimum four are ignored and set to the minimum. #9054
* [CHANGE] Store-gateway: enabled `-blocks-storage.bucket-store.max-concurrent-queue-timeout` by default with a timeout of 5 seconds. #8496
* [CHANGE] Store-gateway: enabled `-blocks-storage.bucket-store.index-header.lazy-loading-concurrency-queue-timeout` by default with a timeout of 5 seconds . #8667
* [CHANGE] Distributor: Incoming OTLP requests were previously size-limited by using limit from `-distributor.max-recv-msg-size` option. We have added option `-distributor.max-otlp-request-size` for limiting OTLP requests, with default value of 100 MiB. #8574
* [CHANGE] Distributor: remove metric `cortex_distributor_sample_delay_seconds`. #8698
* [CHANGE] Query-frontend: Remove deprecated `frontend.align_queries_with_step` YAML configuration. The configuration option has been moved to per-tenant and default `limits` since Mimir 2.12. #8733 #8735
* [CHANGE] Store-gateway: Change default of `-blocks-storage.bucket-store.max-concurrent` to 200. #8768
* [CHANGE] Added new metric `cortex_compactor_disk_out_of_space_errors_total` which counts how many times a compaction failed due to the compactor being out of disk, alert if there is a single increase. #8237 #8278
* [CHANGE] Store-gateway: Remove experimental parameter `-blocks-storage.bucket-store.series-selection-strategy`. The default strategy is now `worst-case`. #8702
* [CHANGE] Store-gateway: Rename `-blocks-storage.bucket-store.series-selection-strategies.worst-case-series-preference` to `-blocks-storage.bucket-store.series-fetch-preference` and promote to stable. #8702
* [CHANGE] Querier, store-gateway: remove deprecated `-querier.prefer-streaming-chunks-from-store-gateways=true`. Streaming from store-gateways is now always enabled. #8696
* [CHANGE] Ingester: remove deprecated `-ingester.return-only-grpc-errors`. #8699 #8828
* [CHANGE] Distributor, ruler: remove deprecated `-ingester.client.report-grpc-codes-in-instrumentation-label-enabled`. #8700
* [CHANGE] Ingester client: experimental support for client-side circuit breakers, their configuration options (`-ingester.client.circuit-breaker.*`) and metrics (`cortex_ingester_client_circuit_breaker_results_total`, `cortex_ingester_client_circuit_breaker_transitions_total`) were removed. #8802
* [CHANGE] Ingester: circuit breakers do not open in case of per-instance limit errors anymore. Opening can be triggered only in case of push and pull requests exceeding the configured duration. #8854
* [CHANGE] Query-frontend: Return `413 Request Entity Too Large` if a response shard for an `/active_series` request is too large. #8861
* [CHANGE] Distributor: Promote replying with `Retry-After` header on retryable errors to stable and set `-distributor.retry-after-header.enabled=true` by default. #8694
* [CHANGE] Distributor: Replace `-distributor.retry-after-header.max-backoff-exponent` and `-distributor.retry-after-header.base-seconds` with `-distributor.retry-after-header.min-backoff` and `-distributor.retry-after-header.max-backoff` for easier configuration. #8694
* [CHANGE] Ingester: increase the default inactivity timeout of active series (`-ingester.active-series-metrics-idle-timeout`) from `10m` to `20m`. #8975
* [CHANGE] Distributor: Remove `-distributor.enable-otlp-metadata-storage` flag, which was deprecated in version 2.12. #9069
* [CHANGE] Ruler: Removed `-ruler.drain-notification-queue-on-shutdown` option, which is now enabled by default. #9115
* [CHANGE] Querier: allow wrapping errors with context errors only when the former actually correspond to `context.Canceled` and `context.DeadlineExceeded`. #9175
* [CHANGE] Query-scheduler: Remove the experimental `-query-scheduler.use-multi-algorithm-query-queue` flag. The new multi-algorithm tree queue is always used for the scheduler. #9210
* [CHANGE] Distributor: reject incoming requests until the distributor service has started. #9317
* [CHANGE] Ingester, Distributor: Remove deprecated `-ingester.limit-inflight-requests-using-grpc-method-limiter` and `-distributor.limit-inflight-requests-using-grpc-method-limiter`. The feature was deprecated and enabled by default in Mimir 2.12. #9407
* [CHANGE] Querier: Remove deprecated `-querier.max-query-into-future`. The feature was deprecated in Mimir 2.12. #9407
* [CHANGE] Cache: Deprecate experimental support for Redis as a cache backend. The support is set to be removed in the next major release. #9453
* [FEATURE] Alertmanager: Added `-alertmanager.log-parsing-label-matchers` to control logging when parsing label matchers. This flag is intended to be used with `-alertmanager.utf8-strict-mode-enabled` to validate UTF-8 strict mode is working as intended. The default value is `false`. #9173
* [FEATURE] Alertmanager: Added `-alertmanager.utf8-migration-logging-enabled` to enable logging of tenant configurations that are incompatible with UTF-8 strict mode. The default value is `false`. #9174
* [FEATURE] Querier: add experimental streaming PromQL engine, enabled with `-querier.query-engine=mimir`. #8422 #8430 #8454 #8455 #8360 #8490 #8508 #8577 #8660 #8671 #8677 #8747 #8850 #8872 #8838 #8911 #8909 #8923 #8924 #8925 #8932 #8933 #8934 #8962 #8986 #8993 #8995 #9008 #9017 #9018 #9019 #9120 #9121 #9136 #9139 #9140 #9145 #9191 #9192 #9194 #9196 #9201 #9212 #9225 #9260 #9272 #9277 #9278 #9280 #9281 #9342 #9343 #9371 #9859 #9858
* [FEATURE] Experimental Kafka-based ingest storage. #6888 #6894 #6929 #6940 #6951 #6974 #6982 #7029 #7030 #7091 #7142 #7147 #7148 #7153 #7160 #7193 #7349 #7376 #7388 #7391 #7393 #7394 #7402 #7404 #7423 #7424 #7437 #7486 #7503 #7508 #7540 #7621 #7682 #7685 #7694 #7695 #7696 #7697 #7701 #7733 #7734 #7741 #7752 #7838 #7851 #7871 #7877 #7880 #7882 #7887 #7891 #7925 #7955 #7967 #8031 #8063 #8077 #8088 #8135 #8176 #8184 #8194 #8216 #8217 #8222 #8233 #8503 #8542 #8579 #8657 #8686 #8688 #8703 #8706 #8708 #8738 #8750 #8778 #8808 #8809 #8841 #8842 #8845 #8853 #8886 #8988
  * What it is:
    * When the new ingest storage architecture is enabled, distributors write incoming write requests to a Kafka-compatible backend, and the ingesters asynchronously replay ingested data from Kafka. In this architecture, the write and read path are de-coupled through a Kafka-compatible backend. The write path and Kafka load is a function of the incoming write traffic, the read path load is a function of received queries. Whatever the load on the read path, it doesn't affect the write path.
  * New configuration options:
    * `-ingest-storage.enabled`
    * `-ingest-storage.kafka.*`: configures Kafka-compatible backend and how clients interact with it.
    * `-ingest-storage.ingestion-partition-tenant-shard-size`: configures the per-tenant shuffle-sharding shard size used by partitions ring.
    * `-ingest-storage.read-consistency`: configures the default read consistency.
    * `-ingest-storage.migration.distributor-send-to-ingesters-enabled`: enabled tee-ing writes to classic ingesters and Kafka, used during a live migration to the new ingest storage architecture.
    * `-ingester.partition-ring.*`: configures partitions ring backend.
* [FEATURE] Querier: added support for `limitk()` and `limit_ratio()` experimental PromQL functions. Experimental functions are disabled by default, but can be enabled setting `-querier.promql-experimental-functions-enabled=true` in the query-frontend and querier. #8632
* [FEATURE] Querier: experimental support for `X-Mimir-Chunk-Info-Logger` header that triggers logging information about TSDB chunks loaded from ingesters and store-gateways in the querier. The header should contain the comma separated list of labels for which their value will be included in the logs. #8599
* [FEATURE] Query frontend: added new query pruning middleware to enable pruning dead code (eg. expressions that cannot produce any results) and simplifying expressions (eg. expressions that can be evaluated immediately) in queries. #9086
* [FEATURE] Ruler: added experimental configuration, `-ruler.rule-evaluation-write-enabled`, to disable writing the result of rule evaluation to ingesters. This feature can be used for testing purposes. #9060
* [FEATURE] Ingester: added experimental configuration `ingester.ignore-ooo-exemplars`. When set to `true` out of order exemplars are no longer reported to the remote write client. #9151
* [ENHANCEMENT] Compactor: Add `cortex_compactor_compaction_job_duration_seconds` and `cortex_compactor_compaction_job_blocks` histogram metrics to track duration of individual compaction jobs and number of blocks per job. #8371
* [ENHANCEMENT] Rules: Added per namespace max rules per rule group limit. The maximum number of rules per rule groups for all namespaces continues to be configured by `-ruler.max-rules-per-rule-group`, but now, this can be superseded by the new `-ruler.max-rules-per-rule-group-by-namespace` option on a per namespace basis. This new limit can be overridden using the overrides mechanism to be applied per-tenant. #8378
* [ENHANCEMENT] Rules: Added per namespace max rule groups per tenant limit. The maximum number of rule groups per rule tenant for all namespaces continues to be configured by `-ruler.max-rule-groups-per-tenant`, but now, this can be superseded by the new `-ruler.max-rule-groups-per-tenant-by-namespace` option on a per namespace basis. This new limit can be overridden using the overrides mechanism to be applied per-tenant. #8425
* [ENHANCEMENT] Ruler: Added support to protect rules namespaces from modification. The `-ruler.protected-namespaces` flag can be used to specify namespaces that are protected from rule modifications. The header `X-Mimir-Ruler-Override-Namespace-Protection` can be used to override the protection. #8444
* [ENHANCEMENT] Query-frontend: be able to block remote read queries via the per tenant runtime override `blocked_queries`. #8372 #8415
* [ENHANCEMENT] Query-frontend: added `remote_read` to `op` supported label values for the `cortex_query_frontend_queries_total` metric. #8412
* [ENHANCEMENT] Query-frontend: log the overall length and start, end time offset from current time for remote read requests. The start and end times are calculated as the miminum and maximum times of the individual queries in the remote read request. #8404
* [ENHANCEMENT] Storage Provider: Added option `-<prefix>.s3.dualstack-enabled` that allows disabling S3 client from resolving AWS S3 endpoint into dual-stack IPv4/IPv6 endpoint. Defaults to true. #8405
* [ENHANCEMENT] HA Tracker: Added reporting of most recent elected replica change via `cortex_ha_tracker_last_election_timestamp_seconds` gauge, logging, and a new column in the HA Tracker status page. #8507
* [ENHANCEMENT] Use sd_notify to send events to systemd at start and stop of mimir services. Default systemd mimir.service config now wait for those events with a configurable timeout `TimeoutStartSec` default is 3 min to handle long start time (ex. store-gateway). #8220 #8555 #8658
* [ENHANCEMENT] Alertmanager: Reloading config and templates no longer needs to hit the disk. #4967
* [ENHANCEMENT] Compactor: Added experimental `-compactor.in-memory-tenant-meta-cache-size` option to set size of in-memory cache (in number of items) for parsed meta.json files. This can help when a tenant has many meta.json files and their parsing before each compaction cycle is using a lot of CPU time. #8544
* [ENHANCEMENT] Distributor: Interrupt OTLP write request translation when context is canceled or has timed out. #8524
* [ENHANCEMENT] Ingester, store-gateway: optimised regular expression matching for patterns like `1.*|2.*|3.*|...|1000.*`. #8632
* [ENHANCEMENT] Query-frontend: Add `header_cache_control` to query stats. #8590
* [ENHANCEMENT] Query-scheduler: Introduce `query-scheduler.use-multi-algorithm-query-queue`, which allows use of an experimental queue structure, with no change in external queue behavior. #7873
* [ENHANCEMENT] Query-scheduler: Improve CPU/memory performance of experimental query-scheduler. #8871
* [ENHANCEMENT] Expose a new `s3.trace.enabled` configuration option to enable detailed logging of operations against S3-compatible object stores. #8690
* [ENHANCEMENT] memberlist: locally-generated messages (e.g. ring updates) are sent to gossip network before forwarded messages. Introduced `-memberlist.broadcast-timeout-for-local-updates-on-shutdown` option to modify how long to wait until queue with locally-generated messages is empty when shutting down. Previously this was hard-coded to 10s, and wait included all messages (locally-generated and forwarded). Now it defaults to 10s, 0 means no timeout. Increasing this value may help to avoid problem when ring updates on shutdown are not propagated to other nodes, and ring entry is left in a wrong state. #8761
* [ENHANCEMENT] Querier: allow using both raw numbers of seconds and duration literals in queries where previously only one or the other was permitted. For example, `predict_linear` now accepts a duration literal (eg. `predict_linear(..., 4h)`), and range vector selectors now accept a number of seconds (eg. `rate(metric[2])`). #8780
* [ENHANCEMENT] Ruler: Add `ruler.max-independent-rule-evaluation-concurrency` to allow independent rules of a tenant to be run concurrently. You can control the amount of concurrency per tenant is controlled via the `-ruler.max-independent-rule-evaluation-concurrency-per-tenan` as a limit. Use a `-ruler.max-independent-rule-evaluation-concurrency` value of `0` can be used to disable the feature for all tenants. By default, this feature is disabled. A rule is eligible for concurrency as long as it doesn't depend on any other rules, doesn't have any other rules that depend on it, and has a total rule group runtime that exceeds 50% of its interval by default. The threshold can can be adjusted with `-ruler.independent-rule-evaluation-concurrency-min-duration-percentage`. #8146 #8858 #8880 #8884
  * This work introduces the following metrics:
    * `cortex_ruler_independent_rule_evaluation_concurrency_slots_in_use`
    * `cortex_ruler_independent_rule_evaluation_concurrency_attempts_started_total`
    * `cortex_ruler_independent_rule_evaluation_concurrency_attempts_incomplete_total`
    * `cortex_ruler_independent_rule_evaluation_concurrency_attempts_completed_total`
* [ENHANCEMENT] Expose a new `s3.session-token` configuration option to enable using temporary security credentials. #8952
* [ENHANCEMENT] Add HA deduplication features to the `mimir-microservices-mode` development environment. #9012
* [ENHANCEMENT] Remove experimental `-query-frontend.additional-query-queue-dimensions-enabled` and `-query-scheduler.additional-query-queue-dimensions-enabled`. Mimir now always includes "query components" as a queue dimension. #8984 #9135
* [ENHANCEMENT] Add a new ingester endpoint to prepare instances to downscale. #8956
* [ENHANCEMENT] Query-scheduler: Add `query-scheduler.prioritize-query-components` which, when enabled, will primarily prioritize dequeuing fairly across queue components, and secondarily prioritize dequeuing fairly across tenants. When disabled, tenant fairness is primarily prioritized. `query-scheduler.use-multi-algorithm-query-queue` must be enabled in order to use this flag. #9016 #9071
* [ENHANCEMENT] Update runtime configuration to read gzip-compressed files with `.gz` extension. #9074
* [ENHANCEMENT] Ingester: add `cortex_lifecycler_read_only` metric which is set to 1 when ingester's lifecycler is set to read-only mode. #9095
* [ENHANCEMENT] Add a new field, `encode_time_seconds` to query stats log messages, to record the amount of time it takes the query-frontend to encode a response. This does not include any serialization time for downstream components. #9062
* [ENHANCEMENT] OTLP: If the flag `-distributor.otel-created-timestamp-zero-ingestion-enabled` is true, OTel start timestamps are converted to Prometheus zero samples to mark series start. #9131
* [ENHANCEMENT] Querier: attach logs emitted during query consistency check to trace span for query. #9213
* [ENHANCEMENT] Query-scheduler: Experimental `-query-scheduler.prioritize-query-components` flag enables the querier-worker queue priority algorithm to take precedence over tenant rotation when dequeuing requests. #9220
* [ENHANCEMENT] Add application credential arguments for Openstack Swift storage backend. #9181
* [ENHANCEMENT] Make MemberlistKV module targetable (can be run through `-target=memberlist-kv`). #9940
* [BUGFIX] Ruler: add support for draining any outstanding alert notifications before shutting down. This can be enabled with the `-ruler.drain-notification-queue-on-shutdown=true` CLI flag. #8346
* [BUGFIX] Query-frontend: fix `-querier.max-query-lookback` enforcement when `-compactor.blocks-retention-period` is not set, and viceversa. #8388
* [BUGFIX] Ingester: fix sporadic `not found` error causing an internal server error if label names are queried with matchers during head compaction. #8391
* [BUGFIX] Ingester, store-gateway: fix case insensitive regular expressions not matching correctly some Unicode characters. #8391
* [BUGFIX] Query-frontend: "query stats" log now includes the actual `status_code` when the request fails due to an error occurring in the query-frontend itself. #8407
* [BUGFIX] Store-gateway: fixed a case where, on a quick subsequent restart, the previous lazy-loaded index header snapshot was overwritten by a partially loaded one. #8281
* [BUGFIX] Ingester: fixed timestamp reported in the "the sample has been rejected because its timestamp is too old" error when the write request contains only histograms. #8462
* [BUGFIX] Store-gateway: store sparse index headers atomically to disk. #8485
* [BUGFIX] Query scheduler: fix a panic in request queueing. #8451
* [BUGFIX] Querier: fix issue where "context canceled" is logged for trace spans for requests to store-gateways that return no series when chunks streaming is enabled. #8510
* [BUGFIX] Alertmanager: Fix per-tenant silence limits not reloaded during runtime. #8456
* [BUGFIX] Alertmanager: Fixes a number of bugs in silences which could cause an existing silence to be deleted/expired when updating the silence failed. This could happen when the replacing silence was invalid or exceeded limits. #8525
* [BUGFIX] Alertmanager: Fix help message for utf-8-strict-mode. #8572
* [BUGFIX] Query-frontend: Ensure that internal errors result in an HTTP 500 response code instead of 422. #8595 #8666
* [BUGFIX] Configuration: Multi line envs variables are flatten during injection to be compatible with YAML syntax
* [BUGFIX] Querier: fix issue where queries can return incorrect results if a single store-gateway returns overlapping chunks for a series. #8827
* [BUGFIX] HA Tracker: store correct timestamp for last received request from elected replica. #8821
* [BUGFIX] Querier: do not return `grpc: the client connection is closing` errors as HTTP `499`. #8865 #8888
* [BUGFIX] Compactor: fix a race condition between different compactor replicas that may cause a deleted block to be still referenced as non-deleted in the bucket index. #8905
* [BUGFIX] Querier: fix issue where some native histogram-related warnings were not emitted when `rate()` was used over native histograms. #8918
* [BUGFIX] Ruler: map invalid org-id errors to 400 status code. #8935
* [BUGFIX] Querier: Fix invalid query results when multiple chunks are being merged. #8992
* [BUGFIX] Query-frontend: return annotations generated during evaluation of sharded queries. #9138
* [BUGFIX] Querier: Support optional start and end times on `/prometheus/api/v1/labels`, `/prometheus/api/v1/label/<label>/values`, and `/prometheus/api/v1/series` when `max_query_into_future: 0`. #9129
* [BUGFIX] Alertmanager: Fix config validation gap around unreferenced templates. #9207
* [BUGFIX] Alertmanager: Fix goroutine leak when stored config fails to apply and there is no existing tenant alertmanager #9211
* [BUGFIX] Querier: fix issue where both recently compacted blocks and their source blocks can be skipped during querying if store-gateways are restarting. #9224
* [BUGFIX] Alertmanager: fix receiver firewall to detect `0.0.0.0` and IPv6 interface-local multicast address as local addresses. #9308

### Mixin

* [CHANGE] Dashboards: set default auto-refresh rate to 5m. #8758
* [ENHANCEMENT] Dashboards: allow switching between using classic or native histograms in dashboards.
  * Overview dashboard: status, read/write latency and queries/ingestion per sec panels, `cortex_request_duration_seconds` metric. #7674 #8502 #8791
  * Writes dashboard: `cortex_request_duration_seconds` metric. #8757 #8791
  * Reads dashboard: `cortex_request_duration_seconds` metric. #8752
  * Rollout progress dashboard: `cortex_request_duration_seconds` metric. #8779
  * Alertmanager dashboard: `cortex_request_duration_seconds` metric. #8792
  * Ruler dashboard: `cortex_request_duration_seconds` metric. #8795
  * Queries dashboard: `cortex_request_duration_seconds` metric. #8800
  * Remote ruler reads dashboard: `cortex_request_duration_seconds` metric. #8801
* [ENHANCEMENT] Alerts: `MimirRunningIngesterReceiveDelayTooHigh` alert has been tuned to be more reactive to high receive delay. #8538
* [ENHANCEMENT] Dashboards: improve end-to-end latency and strong read consistency panels when experimental ingest storage is enabled. #8543 #8830
* [ENHANCEMENT] Dashboards: Add panels for monitoring ingester autoscaling when not using ingest-storage. These panels are disabled by default, but can be enabled using the `autoscaling.ingester.enabled: true` config option. #8484
* [ENHANCEMENT] Dashboards: Add panels for monitoring store-gateway autoscaling. These panels are disabled by default, but can be enabled using the `autoscaling.store_gateway.enabled: true` config option. #8824
* [ENHANCEMENT] Dashboards: add panels to show writes to experimental ingest storage backend in the "Mimir / Ruler" dashboard, when `_config.show_ingest_storage_panels` is enabled. #8732
* [ENHANCEMENT] Dashboards: show all series in tooltips on time series dashboard panels. #8748
* [ENHANCEMENT] Dashboards: add compactor autoscaling panels to "Mimir / Compactor" dashboard. The panels are disabled by default, but can be enabled setting `_config.autoscaling.compactor.enabled` to `true`. #8777
* [ENHANCEMENT] Alerts: added `MimirKafkaClientBufferedProduceBytesTooHigh` alert. #8763
* [ENHANCEMENT] Dashboards: added "Kafka produced records / sec" panel to "Mimir / Writes" dashboard. #8763
* [ENHANCEMENT] Alerts: added `MimirStrongConsistencyOffsetNotPropagatedToIngesters` alert, and rename `MimirIngesterFailsEnforceStrongConsistencyOnReadPath` alert to `MimirStrongConsistencyEnforcementFailed`. #8831
* [ENHANCEMENT] Dashboards: remove "All" option for namespace dropdown in dashboards. #8829
* [ENHANCEMENT] Dashboards: add Kafka end-to-end latency outliers panel in the "Mimir / Writes" dashboard. #8948
* [ENHANCEMENT] Dashboards: add "Out-of-order samples appended" panel to "Mimir / Tenants" dashboard. #8939
* [ENHANCEMENT] Alerts: `RequestErrors` and `RulerRemoteEvaluationFailing` have been enriched with a native histogram version. #9004
* [ENHANCEMENT] Dashboards: add 'Read path' selector to 'Mimir / Queries' dashboard. #8878
* [ENHANCEMENT] Dashboards: add annotation indicating active series are being reloaded to 'Mimir / Tenants' dashboard. #9257
* [ENHANCEMENT] Dashboards: limit results on the 'Failed evaluations rate' panel of the 'Mimir / Tenants' dashboard to 50 to avoid crashing the page when there are many failing groups. #9262
* [FEATURE] Alerts: add `MimirGossipMembersEndpointsOutOfSync` alert. #9347
* [BUGFIX] Dashboards: fix "current replicas" in autoscaling panels when HPA is not active. #8566
* [BUGFIX] Alerts: do not fire `MimirRingMembersMismatch` during the migration to experimental ingest storage. #8727
* [BUGFIX] Dashboards: avoid over-counting of ingesters metrics when migrating to experimental ingest storage. #9170
* [BUGFIX] Dashboards: fix `job_prefix` not utilized in `jobSelector`. #9155

### Jsonnet

* [CHANGE] Changed the following config options when the experimental ingest storage is enabled: #8874
  * `ingest_storage_ingester_autoscaling_min_replicas` changed to `ingest_storage_ingester_autoscaling_min_replicas_per_zone`
  * `ingest_storage_ingester_autoscaling_max_replicas` changed to `ingest_storage_ingester_autoscaling_max_replicas_per_zone`
* [CHANGE] Changed the overrides configmap generation to remove any field with `null` value. #9116
* [CHANGE] `$.replicaTemplate` function now takes replicas and labelSelector parameter. #9248
* [CHANGE] Renamed `ingest_storage_ingester_autoscaling_replica_template_custom_resource_definition_enabled` to `replica_template_custom_resource_definition_enabled`. #9248
* [FEATURE] Add support for automatically deleting compactor, store-gateway, ingester and read-write mode backend PVCs when the corresponding StatefulSet is scaled down. #8382 #8736
* [FEATURE] Automatically set GOMAXPROCS on ingesters. #9273
* [ENHANCEMENT] Added the following config options to set the number of partition ingester replicas when migrating to experimental ingest storage. #8517
  * `ingest_storage_migration_partition_ingester_zone_a_replicas`
  * `ingest_storage_migration_partition_ingester_zone_b_replicas`
  * `ingest_storage_migration_partition_ingester_zone_c_replicas`
* [ENHANCEMENT] Distributor: increase `-distributor.remote-timeout` when the experimental ingest storage is enabled. #8518
* [ENHANCEMENT] Memcached: Update to Memcached 1.6.28 and memcached-exporter 0.14.4. #8557
* [ENHANCEMENT] Rollout-operator: Allow the rollout-operator to be used as Kubernetes statefulset webhook to enable `no-downscale` and `prepare-downscale` annotations to be used on ingesters or store-gateways. #8743
* [ENHANCEMENT] Do not deploy ingester-zone-c when experimental ingest storage is enabled and `ingest_storage_ingester_zones` is configured to `2`. #8776
* [ENHANCEMENT] Added the config option `ingest_storage_migration_classic_ingesters_no_scale_down_delay` to disable the downscale delay on classic ingesters when migrating to experimental ingest storage. #8775 #8873
* [ENHANCEMENT] Configure experimental ingest storage on query-frontend too when enabled. #8843
* [ENHANCEMENT] Allow to override Kafka client ID on a per-component basis. #9026
* [ENHANCEMENT] Rollout-operator's access to ReplicaTemplate is now configured via config option `rollout_operator_replica_template_access_enabled`. #9252
* [ENHANCEMENT] Added support for new way of downscaling ingesters, using rollout-operator's resource-mirroring feature and read-only mode of ingesters. This can be enabled by using `ingester_automated_downscale_v2_enabled` config option. This is mutually exclusive with both `ingester_automated_downscale_enabled` (previous downscale mode) and `ingest_storage_ingester_autoscaling_enabled` (autoscaling for ingest-storage).
* [ENHANCEMENT] Update rollout-operator to `v0.19.1`. #9388
* [BUGFIX] Added missing node affinity matchers to write component. #8910

### Mimirtool

* [CHANGE] Disable colored output on mimirtool when the output is not to a terminal. #9423
* [CHANGE] Add `--force-color` flag to be able to enable colored output when the output is not to a terminal. #9423
* [CHANGE] Analyze Rules: Count recording rules used in rules group as used. #6133
* [CHANGE] Remove deprecated `--rule-files` flag in favor of CLI arguments for the following commands: #8701
  * `mimirtool rules load`
  * `mimirtool rules sync`
  * `mimirtool rules diff`
  * `mimirtool rules check`
  * `mimirtool rules prepare`
* [ENHANCEMENT] Remote read and backfill now supports the experimental native histograms. #9156

### Mimir Continuous Test

* [CHANGE] Use test metrics that do not pass through 0 to make identifying incorrect results easier. #8630
* [CHANGE] Allowed authentication to Mimir using both Tenant ID and basic/bearer auth. #9038
* [FEATURE] Experimental support for the `-tests.send-chunks-debugging-header` boolean flag to send the `X-Mimir-Chunk-Info-Logger: series_id` header with queries. #8599
* [ENHANCEMENT] Include human-friendly timestamps in diffs logged when a test fails. #8630
* [ENHANCEMENT] Add histograms to measure latency of read and write requests. #8583
* [ENHANCEMENT] Log successful test runs in addition to failed test runs. #8817
* [ENHANCEMENT] Series emitted by continuous-test now distribute more uniformly across ingesters. #9218 #9243
* [ENHANCEMENT] Configure `User-Agent` header for the Mimir client via `-tests.client.user-agent`. #9338
* [BUGFIX] Initialize test result metrics to 0 at startup so that alerts can correctly identify the first failure after startup. #8630

### Query-tee

* [CHANGE] If a preferred backend is configured, then query-tee always returns its response, regardless of the response status code. Previously, query-tee would only return the response from the preferred backend if it did not have a 5xx status code. #8634
* [ENHANCEMENT] Emit trace spans from query-tee. #8419
* [ENHANCEMENT] Log trace ID (if present) with all log messages written while processing a request. #8419
* [ENHANCEMENT] Log user agent when processing a request. #8419
* [ENHANCEMENT] Add `time` parameter to proxied instant queries if it is not included in the incoming request. This is optional but enabled by default, and can be disabled with `-proxy.add-missing-time-parameter-to-instant-queries=false`. #8419
* [ENHANCEMENT] Add support for sending only a proportion of requests to all backends, with the remainder only sent to the preferred backend. The default behaviour is to send all requests to all backends. This can be configured with `-proxy.secondary-backends-request-proportion`. #8532
* [ENHANCEMENT] Check annotations emitted by both backends are the same when comparing responses from two backends. #8660
* [ENHANCEMENT] Compare native histograms in query results when comparing results between two backends. #8724
* [ENHANCEMENT] Don't consider responses to be different during response comparison if both backends' responses contain different series, but all samples are within the recent sample window. #8749 #8894
* [ENHANCEMENT] When the expected and actual response for a matrix series is different, the full set of samples for that series from both backends will now be logged. #8947
* [ENHANCEMENT] Wait up to `-server.graceful-shutdown-timeout` for inflight requests to finish when shutting down, rather than immediately terminating inflight requests on shutdown. #8985
* [ENHANCEMENT] Optionally consider equivalent error messages the same when comparing responses. Enabled by default, disable with `-proxy.require-exact-error-match=true`. #9143 #9350 #9366
* [BUGFIX] Ensure any errors encountered while forwarding a request to a backend (eg. DNS resolution failures) are logged. #8419
* [BUGFIX] The comparison of the results should not fail when either side contains extra samples from within SkipRecentSamples duration. #8920
* [BUGFIX] When `-proxy.compare-skip-recent-samples` is enabled, compare sample timestamps with the time the query requests were made, rather than the time at which the comparison is occurring. #9416

### Documentation

* [ENHANCEMENT] Specify in which component the configuration flags `-compactor.blocks-retention-period`, `-querier.max-query-lookback`, `-query-frontend.max-total-query-length`, `-query-frontend.max-query-expression-size-bytes` are applied and that they are applied to remote read as well. #8433
* [ENHANCEMENT] Provide more detailed recommendations on how to migrate from classic to native histograms. #8864
* [ENHANCEMENT] Clarify that `{namespace}` and `{groupName}` path segments in the ruler config API should be URL-escaped. #8969
* [ENHANCEMENT] Include stalled compactor network drive information in runbooks. #9297
* [ENHANCEMENT] Document `/ingester/prepare-partition-downscale` and `/ingester/prepare-instance-ring-downscale` endpoints. #9132
* [ENHANCEMENT] Describe read-only mode of ingesters in component documentation. #9132

### Tools

* [CHANGE] `wal-reader`: Renamed `-series-entries` to `-print-series`. Renamed `-print-series-with-samples` to `-print-samples`. #8568
* [FEATURE] `query-bucket-index`: add new tool to query a bucket index file and print the blocks that would be used for a given query time range. #8818
* [FEATURE] `kafkatool`: add new CLI tool to operate Kafka. Supported commands: #9000
  * `brokers list-leaders-by-partition`
  * `consumer-group commit-offset`
  * `consumer-group copy-offset`
  * `consumer-group list-offsets`
  * `create-partitions`
* [ENHANCEMENT] `wal-reader`: References to unknown series from Samples, Exemplars, histogram or tombstones records are now always logged. #8568
* [ENHANCEMENT] `tsdb-series`: added `-stats` option to print min/max time of chunks, total number of samples and DPM for each series. #8420
* [ENHANCEMENT] `tsdb-print-chunk`: print counter reset information for native histograms. #8812
* [ENHANCEMENT] `grpcurl-query-ingesters`: print counter reset information for native histograms. #8820
* [ENHANCEMENT] `grpcurl-query-ingesters`: concurrently query ingesters. #9102
* [ENHANCEMENT] `grpcurl-query-ingesters`: sort series and chunks in output. #9180
* [ENHANCEMENT] `grpcurl-query-ingesters`: print full chunk timestamps, not just time component. #9180
* [ENHANCEMENT] `tsdb-series`: Added `-json` option to generate JSON output for easier post-processing. #8844
* [ENHANCEMENT] `tsdb-series`: Added `-min-time` and `-max-time` options to filter samples that are used for computing data-points per minute. #8844
* [ENHANCEMENT] `mimir-rules-action`: Added new input to support matching target namespaces by regex. #9244
* [ENHANCEMENT] `mimir-rules-action`: Added new inputs to support ignoring namespaces and ignoring namespaces by regex. #9258 #9324
* [BUGFIX] `copyblocks`, `undelete-blocks`, `copyprefix`: use a multipart upload to server-side copy objects greater than 5GiB in size on S3. #9357

## 2.13.0

### Grafana Mimir

* [CHANGE] Build: `grafana/mimir` docker image is now based on `gcr.io/distroless/static-debian12` image. Alpine-based docker image is still available as `grafana/mimir-alpine`, until Mimir 2.15. #8204 #8235
* [CHANGE] Ingester: `/ingester/flush` endpoint is now only allowed to execute only while the ingester is in `Running` state. The 503 status code is returned if the endpoint is called while the ingester is not in `Running` state. #7486
* [CHANGE] Distributor: Include label name in `err-mimir-label-value-too-long` error message: #7740
* [CHANGE] Ingester: enabled 1 out 10 errors log sampling by default. All the discarded samples will still be tracked by the `cortex_discarded_samples_total` metric. The feature can be configured via `-ingester.error-sample-rate` (0 to log all errors). #7807
* [CHANGE] Query-frontend: Query results caching and experimental query blocking now utilize the PromQL string-formatted query format rather than the unvalidated query as submitted to the frontend. #7742
  * Query results caching should be more stable as all equivalent queries receive the same cache key, but there may be cache churn on first deploy with the updated format
  * Query blocking can no longer be circumvented with an equivalent query in a different format; see [Configure queries to block](https://grafana.com/docs/mimir/latest/configure/configure-blocked-queries/)
* [CHANGE] Query-frontend: stop using `-validation.create-grace-period` to clamp how far into the future a query can span. #8075
* [CHANGE] Clamp [`GOMAXPROCS`](https://pkg.go.dev/runtime#GOMAXPROCS) to [`runtime.NumCPU`](https://pkg.go.dev/runtime#NumCPU). #8201
* [CHANGE] Anonymous usage statistics tracking: add CPU usage percentage tracking. #8282
* [CHANGE] Added new metric `cortex_compactor_disk_out_of_space_errors_total` which counts how many times a compaction failed due to the compactor being out of disk. #8237
* [CHANGE] Anonymous usage statistics tracking: report active series in addition to in-memory series. #8279
* [CHANGE] Ruler: `evaluation_delay` field in the rule group configuration has been deprecated. Please use `query_offset` instead (it has the same exact meaning and behaviour). #8295
* [CHANGE] General: remove `-log.buffered`. The configuration option has been enabled by default and deprecated since Mimir 2.11. #8395
* [CHANGE] Ruler: promote tenant federation from experimental to stable. #8400
* [CHANGE] Ruler: promote `-ruler.recording-rules-evaluation-enabled` and `-ruler.alerting-rules-evaluation-enabled` from experimental to stable. #8400
* [CHANGE] General: promote `-tenant-federation.max-tenants` from experimental to stable. #8400
* [FEATURE] Continuous-test: now runable as a module with `mimir -target=continuous-test`. #7747
* [FEATURE] Store-gateway: Allow specific tenants to be enabled or disabled via `-store-gateway.enabled-tenants` or `-store-gateway.disabled-tenants` CLI flags or their corresponding YAML settings. #7653
* [FEATURE] New `-<prefix>.s3.bucket-lookup-type` flag configures lookup style type, used to access bucket in s3 compatible providers. #7684
* [FEATURE] Querier: add experimental streaming PromQL engine, enabled with `-querier.promql-engine=mimir`. #7693 #7898 #7899 #8023 #8058 #8096 #8121 #8197 #8230 #8247 #8270 #8276 #8277 #8291 #8303 #8340 #8256 #8348
* [FEATURE] New `/ingester/unregister-on-shutdown` HTTP endpoint allows dynamic access to ingesters' `-ingester.ring.unregister-on-shutdown` configuration. #7739
* [FEATURE] Server: added experimental [PROXY protocol support](https://www.haproxy.org/download/2.3/doc/proxy-protocol.txt). The PROXY protocol support can be enabled via `-server.proxy-protocol-enabled=true`. When enabled, the support is added both to HTTP and gRPC listening ports. #7698
* [FEATURE] Query-frontend, querier: new experimental `/cardinality/active_native_histogram_metrics` API to get active native histogram metric names with statistics about active native histogram buckets. #7982 #7986 #8008
* [FEATURE] Alertmanager: Added `-alertmanager.max-silences-count` and `-alertmanager.max-silence-size-bytes` to set limits on per tenant silences. Disabled by default. #8241 #8249
* [FEATURE] Ingester: add experimental support for the server-side circuit breakers when writing to and reading from ingesters. This can be enabled using `-ingester.push-circuit-breaker.enabled` and `-ingester.read-circuit-breaker.enabled` options. Further `-ingester.push-circuit-breaker.*` and `-ingester.read-circuit-breaker.*` options for configuring circuit-breaker are available. Added metrics `cortex_ingester_circuit_breaker_results_total`,  `cortex_ingester_circuit_breaker_transitions_total`, `cortex_ingester_circuit_breaker_current_state` and `cortex_ingester_circuit_breaker_request_timeouts_total`. #8180 #8285 #8315 #8446
* [FEATURE] Distributor, ingester: add new setting `-validation.past-grace-period` to limit how old (based on the wall clock minus OOO window) the ingested samples can be. The default 0 value disables this limit. #8262
* [ENHANCEMENT] Distributor: add metrics `cortex_distributor_samples_per_request` and `cortex_distributor_exemplars_per_request` to track samples/exemplars per request. #8265
* [ENHANCEMENT] Reduced memory allocations in functions used to propagate contextual information between gRPC calls. #7529
* [ENHANCEMENT] Distributor: add experimental limit for exemplars per series per request, enabled with `-distributor.max-exemplars-per-series-per-request`, the number of discarded exemplars are tracked with `cortex_discarded_exemplars_total{reason="too_many_exemplars_per_series_per_request"}` #7989 #8010
* [ENHANCEMENT] Store-gateway: merge series from different blocks concurrently. #7456
* [ENHANCEMENT] Store-gateway: Add `stage="wait_max_concurrent"` to `cortex_bucket_store_series_request_stage_duration_seconds` which records how long the query had to wait for its turn for `-blocks-storage.bucket-store.max-concurrent`. #7609
* [ENHANCEMENT] Querier: add `cortex_querier_federation_upstream_query_wait_duration_seconds` to observe time from when a querier picks up a cross-tenant query to when work begins on its single-tenant counterparts. #7209
* [ENHANCEMENT] Compactor: Add `cortex_compactor_block_compaction_delay_seconds` metric to track how long it takes to compact blocks since the blocks are created. #7635
* [ENHANCEMENT] Store-gateway: add `outcome` label to `cortex_bucket_stores_gate_duration_seconds` histogram metric. Possible values for the `outcome` label are: `rejected_canceled`, `rejected_deadline_exceeded`, `rejected_other`, and `permitted`. #7784
* [ENHANCEMENT] Query-frontend: use zero-allocation experimental decoder for active series queries via `-query-frontend.use-active-series-decoder`. #7665
* [ENHANCEMENT] Go: updated to 1.22.2. #7802
* [ENHANCEMENT] Query-frontend: support `limit` parameter on `/prometheus/api/v1/label/{name}/values` and `/prometheus/api/v1/labels` endpoints. #7722
* [ENHANCEMENT] Expose TLS configuration for the S3 backend client. #7959
* [ENHANCEMENT] Rules: Support expansion of native histogram values when using rule templates #7974
* [ENHANCEMENT] Rules: Add metric `cortex_prometheus_rule_group_last_restore_duration_seconds` which measures how long it takes to restore rule groups using the `ALERTS_FOR_STATE` series #7974
* [ENHANCEMENT] OTLP: Improve remote write format translation performance by using label set hashes for metric identifiers instead of string based ones. #8012
* [ENHANCEMENT] Querying: Remove OpEmptyMatch from regex concatenations. #8012
* [ENHANCEMENT] Store-gateway: add `-blocks-storage.bucket-store.max-concurrent-queue-timeout`. When set, queries at the store-gateway's query gate will not wait longer than that to execute. If a query reaches the wait timeout, then the querier will retry the blocks on a different store-gateway. If all store-gateways are unavailable, then the query will fail with `err-mimir-store-consistency-check-failed`. #7777 #8149
* [ENHANCEMENT] Store-gateway: add `-blocks-storage.bucket-store.index-header.lazy-loading-concurrency-queue-timeout`. When set, loads of index-headers at the store-gateway's index-header lazy load gate will not wait longer than that to execute. If a load reaches the wait timeout, then the querier will retry the blocks on a different store-gateway. If all store-gateways are unavailable, then the query will fail with `err-mimir-store-consistency-check-failed`. #8138
* [ENHANCEMENT] Ingester: Optimize querying with regexp matchers. #8106
* [ENHANCEMENT] Distributor: Introduce `-distributor.max-request-pool-buffer-size` to allow configuring the maximum size of the request pool buffers. #8082
* [ENHANCEMENT] Store-gateway: improve performance when streaming chunks to queriers is enabled (`-querier.prefer-streaming-chunks-from-store-gateways=true`) and the query selects fewer than `-blocks-storage.bucket-store.batch-series-size` series (defaults to 5000 series). #8039
* [ENHANCEMENT] Ingester: active series are now updated along with owned series. They decrease when series change ownership between ingesters. This helps provide a more accurate total of active series when ingesters are added. This is only enabled when `-ingester.track-ingester-owned-series` or `-ingester.use-ingester-owned-series-for-limits` are enabled. #8084
* [ENHANCEMENT] Query-frontend: include route name in query stats log lines. #8191
* [ENHANCEMENT] OTLP: Speed up conversion from OTel to Mimir format by about 8% and reduce memory consumption by about 30%. Can be disabled via `-distributor.direct-otlp-translation-enabled=false` #7957
* [ENHANCEMENT] Ingester/Querier: Optimise regexps with long lists of alternates. #8221, #8234
* [ENHANCEMENT] Ingester: Include more detail in tracing of queries. #8242
* [ENHANCEMENT] Distributor: add `insight=true` to remote-write and OTLP write handlers when the HTTP response status code is 4xx. #8294
* [ENHANCEMENT] Ingester: reduce locked time while matching postings for a label, improving the write latency and compaction speed. #8327
* [ENHANCEMENT] Ingester: reduce the amount of locks taken during the Head compaction's garbage-collection process, improving the write latency and compaction speed. #8327
* [ENHANCEMENT] Query-frontend: log the start, end time and matchers for remote read requests to the query stats logs. #8326 #8370 #8373
* [BUGFIX] Distributor: prometheus retry on 5xx and 429 errors, while otlp collector only retry on 429, 502, 503 and 504, mapping other 5xx errors to the retryable ones in otlp endpoint. #8324 #8339
* [BUGFIX] Distributor: make OTLP endpoint return marshalled proto bytes as response body for 4xx/5xx errors. #8227
* [BUGFIX] Rules: improve error handling when querier is local to the ruler. #7567
* [BUGFIX] Querier, store-gateway: Protect against panics raised during snappy encoding. #7520
* [BUGFIX] Ingester: Prevent timely compaction of empty blocks. #7624
* [BUGFIX] Querier: Don't cache context.Canceled errors for bucket index. #7620
* [BUGFIX] Store-gateway: account for `"other"` time in LabelValues and LabelNames requests. #7622
* [BUGFIX] Query-frontend: Don't panic when using the `-query-frontend.downstream-url` flag. #7651
* [BUGFIX] Ingester: when receiving multiple exemplars for a native histogram via remote write, sort them and only report an error if all are older than the latest exemplar as this could be a partial update. #7640 #7948 #8014
* [BUGFIX] Ingester: don't retain blocks if they finish exactly on the boundary of the retention window. #7656
* [BUGFIX] Bug-fixes and improvements to experimental native histograms. #7744 #7813
* [BUGFIX] Querier: return an error when a query uses `label_join` with an invalid destination label name. #7744
* [BUGFIX] Compactor: correct outstanding job estimation in metrics and `compaction-planner` tool when block labels differ. #7745
* [BUGFIX] Ingester: turn native histogram validation errors in TSDB into soft ingester errors that result in returning 4xx to the end-user instead of 5xx. In the case of TSDB validation errors, the counter `cortex_discarded_samples_total` will be increased with the `reason` label set to `"invalid-native-histogram"`. #7736 #7773
* [BUGFIX] Do not wrap error message with `sampled 1/<frequency>` if it's not actually sampled. #7784
* [BUGFIX] Store-gateway: do not track cortex_querier_blocks_consistency_checks_failed_total metric if query has been canceled or interrued due to any error not related to blocks consistency check failed. #7752
* [BUGFIX] Ingester: ignore instances with no tokens when calculating local limits to prevent discards during ingester scale-up #7881
* [BUGFIX] Ingester: do not reuse exemplars slice in the write request if there are more than 10 exemplars per series. This should help to reduce the in-use memory in case of few requests with a very large number of exemplars. #7936
* [BUGFIX] Distributor: fix down scaling of native histograms in the distributor when timeseries unmarshal cache is in use. #7947
* [BUGFIX] Distributor: fix cardinality API to return more accurate number of in-memory series when number of zones is larger than replication factor. #7984
* [BUGFIX] All: fix config validation for non-ingester modules, when ingester's ring is configured with spread-minimizing token generation strategy. #7990
* [BUGFIX] Ingester: copy LabelValues strings out of mapped memory to avoid a segmentation fault if the region becomes unmapped before the result is marshaled. #8003
* [BUGFIX] OTLP: Don't generate target_info unless at least one identifying label is defined. #8012
* [BUGFIX] OTLP: Don't generate target_info unless there are metrics. #8012
* [BUGFIX] Query-frontend: Experimental query queue splitting: fix issue where offset and range selector duration were not considered when predicting query component. #7742
* [BUGFIX] Querying: Empty matrix results were incorrectly returning `null` instead of `[]`. #8029
* [BUGFIX] All: don't increment `thanos_objstore_bucket_operation_failures_total` metric for cancelled requests. #8072
* [BUGFIX] Query-frontend: fix empty metric name matcher not being applied under certain conditions. #8076
* [BUGFIX] Querying: Fix regex matching of multibyte runes with dot operator. #8089
* [BUGFIX] Querying: matrix results returned from instant queries were not sorted by series. #8113
* [BUGFIX] Query scheduler: Fix a crash in result marshaling. #8140
* [BUGFIX] Store-gateway: Allow long-running index scans to be interrupted. #8154
* [BUGFIX] Query-frontend: fix splitting of queries using `@ start()` and `@end()` modifiers on a subquery. Previously the `start()` and `end()` would be evaluated using the start end end of the split query instead of the original query. #8162
* [BUGFIX] Distributor: Don't discard time series with invalid exemplars, just drop affected exemplars. #8224
* [BUGFIX] Ingester: fixed in-memory series count when replaying a corrupted WAL. #8295
* [BUGFIX] Ingester: fix context cancellation handling when a query is busy looking up series in the TSDB index and `-blocks-storage.tsdb.head-postings-for-matchers-cache*` or `-blocks-storage.tsdb.block-postings-for-matchers-cache*` are in use. #8337
* [BUGFIX] Querier: fix edge case where bucket indexes are sometimes cached forever instead of with the expected TTL. #8343
* [BUGFIX] OTLP handler: fix errors returned by OTLP handler when used via httpgrpc tunneling. #8363
* [BUGFIX] Update `github.com/hashicorp/go-retryablehttp` to address [CVE-2024-6104](https://github.com/advisories/GHSA-v6v8-xj6m-xwqh). #8539
* [BUGFIX] Alertmanager: Fixes a number of bugs in silences which could cause an existing silence to be deleted/expired when updating the silence failed. This could happen when the replacing silence was invalid or exceeded limits. #8525
* [BUGFIX] Alertmanager: Fix per-tenant silence limits not reloaded during runtime. #8456
* [BUGFIX] Alertmanager: Fix help message for utf-8-strict-mode. #8572
* [BUGFIX] Upgrade golang to 1.22.5 to address [CVE-2024-24791](https://nvd.nist.gov/vuln/detail/CVE-2024-24791). #8600

### Mixin

* [CHANGE] Alerts: Removed obsolete `MimirQueriesIncorrect` alert that used test-exporter metrics. Test-exporter support was however removed in Mimir 2.0 release. #7774
* [CHANGE] Alerts: Change threshold for `MimirBucketIndexNotUpdated` alert to fire before queries begin to fail due to bucket index age. #7879
* [FEATURE] Dashboards: added 'Remote ruler reads networking' dashboard. #7751
* [FEATURE] Alerts: Add `MimirIngesterStuckProcessingRecordsFromKafka` alert. #8147
* [ENHANCEMENT] Alerts: allow configuring alerts range interval via `_config.base_alerts_range_interval_minutes`. #7591
* [ENHANCEMENT] Dashboards: Add panels for monitoring distributor and ingester when using ingest-storage. These panels are disabled by default, but can be enabled using `show_ingest_storage_panels: true` config option. Similarly existing panels used when distributors and ingesters use gRPC for forwarding requests can be disabled by setting `show_grpc_ingestion_panels: false`. #7670 #7699
* [ENHANCEMENT] Alerts: add the following alerts when using ingest-storage: #7699 #7702 #7867
  * `MimirIngesterLastConsumedOffsetCommitFailed`
  * `MimirIngesterFailedToReadRecordsFromKafka`
  * `MimirIngesterKafkaFetchErrorsRateTooHigh`
  * `MimirStartingIngesterKafkaReceiveDelayIncreasing`
  * `MimirRunningIngesterReceiveDelayTooHigh`
  * `MimirIngesterFailsToProcessRecordsFromKafka`
  * `MimirIngesterFailsEnforceStrongConsistencyOnReadPath`
* [ENHANCEMENT] Dashboards: add in-flight queries scaling metric panel for ruler-querier. #7749
* [ENHANCEMENT] Dashboards: renamed rows in the "Remote ruler reads" and "Remote ruler reads resources" dashboards to match the actual component names. #7750
* [ENHANCEMENT] Dashboards: allow switching between using classic of native histograms in dashboards. #7627
  * Overview dashboard, Status panel, `cortex_request_duration_seconds` metric.
* [ENHANCEMENT] Alerts: exclude `529` and `598` status codes from failure codes in `MimirRequestsError`. #7889
* [ENHANCEMENT] Dashboards: renamed "TCP Connections" panel to "Ingress TCP Connections" in the networking dashboards. #8092
* [ENHANCEMENT] Dashboards: update the use of deprecated "table (old)" panels to "table". #8181
* [ENHANCEMENT] Dashboards: added a `component` variable to "Slow queries" dashboard to allow checking the slow queries of the remote ruler evaluation query path. #8309
* [BUGFIX] Dashboards: fix regular expression for matching read-path gRPC ingester methods to include querying of exemplars, label-related queries, or active series queries. #7676
* [BUGFIX] Dashboards: fix user id abbreviations and column heads for Top Tenants dashboard. #7724
* [BUGFIX] Dashboards: fix incorrect query used for "queue length" panel on "Ruler" dashboard. #8006
* [BUGFIX] Dashboards: fix disk space utilization panels when running with a recent version of kube-state-metrics. #8212

### Jsonnet

* [CHANGE] Memcached: Change default read timeout for chunks and index caches to `750ms` from `450ms`. #7778
* [CHANGE] Fine-tuned `terminationGracePeriodSeconds` for the following components: #7364
  * Querier: changed from `30` to `180`
  * Query-scheduler: changed from `30` to `180`
* [CHANGE] Change TCP port exposed by `mimir-continuous-test` deployment to match with updated defaults of its container image (see changes below). #7958
* [FEATURE] Add support to deploy Mimir with experimental ingest storage enabled. #8028 #8222
* [ENHANCEMENT] Compactor: add `$._config.cortex_compactor_concurrent_rollout_enabled` option (disabled by default) that makes use of rollout-operator to speed up the rollout of compactors. #7783 #7878
* [ENHANCEMENT] Shuffle-sharding: add `$._config.shuffle_sharding.ingest_storage_partitions_enabled` and `$._config.shuffle_sharding.ingester_partitions_shard_size` options, that allow configuring partitions shard size in ingest-storage mode. #7804
* [ENHANCEMENT] Update rollout-operator to `v0.17.0`. #8399
* [ENHANCEMENT] Add `_config.autoscaling_querier_predictive_scaling_enabled` to scale querier based on inflight queries 7 days ago. #7775
* [ENHANCEMENT] Add support to autoscale ruler-querier replicas based on in-flight queries too (in addition to CPU and memory based scaling). #8060 #8188
* [ENHANCEMENT] Distributor: improved distributor HPA scaling metric to only take in account ready pods. This requires the metric `kube_pod_status_ready` to be available in the data source used by KEDA to query scaling metrics (configured via `_config.autoscaling_prometheus_url`). #8251
* [BUGFIX] Guard against missing samples in KEDA queries. #7691
* [BUGFIX] Alertmanager: Set -server.http-idle-timeout to avoid EOF errors in ruler. #8192

### Mimirtool

* [CHANGE] Deprecated `--rule-files` flag in favor of CLI arguments. #7756
* [FEATURE] mimirtool: Add `runtime-config verify` sub-command, for verifying Mimir runtime config files. #8123
* [ENHANCEMENT] `mimirtool promql format`: Format PromQL query with Prometheus' string or pretty-print formatter. #7742
* [ENHANCEMENT] Add `mimir-http-prefix` configuration to set the Mimir URL prefix when using legacy routes. #8069
* [ENHANCEMENT] Add option `--output-dir` to `mimirtool rules get` and `mimirtool rules print` to allow persisting rule groups to a file for edit and re-upload. #8142
* [BUGFIX] Fix panic in `loadgen` subcommand. #7629
* [BUGFIX] `mimirtool rules prepare`: do not add aggregation label to `on()` clause if already present in `group_left()` or `group_right()`. #7839
* [BUGFIX] Analyze Grafana: fix parsing queries with variables. #8062
* [BUGFIX] `mimirtool rules sync`: detect a change when the `query_offset` or the deprecated `evaluation_delay` configuration changes. #8297

### Mimir Continuous Test

* [CHANGE] `mimir-continuous-test` has been deprecated and replaced by a Mimir module that can be run as a target from the `mimir` binary using `mimir -target=continuous-test`. #7753
* [CHANGE] `-server.metrics-port` flag is no longer available for use in the module run of mimir-continuous-test, including the grafana/mimir-continuous-test Docker image which uses the new module. Configuring this port is still possible in the binary, which is deprecated. #7747
* [CHANGE] Allowed authenticatication to Mimir using both Tenant ID and basic/bearer auth #7619.
* [BUGFIX] Set `User-Agent` header for all requests sent from the testing client. #7607

### Query-tee

* [ENHANCEMENT] Log queries that take longer than `proxy.log-slow-query-response-threshold` when compared to other backends. #7346
* [ENHANCEMENT] Add two new metrics for measuring the relative duration between backends: #7782 #8013 #8330
  * `cortex_querytee_backend_response_relative_duration_seconds`
  * `cortex_querytee_backend_response_relative_duration_proportional`

### Documentation

* [CHANGE] Note that the _Play with Grafana Mimir_ tutorial directory path changed after the release of the video. #8319
* [ENHANCEMENT] Clarify Compactor and its storage volume when configured under Kubernetes. #7675
* [ENHANCEMENT] Add OTLP route to _Mimir routes by path_ runbooks section. #8074
* [ENHANCEMENT] Document option server.log-source-ips-full. #8268

### Tools

* [ENHANCEMENT] ulidtime: add option to show random part of ULID, timestamp in milliseconds and header. #7615
* [ENHANCEMENT] copyblocks: add a flag to configure part-size for multipart uploads in s3 client-side copying. #8292
* [ENHANCEMENT] copyblocks: enable pprof HTTP endpoints. #8292

## 2.12.0

### Grafana Mimir

* [CHANGE] Alertmanager: Deprecates the `v1` API. All `v1` API endpoints now respond with a JSON deprecation notice and a status code of `410`. All endpoints have a `v2` equivalent. The list of endpoints is: #7103
  * `<alertmanager-web.external-url>/api/v1/alerts`
  * `<alertmanager-web.external-url>/api/v1/receivers`
  * `<alertmanager-web.external-url>/api/v1/silence/{id}`
  * `<alertmanager-web.external-url>/api/v1/silences`
  * `<alertmanager-web.external-url>/api/v1/status`
* [CHANGE] Ingester: Increase default value of `-blocks-storage.tsdb.head-postings-for-matchers-cache-max-bytes` and `-blocks-storage.tsdb.block-postings-for-matchers-cache-max-bytes` to 100 MiB (previous default value was 10 MiB). #6764
* [CHANGE] Validate tenant IDs according to [documented behavior](https://grafana.com/docs/mimir/latest/configure/about-tenant-ids/) even when tenant federation is not enabled. Note that this will cause some previously accepted tenant IDs to be rejected such as those longer than 150 bytes or containing `|` characters. #6959
* [CHANGE] Ruler: don't use backoff retry on remote evaluation in case of `4xx` errors. #7004
* [CHANGE] Server: responses with HTTP 4xx status codes are now treated as errors and used in `status_code` label of request duration metric. #7045
* [CHANGE] Memberlist: change default for `-memberlist.stream-timeout` from `10s` to `2s`. #7076
* [CHANGE] Memcached: remove legacy `thanos_cache_memcached_*` and `thanos_memcached_*` prefixed metrics. Instead, Memcached and Redis cache clients now emit `thanos_cache_*` prefixed metrics with a `backend` label. #7076
* [CHANGE] Ruler: the following metrics, exposed when the ruler is configured to discover Alertmanager instances via service discovery, have been renamed: #7057
  * `prometheus_sd_failed_configs` renamed to `cortex_prometheus_sd_failed_configs`
  * `prometheus_sd_discovered_targets` renamed to `cortex_prometheus_sd_discovered_targets`
  * `prometheus_sd_received_updates_total` renamed to `cortex_prometheus_sd_received_updates_total`
  * `prometheus_sd_updates_delayed_total` renamed to `cortex_prometheus_sd_updates_delayed_total`
  * `prometheus_sd_updates_total` renamed to `cortex_prometheus_sd_updates_total`
  * `prometheus_sd_refresh_failures_total` renamed to `cortex_prometheus_sd_refresh_failures_total`
  * `prometheus_sd_refresh_duration_seconds` renamed to `cortex_prometheus_sd_refresh_duration_seconds`
* [CHANGE] Query-frontend: the default value for `-query-frontend.not-running-timeout` has been changed from 0 (disabled) to 2s. The configuration option has also been moved from "experimental" to "advanced". #7127
* [CHANGE] Store-gateway: to reduce disk contention on HDDs the default value for `blocks-storage.bucket-store.tenant-sync-concurrency` has been changed from `10` to `1` and the default value for `blocks-storage.bucket-store.block-sync-concurrency` has been changed from `20` to `4`. #7136
* [CHANGE] Store-gateway: Remove deprecated CLI flags `-blocks-storage.bucket-store.index-header-lazy-loading-enabled` and `-blocks-storage.bucket-store.index-header-lazy-loading-idle-timeout` and their corresponding YAML settings. Instead, use `-blocks-storage.bucket-store.index-header.lazy-loading-enabled` and `-blocks-storage.bucket-store.index-header.lazy-loading-idle-timeout`. #7521
* [CHANGE] Store-gateway: Mark experimental CLI flag `-blocks-storage.bucket-store.index-header.lazy-loading-concurrency` and its corresponding YAML settings as advanced. #7521
* [CHANGE] Store-gateway: Remove experimental CLI flag `-blocks-storage.bucket-store.index-header.sparse-persistence-enabled` since this is now the default behavior. #7535
* [CHANGE] All: set `-server.report-grpc-codes-in-instrumentation-label-enabled` to `true` by default, which enables reporting gRPC status codes as `status_code` labels in the `cortex_request_duration_seconds` metric. #7144
* [CHANGE] Distributor: report gRPC status codes as `status_code` labels in the `cortex_ingester_client_request_duration_seconds` metric by default. #7144
* [CHANGE] Distributor: CLI flag `-ingester.client.report-grpc-codes-in-instrumentation-label-enabled` has been deprecated, and its default value is set to `true`. #7144
* [CHANGE] Ingester: CLI flag `-ingester.return-only-grpc-errors` has been deprecated, and its default value is set to `true`. To ensure backwards compatibility, during a migration from a version prior to 2.11.0 to 2.12 or later, `-ingester.return-only-grpc-errors` should be set to `false`. Once all the components are migrated, the flag can be removed.   #7151
* [CHANGE] Ingester: the following CLI flags have been moved from "experimental" to "advanced": #7169
  * `-ingester.ring.token-generation-strategy`
  * `-ingester.ring.spread-minimizing-zones`
  * `-ingester.ring.spread-minimizing-join-ring-in-order`
* [CHANGE] Query-frontend: the default value of the CLI flag `-query-frontend.max-cache-freshness` (and its respective YAML configuration parameter) has been changed from `1m` to `10m`. #7161
* [CHANGE] Distributor: default the optimization `-distributor.write-requests-buffer-pooling-enabled` to `true`. #7165
* [CHANGE] Tracing: Move query information to span attributes instead of span logs. #7046
* [CHANGE] Distributor: the default value of circuit breaker's CLI flag `-ingester.client.circuit-breaker.cooldown-period` has been changed from `1m` to `10s`. #7310
* [CHANGE] Store-gateway: remove `cortex_bucket_store_blocks_loaded_by_duration`. `cortex_bucket_store_series_blocks_queried` is better suited for detecting when compactors are not able to keep up with the number of blocks to compact. #7309
* [CHANGE] Ingester, Distributor: the support for rejecting push requests received via gRPC before reading them into memory, enabled via `-ingester.limit-inflight-requests-using-grpc-method-limiter` and `-distributor.limit-inflight-requests-using-grpc-method-limiter`, is now stable and enabled by default. The configuration options have been deprecated and will be removed in Mimir 2.14. #7360
* [CHANGE] Distributor: Change`-distributor.enable-otlp-metadata-storage` flag's default to true, and deprecate it. The flag will be removed in Mimir 2.14. #7366
* [CHANGE] Store-gateway: Use a shorter TTL for cached items related to temporary blocks. #7407 #7534
* [CHANGE] Standardise exemplar label as "trace_id". #7475
* [CHANGE] The configuration option `-querier.max-query-into-future` has been deprecated and will be removed in Mimir 2.14. #7496
* [CHANGE] Distributor: the metric `cortex_distributor_sample_delay_seconds` has been deprecated and will be removed in Mimir 2.14. #7516
* [CHANGE] Query-frontend: The deprecated YAML setting `frontend.cache_unaligned_requests` has been moved to `limits.cache_unaligned_requests`. #7519
* [CHANGE] Querier: the CLI flag `-querier.minimize-ingester-requests` has been moved from "experimental" to "advanced". #7638
* [CHANGE] Ingester: allow only POST method on `/ingester/shutdown`, as previously it was too easy to accidentally trigger through GET requests. At the same time, add an option to keep the existing behavior by introducing an `-api.get-request-for-ingester-shutdown-enabled` flag. This flag will be removed in Mimir 2.15. #7707
* [FEATURE] Introduce `-server.log-source-ips-full` option to log all IPs from `Forwarded`, `X-Real-IP`, `X-Forwarded-For` headers. #7250
* [FEATURE] Introduce `-tenant-federation.max-tenants` option to limit the max number of tenants allowed for requests when federation is enabled. #6959
* [FEATURE] Cardinality API: added a new `count_method` parameter which enables counting active label names. #7085
* [FEATURE] Querier / query-frontend: added `-querier.promql-experimental-functions-enabled` CLI flag (and respective YAML config option) to enable experimental PromQL functions. The experimental functions introduced are: `mad_over_time()`, `sort_by_label()` and `sort_by_label_desc()`. #7057
* [FEATURE] Alertmanager API: added `-alertmanager.grafana-alertmanager-compatibility-enabled` CLI flag (and respective YAML config option) to enable an experimental API endpoints that support the migration of the Grafana Alertmanager. #7057
* [FEATURE] Alertmanager: Added `-alertmanager.utf8-strict-mode-enabled` to control support for any UTF-8 character as part of Alertmanager configuration/API matchers and labels. It's default value is set to `false`. #6898
* [FEATURE] Querier: added `histogram_avg()` function support to PromQL. #7293
* [FEATURE] Ingester: added `-blocks-storage.tsdb.timely-head-compaction` flag, which enables more timely head compaction, and defaults to `false`. #7372
* [FEATURE] Compactor: Added `/compactor/tenants` and `/compactor/tenant/{tenant}/planned_jobs` endpoints that provide functionality that was provided by `tools/compaction-planner` -- listing of planned compaction jobs based on tenants' bucket index. #7381
* [FEATURE] Add experimental support for streaming response bodies from queriers to frontends via `-querier.response-streaming-enabled`. This is currently only supported for the `/api/v1/cardinality/active_series` endpoint. #7173
* [FEATURE] Release: Added mimir distroless docker image. #7371
* [FEATURE] Add support for the new grammar of `{"metric_name", "l1"="val"}` to promql and some of the exposition formats. #7475 #7541
* [ENHANCEMENT] Distributor: Add a new metric `cortex_distributor_otlp_requests_total` to track the total number of OTLP requests. #7385
* [ENHANCEMENT] Vault: add lifecycle manager for token used to authenticate to Vault. This ensures the client token is always valid. Includes a gauge (`cortex_vault_token_lease_renewal_active`) to check whether token renewal is active, and the counters `cortex_vault_token_lease_renewal_success_total` and `cortex_vault_auth_success_total` to see the total number of successful lease renewals / authentications. #7337
* [ENHANCEMENT] Store-gateway: add no-compact details column on store-gateway tenants admin UI. #6848
* [ENHANCEMENT] PromQL: ignore small errors for bucketQuantile #6766
* [ENHANCEMENT] Distributor: improve efficiency of some errors #6785
* [ENHANCEMENT] Ruler: exclude vector queries from being tracked in `cortex_ruler_queries_zero_fetched_series_total`. #6544
* [ENHANCEMENT] Ruler: local storage backend now supports reading a rule group via `/config/api/v1/rules/{namespace}/{groupName}` configuration API endpoint. #6632
* [ENHANCEMENT] Query-Frontend and Query-Scheduler: split tenant query request queues by query component with `query-frontend.additional-query-queue-dimensions-enabled` and `query-scheduler.additional-query-queue-dimensions-enabled`. #6772
* [ENHANCEMENT] Distributor: support disabling metric relabel rules per-tenant via the flag `-distributor.metric-relabeling-enabled` or associated YAML. #6970
* [ENHANCEMENT] Distributor: `-distributor.remote-timeout` is now accounted from the first ingester push request being sent. #6972
* [ENHANCEMENT] Storage Provider: `-<prefix>.s3.sts-endpoint` sets a custom endpoint for AWS Security Token Service (AWS STS) in s3 storage provider. #6172
* [ENHANCEMENT] Querier: add `cortex_querier_queries_storage_type_total ` metric that indicates how many queries have executed for a source, ingesters or store-gateways. Add `cortex_querier_query_storegateway_chunks_total` metric to count the number of chunks fetched from a store gateway. #7099,#7145
* [ENHANCEMENT] Query-frontend: add experimental support for sharding active series queries via `-query-frontend.shard-active-series-queries`. #6784
* [ENHANCEMENT] Distributor: set `-distributor.reusable-ingester-push-workers=2000` by default and mark feature as `advanced`. #7128
* [ENHANCEMENT] All: set `-server.grpc.num-workers=100` by default and mark feature as `advanced`. #7131
* [ENHANCEMENT] Distributor: invalid metric name error message gets cleaned up to not include non-ascii strings. #7146
* [ENHANCEMENT] Store-gateway: add `source`, `level`, and `out_or_order` to `cortex_bucket_store_series_blocks_queried` metric that indicates the number of blocks that were queried from store gateways by block metadata. #7112 #7262 #7267
* [ENHANCEMENT] Compactor: After updating bucket-index, compactor now also computes estimated number of compaction jobs based on current bucket-index, and reports the result in `cortex_bucket_index_estimated_compaction_jobs` metric. If computation of jobs fails, `cortex_bucket_index_estimated_compaction_jobs_errors_total` is updated instead. #7299
* [ENHANCEMENT] Mimir: Integrate profiling into tracing instrumentation. #7363
* [ENHANCEMENT] Alertmanager: Adds metric `cortex_alertmanager_notifications_suppressed_total` that counts the total number of notifications suppressed for being silenced, inhibited, outside of active time intervals or within muted time intervals. #7384
* [ENHANCEMENT] Query-scheduler: added more buckets to `cortex_query_scheduler_queue_duration_seconds` histogram metric, in order to better track queries staying in the queue for longer than 10s. #7470
* [ENHANCEMENT] A `type` label is added to `prometheus_tsdb_head_out_of_order_samples_appended_total` metric. #7475
* [ENHANCEMENT] Distributor: Optimize OTLP endpoint. #7475
* [ENHANCEMENT] API: Use github.com/klauspost/compress for faster gzip and deflate compression of API responses. #7475
* [ENHANCEMENT] Ingester: Limiting on owned series (`-ingester.use-ingester-owned-series-for-limits`) now prevents discards in cases where a tenant is sharded across all ingesters (or shuffle sharding is disabled) and the ingester count increases. #7411
* [ENHANCEMENT] Block upload: include converted timestamps in the error message if block is from the future. #7538
* [ENHANCEMENT] Query-frontend: Introduce `-query-frontend.active-series-write-timeout` to allow configuring the server-side write timeout for active series requests. #7553 #7569
* [BUGFIX] Ingester: don't ignore errors encountered while iterating through chunks or samples in response to a query request. #6451
* [BUGFIX] Fix issue where queries can fail or omit OOO samples if OOO head compaction occurs between creating a querier and reading chunks #6766
* [BUGFIX] Fix issue where concatenatingChunkIterator can obscure errors #6766
* [BUGFIX] Fix panic during tsdb Commit #6766
* [BUGFIX] tsdb/head: wlog exemplars after samples #6766
* [BUGFIX] Ruler: fix issue where "failed to remotely evaluate query expression, will retry" messages are logged without context such as the trace ID and do not appear in trace events. #6789
* [BUGFIX] Ruler: do not retry requests to remote querier when server's response exceeds its configured max payload size. #7216
* [BUGFIX] Querier: fix issue where spans in query request traces were not nested correctly. #6893
* [BUGFIX] Fix issue where all incoming HTTP requests have duplicate trace spans. #6920
* [BUGFIX] Querier: do not retry requests to store-gateway when a query gets canceled. #6934
* [BUGFIX] Querier: return 499 status code instead of 500 when a request to remote read endpoint gets canceled. #6934
* [BUGFIX] Querier: fix issue where `-querier.max-fetched-series-per-query` is not applied to `/series` endpoint if the series are loaded from ingesters. #7055
* [BUGFIX] Distributor: fix issue where `-distributor.metric-relabeling-enabled` may cause distributors to panic #7176
* [BUGFIX] Distributor: fix issue where `-distributor.metric-relabeling-enabled` may cause distributors to write unsorted labels and corrupt blocks #7326
* [BUGFIX] Query-frontend: the `cortex_query_frontend_queries_total` report incorrectly reported `op="query"` for any request which wasn't a range query. Now the `op` label value can be one of the following: #7207
  * `query`: instant query
  * `query_range`: range query
  * `cardinality`: cardinality query
  * `label_names_and_values`: label names / values query
  * `active_series`: active series query
  * `other`: any other request
* [BUGFIX] Fix performance regression introduced in Mimir 2.11.0 when uploading blocks to AWS S3. #7240
* [BUGFIX] Query-frontend: fix race condition when sharding active series is enabled (see above) and response is compressed with snappy. #7290
* [BUGFIX] Query-frontend: "query stats" log unsuccessful replies from downstream as "failed". #7296
* [BUGFIX] Packaging: remove reload from systemd file as mimir does not take into account SIGHUP. #7345
* [BUGFIX] Compactor: do not allow out-of-order blocks to prevent timely compaction. #7342
* [BUGFIX] Update `google.golang.org/grpc` to resolve occasional issues with gRPC server closing its side of connection before it was drained by the client. #7380
* [BUGFIX] Query-frontend: abort response streaming for `active_series` requests when the request context is canceled. #7378
* [BUGFIX] Compactor: improve compaction of sporadic blocks. #7329
* [BUGFIX] Ruler: fix regression that caused client errors to be tracked in `cortex_ruler_write_requests_failed_total` metric. #7472
* [BUGFIX] promql: Fix Range selectors with an @ modifier are wrongly scoped in range queries. #7475
* [BUGFIX] Fix metadata API using wrong JSON field names. #7475
* [BUGFIX] Ruler: fix native histogram recording rule result corruption. #7552
* [BUGFIX] Querier: fix HTTP status code translations for remote read requests. Previously, remote-read had conflicting behaviours: when returning samples all internal errors were translated to HTTP 400; when returning chunks all internal errors were translated to HTTP 500. #7487
* [BUGFIX] Query-frontend: Fix memory leak on every request. #7654

### Mixin

* [CHANGE] The `job` label matcher for distributor and gateway have been extended to include any deployment matching `distributor.*` and `cortex-gw.*` respectively. This change allows to match custom and multi-zone distributor and gateway deployments too. #6817
* [ENHANCEMENT] Dashboards: Add panels for alertmanager activity of a tenant #6826
* [ENHANCEMENT] Dashboards: Add graphs to "Slow Queries" dashboard. #6880
* [ENHANCEMENT] Dashboards: Update all deprecated "graph" panels to "timeseries" panels. #6864 #7413 #7457
* [ENHANCEMENT] Dashboards: Make most columns in "Slow Queries" sortable. #7000
* [ENHANCEMENT] Dashboards: Render graph panels at full resolution as opposed to at half resolution. #7027
* [ENHANCEMENT] Dashboards: show query-scheduler queue length on "Reads" and "Remote Ruler Reads" dashboards. #7088
* [ENHANCEMENT] Dashboards: Add estimated number of compaction jobs to "Compactor", "Tenants" and "Top tenants" dashboards. #7449 #7481
* [ENHANCEMENT] Recording rules: add native histogram recording rules to `cortex_request_duration_seconds`. #7528
* [ENHANCEMENT] Dashboards: Add total owned series, and per-ingester in-memory and owned series to "Tenants" dashboard. #7511
* [BUGFIX] Dashboards: drop `step` parameter from targets as it is not supported. #7157
* [BUGFIX] Recording rules: drop rules for metrics removed in 2.0: `cortex_memcache_request_duration_seconds` and `cortex_cache_request_duration_seconds`. #7514

### Jsonnet

* [CHANGE] Distributor: Increase `JAEGER_REPORTER_MAX_QUEUE_SIZE` from the default (100) to 1000, to avoid dropping tracing spans. #7259
* [CHANGE] Querier: Increase `JAEGER_REPORTER_MAX_QUEUE_SIZE` from 1000 to 5000, to avoid dropping tracing spans. #6764
* [CHANGE] rollout-operator: remove default CPU limit. #7066
* [CHANGE] Store-gateway: Increase `JAEGER_REPORTER_MAX_QUEUE_SIZE` from the default (100) to 1000, to avoid dropping tracing spans. #7068
* [CHANGE] Query-frontend, ingester, ruler, backend and write instances: Increase `JAEGER_REPORTER_MAX_QUEUE_SIZE` from the default (100), to avoid dropping tracing spans. #7086
* [CHANGE] Ring: relaxed the hash ring heartbeat period and timeout for distributor, ingester, store-gateway and compactor: #6860
  * `-distributor.ring.heartbeat-period` set to `1m`
  * `-distributor.ring.heartbeat-timeout` set to `4m`
  * `-ingester.ring.heartbeat-period` set to `2m`
  * `-store-gateway.sharding-ring.heartbeat-period` set to `1m`
  * `-store-gateway.sharding-ring.heartbeat-timeout` set to `4m`
  * `-compactor.ring.heartbeat-period` set to `1m`
  * `-compactor.ring.heartbeat-timeout` set to `4m`
* [CHANGE] Ruler-querier: the topology spread constrain max skew is now configured through the configuration option `ruler_querier_topology_spread_max_skew` instead of `querier_topology_spread_max_skew`. #7204
* [CHANGE] Distributor: `-server.grpc.keepalive.max-connection-age` lowered from `2m` to `60s` and configured `-shutdown-delay=90s` and termination grace period to `100` seconds in order to reduce the chances of failed gRPC write requests when distributors gracefully shutdown. #7361
* [FEATURE] Added support for the following root-level settings to configure the list of matchers to apply to node affinity: #6782 #6829
  * `alertmanager_node_affinity_matchers`
  * `compactor_node_affinity_matchers`
  * `continuous_test_node_affinity_matchers`
  * `distributor_node_affinity_matchers`
  * `ingester_node_affinity_matchers`
  * `ingester_zone_a_node_affinity_matchers`
  * `ingester_zone_b_node_affinity_matchers`
  * `ingester_zone_c_node_affinity_matchers`
  * `mimir_backend_node_affinity_matchers`
  * `mimir_backend_zone_a_node_affinity_matchers`
  * `mimir_backend_zone_b_node_affinity_matchers`
  * `mimir_backend_zone_c_node_affinity_matchers`
  * `mimir_read_node_affinity_matchers`
  * `mimir_write_node_affinity_matchers`
  * `mimir_write_zone_a_node_affinity_matchers`
  * `mimir_write_zone_b_node_affinity_matchers`
  * `mimir_write_zone_c_node_affinity_matchers`
  * `overrides_exporter_node_affinity_matchers`
  * `querier_node_affinity_matchers`
  * `query_frontend_node_affinity_matchers`
  * `query_scheduler_node_affinity_matchers`
  * `rollout_operator_node_affinity_matchers`
  * `ruler_node_affinity_matchers`
  * `ruler_node_affinity_matchers`
  * `ruler_querier_node_affinity_matchers`
  * `ruler_query_frontend_node_affinity_matchers`
  * `ruler_query_scheduler_node_affinity_matchers`
  * `store_gateway_node_affinity_matchers`
  * `store_gateway_node_affinity_matchers`
  * `store_gateway_zone_a_node_affinity_matchers`
  * `store_gateway_zone_b_node_affinity_matchers`
  * `store_gateway_zone_c_node_affinity_matchers`
* [FEATURE] Ingester: Allow automated zone-by-zone downscaling, that can be enabled via the `ingester_automated_downscale_enabled` flag. It is disabled by default. #6850
* [ENHANCEMENT] Alerts: Add `MimirStoreGatewayTooManyFailedOperations` warning alert that triggers when Mimir store-gateway report error when interacting with the object storage. #6831
* [ENHANCEMENT] Querier HPA: improved scaling metric and scaling policies, in order to scale up and down more gradually. #6971
* [ENHANCEMENT] Rollout-operator: upgraded to v0.13.0. #7469
* [ENHANCEMENT] Rollout-operator: add tracing configuration to rollout-operator container (when tracing is enabled and configured). #7469
* [ENHANCEMENT] Query-frontend: configured `-shutdown-delay`, `-server.grpc.keepalive.max-connection-age` and termination grace period to reduce the likelihood of queries hitting terminated query-frontends. #7129
* [ENHANCEMENT] Autoscaling: add support for KEDA's `ignoreNullValues` option for Prometheus scaler. #7471
* [BUGFIX] Update memcached-exporter to 0.14.1 due to CVE-2023-39325. #6861

### Mimirtool

* [FEATURE] Add command `migrate-utf8` to migrate Alertmanager configurations for Alertmanager versions 0.27.0 and later. #7383
* [ENHANCEMENT] Add template render command to render locally a template. #7325
* [ENHANCEMENT] Add `--extra-headers` option to `mimirtool rules` command to add extra headers to requests for auth. #7141
* [ENHANCEMENT] Analyze Prometheus: set tenant header. #6737
* [ENHANCEMENT] Add argument `--output-dir` to `mimirtool alertmanager get` where the config and templates will be written to and can be loaded via `mimirtool alertmanager load` #6760
* [BUGFIX] Analyze rule-file: .metricsUsed field wasn't populated. #6953

### Mimir Continuous Test

* [ENHANCEMENT] Include comparison of all expected and actual values when any float sample does not match. #6756

### Query-tee

* [BUGFIX] Fix issue where `Host` HTTP header was not being correctly changed for the proxy targets. #7386
* [ENHANCEMENT] Allow using the value of X-Scope-OrgID for basic auth username in the forwarded request if URL username is set as `__REQUEST_HEADER_X_SCOPE_ORGID__`. #7452

### Documentation

* [CHANGE] No longer mark OTLP distributor endpoint as experimental. #7348
* [ENHANCEMENT] Added runbook for `KubePersistentVolumeFillingUp` alert. #7297
* [ENHANCEMENT] Add Grafana Cloud recommendations to OTLP documentation. #7375
* [BUGFIX] Fixed typo on single zone->zone aware replication Helm page. #7327

### Tools

* [CHANGE] copyblocks: The flags for copyblocks have been changed to align more closely with other tools. #6607
* [CHANGE] undelete-blocks: undelete-blocks-gcs has been removed and replaced with undelete-blocks, which supports recovering deleted blocks in versioned buckets from ABS, GCS, and S3-compatible object storage. #6607
* [FEATURE] copyprefix: Add tool to copy objects between prefixes. Supports ABS, GCS, and S3-compatible object storage. #6607

## 2.11.0

### Grafana Mimir

* [CHANGE] The following deprecated configurations have been removed: #6673 #6779 #6808 #6814
  * `-querier.iterators`
  * `-querier.batch-iterators`
  * `-blocks-storage.bucket-store.max-chunk-pool-bytes`
  * `-blocks-storage.bucket-store.chunk-pool-min-bucket-size-bytes`
  * `-blocks-storage.bucket-store.chunk-pool-max-bucket-size-bytes`
  * `-blocks-storage.bucket-store.bucket-index.enabled`
* [CHANGE] Querier: Split worker GRPC config into separate client configs for the frontend and scheduler to allow TLS to be configured correctly when specifying the `tls_server_name`. The GRPC config specified under `-querier.frontend-client.*` will no longer apply to the scheduler client, and will need to be set explicitly under `-querier.scheduler-client.*`. #6445 #6573
* [CHANGE] Store-gateway: enable sparse index headers by default. Sparse index headers reduce the time to load an index header up to 90%. #6005
* [CHANGE] Store-gateway: lazy-loading concurrency limit default value is now 4. #6004
* [CHANGE] General: enabled `-log.buffered` by default. The `-log.buffered` has been deprecated and will be removed in Mimir 2.13. #6131
* [CHANGE] Ingester: changed default `-blocks-storage.tsdb.series-hash-cache-max-size-bytes` setting from `1GB` to `350MB`. The new default cache size is enough to store the hashes for all series in a ingester, assuming up to 2M in-memory series per ingester and using the default 13h retention period for local TSDB blocks in the ingesters. #6130
* [CHANGE] Query-frontend: removed `cortex_query_frontend_workers_enqueued_requests_total`. Use `cortex_query_frontend_enqueue_duration_seconds_count` instead. #6121
* [CHANGE] Ingester / querier: enable ingester to querier chunks streaming by default and mark it as stable. #6174
* [CHANGE] Ingester / querier: enable ingester query request minimisation by default and mark it as stable. #6174
* [CHANGE] Ingester: changed the default value for the experimental configuration parameter `-blocks-storage.tsdb.early-head-compaction-min-estimated-series-reduction-percentage` from 10 to 15. #6186
* [CHANGE] Ingester: `/ingester/push` HTTP endpoint has been removed. This endpoint was added for testing and troubleshooting, but was never documented or used for anything. #6299
* [CHANGE] Experimental setting `-log.rate-limit-logs-per-second-burst` renamed to `-log.rate-limit-logs-burst-size`. #6230
* [CHANGE] Ingester: by setting the newly introduced experimental CLI flag `-ingester.return-only-grpc-errors` to true, ingester will return only gRPC errors. #6443 #6680 #6723
* [CHANGE] Upgrade Node.js to v20. #6540
* [CHANGE] Querier: `cortex_querier_blocks_consistency_checks_failed_total` is now incremented when a block couldn't be queried from any attempted store-gateway as opposed to incremented after each attempt. Also `cortex_querier_blocks_consistency_checks_total` is incremented once per query as opposed to once per attempt (with 3 attempts). #6590
* [CHANGE] Ingester: Modify utilization based read path limiter to base memory usage on Go heap size. #6584
* [FEATURE] Distributor: added option `-distributor.retry-after-header.enabled` to include the `Retry-After` header in recoverable error responses. #6608
* [FEATURE] Query-frontend: add experimental support for query blocking. Queries are blocked on a per-tenant basis and is configured via the limit `blocked_queries`. #5609
* [FEATURE] Vault: Added support for new Vault authentication methods: `AppRole`, `Kubernetes`, `UserPass` and `Token`. #6143
* [FEATURE] Add experimental endpoint `/api/v1/cardinality/active_series` to return the set of active series for a given selector. #6536 #6619 #6651 #6667 #6717
* [FEATURE] Added `-<prefix>.s3.part-size` flag to configure the S3 minimum file size in bytes used for multipart uploads. #6592
* [FEATURE] Add the experimental `-<prefix>.s3.send-content-md5` flag (defaults to `false`) to configure S3 Put Object requests to send a `Content-MD5` header. Setting this flag is not recommended unless your object storage does not support checksums. #6622
* [FEATURE] Distributor: add an experimental flag `-distributor.reusable-ingester-push-worker` that can be used to pre-allocate a pool of workers to be used to send push requests to the ingesters. #6660
* [FEATURE] Distributor: Support enabling of automatically generated name suffixes for metrics ingested via OTLP, through the flag `-distributor.otel-metric-suffixes-enabled`. #6542
* [FEATURE] Ingester: ingester can now track which of the user's series the ingester actually owns according to the ring, and only consider owned series when checking for user series limit. This helps to avoid hitting the user's series limit when scaling up ingesters or changing user's ingester shard size. Feature is currently experimental, and disabled by default. It can be enabled by setting `-ingester.use-ingester-owned-series-for-limits` (to use owned series for limiting). This is currently limited to multi-zone ingester setup, with replication factor being equal to number of zones. #6718 #7087
* [ENHANCEMENT] Query-frontend: don't treat cancel as an error. #4648
* [ENHANCEMENT] Ingester: exported summary `cortex_ingester_inflight_push_requests_summary` tracking total number of inflight requests in percentile buckets. #5845
* [ENHANCEMENT] Query-scheduler: add `cortex_query_scheduler_enqueue_duration_seconds` metric that records the time taken to enqueue or reject a query request. #5879
* [ENHANCEMENT] Query-frontend: add `cortex_query_frontend_enqueue_duration_seconds` metric that records the time taken to enqueue or reject a query request. When query-scheduler is in use, the metric has the `scheduler_address` label to differentiate the enqueue duration by query-scheduler backend. #5879 #6087 #6120
* [ENHANCEMENT] Store-gateway: add metric `cortex_bucket_store_blocks_loaded_by_duration` for counting the loaded number of blocks based on their duration. #6074  #6129
* [ENHANCEMENT] Expose `/sync/mutex/wait/total:seconds` Go runtime metric as `go_sync_mutex_wait_total_seconds_total` from all components. #5879
* [ENHANCEMENT] Query-scheduler: improve latency with many concurrent queriers. #5880
* [ENHANCEMENT] Ruler: add new per-tenant `cortex_ruler_queries_zero_fetched_series_total` metric to track rules that fetched no series. #5925
* [ENHANCEMENT] Implement support for `limit`, `limit_per_metric` and `metric` parameters for `<Prometheus HTTP prefix>/api/v1/metadata` endpoint. #5890
* [ENHANCEMENT] Distributor: add experimental support for storing metadata when ingesting metrics via OTLP. This makes metrics description and type available when ingesting metrics via OTLP. Enable with `-distributor.enable-otlp-metadata-storage=true`. #5693 #6035 #6254
* [ENHANCEMENT] Ingester: added support for sampling errors, which can be enabled by setting `-ingester.error-sample-rate`. This way each error will be logged once in the configured number of times. All the discarded samples will still be tracked by the `cortex_discarded_samples_total` metric. #5584 #6014
* [ENHANCEMENT] Ruler: Fetch secrets used to configure TLS on the Alertmanager client from Vault when `-vault.enabled` is true. #5239
* [ENHANCEMENT] Query-frontend: added query-sharding support for `group by` aggregation queries. #6024
* [ENHANCEMENT] Fetch secrets used to configure server-side TLS from Vault when `-vault.enabled` is true. #6052.
* [ENHANCEMENT] Packaging: add logrotate config file. #6142
* [ENHANCEMENT] Ingester: add the experimental configuration options `-blocks-storage.tsdb.head-postings-for-matchers-cache-max-bytes` and `-blocks-storage.tsdb.block-postings-for-matchers-cache-max-bytes` to enforce a limit in bytes on the `PostingsForMatchers()` cache used by ingesters (the cache limit is per TSDB head and block basis, not a global one). The experimental configuration options `-blocks-storage.tsdb.head-postings-for-matchers-cache-size` and `-blocks-storage.tsdb.block-postings-for-matchers-cache-size` have been deprecated. #6151
* [ENHANCEMENT] Ingester: use the `PostingsForMatchers()` in-memory cache for label values queries with matchers too. #6151
* [ENHANCEMENT] Ingester / store-gateway: optimized regex matchers. #6168 #6250
* [ENHANCEMENT] Distributor: Include ingester IDs in circuit breaker related metrics and logs. #6206
* [ENHANCEMENT] Querier: improve errors and logging when streaming chunks from ingesters and store-gateways. #6194 #6309
* [ENHANCEMENT] Querier: Add `cortex_querier_federation_exemplar_tenants_queried` and `cortex_querier_federation_tenants_queried` metrics to track the number of tenants queried by multi-tenant queries. #6374 #6409
* [ENHANCEMENT] All: added an experimental `-server.grpc.num-workers` flag that configures the number of long-living workers used to process gRPC requests. This could decrease the CPU usage by reducing the number of stack allocations. #6311
* [ENHANCEMENT] All: improved IPv6 support by using the proper host:port formatting. #6311
* [ENHANCEMENT] Querier: always return error encountered during chunks streaming, rather than `the stream has already been exhausted`. #6345 #6433
* [ENHANCEMENT] Query-frontend: add `instance_enable_ipv6` to support IPv6. #6111
* [ENHANCEMENT] Store-gateway: return same detailed error messages as queriers when chunks or series limits are reached. #6347
* [ENHANCEMENT] Querier: reduce memory consumed for queries that hit store-gateways. #6348
* [ENHANCEMENT] Ruler: include corresponding trace ID with log messages associated with rule evaluation. #6379 #6520
* [ENHANCEMENT] Querier: clarify log messages and span events emitted while querying ingesters, and include both ingester name and address when relevant. #6381
* [ENHANCEMENT] Memcached: introduce new experimental configuration parameters `-<prefix>.memcached.write-buffer-size-bytes` `-<prefix>.memcached.read-buffer-size-bytes` to customise the memcached client write and read buffer size (the buffer is allocated for each memcached connection). #6468
* [ENHANCEMENT] Ingester, Distributor: added experimental support for rejecting push requests received via gRPC before reading them into memory, if ingester or distributor is unable to accept the request. This is activated by using `-ingester.limit-inflight-requests-using-grpc-method-limiter` for ingester, and `-distributor.limit-inflight-requests-using-grpc-method-limiter` for distributor. #5976 #6300
* [ENHANCEMENT] Add capability in store-gateways to accept number of tokens through config. `-store-gateway.sharding-ring.num-tokens`, `default-value=512` #4863
* [ENHANCEMENT] Query-frontend: return warnings generated during query evaluation. #6391
* [ENHANCEMENT] Server: Add the option `-server.http-read-header-timeout` to enable specifying a timeout for reading HTTP request headers. It defaults to 0, in which case reading of headers can take up to `-server.http-read-timeout`, leaving no time for reading body, if there's any. #6517
* [ENHANCEMENT] Add connection-string option, `-<prefix>.azure.connection-string`, for Azure Blob Storage. #6487
* [ENHANCEMENT] Ingester: Add `-ingester.instance-limits.max-inflight-push-requests-bytes`. This limit protects the ingester against requests that together may cause an OOM. #6492
* [ENHANCEMENT] Ingester: add new per-tenant `cortex_ingester_local_limits` metric to expose the calculated local per-tenant limits seen at each ingester. Exports the local per-tenant series limit with label `{limit="max_global_series_per_user"}` #6403
* [ENHANCEMENT] Query-frontend: added "queue_time_seconds" field to "query stats" log. This is total time that query and subqueries spent in the queue, before queriers picked it up. #6537
* [ENHANCEMENT] Server: Add `-server.report-grpc-codes-in-instrumentation-label-enabled` CLI flag to specify whether gRPC status codes should be used in `status_code` label of `cortex_request_duration_seconds` metric. It defaults to false, meaning that successful and erroneous gRPC status codes are represented with `success` and `error` respectively. #6562
* [ENHANCEMENT] Server: Add `-ingester.client.report-grpc-codes-in-instrumentation-label-enabled` CLI flag to specify whether gRPC status codes should be used in `status_code` label of `cortex_ingester_client_request_duration_seconds` metric. It defaults to false, meaning that successful and erroneous gRPC status codes are represented with `2xx` and `error` respectively. #6562
* [ENHANCEMENT] Server: Add `-server.http-log-closed-connections-without-response-enabled` option to log details about connections to HTTP server that were closed before any data was sent back. This can happen if client doesn't manage to send complete HTTP headers before timeout. #6612
* [ENHANCEMENT] Query-frontend: include length of query, time since the earliest and latest points of a query, time since the earliest and latest points of a query, cached/uncached bytes in "query stats" logs. Time parameters (start/end/time) are always formatted as RFC3339 now. #6473 #6477 #6709 #6710
* [ENHANCEMENT] Query-frontend: `-query-frontend.align-queries-with-step` has been moved from a global flag to a per-tenant override. #6714
* [ENHANCEMENT] Distributor: added support for reducing the resolution of native histogram samples upon ingestion if the sample has too many buckets compared to `-validation.max-native-histogram-buckets`. This is enabled by default and can be turned off by setting `-validation.reduce-native-histogram-over-max-buckets` to `false`. #6535
* [ENHANCEMENT] Query-frontend: optionally wait for the frontend to complete startup if requests are received while the frontend is still starting. Disabled by default, set `-query-frontend.not-running-timeout` to a non-zero value to enable. #6621
* [ENHANCEMENT] Distributor: Include source IPs in OTLP push handler logs. #6652
* [ENHANCEMENT] Query-frontend: return clearer error message when a query request is received while shutting down. #6675
* [ENHANCEMENT] Querier: return clearer error message when a query request is cancelled by the caller. #6697
* [ENHANCEMENT] Compactor: Mark corrupted blocks for no-compaction to avoid blocking compactor future runs. #6588
* [ENHANCEMENT] Distributor: Added an experimental configuration option `distributor.ingestion-burst-factor` that overrides the `distributor.ingestion-burst-size` option if set. The `distributor.ingestion-burst-factor` is used to set the underlying ingestion rate limiter token bucket's burst size to a multiple of the per distributor `distributor.ingestion-rate-limit` and the `distributor.ingestion-burst-factor`. This is disabled by default. #6662
* [ENHANCEMENT] Add debug message to track tenants sending queries that are not able to benefit from caches. #6732
* [BUGFIX] Distributor: return server overload error in the event of exceeding the ingestion rate limit. #6549
* [BUGFIX] Ring: Ensure network addresses used for component hash rings are formatted correctly when using IPv6. #6068
* [BUGFIX] Query-scheduler: don't retain connections from queriers that have shut down, leading to gradually increasing enqueue latency over time. #6100 #6145
* [BUGFIX] Ingester: prevent query logic from continuing to execute after queries are canceled. #6085
* [BUGFIX] Ensure correct nesting of children of the `querier.Select` tracing span. #6085
* [BUGFIX] Packaging: fix preremove script preventing upgrades on RHEL based OS. #6067
* [BUGFIX] Querier: return actual error rather than `attempted to read series at index XXX from stream, but the stream has already been exhausted` (or even no error at all) when streaming chunks from ingesters or store-gateways is enabled and an error occurs while streaming chunks. #6346
* [BUGFIX] Querier: reduce log volume when querying ingesters with zone-awareness enabled and one or more instances in a single zone unavailable. #6381
* [BUGFIX] Querier: don't try to query further ingesters if ingester query request minimization is enabled and a query limit is reached as a result of the responses from the initial set of ingesters. #6402
* [BUGFIX] Ingester: Don't cache context cancellation error when querying. #6446
* [BUGFIX] Ingester: don't ignore errors encountered while iterating through chunks or samples in response to a query request. #6469
* [BUGFIX] All: fix issue where traces for some inter-component gRPC calls would incorrectly show the call as failing due to cancellation. #6470
* [BUGFIX] Querier: correctly mark streaming requests to ingesters or store-gateways as successful, not cancelled, in metrics and traces. #6471 #6505
* [BUGFIX] Querier: fix issue where queries fail with "context canceled" error when an ingester or store-gateway fails healthcheck while the query is in progress. #6550
* [BUGFIX] Tracing: When creating an OpenTelemetry tracing span, add it to the context for later retrieval. #6614
* [BUGFIX] Querier: always report query results to query-frontends, even when cancelled, to ensure query-frontends don't wait for results that will otherwise never arrive. #6703
* [BUGFIX] Querier: attempt to query ingesters in PENDING state, to reduce the likelihood that scaling up the number of ingesters in multiple zones simultaneously causes a read outage. #6726 #6727
* [BUGFIX] Querier: don't cancel inflight queries from a query-scheduler if the stream between the querier and query-scheduler is broken. #6728
* [BUGFIX] Store-gateway: Fix double-counting of some duration metrics. #6616
* [BUGFIX] Fixed possible series matcher corruption leading to wrong series being included in query results. #6884

### Mixin

* [CHANGE] Dashboards: enabled reporting gRPC codes as `status_code` label in Mimir dashboards. In case of gRPC calls, the successful `status_code` label on `cortex_request_duration_seconds` and gRPC client request duration metrics has changed from 'success' and '2xx' to 'OK'. #6561
* [CHANGE] Alerts: remove `MimirGossipMembersMismatch` alert and replace it with `MimirGossipMembersTooHigh` and `MimirGossipMembersTooLow` alerts that should have a higher signal-to-noise ratio. #6508
* [ENHANCEMENT] Dashboards: Optionally show rejected requests on Mimir Writes dashboard. Useful when used together with "early request rejection" in ingester and distributor. #6132 #6556
* [ENHANCEMENT] Alerts: added a critical alert for `CompactorSkippedBlocksWithOutOfOrderChunks` when multiple blocks are affected. #6410
* [ENHANCEMENT] Dashboards: Added the min-replicas for autoscaling dashboards. #6528
* [ENHANCEMENT] Dashboards: Show queries per second for the `/api/v1/cardinality/` endpoints on the "Overview" dashboard. #6720
* [BUGFIX] Alerts: fixed issue where `GossipMembersMismatch` warning message referred to per-instance labels that were not produced by the alert query. #6146
* [BUGFIX] Dashboards: Fix autoscaling dashboard panels for KEDA > 2.9. [Requires scraping the KEDA operator for metrics since they moved](https://github.com/kedacore/keda/issues/3972). #6528
* [BUGFIX] Alerts: Fix autoscaling alerts for KEDA > 2.9. [Requires scraping the KEDA operator for metrics since they moved](https://github.com/kedacore/keda/issues/3972). #6528

### Jsonnet

* [CHANGE] Ingester: reduce `-server.grpc-max-concurrent-streams` to 500. #5666
* [CHANGE] Changed default `_config.cluster_domain` from `cluster.local` to `cluster.local.` to reduce the number of DNS lookups made by Mimir. #6389
* [CHANGE] Query-frontend: changed default `_config.autoscaling_query_frontend_cpu_target_utilization` from `1` to `0.75`. #6395
* [CHANGE] Distributor: Increase HPA scale down period such that distributors are slower to scale down after autoscaling up. #6589
* [CHANGE] Store-gateway: Change the default timeout used for index-queries caches from `200ms` to `450ms`. #6786
* [FEATURE] Store-gateway: Allow automated zone-by-zone downscaling, that can be enabled via the `store_gateway_automated_downscale_enabled` flag. It is disabled by default. #6149
* [FEATURE] Ingester: Allow to configure TSDB Head early compaction using the following `_config` parameters: #6181
  * `ingester_tsdb_head_early_compaction_enabled` (disabled by default)
  * `ingester_tsdb_head_early_compaction_reduction_percentage`
  * `ingester_tsdb_head_early_compaction_min_in_memory_series`
* [ENHANCEMENT] Double the amount of rule groups for each user tier. #5897
* [ENHANCEMENT] Set `maxUnavailable` to 0 for `distributor`, `overrides-exporter`, `querier`, `query-frontend`, `query-scheduler` `ruler-querier`, `ruler-query-frontend`, `ruler-query-scheduler` and `consul` deployments, to ensure they don't become completely unavailable during a rollout. #5924
* [ENHANCEMENT] Update rollout-operator to `v0.9.0`. #6022 #6110 #6558 #6681
* [ENHANCEMENT] Update memcached to `memcached:1.6.22-alpine`. #6585
* [ENHANCEMENT] Store-gateway: replaced the following deprecated CLI flags: #6319
  * `-blocks-storage.bucket-store.index-header-lazy-loading-enabled` replaced with `-blocks-storage.bucket-store.index-header.lazy-loading-enabled`
  * `-blocks-storage.bucket-store.index-header-lazy-loading-idle-timeout` replaced with `-blocks-storage.bucket-store.index-header.lazy-loading-idle-timeout`
* [ENHANCEMENT] Store-gateway: Allow selective enablement of store-gateway automated scaling on a per-zone basis. #6302
* [BUGFIX] Autoscaling: KEDA > 2.9 removed the ability to set metricName in the trigger metadata. To help discern which metric is used by the HPA, we set the trigger name to what was the metricName. This is available as the `scaler` label on `keda_*` metrics. #6528

### Mimirtool

* [ENHANCEMENT] Analyze Grafana: Improve support for variables in range. #6657
* [BUGFIX] Fix out of bounds error on export with large timespans and/or series count. #5700
* [BUGFIX] Fix the issue where `--read-timeout` was applied to the entire `mimirtool analyze grafana` invocation rather than to individual Grafana API calls. #5915
* [BUGFIX] Fix incorrect remote-read path joining for `mimirtool remote-read` commands on Windows. #6011
* [BUGFIX] Fix template files full path being sent in `mimirtool alertmanager load` command. #6138
* [BUGFIX] Analyze rule-file: .metricsUsed field wasn't populated. #6953

### Mimir Continuous Test

### Query-tee

### Documentation

* [ENHANCEMENT] Document the concept of native histograms and how to send them to Mimir, migration path. #5956 #6488 #6539 #6752
* [ENHANCEMENT] Document native histograms query and visualization. #6231

### Tools

* [CHANGE] tsdb-index: Rename tool to tsdb-series. #6317
* [FEATURE] tsdb-labels: Add tool to print label names and values of a TSDB block. #6317
* [ENHANCEMENT] trafficdump: Trafficdump can now parse OTEL requests. Entire request is dumped to output, there's no filtering of fields or matching of series done. #6108

## 2.10.5

### Grafana Mimir

* [ENHANCEMENT] Update Docker base images from `alpine:3.18.3` to `alpine:3.18.5`. #6897
* [BUGFIX] Fixed possible series matcher corruption leading to wrong series being included in query results. #6886

### Documentation

* [ENHANCEMENT] Document the concept of native histograms and how to send them to Mimir, migration path. #6757
* [ENHANCEMENT] Document native histograms query and visualization. #6757

## 2.10.4

### Grafana Mimir

* [BUGFIX] Update otelhttp library to v0.44.0 as a mitigation for CVE-2023-45142. #6634

## 2.10.3

### Grafana Mimir

* [BUGFIX] Update grpc-go library to 1.57.2-dev that includes a fix for a bug introduced in 1.57.1. #6419

## 2.10.2

### Grafana Mimir

* [BUGFIX] Update grpc-go library to 1.57.1 and `golang.org/x/net` to `0.17`, which include fix for CVE-2023-44487. #6349

## 2.10.1

### Grafana Mimir

* [CHANGE] Update Go version to 1.21.3. #6244 #6325
* [BUGFIX] Query-frontend: Don't retry read requests rejected by the ingester due to utilization based read path limiting. #6032
* [BUGFIX] Ingester: fix panic in WAL replay of certain native histograms. #6086

## 2.10.0

### Grafana Mimir

* [CHANGE] Store-gateway: skip verifying index header integrity upon loading. To enable verification set `blocks_storage.bucket_store.index_header.verify_on_load: true`. #5174
* [CHANGE] Querier: change the default value of the experimental `-querier.streaming-chunks-per-ingester-buffer-size` flag to 256. #5203
* [CHANGE] Querier: only initiate query requests to ingesters in the `ACTIVE` state in the ring. #5342
* [CHANGE] Querier: renamed `-querier.prefer-streaming-chunks` to `-querier.prefer-streaming-chunks-from-ingesters` to enable streaming chunks from ingesters to queriers. #5182
* [CHANGE] Querier: `-query-frontend.cache-unaligned-requests` has been moved from a global flag to a per-tenant override. #5312
* [CHANGE] Ingester: removed `cortex_ingester_shipper_dir_syncs_total` and `cortex_ingester_shipper_dir_sync_failures_total` metrics. The former metric was not much useful, and the latter was never incremented. #5396
* [CHANGE] Ingester: removed logging of errors related to hitting per-instance limits to reduce resource usage when ingesters are under pressure. #5585
* [CHANGE] gRPC clients: use default connect timeout of 5s, and therefore enable default connect backoff max delay of 5s. #5562
* [CHANGE] Ingester: the `-validation.create-grace-period` is now enforced in the ingester too, other than distributor and query-frontend. If you've configured `-validation.create-grace-period` then make sure the configuration is applied to ingesters too. #5712
* [CHANGE] Distributor: the `-validation.create-grace-period` is now enforced for examplars too in the distributor. If an examplar has timestamp greater than "now + grace_period", then the exemplar will be dropped and the metric `cortex_discarded_exemplars_total{reason="exemplar_too_far_in_future",user="..."}` increased. #5761
* [CHANGE] Query-frontend: the `-validation.create-grace-period` is now enforced in the query-frontend even when the configured value is 0. When the value is 0, the query end time range is truncated to the current real-world time. #5829
* [CHANGE] Store-gateway: deprecated configuration parameters for index header under `blocks-storage.bucket-store` and use a new configurations in `blocks-storage.bucket-store.index-header`, deprecated configuration will be removed in Mimir 2.12. Configuration changes: #5726
  * `-blocks-storage.bucket-store.index-header-lazy-loading-enabled` is deprecated, use the new configuration `-blocks-storage.bucket-store.index-header.lazy-loading-enabled`
  * `-blocks-storage.bucket-store.index-header-lazy-loading-idle-timeout` is deprecated, use the new configuration `-blocks-storage.bucket-store.index-header.lazy-loading-idle-timeout`
  * `-blocks-storage.bucket-store.index-header-lazy-loading-concurrency` is deprecated, use the new configuration `-blocks-storage.bucket-store.index-header.lazy-loading-concurrency`
* [CHANGE] Store-gateway: remove experimental fine-grained chunks caching. The following experimental configuration parameters have been removed `-blocks-storage.bucket-store.chunks-cache.fine-grained-chunks-caching-enabled`, `-blocks-storage.bucket-store.fine-grained-chunks-caching-ranges-per-series`. #5816 #5875
* [CHANGE] Ingester: remove deprecated `blocks-storage.tsdb.max-tsdb-opening-concurrency-on-startup`. #5850
* [FEATURE] Introduced `-distributor.service-overload-status-code-on-rate-limit-enabled` flag for configuring status code to 529 instead of 429 upon rate limit exhaustion. #5752
* [FEATURE] Cardinality API: added a new `count_method` parameter which enables counting active series. #5136
* [FEATURE] Query-frontend: added experimental support to cache cardinality, label names and label values query responses. The cache will be used when `-query-frontend.cache-results` is enabled, and `-query-frontend.results-cache-ttl-for-cardinality-query` or `-query-frontend.results-cache-ttl-for-labels-query` set to a value greater than 0. The following metrics have been added to track the query results cache hit ratio per `request_type`: #5212 #5235 #5426 #5524
  * `cortex_frontend_query_result_cache_requests_total{request_type="query_range|cardinality|label_names_and_values"}`
  * `cortex_frontend_query_result_cache_hits_total{request_type="query_range|cardinality|label_names_and_values"}`
* [FEATURE] Added `-<prefix>.s3.list-objects-version` flag to configure the S3 list objects version. #5099
* [FEATURE] Ingester: add optional CPU/memory utilization based read request limiting, considered experimental. Disabled by default, enable by configuring limits via both of the following flags: #5012 #5392 #5394 #5526 #5508 #5704
  * `-ingester.read-path-cpu-utilization-limit`
  * `-ingester.read-path-memory-utilization-limit`
  * `-ingester.log-utilization-based-limiter-cpu-samples`
* [FEATURE] Ruler: support filtering results from rule status endpoint by `file`, `rule_group` and `rule_name`. #5291
* [FEATURE] Ingester: add experimental support for creating tokens by using spread minimizing strategy. This can be enabled with `-ingester.ring.token-generation-strategy: spread-minimizing` and `-ingester.ring.spread-minimizing-zones: <all available zones>`. In that case `-ingester.ring.tokens-file-path` must be empty. #5308 #5324
* [FEATURE] Storegateway: Persist sparse index-headers to disk and read from disk on index-header loads instead of reconstructing. #5465 #5651 #5726
* [FEATURE] Ingester: add experimental CLI flag `-ingester.ring.spread-minimizing-join-ring-in-order` that allows an ingester to register tokens in the ring only after all previous ingesters (with ID lower than its own ID) have already been registered. #5541
* [FEATURE] Ingester: add experimental support to compact the TSDB Head when the number of in-memory series is equal or greater than `-blocks-storage.tsdb.early-head-compaction-min-in-memory-series`, and the ingester estimates that the per-tenant TSDB Head compaction will reduce in-memory series by at least `-blocks-storage.tsdb.early-head-compaction-min-estimated-series-reduction-percentage`. #5371
* [FEATURE] Ingester: add new metrics for tracking native histograms in active series: `cortex_ingester_active_native_histogram_series`, `cortex_ingester_active_native_histogram_series_custom_tracker`, `cortex_ingester_active_native_histogram_buckets`, `cortex_ingester_active_native_histogram_buckets_custom_tracker`. The first 2 are the subsets of the existing and unmodified `cortex_ingester_active_series` and `cortex_ingester_active_series_custom_tracker` respectively, only tracking native histogram series, and the last 2 are the equivalents for tracking the number of buckets in native histogram series. #5318
* [FEATURE] Add experimental CLI flag `-<prefix>.s3.native-aws-auth-enabled` that allows to enable the default credentials provider chain of the AWS SDK. #5636
* [FEATURE] Distributor: add experimental support for circuit breaking when writing to ingesters via `-ingester.client.circuit-breaker.enabled`, `-ingester.client.circuit-breaker.failure-threshold`, or `-ingester.client.circuit-breaker.cooldown-period` or their corresponding YAML. #5650
* [FEATURE] The following features are no longer considered experimental. #5701 #5872
  * Ruler storage cache (`-ruler-storage.cache.*`)
  * Exclude ingesters running in specific zones (`-ingester.ring.excluded-zones`)
  * Cardinality-based query sharding (`-query-frontend.query-sharding-target-series-per-shard`)
  * Cardinality query result caching (`-query-frontend.results-cache-ttl-for-cardinality-query`)
  * Label names and values query result caching (`-query-frontend.results-cache-ttl-for-labels-query`)
  * Query expression size limit (`-query-frontend.max-query-expression-size-bytes`)
  * Peer discovery / tenant sharding for overrides exporters (`-overrides-exporter.ring.enabled`)
  * Configuring enabled metrics in overrides exporter (`-overrides-exporter.enabled-metrics`)
  * Per-tenant results cache TTL (`-query-frontend.results-cache-ttl`, `-query-frontend.results-cache-ttl-for-out-of-order-time-window`)
  * Shutdown delay (`-shutdown-delay`)
* [FEATURE] Querier: add experimental CLI flag `-tenant-federation.max-concurrent` to adjust the max number of per-tenant queries that can be run at a time when executing a single multi-tenant query. #5874
* [FEATURE] Alertmanager: add Microsoft Teams as a supported integration. #5840
* [ENHANCEMENT] Overrides-exporter: Add new metrics for write path and alertmanager (`max_global_metadata_per_user`, `max_global_metadata_per_metric`, `request_rate`, `request_burst_size`, `alertmanager_notification_rate_limit`, `alertmanager_max_dispatcher_aggregation_groups`, `alertmanager_max_alerts_count`, `alertmanager_max_alerts_size_bytes`) and added flag `-overrides-exporter.enabled-metrics` to explicitly configure desired metrics, e.g. `-overrides-exporter.enabled-metrics=request_rate,ingestion_rate`. Default value for this flag is: `ingestion_rate,ingestion_burst_size,max_global_series_per_user,max_global_series_per_metric,max_global_exemplars_per_user,max_fetched_chunks_per_query,max_fetched_series_per_query,ruler_max_rules_per_rule_group,ruler_max_rule_groups_per_tenant`. #5376
* [ENHANCEMENT] Cardinality API: when zone aware replication is enabled, the label values cardinality API can now tolerate single zone failure #5178
* [ENHANCEMENT] Distributor: optimize sending requests to ingesters when incoming requests don't need to be modified. For now this feature can be disabled by setting `-timeseries-unmarshal-caching-optimization-enabled=false`. #5137
* [ENHANCEMENT] Add advanced CLI flags to control gRPC client behaviour: #5161
  * `-<prefix>.connect-timeout`
  * `-<prefix>.connect-backoff-base-delay`
  * `-<prefix>.connect-backoff-max-delay`
  * `-<prefix>.initial-stream-window-size`
  * `-<prefix>.initial-connection-window-size`
* [ENHANCEMENT] Query-frontend: added "response_size_bytes" field to "query stats" log. #5196
* [ENHANCEMENT] Querier: refine error messages for per-tenant query limits, informing the user of the preferred strategy for not hitting the limit, in addition to how they may tweak the limit. #5059
* [ENHANCEMENT] Distributor: optimize sending of requests to ingesters by reusing memory buffers for marshalling requests. This optimization can be enabled by setting `-distributor.write-requests-buffer-pooling-enabled` to `true`. #5195 #5805 #5830
* [ENHANCEMENT] Querier: add experimental `-querier.minimize-ingester-requests` option to initially query only the minimum set of ingesters required to reach quorum. #5202 #5259 #5263
* [ENHANCEMENT] Querier: improve error message when streaming chunks from ingesters to queriers and a query limit is reached. #5245
* [ENHANCEMENT] Use new data structure for labels, to reduce memory consumption. #3555 #5731
* [ENHANCEMENT] Update alpine base image to 3.18.2. #5276
* [ENHANCEMENT] Ruler: add `cortex_ruler_sync_rules_duration_seconds` metric, tracking the time spent syncing all rule groups owned by the ruler instance. #5311
* [ENHANCEMENT] Store-gateway: add experimental `blocks-storage.bucket-store.index-header-lazy-loading-concurrency` config option to limit the number of concurrent index-headers loads when lazy loading. #5313 #5605
* [ENHANCEMENT] Ingester and querier: improve level of detail in traces emitted for queries that hit ingesters. #5315
* [ENHANCEMENT] Querier: add `cortex_querier_queries_rejected_total` metric that counts the number of queries rejected due to hitting a limit (eg. max series per query or max chunks per query). #5316 #5440 #5450
* [ENHANCEMENT] Querier: add experimental `-querier.minimize-ingester-requests-hedging-delay` option to initiate requests to further ingesters when request minimisation is enabled and not all initial requests have completed. #5368
* [ENHANCEMENT] Clarify docs for `-ingester.client.*` flags to make it clear that these are used by both queriers and distributors. #5375
* [ENHANCEMENT] Querier and store-gateway: add experimental support for streaming chunks from store-gateways to queriers while evaluating queries. This can be enabled with `-querier.prefer-streaming-chunks-from-store-gateways=true`. #5182
* [ENHANCEMENT] Querier: enforce `max-chunks-per-query` limit earlier in query processing when streaming chunks from ingesters to queriers to avoid unnecessarily consuming resources for queries that will be aborted. #5369 #5447
* [ENHANCEMENT] Ingester: added `cortex_ingester_shipper_last_successful_upload_timestamp_seconds` metric tracking the last successful TSDB block uploaded to the bucket (unix timestamp in seconds). #5396
* [ENHANCEMENT] Ingester: add two metrics tracking resource utilization calculated by utilization based limiter: #5496
  * `cortex_ingester_utilization_limiter_current_cpu_load`: The current exponential weighted moving average of the ingester's CPU load
  * `cortex_ingester_utilization_limiter_current_memory_usage_bytes`: The current ingester memory utilization
* [ENHANCEMENT] Ruler: added `insight=true` field to ruler's prometheus component for rule evaluation logs. #5510
* [ENHANCEMENT] Distributor Ingester: add metrics to count the number of requests rejected for hitting per-instance limits, `cortex_distributor_instance_rejected_requests_total` and `cortex_ingester_instance_rejected_requests_total` respectively. #5551
* [ENHANCEMENT] Distributor: add support for ingesting exponential histograms that are over the native histogram scale limit of 8 in OpenTelemetry format by downscaling them. #5532 #5607
* [ENHANCEMENT] General: buffered logging: #5506
  * `-log.buffered` CLI flag enable buffered logging.
* [ENHANCEMENT] Distributor: add more detailed information to traces generated while processing OTLP write requests. #5539
* [ENHANCEMENT] Distributor: improve performance ingesting OTLP payloads. #5531 #5607 #5616
* [ENHANCEMENT] Ingester: optimize label-values with matchers call when number of matched series is small. #5600
* [ENHANCEMENT] Compactor: delete bucket-index, markers and debug files if there are no blocks left in the bucket index. This cleanup must be enabled by using `-compactor.no-blocks-file-cleanup-enabled` option. #5648
* [ENHANCEMENT] Ingester: reduce memory usage of active series tracker. #5665
* [ENHANCEMENT] Store-gateway: added `-store-gateway.sharding-ring.auto-forget-enabled` configuration parameter to control whether store-gateway auto-forget feature should be enabled or disabled (enabled by default). #5702
* [ENHANCEMENT] Compactor: added per tenant block upload counters `cortex_block_upload_api_blocks_total`, `cortex_block_upload_api_bytes_total`, and `cortex_block_upload_api_files_total`. #5738
* [ENHANCEMENT] Compactor: verify time range of compacted block(s) matches the time range of input blocks. #5760
* [ENHANCEMENT] Querier: improved observability of calls to ingesters during queries. #5724
* [ENHANCEMENT] Compactor: block backfilling logging is now more verbose. #5711
* [ENHANCEMENT] Added support to rate limit application logs: #5764
  * `-log.rate-limit-enabled`
  * `-log.rate-limit-logs-per-second`
  * `-log.rate-limit-logs-per-second-burst`
* [ENHANCEMENT] Ingester: added `cortex_ingester_tsdb_head_min_timestamp_seconds` and `cortex_ingester_tsdb_head_max_timestamp_seconds` metrics which return min and max time of all TSDB Heads open in an ingester. #5786 #5815
* [ENHANCEMENT] Querier: cancel query requests to ingesters in a zone upon first error received from the zone, to reduce wasted effort spent computing results that won't be used #5764
* [ENHANCEMENT] All: improve tracing of internal HTTP requests sent over httpgrpc. #5782
* [ENHANCEMENT] Querier: add experimental per-query chunks limit based on an estimate of the number of chunks that will be sent from ingesters and store-gateways that is enforced earlier during query evaluation. This limit is disabled by default and can be configured with `-querier.max-estimated-fetched-chunks-per-query-multiplier`. #5765
* [ENHANCEMENT] Ingester: add UI for listing tenants with TSDB on given ingester and viewing details of tenants's TSDB on given ingester. #5803 #5824
* [ENHANCEMENT] Querier: improve observability of calls to store-gateways during queries. #5809
* [ENHANCEMENT] Query-frontend: improve tracing of interactions with query-scheduler. #5818
* [ENHANCEMENT] Query-scheduler: improve tracing of requests when request is rejected by query-scheduler. #5848
* [ENHANCEMENT] Ingester: avoid logging some errors that could cause logging contention. #5494 #5581
* [ENHANCEMENT] Store-gateway: wait for query gate after loading blocks. #5507
* [ENHANCEMENT] Store-gateway: always include `__name__` posting group in selection in order to reduce the number of object storage API calls. #5246
* [ENHANCEMENT] Ingester: track active series by ref instead of hash/labels to reduce memory usage. #5134 #5193
* [ENHANCEMENT] Go: updated to 1.21.1. #5955 #5960
* [ENHANCEMENT] Alertmanager: updated to alertmanager 0.26.0. #5840
* [BUGFIX] Ingester: Handle when previous ring state is leaving and the number of tokens has changed. #5204
* [BUGFIX] Querier: fix issue where queries that use the `timestamp()` function fail with `execution: attempted to read series at index 0 from stream, but the stream has already been exhausted` if streaming chunks from ingesters to queriers is enabled. #5370
* [BUGFIX] memberlist: bring back `memberlist_client_kv_store_count` metric that used to exist in Cortex, but got lost during dskit updates before Mimir 2.0. #5377
* [BUGFIX] Querier: pass on HTTP 503 query response code. #5364
* [BUGFIX] Store-gateway: Fix issue where stopping a store-gateway could cause all store-gateways to unload all blocks. #5464
* [BUGFIX] Allocate ballast in smaller blocks to avoid problem when entire ballast was kept in memory working set. #5565
* [BUGFIX] Querier: retry frontend result notification when an error is returned. #5591
* [BUGFIX] Querier: fix issue where `cortex_ingester_client_request_duration_seconds` metric did not include streaming query requests that did not return any series. #5695
* [BUGFIX] Ingester: fix ActiveSeries tracker double-counting series that have been deleted from the Head while still being active and then recreated again. #5678
* [BUGFIX] Ingester: don't set "last update time" of TSDB into the future when opening TSDB. This could prevent detecting of idle TSDB for a long time, if sample in distant future was ingested. #5787
* [BUGFIX] Store-gateway: fix bug when lazy index header could be closed prematurely even when still in use. #5795
* [BUGFIX] Ruler: gracefully shut down rule evaluations. #5778
* [BUGFIX] Querier: fix performance when ingesters stream samples. #5836
* [BUGFIX] Ingester: fix spurious `not found` errors on label values API during head compaction. #5957
* [BUGFIX] All: updated Minio object storage client from 7.0.62 to 7.0.63 to fix auto-detection of AWS GovCloud environments. #5905

### Mixin

* [CHANGE] Dashboards: show all workloads in selected namespace on "rollout progress" dashboard. #5113
* [CHANGE] Dashboards: show the number of updated and ready pods for each workload in the "rollout progress" panel on the "rollout progress" dashboard. #5113
* [CHANGE] Dashboards: removed "Query results cache misses" panel on the "Mimir / Queries" dashboard. #5423
* [CHANGE] Dashboards: default to shared crosshair on all dashboards. #5489
* [CHANGE] Dashboards: sort variable drop-down lists from A to Z, rather than Z to A. #5490
* [CHANGE] Alerts: removed `MimirProvisioningTooManyActiveSeries` alert. You should configure `-ingester.instance-limits.max-series` and rely on `MimirIngesterReachingSeriesLimit` alert instead. #5593
* [CHANGE] Alerts: removed `MimirProvisioningTooManyWrites` alert. The alerting threshold used in this alert was chosen arbitrarily and ingesters receiving an higher number of samples / sec don't necessarily have any issue. You should rely on SLOs metrics and alerts instead. #5706
* [CHANGE] Alerts: don't raise `MimirRequestErrors` or `MimirRequestLatency` alert for the `/debug/pprof` endpoint. #5826
* [ENHANCEMENT] Dashboards: adjust layout of "rollout progress" dashboard panels so that the "rollout progress" panel doesn't require scrolling. #5113
* [ENHANCEMENT] Dashboards: show container name first in "pods count per version" panel on "rollout progress" dashboard. #5113
* [ENHANCEMENT] Dashboards: show time spend waiting for turn when lazy loading index headers in the "index-header lazy load gate latency" panel on the "queries" dashboard. #5313
* [ENHANCEMENT] Dashboards: split query results cache hit ratio by request type in "Query results cache hit ratio" panel on the "Mimir / Queries" dashboard. #5423
* [ENHANCEMENT] Dashboards: add "rejected queries" panel to "queries" dashboard. #5429
* [ENHANCEMENT] Dashboards: add native histogram active series and active buckets to "tenants" dashboard. #5543
* [ENHANCEMENT] Dashboards: add panels to "Mimir / Writes" for requests rejected for per-instance limits. #5638
* [ENHANCEMENT] Dashboards: rename "Blocks currently loaded" to "Blocks currently owned" in the "Mimir / Queries" dashboard. #5705
* [ENHANCEMENT] Alerts: Add `MimirIngestedDataTooFarInTheFuture` warning alert that triggers when Mimir ingests sample with timestamp more than 1h in the future. #5822
* [BUGFIX] Alerts: fix `MimirIngesterRestarts` to fire only when the ingester container is restarted, excluding the cases the pod is rescheduled. #5397
* [BUGFIX] Dashboards: fix "unhealthy pods" panel on "rollout progress" dashboard showing only a number rather than the name of the workload and the number of unhealthy pods if only one workload has unhealthy pods. #5113 #5200
* [BUGFIX] Alerts: fixed `MimirIngesterHasNotShippedBlocks` and `MimirIngesterHasNotShippedBlocksSinceStart` alerts. #5396
* [BUGFIX] Alerts: Fix `MimirGossipMembersMismatch` to include `admin-api` and custom compactor pods. `admin-api` is a GEM component. #5641 #5797
* [BUGFIX] Dashboards: fix autoscaling dashboard panels that could show multiple series for a single component. #5810
* [BUGFIX] Dashboards: fix ruler-querier scaling metric panel query and split into CPU and memory scaling metric panels. #5739

### Jsonnet

* [CHANGE] Removed `_config.querier.concurrency` configuration option and replaced it with `_config.querier_max_concurrency` and `_config.ruler_querier_max_concurrency` to allow to easily fine tune it for different querier deployments. #5322
* [CHANGE] Change `_config.multi_zone_ingester_max_unavailable` to 50. #5327
* [CHANGE] Change distributors rolling update strategy configuration: `maxSurge` and `maxUnavailable` are set to `15%` and `0`. #5714
* [FEATURE] Alertmanager: Add horizontal pod autoscaler config, that can be enabled using `autoscaling_alertmanager_enabled: true`. #5194 #5249
* [ENHANCEMENT] Enable the `track_sizes` feature for Memcached pods to help determine cache efficiency. #5209
* [ENHANCEMENT] Add per-container map for environment variables. #5181
* [ENHANCEMENT] Add `PodDisruptionBudget`s for compactor, continuous-test, distributor, overrides-exporter, querier, query-frontend, query-scheduler, rollout-operator, ruler, ruler-querier, ruler-query-frontend, ruler-query-scheduler, and all memcached workloads. #5098
* [ENHANCEMENT] Ruler: configure the ruler storage cache when the metadata cache is enabled. #5326 #5334
* [ENHANCEMENT] Shuffle-sharding: ingester shards in user-classes can now be configured to target different series and limit percentage utilization through `_config.shuffle_sharding.target_series_per_ingester` and `_config.shuffle_sharding.target_utilization_percentage` values. #5470
* [ENHANCEMENT] Distributor: allow adjustment of the targeted CPU usage as a percentage of requested CPU. This can be adjusted with `_config.autoscaling_distributor_cpu_target_utilization`. #5525
* [ENHANCEMENT] Ruler: add configuration option `_config.ruler_remote_evaluation_max_query_response_size_bytes` to easily set the maximum query response size allowed (in bytes). #5592
* [ENHANCEMENT] Distributor: dynamically set `GOMAXPROCS` based on the CPU request. This should reduce distributor CPU utilization, assuming the CPU request is set to a value close to the actual utilization. #5588
* [ENHANCEMENT] Querier: dynamically set `GOMAXPROCS` based on the CPU request. This should reduce noisy neighbour issues created by the querier, whose CPU utilization could eventually saturate the Kubernetes node if unbounded. #5646 #5658
* [ENHANCEMENT] Allow to remove an entry from the configured environment variable for a given component, setting the environment value to `null` in the `*_env_map` objects (e.g. `store_gateway_env_map+:: { 'field': null}`). #5599
* [ENHANCEMENT] Allow overriding the default number of replicas for `etcd`. #5589
* [ENHANCEMENT] Memcached: reduce memory request for results, chunks and metadata caches. The requested memory is 5% greater than the configured memcached max cache size. #5661
* [ENHANCEMENT] Autoscaling: Add the following configuration options to fine tune autoscaler target utilization: #5679 #5682 #5689
  * `autoscaling_querier_target_utilization` (defaults to `0.75`)
  * `autoscaling_mimir_read_target_utilization` (defaults to `0.75`)
  * `autoscaling_ruler_querier_cpu_target_utilization` (defaults to `1`)
  * `autoscaling_distributor_memory_target_utilization` (defaults to `1`)
  * `autoscaling_ruler_cpu_target_utilization` (defaults to `1`)
  * `autoscaling_query_frontend_cpu_target_utilization` (defaults to `1`)
  * `autoscaling_ruler_query_frontend_cpu_target_utilization` (defaults to `1`)
  * `autoscaling_alertmanager_cpu_target_utilization` (defaults to `1`)
* [ENHANCEMENT] Gossip-ring: add appProtocol for istio compatibility. #5680
* [ENHANCEMENT] Add _config.commonConfig to allow adding common configuration parameters for all Mimir components. #5703
* [ENHANCEMENT] Update rollout-operator to `v0.7.0`. #5718
* [ENHANCEMENT] Increase the default rollout speed for store-gateway when lazy loading is disabled. #5823
* [ENHANCEMENT] Add autoscaling on memory for ruler-queriers. #5739
* [ENHANCEMENT] Deduplicate scaled object creation for most objects that scale on CPU and memory. #6411
* [BUGFIX] Fix compilation when index, chunks or metadata caches are disabled. #5710
* [BUGFIX] Autoscaling: treat OOMing containers as though they are using their full memory request. #5739
* [BUGFIX] Autoscaling: if no containers are up, report 0 memory usage instead of no data. #6411

### Mimirtool

* [ENHANCEMENT] Mimirtool uses paging to fetch all dashboards from Grafana when running `mimirtool analyse grafana`. This allows the tool to work correctly when running against Grafana instances with more than a 1000 dashboards. #5825
* [ENHANCEMENT] Extract metric name from queries that have a `__name__` matcher. #5911
* [BUGFIX] Mimirtool no longer parses label names as metric names when handling templating variables that are populated using `label_values(<label_name>)` when running `mimirtool analyse grafana`. #5832
* [BUGFIX] Fix panic when analyzing a grafana dashboard with multiline queries in templating variables. #5911

### Query-tee

* [CHANGE] Proxy `Content-Type` response header from backend. Previously `Content-Type: text/plain; charset=utf-8` was returned on all requests. #5183
* [CHANGE] Increase default value of `-proxy.compare-skip-recent-samples` to avoid racing with recording rule evaluation. #5561
* [CHANGE] Add `-backend.skip-tls-verify` to optionally skip TLS verification on backends. #5656

### Documentation

* [CHANGE] Fix reference to `get-started` documentation directory. #5476
* [CHANGE] Fix link to external OTLP/HTTP documentation.
* [ENHANCEMENT] Improved `MimirRulerTooManyFailedQueries` runbook. #5586
* [ENHANCEMENT] Improved "Recover accidentally deleted blocks" runbook. #5620
* [ENHANCEMENT] Documented options and trade-offs to query label names and values. #5582
* [ENHANCEMENT] Improved `MimirRequestErrors` runbook for alertmanager. #5694

### Tools

* [CHANGE] copyblocks: add support for S3 and the ability to copy between different object storage services. Due to this, the `-source-service` and `-destination-service` flags are now required and the `-service` flag has been removed. #5486
* [FEATURE] undelete-block-gcs: Added new tool for undeleting blocks on GCS storage. #5610 #5855
* [FEATURE] wal-reader: Added new tool for printing entries in TSDB WAL. #5780
* [ENHANCEMENT] ulidtime: add -seconds flag to print timestamps as Unix timestamps. #5621
* [ENHANCEMENT] ulidtime: exit with status code 1 if some ULIDs can't be parsed. #5621
* [ENHANCEMENT] tsdb-index-toc: added index-header size estimates. #5652
* [BUGFIX] Stop tools from panicking when `-help` flag is passed. #5412
* [BUGFIX] Remove github.com/golang/glog command line flags from tools. #5413

## 2.9.4

### Grafana Mimir

* [ENHANCEMENT] Update Docker base images from `alpine:3.18.3` to `alpine:3.18.5`. #6895

## 2.9.3

### Grafana Mimir

* [BUGFIX] Update `go.opentelemetry.io/contrib/instrumentation/net/http/otelhttp` to `0.44` which includes a fix for CVE-2023-45142. #6637

## 2.9.2

### Grafana Mimir

* [BUGFIX] Update grpc-go library to 1.56.3 and `golang.org/x/net` to `0.17`, which include fix for CVE-2023-44487. #6353 #6364

## 2.9.1

### Grafana Mimir

* [ENHANCEMENT] Update alpine base image to 3.18.3. #6021

## 2.9.0

### Grafana Mimir

* [CHANGE] Store-gateway: change expanded postings, postings, and label values index cache key format. These caches will be invalidated when rolling out the new Mimir version. #4770 #4978 #5037
* [CHANGE] Distributor: remove the "forwarding" feature as it isn't necessary anymore. #4876
* [CHANGE] Query-frontend: Change the default value of `-query-frontend.query-sharding-max-regexp-size-bytes` from `0` to `4096`. #4932
* [CHANGE] Querier: `-querier.query-ingesters-within` has been moved from a global flag to a per-tenant override. #4287
* [CHANGE] Querier: Use `-blocks-storage.tsdb.retention-period` instead of `-querier.query-ingesters-within` for calculating the lookback period for shuffle sharded ingesters. Setting `-querier.query-ingesters-within=0` no longer disables shuffle sharding on the read path. #4287
* [CHANGE] Block upload: `/api/v1/upload/block/{block}/files` endpoint now allows file uploads with no `Content-Length`. #4956
* [CHANGE] Store-gateway: deprecate configuration parameters for chunk pooling, they will be removed in Mimir 2.11. The following options are now also ignored: #4996
  * `-blocks-storage.bucket-store.max-chunk-pool-bytes`
  * `-blocks-storage.bucket-store.chunk-pool-min-bucket-size-bytes`
  * `-blocks-storage.bucket-store.chunk-pool-max-bucket-size-bytes`
* [CHANGE] Store-gateway: remove metrics `cortex_bucket_store_chunk_pool_requested_bytes_total` and `cortex_bucket_store_chunk_pool_returned_bytes_total`. #4996
* [CHANGE] Compactor: change default of `-compactor.partial-block-deletion-delay` to `1d`. This will automatically clean up partial blocks that were a result of failed block upload or deletion. #5026
* [CHANGE] Compactor: the deprecated configuration parameter `-compactor.consistency-delay` has been removed. #5050
* [CHANGE] Store-gateway: the deprecated configuration parameter `-blocks-storage.bucket-store.consistency-delay` has been removed. #5050
* [CHANGE] The configuration parameter `-blocks-storage.bucket-store.bucket-index.enabled` has been deprecated and will be removed in Mimir 2.11. Mimir is running by default with the bucket index enabled since version 2.0, and starting from the version 2.11 it will not be possible to disable it. #5051
* [CHANGE] The configuration parameters `-querier.iterators` and `-query.batch-iterators` have been deprecated and will be removed in Mimir 2.11. Mimir runs by default with `-querier.batch-iterators=true`, and starting from version 2.11 it will not be possible to change this. #5114
* [CHANGE] Compactor: change default of `-compactor.first-level-compaction-wait-period` to 25m. #5128
* [CHANGE] Ruler: changed default of `-ruler.poll-interval` from `1m` to `10m`. Starting from this release, the configured rule groups will also be re-synced each time they're modified calling the ruler configuration API. #5170
* [FEATURE] Query-frontend: add `-query-frontend.log-query-request-headers` to enable logging of request headers in query logs. #5030
* [FEATURE] Store-gateway: add experimental feature to retain lazy-loaded index headers between restarts by eagerly loading them during startup. This is disabled by default and can only be enabled if lazy loading is enabled. To enable this set the following: #5606
  * `-blocks-storage.bucket-store.index-header-lazy-loading-enabled` must be set to true
  * `-blocks-storage.bucket-store.index-header.eager-loading-startup-enabled` must be set to true
* [ENHANCEMENT] Add per-tenant limit `-validation.max-native-histogram-buckets` to be able to ignore native histogram samples that have too many buckets. #4765
* [ENHANCEMENT] Store-gateway: reduce memory usage in some LabelValues calls. #4789
* [ENHANCEMENT] Store-gateway: add a `stage` label to the metric `cortex_bucket_store_series_data_touched`. This label now applies to `data_type="chunks"` and `data_type="series"`. The `stage` label has 2 values: `processed` - the number of series that parsed - and `returned` - the number of series selected from the processed bytes to satisfy the query. #4797 #4830
* [ENHANCEMENT] Distributor: make `__meta_tenant_id` label available in relabeling rules configured via `metric_relabel_configs`. #4725
* [ENHANCEMENT] Compactor: added the configurable limit `compactor.block-upload-max-block-size-bytes` or `compactor_block_upload_max_block_size_bytes` to limit the byte size of uploaded or validated blocks. #4680
* [ENHANCEMENT] Querier: reduce CPU utilisation when shuffle sharding is enabled with large shard sizes. #4851
* [ENHANCEMENT] Packaging: facilitate configuration management by instructing systemd to start mimir with a configuration file. #4810
* [ENHANCEMENT] Store-gateway: reduce memory allocations when looking up postings from cache. #4861 #4869 #4962 #5047
* [ENHANCEMENT] Store-gateway: retain only necessary bytes when reading series from the bucket. #4926
* [ENHANCEMENT] Ingester, store-gateway: clear the shutdown marker after a successful shutdown to enable reusing their persistent volumes in case the ingester or store-gateway is restarted. #4985
* [ENHANCEMENT] Store-gateway, query-frontend: Reduced memory allocations when looking up cached entries from Memcached. #4862
* [ENHANCEMENT] Alertmanager: Add additional template function `queryFromGeneratorURL` returning query URL decoded query from the `GeneratorURL` field of an alert. #4301
* [ENHANCEMENT] Ruler: added experimental ruler storage cache support. The cache should reduce the number of "list objects" API calls issued to the object storage when there are 2+ ruler replicas running in a Mimir cluster. The cache can be configured setting `-ruler-storage.cache.*` CLI flags or their respective YAML config options. #4950 #5054
* [ENHANCEMENT] Store-gateway: added HTTP `/store-gateway/prepare-shutdown` endpoint for gracefully scaling down of store-gateways. A gauge `cortex_store_gateway_prepare_shutdown_requested` has been introduced for tracing this process. #4955
* [ENHANCEMENT] Updated Kuberesolver dependency (github.com/sercand/kuberesolver) from v2.4.0 to v4.0.0 and gRPC dependency (google.golang.org/grpc) from v1.47.0 to v1.53.0. #4922
* [ENHANCEMENT] Introduced new options for logging HTTP request headers: `-server.log-request-headers` enables logging HTTP request headers, `-server.log-request-headers-exclude-list` lists headers which should not be logged. #4922
* [ENHANCEMENT] Block upload: `/api/v1/upload/block/{block}/files` endpoint now disables read and write HTTP timeout, overriding `-server.http-read-timeout` and `-server.http-write-timeout` values. This is done to allow large file uploads to succeed. #4956
* [ENHANCEMENT] Alertmanager: Introduce new metrics from upstream. #4918
  * `cortex_alertmanager_notifications_failed_total` (added `reason` label)
  * `cortex_alertmanager_nflog_maintenance_total`
  * `cortex_alertmanager_nflog_maintenance_errors_total`
  * `cortex_alertmanager_silences_maintenance_total`
  * `cortex_alertmanager_silences_maintenance_errors_total`
* [ENHANCEMENT] Add native histogram support for `cortex_request_duration_seconds` metric family. #4987
* [ENHANCEMENT] Ruler: do not list rule groups in the object storage for disabled tenants. #5004
* [ENHANCEMENT] Query-frontend and querier: add HTTP API endpoint `<prometheus-http-prefix>/api/v1/format_query` to format a PromQL query. #4373
* [ENHANCEMENT] Query-frontend: Add `cortex_query_frontend_regexp_matcher_count` and `cortex_query_frontend_regexp_matcher_optimized_count` metrics to track optimization of regular expression label matchers. #4813
* [ENHANCEMENT] Alertmanager: Add configuration option to enable or disable the deletion of alertmanager state from object storage. This is useful when migrating alertmanager tenants from one cluster to another, because it avoids a condition where the state object is copied but then deleted before the configuration object is copied. #4989
* [ENHANCEMENT] Querier: only use the minimum set of chunks from ingesters when querying, and cancel unnecessary requests to ingesters sooner if we know their results won't be used. #5016
* [ENHANCEMENT] Add `-enable-go-runtime-metrics` flag to expose all go runtime metrics as Prometheus metrics. #5009
* [ENHANCEMENT] Ruler: trigger a synchronization of tenant's rule groups as soon as they change the rules configuration via API. This synchronization is in addition of the periodic syncing done every `-ruler.poll-interval`. The new behavior is enabled by default, but can be disabled with `-ruler.sync-rules-on-changes-enabled=false` (configurable on a per-tenant basis too). If you disable the new behaviour, then you may want to revert `-ruler.poll-interval` to `1m`. #4975 #5053 #5115 #5170
* [ENHANCEMENT] Distributor: Improve invalid tenant shard size error message. #5024
* [ENHANCEMENT] Store-gateway: record index header loading time separately in `cortex_bucket_store_series_request_stage_duration_seconds{stage="load_index_header"}`. Now index header loading will be visible in the "Mimir / Queries" dashboard in the "Series request p99/average latency" panels. #5011 #5062
* [ENHANCEMENT] Querier and ingester: add experimental support for streaming chunks from ingesters to queriers while evaluating queries. This can be enabled with `-querier.prefer-streaming-chunks=true`. #4886 #5078 #5094 #5126
* [ENHANCEMENT] Update Docker base images from `alpine:3.17.3` to `alpine:3.18.0`. #5065
* [ENHANCEMENT] Compactor: reduced the number of "object exists" API calls issued by the compactor to the object storage when syncing block's `meta.json` files. #5063
* [ENHANCEMENT] Distributor: Push request rate limits (`-distributor.request-rate-limit` and `-distributor.request-burst-size`) and their associated YAML configuration are now stable. #5124
* [ENHANCEMENT] Go: updated to 1.20.5. #5185
* [ENHANCEMENT] Update alpine base image to 3.18.2. #5274 #5276
* [BUGFIX] Metadata API: Mimir will now return an empty object when no metadata is available, matching Prometheus. #4782
* [BUGFIX] Store-gateway: add collision detection on expanded postings and individual postings cache keys. #4770
* [BUGFIX] Ruler: Support the `type=alert|record` query parameter for the API endpoint `<prometheus-http-prefix>/api/v1/rules`. #4302
* [BUGFIX] Backend: Check that alertmanager's data-dir doesn't overlap with bucket-sync dir. #4921
* [BUGFIX] Alertmanager: Allow to rate-limit webex, telegram and discord notifications. #4979
* [BUGFIX] Store-gateway: panics when decoding LabelValues responses that contain more than 655360 values. These responses are no longer cached. #5021
* [BUGFIX] Querier: don't leak memory when processing query requests from query-frontends (ie. when the query-scheduler is disabled). #5199

### Documentation

* [ENHANCEMENT] Improve `MimirIngesterReachingTenantsLimit` runbook. #4744 #4752
* [ENHANCEMENT] Add `symbol table size exceeds` case to `MimirCompactorHasNotSuccessfullyRunCompaction` runbook. #4945
* [ENHANCEMENT] Clarify which APIs use query sharding. #4948

### Mixin

* [CHANGE] Alerts: Remove `MimirQuerierHighRefetchRate`. #4980
* [CHANGE] Alerts: Remove `MimirTenantHasPartialBlocks`. This is obsoleted by the changed default of `-compactor.partial-block-deletion-delay` to `1d`, which will auto remediate this alert. #5026
* [ENHANCEMENT] Alertmanager dashboard: display active aggregation groups #4772
* [ENHANCEMENT] Alerts: `MimirIngesterTSDBWALCorrupted` now only fires when there are more than one corrupted WALs in single-zone deployments and when there are more than two zones affected in multi-zone deployments. #4920
* [ENHANCEMENT] Alerts: added labels to duplicated `MimirRolloutStuck` and `MimirCompactorHasNotUploadedBlocks` rules in order to distinguish them. #5023
* [ENHANCEMENT] Dashboards: fix holes in graph for lightly loaded clusters #4915
* [ENHANCEMENT] Dashboards: allow configuring additional services for the Rollout Progress dashboard. #5007
* [ENHANCEMENT] Alerts: do not fire `MimirAllocatingTooMuchMemory` alert for any matching container outside of namespaces where Mimir is running. #5089
* [BUGFIX] Dashboards: show cancelled requests in a different color to successful requests in throughput panels on dashboards. #5039
* [BUGFIX] Dashboards: fix dashboard panels that showed percentages with axes from 0 to 10000%. #5084
* [BUGFIX] Remove dependency on upstream Kubernetes mixin. #4732

### Jsonnet

* [CHANGE] Ruler: changed ruler autoscaling policy, extended scale down period from 60s to 600s. #4786
* [CHANGE] Update to v0.5.0 rollout-operator. #4893
* [CHANGE] Backend: add `alertmanager_args` to `mimir-backend` when running in read-write deployment mode. Remove hardcoded `filesystem` alertmanager storage. This moves alertmanager's data-dir to `/data/alertmanager` by default. #4907 #4921
* [CHANGE] Remove `-pdb` suffix from `PodDisruptionBudget` names. This will create new `PodDisruptionBudget` resources. Make sure to prune the old resources; otherwise, rollouts will be blocked. #5109
* [CHANGE] Query-frontend: enable query sharding for cardinality estimation via `-query-frontend.query-sharding-target-series-per-shard` by default if the results cache is enabled. #5128
* [ENHANCEMENT] Ingester: configure `-blocks-storage.tsdb.head-compaction-interval=15m` to spread TSDB head compaction over a wider time range. #4870
* [ENHANCEMENT] Ingester: configure `-blocks-storage.tsdb.wal-replay-concurrency` to CPU request minus 1. #4864
* [ENHANCEMENT] Compactor: configure `-compactor.first-level-compaction-wait-period` to TSDB head compaction interval plus 10 minutes. #4872
* [ENHANCEMENT] Store-gateway: set `GOMEMLIMIT` to the memory request value. This should reduce the likelihood the store-gateway may go out of memory, at the cost of an higher CPU utilization due to more frequent garbage collections when the memory utilization gets closer or above the configured requested memory. #4971
* [ENHANCEMENT] Store-gateway: dynamically set `GOMAXPROCS` based on the CPU request. This should reduce the likelihood a high load on the store-gateway will slow down the entire Kubernetes node. #5104
* [ENHANCEMENT] Store-gateway: add `store_gateway_lazy_loading_enabled` configuration option which combines disabled lazy-loading and reducing blocks sync concurrency. Reducing blocks sync concurrency improves startup times with disabled lazy loading on HDDs. #5025
* [ENHANCEMENT] Update `rollout-operator` image to `v0.6.0`. #5155
* [BUGFIX] Backend: configure `-ruler.alertmanager-url` to `mimir-backend` when running in read-write deployment mode. #4892
* [ENHANCEMENT] Memcached: don't overwrite upsteam memcached statefulset jsonnet to allow chosing between antiAffinity and topologySpreadConstraints.

### Mimirtool

* [CHANGE] check rules: will fail on duplicate rules when `--strict` is provided. #5035
* [FEATURE] sync/diff can now include/exclude namespaces based on a regular expression using `--namespaces-regex` and `--ignore-namespaces-regex`. #5100
* [ENHANCEMENT] analyze prometheus: allow to specify `-prometheus-http-prefix`. #4966
* [ENHANCEMENT] analyze grafana: allow to specify `--folder-title` to limit dashboards analysis based on their exact folder title. #4973

### Tools

* [CHANGE] copyblocks: copying between Azure Blob Storage buckets is now supported in addition to copying between Google Cloud Storage buckets. As a result, the `--service` flag is now required to be specified (accepted values are `gcs` or `abs`). #4756

## 2.8.0

### Grafana Mimir

* [CHANGE] Ingester: changed experimental CLI flag from `-out-of-order-blocks-external-label-enabled` to `-ingester.out-of-order-blocks-external-label-enabled` #4440
* [CHANGE] Store-gateway: The following metrics have been removed: #4332
  * `cortex_bucket_store_series_get_all_duration_seconds`
  * `cortex_bucket_store_series_merge_duration_seconds`
* [CHANGE] Ingester: changed default value of `-blocks-storage.tsdb.retention-period` from `24h` to `13h`. If you're running Mimir with a custom configuration and you're overriding `-querier.query-store-after` to a value greater than the default `12h` then you should increase `-blocks-storage.tsdb.retention-period` accordingly. #4382
* [CHANGE] Ingester: the configuration parameter `-blocks-storage.tsdb.max-tsdb-opening-concurrency-on-startup` has been deprecated and will be removed in Mimir 2.10. #4445
* [CHANGE] Query-frontend: Cached results now contain timestamp which allows Mimir to check if cached results are still valid based on current TTL configured for tenant. Results cached by previous Mimir version are used until they expire from cache, which can take up to 7 days. If you need to use per-tenant TTL sooner, please flush results cache manually. #4439
* [CHANGE] Ingester: the `cortex_ingester_tsdb_wal_replay_duration_seconds` metrics has been removed. #4465
* [CHANGE] Query-frontend and ruler: use protobuf internal query result payload format by default. This feature is no longer considered experimental. #4557 #4709
* [CHANGE] Ruler: reject creating federated rule groups while tenant federation is disabled. Previously the rule groups would be silently dropped during bucket sync. #4555
* [CHANGE] Compactor: the `/api/v1/upload/block/{block}/finish` endpoint now returns a `429` status code when the compactor has reached the limit specified by `-compactor.max-block-upload-validation-concurrency`. #4598
* [CHANGE] Compactor: when starting a block upload the maximum byte size of the block metadata provided in the request body is now limited to 1 MiB. If this limit is exceeded a `413` status code is returned. #4683
* [CHANGE] Store-gateway: cache key format for expanded postings has changed. This will invalidate the expanded postings in the index cache when deployed. #4667
* [FEATURE] Cache: Introduce experimental support for using Redis for results, chunks, index, and metadata caches. #4371
* [FEATURE] Vault: Introduce experimental integration with Vault to fetch secrets used to configure TLS for clients. Server TLS secrets will still be read from a file. `tls-ca-path`, `tls-cert-path` and `tls-key-path` will denote the path in Vault for the following CLI flags when `-vault.enabled` is true: #4446.
  * `-distributor.ha-tracker.etcd.*`
  * `-distributor.ring.etcd.*`
  * `-distributor.forwarding.grpc-client.*`
  * `-querier.store-gateway-client.*`
  * `-ingester.client.*`
  * `-ingester.ring.etcd.*`
  * `-querier.frontend-client.*`
  * `-query-frontend.grpc-client-config.*`
  * `-query-frontend.results-cache.redis.*`
  * `-blocks-storage.bucket-store.index-cache.redis.*`
  * `-blocks-storage.bucket-store.chunks-cache.redis.*`
  * `-blocks-storage.bucket-store.metadata-cache.redis.*`
  * `-compactor.ring.etcd.*`
  * `-store-gateway.sharding-ring.etcd.*`
  * `-ruler.client.*`
  * `-ruler.alertmanager-client.*`
  * `-ruler.ring.etcd.*`
  * `-ruler.query-frontend.grpc-client-config.*`
  * `-alertmanager.sharding-ring.etcd.*`
  * `-alertmanager.alertmanager-client.*`
  * `-memberlist.*`
  * `-query-scheduler.grpc-client-config.*`
  * `-query-scheduler.ring.etcd.*`
  * `-overrides-exporter.ring.etcd.*`
* [FEATURE] Distributor, ingester, querier, query-frontend, store-gateway: add experimental support for native histograms. Requires that the experimental protobuf query result response format is enabled by `-query-frontend.query-result-response-format=protobuf` on the query frontend. #4286 #4352 #4354 #4376 #4377 #4387 #4396 #4425 #4442 #4494 #4512 #4513 #4526
* [FEATURE] Added `-<prefix>.s3.storage-class` flag to configure the S3 storage class for objects written to S3 buckets. #4300
* [FEATURE] Add `freebsd` to the target OS when generating binaries for a Mimir release. #4654
* [FEATURE] Ingester: Add `prepare-shutdown` endpoint which can be used as part of Kubernetes scale down automations. #4718
* [ENHANCEMENT] Add timezone information to Alpine Docker images. #4583
* [ENHANCEMENT] Ruler: Sync rules when ruler JOINING the ring instead of ACTIVE, In order to reducing missed rule iterations during ruler restarts. #4451
* [ENHANCEMENT] Allow to define service name used for tracing via `JAEGER_SERVICE_NAME` environment variable. #4394
* [ENHANCEMENT] Querier and query-frontend: add experimental, more performant protobuf query result response format enabled with `-query-frontend.query-result-response-format=protobuf`. #4304 #4318 #4375
* [ENHANCEMENT] Compactor: added experimental configuration parameter `-compactor.first-level-compaction-wait-period`, to configure how long the compactor should wait before compacting 1st level blocks (uploaded by ingesters). This configuration option allows to reduce the chances compactor begins compacting blocks before all ingesters have uploaded their blocks to the storage. #4401
* [ENHANCEMENT] Store-gateway: use more efficient chunks fetching and caching. #4255
* [ENHANCEMENT] Query-frontend and ruler: add experimental, more performant protobuf internal query result response format enabled with `-ruler.query-frontend.query-result-response-format=protobuf`. #4331
* [ENHANCEMENT] Ruler: increased tolerance for missed iterations on alerts, reducing the chances of flapping firing alerts during ruler restarts. #4432
* [ENHANCEMENT] Optimized `.*` and `.+` regular expression label matchers. #4432
* [ENHANCEMENT] Optimized regular expression label matchers with alternates (e.g. `a|b|c`). #4647
* [ENHANCEMENT] Added an in-memory cache for regular expression matchers, to avoid parsing and compiling the same expression multiple times when used in recurring queries. #4633
* [ENHANCEMENT] Query-frontend: results cache TTL is now configurable by using `-query-frontend.results-cache-ttl` and `-query-frontend.results-cache-ttl-for-out-of-order-time-window` options. These values can also be specified per tenant. Default values are unchanged (7 days and 10 minutes respectively). #4385
* [ENHANCEMENT] Ingester: added advanced configuration parameter `-blocks-storage.tsdb.wal-replay-concurrency` representing the maximum number of CPUs used during WAL replay. #4445
* [ENHANCEMENT] Ingester: added metrics `cortex_ingester_tsdb_open_duration_seconds_total` to measure the total time it takes to open all existing TSDBs. The time tracked by this metric also includes the TSDBs WAL replay duration. #4465
* [ENHANCEMENT] Store-gateway: use streaming implementation for LabelNames RPC. The batch size for streaming is controlled by `-blocks-storage.bucket-store.batch-series-size`. #4464
* [ENHANCEMENT] Memcached: Add support for TLS or mTLS connections to cache servers. #4535
* [ENHANCEMENT] Compactor: blocks index files are now validated for correctness for blocks uploaded via the TSDB block upload feature. #4503
* [ENHANCEMENT] Compactor: block chunks and segment files are now validated for correctness for blocks uploaded via the TSDB block upload feature. #4549
* [ENHANCEMENT] Ingester: added configuration options to configure the "postings for matchers" cache of each compacted block queried from ingesters: #4561
  * `-blocks-storage.tsdb.block-postings-for-matchers-cache-ttl`
  * `-blocks-storage.tsdb.block-postings-for-matchers-cache-size`
  * `-blocks-storage.tsdb.block-postings-for-matchers-cache-force`
* [ENHANCEMENT] Compactor: validation of blocks uploaded via the TSDB block upload feature is now configurable on a per tenant basis: #4585
  * `-compactor.block-upload-validation-enabled` has been added, `compactor_block_upload_validation_enabled` can be used to override per tenant
  * `-compactor.block-upload.block-validation-enabled` was the previous global flag and has been removed
* [ENHANCEMENT] TSDB Block Upload: block upload validation concurrency can now be limited with `-compactor.max-block-upload-validation-concurrency`. #4598
* [ENHANCEMENT] OTLP: Add support for converting OTel exponential histograms to Prometheus native histograms. The ingestion of native histograms must be enabled, please set `-ingester.native-histograms-ingestion-enabled` to `true`. #4063 #4639
* [ENHANCEMENT] Query-frontend: add metric `cortex_query_fetched_index_bytes_total` to measure TSDB index bytes fetched to execute a query. #4597
* [ENHANCEMENT] Query-frontend: add experimental limit to enforce a max query expression size in bytes via `-query-frontend.max-query-expression-size-bytes` or `max_query_expression_size_bytes`. #4604
* [ENHANCEMENT] Query-tee: improve message logged when comparing responses and one response contains a non-JSON payload. #4588
* [ENHANCEMENT] Distributor: add ability to set per-distributor limits via `distributor_limits` block in runtime configuration in addition to the existing configuration. #4619
* [ENHANCEMENT] Querier: reduce peak memory consumption for queries that touch a large number of chunks. #4625
* [ENHANCEMENT] Query-frontend: added experimental `-query-frontend.query-sharding-max-regexp-size-bytes` limit to query-frontend. When set to a value greater than 0, query-frontend disabled query sharding for any query with a regexp matcher longer than the configured limit. #4632
* [ENHANCEMENT] Store-gateway: include statistics from LabelValues and LabelNames calls in `cortex_bucket_store_series*` metrics. #4673
* [ENHANCEMENT] Query-frontend: improve readability of distributed tracing spans. #4656
* [ENHANCEMENT] Update Docker base images from `alpine:3.17.2` to `alpine:3.17.3`. #4685
* [ENHANCEMENT] Querier: improve performance when shuffle sharding is enabled and the shard size is large. #4711
* [ENHANCEMENT] Ingester: improve performance when Active Series Tracker is in use. #4717
* [ENHANCEMENT] Store-gateway: optionally select `-blocks-storage.bucket-store.series-selection-strategy`, which can limit the impact of large posting lists (when many series share the same label name and value). #4667 #4695 #4698
* [ENHANCEMENT] Querier: Cache the converted float histogram from chunk iterator, hence there is no need to lookup chunk every time to get the converted float histogram. #4684
* [ENHANCEMENT] Ruler: Improve rule upload performance when not enforcing per-tenant rule group limits. #4828
* [ENHANCEMENT] Improved memory limit on the in-memory cache used for regular expression matchers. #4751
* [BUGFIX] Querier: Streaming remote read will now continue to return multiple chunks per frame after the first frame. #4423
* [BUGFIX] Store-gateway: the values for `stage="processed"` for the metrics `cortex_bucket_store_series_data_touched` and  `cortex_bucket_store_series_data_size_touched_bytes` when using fine-grained chunks caching is now reporting the correct values of chunks held in memory. #4449
* [BUGFIX] Compactor: fixed reporting a compaction error when compactor is correctly shut down while populating blocks. #4580
* [BUGFIX] OTLP: Do not drop exemplars of the OTLP Monotonic Sum metric. #4063
* [BUGFIX] Packaging: flag `/etc/default/mimir` and `/etc/sysconfig/mimir` as config to prevent overwrite. #4587
* [BUGFIX] Query-frontend: don't retry queries which error inside PromQL. #4643
* [BUGFIX] Store-gateway & query-frontend: report more consistent statistics for fetched index bytes. #4671
* [BUGFIX] Native histograms: fix how IsFloatHistogram determines if mimirpb.Histogram is a float histogram. #4706
* [BUGFIX] Query-frontend: fix query sharding for native histograms. #4666
* [BUGFIX] Ring status page: fixed the owned tokens percentage value displayed. #4730
* [BUGFIX] Querier: fixed chunk iterator that can return sample with wrong timestamp. #4450
* [BUGFIX] Packaging: fix preremove script preventing upgrades. #4801
* [BUGFIX] Security: updates Go to version 1.20.4 to fix CVE-2023-24539, CVE-2023-24540, CVE-2023-29400. #4903

### Mixin

* [ENHANCEMENT] Queries: Display data touched per sec in bytes instead of number of items. #4492
* [ENHANCEMENT] `_config.job_names.<job>` values can now be arrays of regular expressions in addition to a single string. Strings are still supported and behave as before. #4543
* [ENHANCEMENT] Queries dashboard: remove mention to store-gateway "streaming enabled" in panels because store-gateway only support streaming series since Mimir 2.7. #4569
* [ENHANCEMENT] Ruler: Add panel description for Read QPS panel in Ruler dashboard to explain values when in remote ruler mode. #4675
* [BUGFIX] Ruler dashboard: show data for reads from ingesters. #4543
* [BUGFIX] Pod selector regex for deployments: change `(.*-mimir-)` to `(.*mimir-)`. #4603

### Jsonnet

* [CHANGE] Ruler: changed ruler deployment max surge from `0` to `50%`, and max unavailable from `1` to `0`. #4381
* [CHANGE] Memcached connections parameters `-blocks-storage.bucket-store.index-cache.memcached.max-idle-connections`, `-blocks-storage.bucket-store.chunks-cache.memcached.max-idle-connections` and `-blocks-storage.bucket-store.metadata-cache.memcached.max-idle-connections` settings are now configured based on `max-get-multi-concurrency` and `max-async-concurrency`. #4591
* [CHANGE] Add support to use external Redis as cache. Following are some changes in the jsonnet config: #4386 #4640
  * Renamed `memcached_*_enabled` config options to `cache_*_enabled`
  * Renamed `memcached_*_max_item_size_mb` config options to `cache_*_max_item_size_mb`
  * Added `cache_*_backend` config options
* [CHANGE] Store-gateway StatefulSets with disabled multi-zone deployment are also unregistered from the ring on shutdown. This eliminated resharding during rollouts, at the cost of extra effort during scaling down store-gateways. For more information see [Scaling down store-gateways](https://grafana.com/docs/mimir/v2.7.x/operators-guide/run-production-environment/scaling-out/#scaling-down-store-gateways). #4713
* [CHANGE] Removed `$._config.querier.replicas` and `$._config.queryFrontend.replicas`. If you need to customize the number of querier or query-frontend replicas, and autoscaling is disabled, please set an override as is done for other stateless components (e.g. distributors). #5130
* [ENHANCEMENT] Alertmanager: add `alertmanager_data_disk_size` and  `alertmanager_data_disk_class` configuration options, by default no storage class is set. #4389
* [ENHANCEMENT] Update `rollout-operator` to `v0.4.0`. #4524
* [ENHANCEMENT] Update memcached to `memcached:1.6.19-alpine`. #4581
* [ENHANCEMENT] Add support for mTLS connections to Memcached servers. #4553
* [ENHANCEMENT] Update the `memcached-exporter` to `v0.11.2`. #4570
* [ENHANCEMENT] Autoscaling: Add `autoscaling_query_frontend_memory_target_utilization`, `autoscaling_ruler_query_frontend_memory_target_utilization`, and `autoscaling_ruler_memory_target_utilization` configuration options, for controlling the corresponding autoscaler memory thresholds. Each has a default of 1, i.e. 100%. #4612
* [ENHANCEMENT] Distributor: add ability to set per-distributor limits via `distributor_instance_limits` using runtime configuration. #4627
* [BUGFIX] Add missing query sharding settings for user_24M and user_32M plans. #4374

### Mimirtool

* [ENHANCEMENT] Backfill: mimirtool will now sleep and retry if it receives a 429 response while trying to finish an upload due to validation concurrency limits. #4598
* [ENHANCEMENT] `gauge` panel type is supported now in `mimirtool analyze dashboard`. #4679
* [ENHANCEMENT] Set a `User-Agent` header on requests to Mimir or Prometheus servers. #4700

### Mimir Continuous Test

* [FEATURE] Allow continuous testing of native histograms as well by enabling the flag `-tests.write-read-series-test.histogram-samples-enabled`. The metrics exposed by the tool will now have a new label called `type` with possible values of `float`, `histogram_float_counter`, `histogram_float_gauge`, `histogram_int_counter`, `histogram_int_gauge`, the list of metrics impacted: #4457
  * `mimir_continuous_test_writes_total`
  * `mimir_continuous_test_writes_failed_total`
  * `mimir_continuous_test_queries_total`
  * `mimir_continuous_test_queries_failed_total`
  * `mimir_continuous_test_query_result_checks_total`
  * `mimir_continuous_test_query_result_checks_failed_total`
* [ENHANCEMENT] Added a new metric `mimir_continuous_test_build_info` that reports version information, similar to the existing `cortex_build_info` metric exposed by other Mimir components. #4712
* [ENHANCEMENT] Add coherency for the selected ranges and instants of test queries. #4704

### Query-tee

### Documentation

* [CHANGE] Clarify what deprecation means in the lifecycle of configuration parameters. #4499
* [CHANGE] Update compactor `split-groups` and `split-and-merge-shards` recommendation on component page. #4623
* [FEATURE] Add instructions about how to configure native histograms. #4527
* [ENHANCEMENT] Runbook for MimirCompactorHasNotSuccessfullyRunCompaction extended to include scenario where compaction has fallen behind. #4609
* [ENHANCEMENT] Add explanation for QPS values for reads in remote ruler mode and writes generally, to the Ruler dashboard page. #4629
* [ENHANCEMENT] Expand zone-aware replication page to cover single physical availability zone deployments. #4631
* [FEATURE] Add instructions to use puppet module. #4610
* [FEATURE] Add documentation on how deploy mixin with terraform. #4161

### Tools

* [ENHANCEMENT] tsdb-index: iteration over index is now faster when any equal matcher is supplied. #4515

## 2.7.3

### Grafana Mimir

* [BUGFIX] Security: updates Go to version 1.20.4 to fix CVE-2023-24539, CVE-2023-24540, CVE-2023-29400. #4905

## 2.7.2

### Grafana Mimir

* [BUGFIX] Security: updated Go version to 1.20.3 to fix CVE-2023-24538 #4795

## 2.7.1

**Note**: During the release process, version 2.7.0 was tagged too early, before completing the release checklist and production testing. Release 2.7.1 doesn't include any code changes since 2.7.0, but now has proper release notes, published documentation, and has been fully tested in our production environment.

### Grafana Mimir

* [CHANGE] Ingester: the configuration parameter `-ingester.ring.readiness-check-ring-health` has been deprecated and will be removed in Mimir 2.9. #4422
* [CHANGE] Ruler: changed default value of `-ruler.evaluation-delay-duration` option from 0 to 1m. #4250
* [CHANGE] Querier: Errors with status code `422` coming from the store-gateway are propagated and not converted to the consistency check error anymore. #4100
* [CHANGE] Store-gateway: When a query hits `max_fetched_chunks_per_query` and `max_fetched_series_per_query` limits, an error with the status code `422` is created and returned. #4056
* [CHANGE] Packaging: Migrate FPM packaging solution to NFPM. Rationalize packages dependencies and add package for all binaries. #3911
* [CHANGE] Store-gateway: Deprecate flag `-blocks-storage.bucket-store.chunks-cache.subrange-size` since there's no benefit to changing the default of `16000`. #4135
* [CHANGE] Experimental support for ephemeral storage introduced in Mimir 2.6.0 has been removed. Following options are no longer available: #4252
  * `-blocks-storage.ephemeral-tsdb.*`
  * `-distributor.ephemeral-series-enabled`
  * `-distributor.ephemeral-series-matchers`
  * `-ingester.max-ephemeral-series-per-user`
  * `-ingester.instance-limits.max-ephemeral-series`
Querying with using `{__mimir_storage__="ephemeral"}` selector no longer works. All label values with `ephemeral-` prefix in `reason` label of `cortex_discarded_samples_total` metric are no longer available. Following metrics have been removed:
  * `cortex_ingester_ephemeral_series`
  * `cortex_ingester_ephemeral_series_created_total`
  * `cortex_ingester_ephemeral_series_removed_total`
  * `cortex_ingester_ingested_ephemeral_samples_total`
  * `cortex_ingester_ingested_ephemeral_samples_failures_total`
  * `cortex_ingester_memory_ephemeral_users`
  * `cortex_ingester_queries_ephemeral_total`
  * `cortex_ingester_queried_ephemeral_samples`
  * `cortex_ingester_queried_ephemeral_series`
* [CHANGE] Store-gateway: use mmap-less index-header reader by default and remove mmap-based index header reader. The following flags have changed: #4280
   * `-blocks-storage.bucket-store.index-header.map-populate-enabled` has been removed
   * `-blocks-storage.bucket-store.index-header.stream-reader-enabled` has been removed
   * `-blocks-storage.bucket-store.index-header.stream-reader-max-idle-file-handles` has been renamed to `-blocks-storage.bucket-store.index-header.max-idle-file-handles`, and the corresponding configuration file option has been renamed from `stream_reader_max_idle_file_handles` to `max_idle_file_handles`
* [CHANGE] Store-gateway: the streaming store-gateway is now enabled by default. The new default setting for `-blocks-storage.bucket-store.batch-series-size` is `5000`. #4330
* [CHANGE] Compactor: the configuration parameter `-compactor.consistency-delay` has been deprecated and will be removed in Mimir 2.9. #4409
* [CHANGE] Store-gateway: the configuration parameter `-blocks-storage.bucket-store.consistency-delay` has been deprecated and will be removed in Mimir 2.9. #4409
* [FEATURE] Ruler: added `keep_firing_for` support to alerting rules. #4099
* [FEATURE] Distributor, ingester: ingestion of native histograms. The new per-tenant limit `-ingester.native-histograms-ingestion-enabled` controls whether native histograms are stored or ignored. #4159
* [FEATURE] Query-frontend: Introduce experimental `-query-frontend.query-sharding-target-series-per-shard` to allow query sharding to take into account cardinality of similar requests executed previously. This feature uses the same cache that's used for results caching. #4121 #4177 #4188 #4254
* [ENHANCEMENT] Go: update go to 1.20.1. #4266
* [ENHANCEMENT] Ingester: added `out_of_order_blocks_external_label_enabled` shipper option to label out-of-order blocks before shipping them to cloud storage. #4182 #4297
* [ENHANCEMENT] Ruler: introduced concurrency when loading per-tenant rules configuration. This improvement is expected to speed up the ruler start up time in a Mimir cluster with a large number of tenants. #4258
* [ENHANCEMENT] Compactor: Add `reason` label to `cortex_compactor_runs_failed_total`. The value can be `shutdown` or `error`. #4012
* [ENHANCEMENT] Store-gateway: enforce `max_fetched_series_per_query`. #4056
* [ENHANCEMENT] Query-frontend: Disambiguate logs for failed queries. #4067
* [ENHANCEMENT] Query-frontend: log caller user agent in query stats logs. #4093
* [ENHANCEMENT] Store-gateway: add `data_type` label with values on `cortex_bucket_store_partitioner_extended_ranges_total`, `cortex_bucket_store_partitioner_expanded_ranges_total`, `cortex_bucket_store_partitioner_requested_ranges_total`, `cortex_bucket_store_partitioner_expanded_bytes_total`, `cortex_bucket_store_partitioner_requested_bytes_total` for `postings`, `series`, and `chunks`. #4095
* [ENHANCEMENT] Store-gateway: Reduce memory allocation rate when loading TSDB chunks from Memcached. #4074
* [ENHANCEMENT] Query-frontend: track `cortex_frontend_query_response_codec_duration_seconds` and `cortex_frontend_query_response_codec_payload_bytes` metrics to measure the time taken and bytes read / written while encoding and decoding query result payloads. #4110
* [ENHANCEMENT] Alertmanager: expose additional upstream metrics `cortex_alertmanager_dispatcher_aggregation_groups`, `cortex_alertmanager_dispatcher_alert_processing_duration_seconds`. #4151
* [ENHANCEMENT] Querier and query-frontend: add experimental, more performant protobuf internal query result response format enabled with `-query-frontend.query-result-response-format=protobuf`. #4153
* [ENHANCEMENT] Store-gateway: use more efficient chunks fetching and caching. This should reduce CPU, memory utilization, and receive bandwidth of a store-gateway. Enable with `-blocks-storage.bucket-store.chunks-cache.fine-grained-chunks-caching-enabled=true`. #4163 #4174 #4227
* [ENHANCEMENT] Query-frontend: Wait for in-flight queries to finish before shutting down. #4073 #4170
* [ENHANCEMENT] Store-gateway: added `encode` and `other` stage to `cortex_bucket_store_series_request_stage_duration_seconds` metric. #4179
* [ENHANCEMENT] Ingester: log state of TSDB when shipping or forced compaction can't be done due to unexpected state of TSDB. #4211
* [ENHANCEMENT] Update Docker base images from `alpine:3.17.1` to `alpine:3.17.2`. #4240
* [ENHANCEMENT] Store-gateway: add a `stage` label to the metrics `cortex_bucket_store_series_data_fetched`, `cortex_bucket_store_series_data_size_fetched_bytes`, `cortex_bucket_store_series_data_touched`, `cortex_bucket_store_series_data_size_touched_bytes`. This label only applies to `data_type="chunks"`. For `fetched` metrics with `data_type="chunks"` the `stage` label has 2 values: `fetched` - the chunks or bytes that were fetched from the cache or the object store, `refetched` - the chunks or bytes that had to be refetched from the cache or the object store because their size was underestimated during the first fetch. For `touched` metrics with `data_type="chunks"` the `stage` label has 2 values: `processed` - the chunks or bytes that were read from the fetched chunks or bytes and were processed in memory, `returned` - the chunks or bytes that were selected from the processed bytes to satisfy the query. #4227 #4316
* [ENHANCEMENT] Compactor: improve the partial block check related to `compactor.partial-block-deletion-delay` to potentially issue less requests to object storage. #4246
* [ENHANCEMENT] Memcached: added `-*.memcached.min-idle-connections-headroom-percentage` support to configure the minimum number of idle connections to keep open as a percentage (0-100) of the number of recently used idle connections. This feature is disabled when set to a negative value (default), which means idle connections are kept open indefinitely. #4249
* [ENHANCEMENT] Querier and store-gateway: optimized regular expression label matchers with case insensitive alternate operator. #4340 #4357
* [ENHANCEMENT] Compactor: added the experimental flag `-compactor.block-upload.block-validation-enabled` with the default `true` to configure whether block validation occurs on backfilled blocks. #3411
* [ENHANCEMENT] Ingester: apply a jitter to the first TSDB head compaction interval configured via `-blocks-storage.tsdb.head-compaction-interval`. Subsequent checks will happen at the configured interval. This should help to spread the TSDB head compaction among different ingesters over the configured interval. #4364
* [ENHANCEMENT] Ingester: the maximum accepted value for `-blocks-storage.tsdb.head-compaction-interval` has been increased from 5m to 15m. #4364
* [BUGFIX] Store-gateway: return `Canceled` rather than `Aborted` or `Internal` error when the calling querier cancels a label names or values request, and return `Internal` if processing the request fails for another reason. #4061
* [BUGFIX] Querier: track canceled requests with status code `499` in the metrics instead of `503` or `422`. #4099
* [BUGFIX] Ingester: compact out-of-order data during `/ingester/flush` or when TSDB is idle. #4180
* [BUGFIX] Ingester: conversion of global limits `max-series-per-user`, `max-series-per-metric`, `max-metadata-per-user` and `max-metadata-per-metric` into corresponding local limits now takes into account the number of ingesters in each zone. #4238
* [BUGFIX] Ingester: track `cortex_ingester_memory_series` metric consistently with `cortex_ingester_memory_series_created_total` and `cortex_ingester_memory_series_removed_total`. #4312
* [BUGFIX] Querier: fixed a bug which was incorrectly matching series with regular expression label matchers with begin/end anchors in the middle of the regular expression. #4340

### Mixin

* [CHANGE] Move auto-scaling panel rows down beneath logical network path in Reads and Writes dashboards. #4049
* [CHANGE] Make distributor auto-scaling metric panels show desired number of replicas. #4218
* [CHANGE] Alerts: The alert `MimirMemcachedRequestErrors` has been renamed to `MimirCacheRequestErrors`. #4242
* [ENHANCEMENT] Alerts: Added `MimirAutoscalerKedaFailing` alert firing when a KEDA scaler is failing. #4045
* [ENHANCEMENT] Add auto-scaling panels to ruler dashboard. #4046
* [ENHANCEMENT] Add gateway auto-scaling panels to Reads and Writes dashboards. #4049 #4216
* [ENHANCEMENT] Dashboards: distinguish between label names and label values queries. #4065
* [ENHANCEMENT] Add query-frontend and ruler-query-frontend auto-scaling panels to Reads and Ruler dashboards. #4199
* [BUGFIX] Alerts: Fixed `MimirAutoscalerNotActive` to not fire if scaling metric does not exist, to avoid false positives on scaled objects with 0 min replicas. #4045
* [BUGFIX] Alerts: `MimirCompactorHasNotSuccessfullyRunCompaction` is no longer triggered by frequent compactor restarts. #4012
* [BUGFIX] Tenants dashboard: Correctly show the ruler-query-scheduler queue size. #4152

### Jsonnet

* [CHANGE] Create the `query-frontend-discovery` service only when Mimir is deployed in microservice mode without query-scheduler. #4353
* [CHANGE] Add results cache backend config to `ruler-query-frontend` configuration to allow cache reuse for cardinality-estimation based sharding. #4257
* [ENHANCEMENT] Add support for ruler auto-scaling. #4046
* [ENHANCEMENT] Add optional `weight` param to `newQuerierScaledObject` and `newRulerQuerierScaledObject` to allow running multiple querier deployments on different node types. #4141
* [ENHANCEMENT] Add support for query-frontend and ruler-query-frontend auto-scaling. #4199
* [BUGFIX] Shuffle sharding: when applying user class limits, honor the minimum shard size configured in `$._config.shuffle_sharding.*`. #4363

### Mimirtool

* [FEATURE] Added `keep_firing_for` support to rules configuration. #4099
* [ENHANCEMENT] Add `-tls-insecure-skip-verify` to rules, alertmanager and backfill commands. #4162

### Query-tee

* [CHANGE] Increase default value of `-backend.read-timeout` to 150s, to accommodate default querier and query frontend timeout of 120s. #4262
* [ENHANCEMENT] Log errors that occur while performing requests to compare two endpoints. #4262
* [ENHANCEMENT] When comparing two responses that both contain an error, only consider the comparison failed if the errors differ. Previously, if either response contained an error, the comparison always failed, even if both responses contained the same error. #4262
* [ENHANCEMENT] Include the value of the `X-Scope-OrgID` header when logging a comparison failure. #4262
* [BUGFIX] Parameters (expression, time range etc.) for a query request where the parameters are in the HTTP request body rather than in the URL are now logged correctly when responses differ. #4265

### Documentation

* [ENHANCEMENT] Add guide on alternative migration method for Thanos to Mimir #3554
* [ENHANCEMENT] Restore "Migrate from Cortex" for Jsonnet. #3929
* [ENHANCEMENT] Document migration from microservices to read-write deployment mode. #3951
* [ENHANCEMENT] Do not error when there is nothing to commit as part of a publish #4058
* [ENHANCEMENT] Explain how to run Mimir locally using docker-compose #4079
* [ENHANCEMENT] Docs: use long flag names in runbook commands. #4088
* [ENHANCEMENT] Clarify how ingester replication happens. #4101
* [ENHANCEMENT] Improvements to the Get Started guide. #4315
* [BUGFIX] Added indentation to Azure and SWIFT backend definition. #4263

### Tools

* [ENHANCEMENT] Adapt tsdb-print-chunk for native histograms. #4186
* [ENHANCEMENT] Adapt tsdb-index-health for blocks containing native histograms. #4186
* [ENHANCEMENT] Adapt tsdb-chunks tool to handle native histograms. #4186

## 2.6.2

* [BUGFIX] Security: updates Go to version 1.20.4 to fix CVE-2023-24539, CVE-2023-24540, CVE-2023-29400. #4903

## 2.6.1

### Grafana Mimir

* [BUGFIX] Security: updates Go to version 1.20.3 to fix CVE-2023-24538 #4798

## 2.6.0

### Grafana Mimir

* [CHANGE] Querier: Introduce `-querier.max-partial-query-length` to limit the time range for partial queries at the querier level and deprecate `-store.max-query-length`. #3825 #4017
* [CHANGE] Store-gateway: Remove experimental `-blocks-storage.bucket-store.max-concurrent-reject-over-limit` flag. #3706
* [CHANGE] Ingester: If shipping is enabled block retention will now be relative to the upload time to cloud storage. If shipping is disabled block retention will be relative to the creation time of the block instead of the mintime of the last block created. #3816
* [CHANGE] Query-frontend: Deprecated CLI flag `-query-frontend.align-querier-with-step` has been removed. #3982
* [CHANGE] Alertmanager: added default configuration for `-alertmanager.configs.fallback`. Allows tenants to send alerts without first uploading an Alertmanager configuration. #3541
* [FEATURE] Store-gateway: streaming of series. The store-gateway can now stream results back to the querier instead of buffering them. This is expected to greatly reduce peak memory consumption while keeping latency the same. You can enable this feature by setting `-blocks-storage.bucket-store.batch-series-size` to a value in the high thousands (5000-10000). This is still an experimental feature and is subject to a changing API and instability. #3540 #3546 #3587 #3606 #3611 #3620 #3645 #3355 #3697 #3666 #3687 #3728 #3739 #3751 #3779 #3839
* [FEATURE] Alertmanager: Added support for the Webex receiver. #3758
* [FEATURE] Limits: Added the `-validation.separate-metrics-group-label` flag. This allows further separation of the `cortex_discarded_samples_total` metric by an additional `group` label - which is configured by this flag to be the value of a specific label on an incoming timeseries. Active groups are tracked and inactive groups are cleaned up on a defined interval. The maximum number of groups tracked is controlled by the `-max-separate-metrics-groups-per-user` flag. #3439
* [FEATURE] Overrides-exporter: Added experimental ring support to overrides-exporter via `-overrides-exporter.ring.enabled`. When enabled, the ring is used to establish a leader replica for the export of limit override metrics. #3908 #3953
* [FEATURE] Ephemeral storage (experimental): Mimir can now accept samples into "ephemeral storage". Such samples are available for querying for a short amount of time (`-blocks-storage.ephemeral-tsdb.retention-period`, defaults to 10 minutes), and then removed from memory. To use ephemeral storage, distributor must be configured with `-distributor.ephemeral-series-enabled` option. Series matching `-distributor.ephemeral-series-matchers` will be marked for storing into ephemeral storage in ingesters. Each tenant needs to have ephemeral storage enabled by using `-ingester.max-ephemeral-series-per-user` limit, which defaults to 0 (no ephemeral storage). Ingesters have new `-ingester.instance-limits.max-ephemeral-series` limit for total number of series in ephemeral storage across all tenants. If ingestion of samples into ephemeral storage fails, `cortex_discarded_samples_total` metric will use values prefixed with `ephemeral-` for `reason` label. Querying of ephemeral storage is possible by using `{__mimir_storage__="ephemeral"}` as metric selector. Following new metrics related to ephemeral storage are introduced: #3897 #3922 #3961 #3997 #4004
  * `cortex_ingester_ephemeral_series`
  * `cortex_ingester_ephemeral_series_created_total`
  * `cortex_ingester_ephemeral_series_removed_total`
  * `cortex_ingester_ingested_ephemeral_samples_total`
  * `cortex_ingester_ingested_ephemeral_samples_failures_total`
  * `cortex_ingester_memory_ephemeral_users`
  * `cortex_ingester_queries_ephemeral_total`
  * `cortex_ingester_queried_ephemeral_samples`
  * `cortex_ingester_queried_ephemeral_series`
* [ENHANCEMENT] Added new metric `thanos_shipper_last_successful_upload_time`: Unix timestamp (in seconds) of the last successful TSDB block uploaded to the bucket. #3627
* [ENHANCEMENT] Ruler: Added `-ruler.alertmanager-client.tls-enabled` configuration for alertmanager client. #3432 #3597
* [ENHANCEMENT] Activity tracker logs now have `component=activity-tracker` label. #3556
* [ENHANCEMENT] Distributor: remove labels with empty values #2439
* [ENHANCEMENT] Query-frontend: track query HTTP requests in the Activity Tracker. #3561
* [ENHANCEMENT] Store-gateway: Add experimental alternate implementation of index-header reader that does not use memory mapped files. The index-header reader is expected to improve stability of the store-gateway. You can enable this implementation with the flag `-blocks-storage.bucket-store.index-header.stream-reader-enabled`. #3639 #3691 #3703 #3742 #3785 #3787 #3797
* [ENHANCEMENT] Query-scheduler: add `cortex_query_scheduler_cancelled_requests_total` metric to track the number of requests that are already cancelled when dequeued. #3696
* [ENHANCEMENT] Store-gateway: add `cortex_bucket_store_partitioner_extended_ranges_total` metric to keep track of the ranges that the partitioner decided to overextend and merge in order to save API call to the object storage. #3769
* [ENHANCEMENT] Compactor: Auto-forget unhealthy compactors after ten failed ring heartbeats. #3771
* [ENHANCEMENT] Ruler: change default value of `-ruler.for-grace-period` from `10m` to `2m` and update help text. The new default value reflects how we operate Mimir at Grafana Labs. #3817
* [ENHANCEMENT] Ingester: Added experimental flags to force usage of _postings for matchers cache_. These flags will be removed in the future and it's not recommended to change them. #3823
  * `-blocks-storage.tsdb.head-postings-for-matchers-cache-ttl`
  * `-blocks-storage.tsdb.head-postings-for-matchers-cache-size`
  * `-blocks-storage.tsdb.head-postings-for-matchers-cache-force`
* [ENHANCEMENT] Ingester: Improved series selection performance when some of the matchers do not match any series. #3827
* [ENHANCEMENT] Alertmanager: Add new additional template function `tenantID` returning id of the tenant owning the alert. #3758
* [ENHANCEMENT] Alertmanager: Add additional template function `grafanaExploreURL` returning URL to grafana explore with range query. #3849
* [ENHANCEMENT] Reduce overhead of debug logging when filtered out. #3875
* [ENHANCEMENT] Update Docker base images from `alpine:3.16.2` to `alpine:3.17.1`. #3898
* [ENHANCEMENT] Ingester: Add new `/ingester/tsdb_metrics` endpoint to return tenant-specific TSDB metrics. #3923
* [ENHANCEMENT] Query-frontend: CLI flag `-query-frontend.max-total-query-length` and its associated YAML configuration is now stable. #3882
* [ENHANCEMENT] Ruler: rule groups now support optional and experimental `align_evaluation_time_on_interval` field, which causes all evaluations to happen on interval-aligned timestamp. #4013
* [ENHANCEMENT] Query-scheduler: ring-based service discovery is now stable. #4028
* [ENHANCEMENT] Store-gateway: improved performance of prefix matching on the labels. #4055 #4080
* [BUGFIX] Log the names of services that are not yet running rather than `unsupported value type` when calling `/ready` and some services are not running. #3625
* [BUGFIX] Alertmanager: Fix template spurious deletion with relative data dir. #3604
* [BUGFIX] Security: update prometheus/exporter-toolkit for CVE-2022-46146. #3675
* [BUGFIX] Security: update golang.org/x/net for CVE-2022-41717. #3755
* [BUGFIX] Debian package: Fix post-install, environment file path and user creation. #3720
* [BUGFIX] memberlist: Fix panic during Mimir startup when Mimir receives gossip message before it's ready. #3746
* [BUGFIX] Store-gateway: fix `cortex_bucket_store_partitioner_requested_bytes_total` metric to not double count overlapping ranges. #3769
* [BUGFIX] Update `github.com/thanos-io/objstore` to address issue with Multipart PUT on s3-compatible Object Storage. #3802 #3821
* [BUGFIX] Distributor, Query-scheduler: Make sure ring metrics include a `cortex_` prefix as expected by dashboards. #3809
* [BUGFIX] Querier: canceled requests are no longer reported as "consistency check" failures. #3837 #3927
* [BUGFIX] Distributor: don't panic when `metric_relabel_configs` in overrides contains null element. #3868
* [BUGFIX] Distributor: don't panic when OTLP histograms don't have any buckets. #3853
* [BUGFIX] Ingester, Compactor: fix panic that can occur when compaction fails. #3955
* [BUGFIX] Store-gateway: return `Canceled` rather than `Aborted` error when the calling querier cancels the request. #4007

### Mixin

* [ENHANCEMENT] Alerts: Added `MimirIngesterInstanceHasNoTenants` alert that fires when an ingester replica is not receiving write requests for any tenant. #3681
* [ENHANCEMENT] Alerts: Extended `MimirAllocatingTooMuchMemory` to check read-write deployment containers. #3710
* [ENHANCEMENT] Alerts: Added `MimirAlertmanagerInstanceHasNoTenants` alert that fires when an alertmanager instance ows no tenants. #3826
* [ENHANCEMENT] Alerts: Added `MimirRulerInstanceHasNoRuleGroups` alert that fires when a ruler replica is not assigned any rule group to evaluate. #3723
* [ENHANCEMENT] Support for baremetal deployment for alerts and scaling recording rules. #3719
* [ENHANCEMENT] Dashboards: querier autoscaling now supports multiple scaled objects (configurable via `$._config.autoscale.querier.hpa_name`). #3962
* [BUGFIX] Alerts: Fixed `MimirIngesterRestarts` alert when Mimir is deployed in read-write mode. #3716
* [BUGFIX] Alerts: Fixed `MimirIngesterHasNotShippedBlocks` and `MimirIngesterHasNotShippedBlocksSinceStart` alerts for when Mimir is deployed in read-write or monolithic modes and updated them to use new `thanos_shipper_last_successful_upload_time` metric. #3627
* [BUGFIX] Alerts: Fixed `MimirMemoryMapAreasTooHigh` alert when Mimir is deployed in read-write mode. #3626
* [BUGFIX] Alerts: Fixed `MimirCompactorSkippedBlocksWithOutOfOrderChunks` matching on non-existent label. #3628
* [BUGFIX] Dashboards: Fix `Rollout Progress` dashboard incorrectly using Gateway metrics when Gateway was not enabled. #3709
* [BUGFIX] Tenants dashboard: Make it compatible with all deployment types. #3754
* [BUGFIX] Alerts: Fixed `MimirCompactorHasNotUploadedBlocks` to not fire if compactor has nothing to do. #3793
* [BUGFIX] Alerts: Fixed `MimirAutoscalerNotActive` to not fire if scaling metric is 0, to avoid false positives on scaled objects with 0 min replicas. #3999

### Jsonnet

* [CHANGE] Replaced the deprecated `policy/v1beta1` with `policy/v1` when configuring a PodDisruptionBudget for read-write deployment mode. #3811
* [CHANGE] Removed `-server.http-write-timeout` default option value from querier and query-frontend, as it defaults to a higher value in the code now, and cannot be lower than `-querier.timeout`. #3836
* [CHANGE] Replaced `-store.max-query-length` with `-query-frontend.max-total-query-length` in the query-frontend config. #3879
* [CHANGE] Changed default `mimir_backend_data_disk_size` from `100Gi` to `250Gi`. #3894
* [ENHANCEMENT] Update `rollout-operator` to `v0.2.0`. #3624
* [ENHANCEMENT] Add `user_24M` and `user_32M` classes to operations config. #3367
* [ENHANCEMENT] Update memcached image from `memcached:1.6.16-alpine` to `memcached:1.6.17-alpine`. #3914
* [ENHANCEMENT] Allow configuring the ring for overrides-exporter. #3995
* [BUGFIX] Apply ingesters and store-gateways per-zone CLI flags overrides to read-write deployment mode too. #3766
* [BUGFIX] Apply overrides-exporter CLI flags to mimir-backend when running Mimir in read-write deployment mode. #3790
* [BUGFIX] Fixed `mimir-write` and `mimir-read` Kubernetes service to correctly balance requests among pods. #3855 #3864 #3906
* [BUGFIX] Fixed `ruler-query-frontend` and `mimir-read` gRPC server configuration to force clients to periodically re-resolve the backend addresses. #3862
* [BUGFIX] Fixed `mimir-read` CLI flags to ensure query-frontend configuration takes precedence over querier configuration. #3877

### Mimirtool

* [ENHANCEMENT] Update `mimirtool config convert` to work with Mimir 2.4, 2.5, 2.6 changes. #3952
* [ENHANCEMENT] Mimirtool is now available to install through Homebrew with `brew install mimirtool`. #3776
* [ENHANCEMENT] Added `--concurrency` to `mimirtool rules sync` command. #3996
* [BUGFIX] Fix summary output from `mimirtool rules sync` to display correct number of groups created and updated. #3918

### Documentation

* [BUGFIX] Querier: Remove assertion that the `-querier.max-concurrent` flag must also be set for the query-frontend. #3678
* [ENHANCEMENT] Update migration from cortex documentation. #3662
* [ENHANCEMENT] Query-scheduler: documented how to migrate from DNS-based to ring-based service discovery. #4028

### Tools

## 2.5.0

### Grafana Mimir

* [CHANGE] Flag `-azure.msi-resource` is now ignored, and will be removed in Mimir 2.7. This setting is now made automatically by Azure. #2682
* [CHANGE] Experimental flag `-blocks-storage.tsdb.out-of-order-capacity-min` has been removed. #3261
* [CHANGE] Distributor: Wrap errors from pushing to ingesters with useful context, for example clarifying timeouts. #3307
* [CHANGE] The default value of `-server.http-write-timeout` has changed from 30s to 2m. #3346
* [CHANGE] Reduce period of health checks in connection pools for querier->store-gateway, ruler->ruler, and alertmanager->alertmanager clients to 10s. This reduces the time to fail a gRPC call when the remote stops responding. #3168
* [CHANGE] Hide TSDB block ranges period config from doc and mark it experimental. #3518
* [FEATURE] Alertmanager: added Discord support. #3309
* [ENHANCEMENT] Added `-server.tls-min-version` and `-server.tls-cipher-suites` flags to configure cipher suites and min TLS version supported by HTTP and gRPC servers. #2898
* [ENHANCEMENT] Distributor: Add age filter to forwarding functionality, to not forward samples which are older than defined duration. If such samples are not ingested, `cortex_discarded_samples_total{reason="forwarded-sample-too-old"}` is increased. #3049 #3113
* [ENHANCEMENT] Store-gateway: Reduce memory allocation when generating ids in index cache. #3179
* [ENHANCEMENT] Query-frontend: truncate queries based on the configured creation grace period (`--validation.create-grace-period`) to avoid querying too far into the future. #3172
* [ENHANCEMENT] Ingester: Reduce activity tracker memory allocation. #3203
* [ENHANCEMENT] Query-frontend: Log more detailed information in the case of a failed query. #3190
* [ENHANCEMENT] Added `-usage-stats.installation-mode` configuration to track the installation mode via the anonymous usage statistics. #3244
* [ENHANCEMENT] Compactor: Add new `cortex_compactor_block_max_time_delta_seconds` histogram for detecting if compaction of blocks is lagging behind. #3240 #3429
* [ENHANCEMENT] Ingester: reduced the memory footprint of active series custom trackers. #2568
* [ENHANCEMENT] Distributor: Include `X-Scope-OrgId` header in requests forwarded to configured forwarding endpoint. #3283 #3385
* [ENHANCEMENT] Alertmanager: reduced memory utilization in Mimir clusters with a large number of tenants. #3309
* [ENHANCEMENT] Add experimental flag `-shutdown-delay` to allow components to wait after receiving SIGTERM and before stopping. In this time the component returns 503 from /ready endpoint. #3298
* [ENHANCEMENT] Go: update to go 1.19.3. #3371
* [ENHANCEMENT] Alerts: added `RulerRemoteEvaluationFailing` alert, firing when communication between ruler and frontend fails in remote operational mode. #3177 #3389
* [ENHANCEMENT] Clarify which S3 signature versions are supported in the error "unsupported signature version". #3376
* [ENHANCEMENT] Store-gateway: improved index header reading performance. #3393 #3397 #3436
* [ENHANCEMENT] Store-gateway: improved performance of series matching. #3391
* [ENHANCEMENT] Move the validation of incoming series before the distributor's forwarding functionality, so that we don't forward invalid series. #3386 #3458
* [ENHANCEMENT] S3 bucket configuration now validates that the endpoint does not have the bucket name prefix. #3414
* [ENHANCEMENT] Query-frontend: added "fetched index bytes" to query statistics, so that the statistics contain the total bytes read by store-gateways from TSDB block indexes. #3206
* [ENHANCEMENT] Distributor: push wrapper should only receive unforwarded samples. #2980
* [ENHANCEMENT] Added `/api/v1/status/config` and `/api/v1/status/flags` APIs to maintain compatibility with prometheus. #3596 #3983
* [BUGFIX] Flusher: Add `Overrides` as a dependency to prevent panics when starting with `-target=flusher`. #3151
* [BUGFIX] Updated `golang.org/x/text` dependency to fix CVE-2022-32149. #3285
* [BUGFIX] Query-frontend: properly close gRPC streams to the query-scheduler to stop memory and goroutines leak. #3302
* [BUGFIX] Ruler: persist evaluation delay configured in the rulegroup. #3392
* [BUGFIX] Ring status pages: show 100% ownership as "100%", not "1e+02%". #3435
* [BUGFIX] Fix panics in OTLP ingest path when parse errors exist. #3538

### Mixin

* [CHANGE] Alerts: Change `MimirSchedulerQueriesStuck` `for` time to 7 minutes to account for the time it takes for HPA to scale up. #3223
* [CHANGE] Dashboards: Removed the `Querier > Stages` panel from the `Mimir / Queries` dashboard. #3311
* [CHANGE] Configuration: The format of the `autoscaling` section of the configuration has changed to support more components. #3378
  * Instead of specific config variables for each component, they are listed in a dictionary. For example, `autoscaling.querier_enabled` becomes `autoscaling.querier.enabled`.
* [FEATURE] Dashboards: Added "Mimir / Overview resources" dashboard, providing an high level view over a Mimir cluster resources utilization. #3481
* [FEATURE] Dashboards: Added "Mimir / Overview networking" dashboard, providing an high level view over a Mimir cluster network bandwidth, inflight requests and TCP connections. #3487
* [FEATURE] Compile baremetal mixin along k8s mixin. #3162 #3514
* [ENHANCEMENT] Alerts: Add MimirRingMembersMismatch firing when a component does not have the expected number of running jobs. #2404
* [ENHANCEMENT] Dashboards: Add optional row about the Distributor's metric forwarding feature to the `Mimir / Writes` dashboard. #3182 #3394 #3394 #3461
* [ENHANCEMENT] Dashboards: Remove the "Instance Mapper" row from the "Alertmanager Resources Dashboard". This is a Grafana Cloud specific service and not relevant for external users. #3152
* [ENHANCEMENT] Dashboards: Add "remote read", "metadata", and "exemplar" queries to "Mimir / Overview" dashboard. #3245
* [ENHANCEMENT] Dashboards: Use non-red colors for non-error series in the "Mimir / Overview" dashboard. #3246
* [ENHANCEMENT] Dashboards: Add support to multi-zone deployments for the experimental read-write deployment mode. #3256
* [ENHANCEMENT] Dashboards: If enabled, add new row to the `Mimir / Writes` for distributor autoscaling metrics. #3378
* [ENHANCEMENT] Dashboards: Add read path insights row to the "Mimir / Tenants" dashboard. #3326
* [ENHANCEMENT] Alerts: Add runbook urls for alerts. #3452
* [ENHANCEMENT] Configuration: Make it possible to configure namespace label, job label, and job prefix. #3482
* [ENHANCEMENT] Dashboards: improved resources and networking dashboards to work with read-write deployment mode too. #3497 #3504 #3519 #3531
* [ENHANCEMENT] Alerts: Added "MimirDistributorForwardingErrorRate" alert, which fires on high error rates in the distributor’s forwarding feature. #3200
* [ENHANCEMENT] Improve phrasing in Overview dashboard. #3488
* [BUGFIX] Dashboards: Fix legend showing `persistentvolumeclaim` when using `deployment_type=baremetal` for `Disk space utilization` panels. #3173 #3184
* [BUGFIX] Alerts: Fixed `MimirGossipMembersMismatch` alert when Mimir is deployed in read-write mode. #3489
* [BUGFIX] Dashboards: Remove "Inflight requests" from object store panels because the panel is not tracking the inflight requests to object storage. #3521

### Jsonnet

* [CHANGE] Replaced the deprecated `policy/v1beta1` with `policy/v1` when configuring a PodDisruptionBudget. #3284
* [CHANGE] [Common storage configuration](https://grafana.com/docs/mimir/v2.3.x/operators-guide/configure/configure-object-storage-backend/#common-configuration) is now used to configure object storage in all components. This is a breaking change in terms of Jsonnet manifests and also a CLI flag update for components that use object storage, so it will require a rollout of those components. The changes include: #3257
  * `blocks_storage_backend` was renamed to `storage_backend` and is now used as the common storage backend for all components.
    * So were the related `blocks_storage_azure_account_(name|key)` and `blocks_storage_s3_endpoint` configurations.
  * `storage_s3_endpoint` is now rendered by default using the `aws_region` configuration instead of a hardcoded `us-east-1`.
  * `ruler_client_type` and `alertmanager_client_type` were renamed to `ruler_storage_backend` and `alertmanager_storage_backend` respectively, and their corresponding CLI flags won't be rendered unless explicitly set to a value different from the one in `storage_backend` (like `local`).
  * `alertmanager_s3_bucket_name`, `alertmanager_gcs_bucket_name` and `alertmanager_azure_container_name` have been removed, and replaced by a single `alertmanager_storage_bucket_name` configuration used for all object storages.
  * `genericBlocksStorageConfig` configuration object was removed, and so any extensions to it will be now ignored. Use `blockStorageConfig` instead.
  * `rulerClientConfig` and `alertmanagerStorageClientConfig` configuration objects were renamed to `rulerStorageConfig` and `alertmanagerStorageConfig` respectively, and so any extensions to their previous names will be now ignored. Use the new names instead.
  * The CLI flags `*.s3.region` are no longer rendered as they are optional and the region can be inferred by Mimir by performing an initial API call to the endpoint.
  * The migration to this change should usually consist of:
    * Renaming `blocks_storage_backend` key to `storage_backend`.
    * For Azure/S3:
      * Renaming `blocks_storage_(azure|s3)_*` configurations to `storage_(azure|s3)_*`.
      * If `ruler_storage_(azure|s3)_*` and `alertmanager_storage_(azure|s3)_*` keys were different from the `block_storage_*` ones, they should be now provided using CLI flags, see [configuration reference](https://grafana.com/docs/mimir/v2.3.x/operators-guide/configure/reference-configuration-parameters/) for more details.
    * Removing `ruler_client_type` and `alertmanager_client_type` if their value match the `storage_backend`, or renaming them to their new names otherwise.
    * Reviewing any possible extensions to `genericBlocksStorageConfig`, `rulerClientConfig` and `alertmanagerStorageClientConfig` and moving them to the corresponding new options.
    * Renaming the alertmanager's bucket name configuration from provider-specific to the new `alertmanager_storage_bucket_name` key.
* [CHANGE] The `overrides-exporter.libsonnet` file is now always imported. The overrides-exporter can be enabled in jsonnet setting the following: #3379
  ```jsonnet
  {
    _config+:: {
      overrides_exporter_enabled: true,
    }
  }
  ```
* [FEATURE] Added support for experimental read-write deployment mode. Enabling the read-write deployment mode on a existing Mimir cluster is a destructive operation, because the cluster will be re-created. If you're creating a new Mimir cluster, you can deploy it in read-write mode adding the following configuration: #3379 #3475 #3405
  ```jsonnet
  {
    _config+:: {
      deployment_mode: 'read-write',

      // See operations/mimir/read-write-deployment.libsonnet for more configuration options.
      mimir_write_replicas: 3,
      mimir_read_replicas: 2,
      mimir_backend_replicas: 3,
    }
  }
  ```
* [ENHANCEMENT] Add autoscaling support to the `mimir-read` component when running the read-write-deployment model. #3419
* [ENHANCEMENT] Added `$._config.usageStatsConfig` to track the installation mode via the anonymous usage statistics. #3294
* [ENHANCEMENT] The query-tee node port (`$._config.query_tee_node_port`) is now optional. #3272
* [ENHANCEMENT] Add support for autoscaling distributors. #3378
* [ENHANCEMENT] Make auto-scaling logic ensure integer KEDA thresholds. #3512
* [BUGFIX] Fixed query-scheduler ring configuration for dedicated ruler's queries and query-frontends. #3237 #3239
* [BUGFIX] Jsonnet: Fix auto-scaling so that ruler-querier CPU threshold is a string-encoded integer millicores value. #3520

### Mimirtool

* [FEATURE] Added `mimirtool alertmanager verify` command to validate configuration without uploading. #3440
* [ENHANCEMENT] Added `mimirtool rules delete-namespace` command to delete all of the rule groups in a namespace including the namespace itself. #3136
* [ENHANCEMENT] Refactor `mimirtool analyze prometheus`: add concurrency and resiliency #3349
  * Add `--concurrency` flag. Default: number of logical CPUs
* [BUGFIX] `--log.level=debug` now correctly prints the response from the remote endpoint when a request fails. #3180

### Documentation

* [ENHANCEMENT] Documented how to configure HA deduplication using Consul in a Mimir Helm deployment. #2972
* [ENHANCEMENT] Improve `MimirQuerierAutoscalerNotActive` runbook. #3186
* [ENHANCEMENT] Improve `MimirSchedulerQueriesStuck` runbook to reflect debug steps with querier auto-scaling enabled. #3223
* [ENHANCEMENT] Use imperative for docs titles. #3178 #3332 #3343
* [ENHANCEMENT] Docs: mention gRPC compression in "Production tips". #3201
* [ENHANCEMENT] Update ADOPTERS.md. #3224 #3225
* [ENHANCEMENT] Add a note for jsonnet deploying. #3213
* [ENHANCEMENT] out-of-order runbook update with use case. #3253
* [ENHANCEMENT] Fixed TSDB retention mentioned in the "Recover source blocks from ingesters" runbook. #3280
* [ENHANCEMENT] Run Grafana Mimir in production using the Helm chart. #3072
* [ENHANCEMENT] Use common configuration in the tutorial. #3282
* [ENHANCEMENT] Updated detailed steps for migrating blocks from Thanos to Mimir. #3290
* [ENHANCEMENT] Add scheme to DNS service discovery docs. #3450
* [BUGFIX] Remove reference to file that no longer exists in contributing guide. #3404
* [BUGFIX] Fix some minor typos in the contributing guide and on the runbooks page. #3418
* [BUGFIX] Fix small typos in API reference. #3526
* [BUGFIX] Fixed TSDB retention mentioned in the "Recover source blocks from ingesters" runbook. #3278
* [BUGFIX] Fixed configuration example in the "Configuring the Grafana Mimir query-frontend to work with Prometheus" guide. #3374

### Tools

* [FEATURE] Add `copyblocks` tool, to copy Mimir blocks between two GCS buckets. #3264
* [ENHANCEMENT] copyblocks: copy no-compact global markers and optimize min time filter check. #3268
* [ENHANCEMENT] Mimir rules GitHub action: Added the ability to change default value of `label` when running `prepare` command. #3236
* [BUGFIX] Mimir rules Github action: Fix single line output. #3421

## 2.4.0

### Grafana Mimir

* [CHANGE] Distributor: change the default value of `-distributor.remote-timeout` to `2s` from `20s` and `-distributor.forwarding.request-timeout` to `2s` from `10s` to improve distributor resource usage when ingesters crash. #2728 #2912
* [CHANGE] Anonymous usage statistics tracking: added the `-ingester.ring.store` value. #2981
* [CHANGE] Series metadata `HELP` that is longer than `-validation.max-metadata-length` is now truncated silently, instead of being dropped with a 400 status code. #2993
* [CHANGE] Ingester: changed default setting for `-ingester.ring.readiness-check-ring-health` from `true` to `false`. #2953
* [CHANGE] Anonymous usage statistics tracking has been enabled by default, to help Mimir maintainers make better decisions to support the open source community. #2939 #3034
* [CHANGE] Anonymous usage statistics tracking: added the minimum and maximum value of `-ingester.out-of-order-time-window`. #2940
* [CHANGE] The default hash ring heartbeat period for distributors, ingesters, rulers and compactors has been increased from `5s` to `15s`. Now the default heartbeat period for all Mimir hash rings is `15s`. #3033
* [CHANGE] Reduce the default TSDB head compaction concurrency (`-blocks-storage.tsdb.head-compaction-concurrency`) from 5 to 1, in order to reduce CPU spikes. #3093
* [CHANGE] Ruler: the ruler's [remote evaluation mode](https://grafana.com/docs/mimir/latest/operators-guide/architecture/components/ruler/#remote) (`-ruler.query-frontend.address`) is now stable. #3109
* [CHANGE] Limits: removed the deprecated YAML configuration option `active_series_custom_trackers_config`. Please use `active_series_custom_trackers` instead. #3110
* [CHANGE] Ingester: removed the deprecated configuration option `-ingester.ring.join-after`. #3111
* [CHANGE] Querier: removed the deprecated configuration option `-querier.shuffle-sharding-ingesters-lookback-period`. The value of `-querier.query-ingesters-within` is now used internally for shuffle sharding lookback, while you can use `-querier.shuffle-sharding-ingesters-enabled` to enable or disable shuffle sharding on the read path. #3111
* [CHANGE] Memberlist: cluster label verification feature (`-memberlist.cluster-label` and `-memberlist.cluster-label-verification-disabled`) is now marked as stable. #3108
* [CHANGE] Distributor: only single per-tenant forwarding endpoint can be configured now. Support for per-rule endpoint has been removed. #3095
* [FEATURE] Query-scheduler: added an experimental ring-based service discovery support for the query-scheduler. Refer to [query-scheduler configuration](https://grafana.com/docs/mimir/next/operators-guide/architecture/components/query-scheduler/#configuration) for more information. #2957
* [FEATURE] Introduced the experimental endpoint `/api/v1/user_limits` exposed by all components that load runtime configuration. This endpoint exposes realtime limits for the authenticated tenant, in JSON format. #2864 #3017
* [FEATURE] Query-scheduler: added the experimental configuration option `-query-scheduler.max-used-instances` to restrict the number of query-schedulers effectively used regardless how many replicas are running. This feature can be useful when using the experimental read-write deployment mode. #3005
* [ENHANCEMENT] Go: updated to go 1.19.2. #2637 #3127 #3129
* [ENHANCEMENT] Runtime config: don't unmarshal runtime configuration files if they haven't changed. This can save a bit of CPU and memory on every component using runtime config. #2954
* [ENHANCEMENT] Query-frontend: Add `cortex_frontend_query_result_cache_skipped_total` and `cortex_frontend_query_result_cache_attempted_total` metrics to track the reason why query results are not cached. #2855
* [ENHANCEMENT] Distributor: pool more connections per host when forwarding request. Mark requests as idempotent so they can be retried under some conditions. #2968
* [ENHANCEMENT] Distributor: failure to send request to forwarding target now also increments `cortex_distributor_forward_errors_total`, with `status_code="failed"`. #2968
* [ENHANCEMENT] Distributor: added support forwarding push requests via gRPC, using `httpgrpc` messages from weaveworks/common library. #2996
* [ENHANCEMENT] Query-frontend / Querier: increase internal backoff period used to retry connections to query-frontend / query-scheduler. #3011
* [ENHANCEMENT] Querier: do not log "error processing requests from scheduler" when the query-scheduler is shutting down. #3012
* [ENHANCEMENT] Query-frontend: query sharding process is now time-bounded and it is cancelled if the request is aborted. #3028
* [ENHANCEMENT] Query-frontend: improved Prometheus response JSON encoding performance. #2450
* [ENHANCEMENT] TLS: added configuration parameters to configure the client's TLS cipher suites and minimum version. The following new CLI flags have been added: #3070
  * `-alertmanager.alertmanager-client.tls-cipher-suites`
  * `-alertmanager.alertmanager-client.tls-min-version`
  * `-alertmanager.sharding-ring.etcd.tls-cipher-suites`
  * `-alertmanager.sharding-ring.etcd.tls-min-version`
  * `-compactor.ring.etcd.tls-cipher-suites`
  * `-compactor.ring.etcd.tls-min-version`
  * `-distributor.forwarding.grpc-client.tls-cipher-suites`
  * `-distributor.forwarding.grpc-client.tls-min-version`
  * `-distributor.ha-tracker.etcd.tls-cipher-suites`
  * `-distributor.ha-tracker.etcd.tls-min-version`
  * `-distributor.ring.etcd.tls-cipher-suites`
  * `-distributor.ring.etcd.tls-min-version`
  * `-ingester.client.tls-cipher-suites`
  * `-ingester.client.tls-min-version`
  * `-ingester.ring.etcd.tls-cipher-suites`
  * `-ingester.ring.etcd.tls-min-version`
  * `-memberlist.tls-cipher-suites`
  * `-memberlist.tls-min-version`
  * `-querier.frontend-client.tls-cipher-suites`
  * `-querier.frontend-client.tls-min-version`
  * `-querier.store-gateway-client.tls-cipher-suites`
  * `-querier.store-gateway-client.tls-min-version`
  * `-query-frontend.grpc-client-config.tls-cipher-suites`
  * `-query-frontend.grpc-client-config.tls-min-version`
  * `-query-scheduler.grpc-client-config.tls-cipher-suites`
  * `-query-scheduler.grpc-client-config.tls-min-version`
  * `-query-scheduler.ring.etcd.tls-cipher-suites`
  * `-query-scheduler.ring.etcd.tls-min-version`
  * `-ruler.alertmanager-client.tls-cipher-suites`
  * `-ruler.alertmanager-client.tls-min-version`
  * `-ruler.client.tls-cipher-suites`
  * `-ruler.client.tls-min-version`
  * `-ruler.query-frontend.grpc-client-config.tls-cipher-suites`
  * `-ruler.query-frontend.grpc-client-config.tls-min-version`
  * `-ruler.ring.etcd.tls-cipher-suites`
  * `-ruler.ring.etcd.tls-min-version`
  * `-store-gateway.sharding-ring.etcd.tls-cipher-suites`
  * `-store-gateway.sharding-ring.etcd.tls-min-version`
* [ENHANCEMENT] Store-gateway: Add `-blocks-storage.bucket-store.max-concurrent-reject-over-limit` option to allow requests that exceed the max number of inflight object storage requests to be rejected. #2999
* [ENHANCEMENT] Query-frontend: allow setting a separate limit on the total (before splitting/sharding) query length of range queries with the new experimental `-query-frontend.max-total-query-length` flag, which defaults to `-store.max-query-length` if unset or set to 0. #3058
* [ENHANCEMENT] Query-frontend: Lower TTL for cache entries overlapping the out-of-order samples ingestion window (re-using `-ingester.out-of-order-allowance` from ingesters). #2935
* [ENHANCEMENT] Ruler: added support to forcefully disable recording and/or alerting rules evaluation. The following new configuration options have been introduced, which can be overridden on a per-tenant basis in the runtime configuration: #3088
  * `-ruler.recording-rules-evaluation-enabled`
  * `-ruler.alerting-rules-evaluation-enabled`
* [ENHANCEMENT] Distributor: Improved error messages reported when the distributor fails to remote write to ingesters. #3055
* [ENHANCEMENT] Improved tracing spans tracked by distributors, ingesters and store-gateways. #2879 #3099 #3089
* [ENHANCEMENT] Ingester: improved the performance of label value cardinality endpoint. #3044
* [ENHANCEMENT] Ruler: use backoff retry on remote evaluation #3098
* [ENHANCEMENT] Query-frontend: Include multiple tenant IDs in query logs when present instead of dropping them. #3125
* [ENHANCEMENT] Query-frontend: truncate queries based on the configured blocks retention period (`-compactor.blocks-retention-period`) to avoid querying past this period. #3134
* [ENHANCEMENT] Alertmanager: reduced memory utilization in Mimir clusters with a large number of tenants. #3143
* [ENHANCEMENT] Store-gateway: added extra span logging to improve observability. #3131
* [ENHANCEMENT] Compactor: cleaning up different tenants' old blocks and updating bucket indexes is now more independent. This prevents a single tenant from delaying cleanup for other tenants. #2631
* [ENHANCEMENT] Distributor: request rate, ingestion rate, and inflight requests limits are now enforced before reading and parsing the body of the request. This makes the distributor more resilient against a burst of requests over those limit. #2419
* [BUGFIX] Querier: Fix 400 response while handling streaming remote read. #2963
* [BUGFIX] Fix a bug causing query-frontend, query-scheduler, and querier not failing if one of their internal components fail. #2978
* [BUGFIX] Querier: re-balance the querier worker connections when a query-frontend or query-scheduler is terminated. #3005
* [BUGFIX] Distributor: Now returns the quorum error from ingesters. For example, with replication_factor=3, two HTTP 400 errors and one HTTP 500 error, now the distributor will always return HTTP 400. Previously the behaviour was to return the error which the distributor first received. #2979
* [BUGFIX] Ruler: fix panic when ruler.external_url is explicitly set to an empty string ("") in YAML. #2915
* [BUGFIX] Alertmanager: Fix support for the Telegram API URL in the global settings. #3097
* [BUGFIX] Alertmanager: Fix parsing of label matchers without label value in the API used to retrieve alerts. #3097
* [BUGFIX] Ruler: Fix not restoring alert state for rule groups when other ruler replicas shut down. #3156
* [BUGFIX] Updated `golang.org/x/net` dependency to fix CVE-2022-27664. #3124
* [BUGFIX] Fix distributor from returning a `500` status code when a `400` was received from the ingester. #3211
* [BUGFIX] Fix incorrect OS value set in Mimir v2.3.* RPM packages. #3221

### Mixin

* [CHANGE] Alerts: MimirQuerierAutoscalerNotActive is now critical and fires after 1h instead of 15m. #2958
* [FEATURE] Dashboards: Added "Mimir / Overview" dashboards, providing an high level view over a Mimir cluster. #3122 #3147 #3155
* [ENHANCEMENT] Dashboards: Updated the "Writes" and "Rollout progress" dashboards to account for samples ingested via the new OTLP ingestion endpoint. #2919 #2938
* [ENHANCEMENT] Dashboards: Include per-tenant request rate in "Tenants" dashboard. #2874
* [ENHANCEMENT] Dashboards: Include inflight object store requests in "Reads" dashboard. #2914
* [ENHANCEMENT] Dashboards: Make queries used to find job, cluster and namespace for dropdown menus configurable. #2893
* [ENHANCEMENT] Dashboards: Include rate of label and series queries in "Reads" dashboard. #3065 #3074
* [ENHANCEMENT] Dashboards: Fix legend showing on per-pod panels. #2944
* [ENHANCEMENT] Dashboards: Use the "req/s" unit on panels showing the requests rate. #3118
* [ENHANCEMENT] Dashboards: Use a consistent color across dashboards for the error rate. #3154

### Jsonnet

* [FEATURE] Added support for query-scheduler ring-based service discovery. #3128
* [ENHANCEMENT] Querier autoscaling is now slower on scale downs: scale down 10% every 1m instead of 100%. #2962
* [BUGFIX] Memberlist: `gossip_member_label` is now set for ruler-queriers. #3141

### Mimirtool

* [ENHANCEMENT] mimirtool analyze: Store the query errors instead of exit during the analysis. #3052
* [BUGFIX] mimir-tool remote-read: fix returns where some conditions [return nil error even if there is error](https://github.com/grafana/cortex-tools/issues/260). #3053

### Documentation

* [ENHANCEMENT] Added documentation on how to configure storage retention. #2970
* [ENHANCEMENT] Improved gRPC clients config documentation. #3020
* [ENHANCEMENT] Added documentation on how to manage alerting and recording rules. #2983
* [ENHANCEMENT] Improved `MimirSchedulerQueriesStuck` runbook. #3006
* [ENHANCEMENT] Added "Cluster label verification" section to memberlist documentation. #3096
* [ENHANCEMENT] Mention compression in multi-zone replication documentation. #3107
* [BUGFIX] Fixed configuration option names in "Enabling zone-awareness via the Grafana Mimir Jsonnet". #3018
* [BUGFIX] Fixed `mimirtool analyze` parameters documentation. #3094
* [BUGFIX] Fixed YAML configuraton in the "Manage the configuration of Grafana Mimir with Helm" guide. #3042
* [BUGFIX] Fixed Alertmanager capacity planning documentation. #3132

### Tools

- [BUGFIX] trafficdump: Fixed panic occurring when `-success-only=true` and the captured request failed. #2863

## 2.3.1

### Grafana Mimir
* [BUGFIX] Query-frontend: query sharding took exponential time to map binary expressions. #3027
* [BUGFIX] Distributor: Stop panics on OTLP endpoint when a single metric has multiple timeseries. #3040

## 2.3.0

### Grafana Mimir

* [CHANGE] Ingester: Added user label to ingester metric `cortex_ingester_tsdb_out_of_order_samples_appended_total`. On multitenant clusters this helps us find the rate of appended out-of-order samples for a specific tenant. #2493
* [CHANGE] Compactor: delete source and output blocks from local disk on compaction failed, to reduce likelihood that subsequent compactions fail because of no space left on disk. #2261
* [CHANGE] Ruler: Remove unused CLI flags `-ruler.search-pending-for` and `-ruler.flush-period` (and their respective YAML config options). #2288
* [CHANGE] Successful gRPC requests are no longer logged (only affects internal API calls). #2309
* [CHANGE] Add new `-*.consul.cas-retry-delay` flags. They have a default value of `1s`, while previously there was no delay between retries. #2309
* [CHANGE] Store-gateway: Remove the experimental ability to run requests in a dedicated OS thread pool and associated CLI flag `-store-gateway.thread-pool-size`. #2423
* [CHANGE] Memberlist: disabled TCP-based ping fallback, because Mimir already uses a custom transport based on TCP. #2456
* [CHANGE] Change default value for `-distributor.ha-tracker.max-clusters` to `100` to provide a DoS protection. #2465
* [CHANGE] Experimental block upload API exposed by compactor has changed: Previous `/api/v1/upload/block/{block}` endpoint for starting block upload is now `/api/v1/upload/block/{block}/start`, and previous endpoint `/api/v1/upload/block/{block}?uploadComplete=true` for finishing block upload is now `/api/v1/upload/block/{block}/finish`. New API endpoint has been added: `/api/v1/upload/block/{block}/check`. #2486 #2548
* [CHANGE] Compactor: changed `-compactor.max-compaction-time` default from `0s` (disabled) to `1h`. When compacting blocks for a tenant, the compactor will move to compact blocks of another tenant or re-plan blocks to compact at least every 1h. #2514
* [CHANGE] Distributor: removed previously deprecated `extend_writes` (see #1856) YAML key and `-distributor.extend-writes` CLI flag from the distributor config. #2551
* [CHANGE] Ingester: removed previously deprecated `active_series_custom_trackers` (see #1188) YAML key from the ingester config. #2552
* [CHANGE] The tenant ID `__mimir_cluster` is reserved by Mimir and not allowed to store metrics. #2643
* [CHANGE] Purger: removed the purger component and moved its API endpoints `/purger/delete_tenant` and `/purger/delete_tenant_status` to the compactor at `/compactor/delete_tenant` and `/compactor/delete_tenant_status`. The new endpoints on the compactor are stable. #2644
* [CHANGE] Memberlist: Change the leave timeout duration (`-memberlist.leave-timeout duration`) from 5s to 20s and connection timeout (`-memberlist.packet-dial-timeout`) from 5s to 2s. This makes leave timeout 10x the connection timeout, so that we can communicate the leave to at least 1 node, if the first 9 we try to contact times out. #2669
* [CHANGE] Alertmanager: return status code `412 Precondition Failed` and log info message when alertmanager isn't configured for a tenant. #2635
* [CHANGE] Distributor: if forwarding rules are used to forward samples, exemplars are now removed from the request. #2710 #2725
* [CHANGE] Limits: change the default value of `max_global_series_per_metric` limit to `0` (disabled). Setting this limit by default does not provide much benefit because series are sharded by all labels. #2714
* [CHANGE] Ingester: experimental `-blocks-storage.tsdb.new-chunk-disk-mapper` has been removed, new chunk disk mapper is now always used, and is no longer marked experimental. Default value of `-blocks-storage.tsdb.head-chunks-write-queue-size` has changed to 1000000, this enables async chunk queue by default, which leads to improved latency on the write path when new chunks are created in ingesters. #2762
* [CHANGE] Ingester: removed deprecated `-blocks-storage.tsdb.isolation-enabled` option. TSDB-level isolation is now always disabled in Mimir. #2782
* [CHANGE] Compactor: `-compactor.partial-block-deletion-delay` must either be set to 0 (to disable partial blocks deletion) or a value higher than `4h`. #2787
* [CHANGE] Query-frontend: CLI flag `-query-frontend.align-querier-with-step` has been deprecated. Please use `-query-frontend.align-queries-with-step` instead. #2840
* [FEATURE] Compactor: Adds the ability to delete partial blocks after a configurable delay. This option can be configured per tenant. #2285
  - `-compactor.partial-block-deletion-delay`, as a duration string, allows you to set the delay since a partial block has been modified before marking it for deletion. A value of `0`, the default, disables this feature.
  - The metric `cortex_compactor_blocks_marked_for_deletion_total` has a new value for the `reason` label `reason="partial"`, when a block deletion marker is triggered by the partial block deletion delay.
* [FEATURE] Querier: enabled support for queries with negative offsets, which are not cached in the query results cache. #2429
* [FEATURE] EXPERIMENTAL: OpenTelemetry Metrics ingestion path on `/otlp/v1/metrics`. #695 #2436 #2461
* [FEATURE] Querier: Added support for tenant federation to metric metadata endpoint. #2467
* [FEATURE] Query-frontend: introduced experimental support to split instant queries by time. The instant query splitting can be enabled setting `-query-frontend.split-instant-queries-by-interval`. #2469 #2564 #2565 #2570 #2571 #2572 #2573 #2574 #2575 #2576 #2581 #2582 #2601 #2632 #2633 #2634 #2641 #2642 #2766
* [FEATURE] Introduced an experimental anonymous usage statistics tracking (disabled by default), to help Mimir maintainers make better decisions to support the open source community. The tracking system anonymously collects non-sensitive, non-personally identifiable information about the running Mimir cluster, and is disabled by default. #2643 #2662 #2685 #2732 #2733 #2735
* [FEATURE] Introduced an experimental deployment mode called read-write and running a fully featured Mimir cluster with three components: write, read and backend. The read-write deployment mode is a trade-off between the monolithic mode (only one component, no isolation) and the microservices mode (many components, high isolation). #2754 #2838
* [ENHANCEMENT] Distributor: Decreased distributor tests execution time. #2562
* [ENHANCEMENT] Alertmanager: Allow the HTTP `proxy_url` configuration option in the receiver's configuration. #2317
* [ENHANCEMENT] ring: optimize shuffle-shard computation when lookback is used, and all instances have registered timestamp within the lookback window. In that case we can immediately return origial ring, because we would select all instances anyway. #2309
* [ENHANCEMENT] Memberlist: added experimental memberlist cluster label support via `-memberlist.cluster-label` and `-memberlist.cluster-label-verification-disabled` CLI flags (and their respective YAML config options). #2354
* [ENHANCEMENT] Object storage can now be configured for all components using the `common` YAML config option key (or `-common.storage.*` CLI flags). #2330 #2347
* [ENHANCEMENT] Go: updated to go 1.18.4. #2400
* [ENHANCEMENT] Store-gateway, listblocks: list of blocks now includes stats from `meta.json` file: number of series, samples and chunks. #2425
* [ENHANCEMENT] Added more buckets to `cortex_ingester_client_request_duration_seconds` histogram metric, to correctly track requests taking longer than 1s (up until 16s). #2445
* [ENHANCEMENT] Azure client: Improve memory usage for large object storage downloads. #2408
* [ENHANCEMENT] Distributor: Add `-distributor.instance-limits.max-inflight-push-requests-bytes`. This limit protects the distributor against multiple large requests that together may cause an OOM, but are only a few, so do not trigger the `max-inflight-push-requests` limit. #2413
* [ENHANCEMENT] Distributor: Drop exemplars in distributor for tenants where exemplars are disabled. #2504
* [ENHANCEMENT] Runtime Config: Allow operator to specify multiple comma-separated yaml files in `-runtime-config.file` that will be merged in left to right order. #2583
* [ENHANCEMENT] Query sharding: shard binary operations only if it doesn't lead to non-shardable vector selectors in one of the operands. #2696
* [ENHANCEMENT] Add packaging for both debian based deb file and redhat based rpm file using FPM. #1803
* [ENHANCEMENT] Distributor: Add `cortex_distributor_query_ingester_chunks_deduped_total` and `cortex_distributor_query_ingester_chunks_total` metrics for determining how effective ingester chunk deduplication at query time is. #2713
* [ENHANCEMENT] Upgrade Docker base images to `alpine:3.16.2`. #2729
* [ENHANCEMENT] Ruler: Add `<prometheus-http-prefix>/api/v1/status/buildinfo` endpoint. #2724
* [ENHANCEMENT] Querier: Ensure all queries pulled from query-frontend or query-scheduler are immediately executed. The maximum workers concurrency in each querier is configured by `-querier.max-concurrent`. #2598
* [ENHANCEMENT] Distributor: Add `cortex_distributor_received_requests_total` and `cortex_distributor_requests_in_total` metrics to provide visiblity into appropriate per-tenant request limits. #2770
* [ENHANCEMENT] Distributor: Add single forwarding remote-write endpoint for a tenant (`forwarding_endpoint`), instead of using per-rule endpoints. This takes precendence over per-rule endpoints. #2801
* [ENHANCEMENT] Added `err-mimir-distributor-max-write-message-size` to the errors catalog. #2470
* [ENHANCEMENT] Add sanity check at startup to ensure the configured filesystem directories don't overlap for different components. #2828 #2947
* [BUGFIX] TSDB: Fixed a bug on the experimental out-of-order implementation that led to wrong query results. #2701
* [BUGFIX] Compactor: log the actual error on compaction failed. #2261
* [BUGFIX] Alertmanager: restore state from storage even when running a single replica. #2293
* [BUGFIX] Ruler: do not block "List Prometheus rules" API endpoint while syncing rules. #2289
* [BUGFIX] Ruler: return proper `*status.Status` error when running in remote operational mode. #2417
* [BUGFIX] Alertmanager: ensure the configured `-alertmanager.web.external-url` is either a path starting with `/`, or a full URL including the scheme and hostname. #2381 #2542
* [BUGFIX] Memberlist: fix problem with loss of some packets, typically ring updates when instances were removed from the ring during shutdown. #2418
* [BUGFIX] Ingester: fix misfiring `MimirIngesterHasUnshippedBlocks` and stale `cortex_ingester_oldest_unshipped_block_timestamp_seconds` when some block uploads fail. #2435
* [BUGFIX] Query-frontend: fix incorrect mapping of http status codes 429 to 500 when request queue is full. #2447
* [BUGFIX] Memberlist: Fix problem with ring being empty right after startup. Memberlist KV store now tries to "fast-join" the cluster to avoid serving empty KV store. #2505
* [BUGFIX] Compactor: Fix bug when using `-compactor.partial-block-deletion-delay`: compactor didn't correctly check for modification time of all block files. #2559
* [BUGFIX] Query-frontend: fix wrong query sharding results for queries with boolean result like `1 < bool 0`. #2558
* [BUGFIX] Fixed error messages related to per-instance limits incorrectly reporting they can be set on a per-tenant basis. #2610
* [BUGFIX] Perform HA-deduplication before forwarding samples according to forwarding rules in the distributor. #2603 #2709
* [BUGFIX] Fix reporting of tracing spans from PromQL engine. #2707
* [BUGFIX] Apply relabel and drop_label rules before forwarding rules in the distributor. #2703
* [BUGFIX] Distributor: Register `cortex_discarded_requests_total` metric, which previously was not registered and therefore not exported. #2712
* [BUGFIX] Ruler: fix not restoring alerts' state at startup. #2648
* [BUGFIX] Ingester: Fix disk filling up after restarting ingesters with out-of-order support disabled while it was enabled before. #2799
* [BUGFIX] Memberlist: retry joining memberlist cluster on startup when no nodes are resolved. #2837
* [BUGFIX] Query-frontend: fix incorrect mapping of http status codes 413 to 500 when request is too large. #2819
* [BUGFIX] Alertmanager: revert upstream alertmananger to v0.24.0 to fix panic when unmarshalling email headers #2924 #2925

### Mixin

* [CHANGE] Dashboards: "Slow Queries" dashboard no longer works with versions older than Grafana 9.0. #2223
* [CHANGE] Alerts: use RSS memory instead of working set memory in the `MimirAllocatingTooMuchMemory` alert for ingesters. #2480
* [CHANGE] Dashboards: remove the "Cache - Latency (old)" panel from the "Mimir / Queries" dashboard. #2796
* [FEATURE] Dashboards: added support to experimental read-write deployment mode. #2780
* [ENHANCEMENT] Dashboards: added missed rule evaluations to the "Evaluations per second" panel in the "Mimir / Ruler" dashboard. #2314
* [ENHANCEMENT] Dashboards: add k8s resource requests to CPU and memory panels. #2346
* [ENHANCEMENT] Dashboards: add RSS memory utilization panel for ingesters, store-gateways and compactors. #2479
* [ENHANCEMENT] Dashboards: allow to configure graph tooltip. #2647
* [ENHANCEMENT] Alerts: MimirFrontendQueriesStuck and MimirSchedulerQueriesStuck alerts are more reliable now as they consider all the intermediate samples in the minute prior to the evaluation. #2630
* [ENHANCEMENT] Alerts: added `RolloutOperatorNotReconciling` alert, firing if the optional rollout-operator is not successfully reconciling. #2700
* [ENHANCEMENT] Dashboards: added support to query-tee in front of ruler-query-frontend in the "Remote ruler reads" dashboard. #2761
* [ENHANCEMENT] Dashboards: Introduce support for baremetal deployment, setting `deployment_type: 'baremetal'` in the mixin `_config`. #2657
* [ENHANCEMENT] Dashboards: use timeseries panel to show exemplars. #2800
* [BUGFIX] Dashboards: fixed unit of latency panels in the "Mimir / Ruler" dashboard. #2312
* [BUGFIX] Dashboards: fixed "Intervals per query" panel in the "Mimir / Queries" dashboard. #2308
* [BUGFIX] Dashboards: Make "Slow Queries" dashboard works with Grafana 9.0. #2223
* [BUGFIX] Dashboards: add missing API routes to Ruler dashboard. #2412
* [BUGFIX] Dashboards: stop setting 'interval' in dashboards; it should be set on your datasource. #2802

### Jsonnet

* [CHANGE] query-scheduler is enabled by default. We advise to deploy the query-scheduler to improve the scalability of the query-frontend. #2431
* [CHANGE] Replaced anti-affinity rules with pod topology spread constraints for distributor, query-frontend, querier and ruler. #2517
  - The following configuration options have been removed:
    - `distributor_allow_multiple_replicas_on_same_node`
    - `query_frontend_allow_multiple_replicas_on_same_node`
    - `querier_allow_multiple_replicas_on_same_node`
    - `ruler_allow_multiple_replicas_on_same_node`
  - The following configuration options have been added:
    - `distributor_topology_spread_max_skew`
    - `query_frontend_topology_spread_max_skew`
    - `querier_topology_spread_max_skew`
    - `ruler_topology_spread_max_skew`
* [CHANGE] Change `max_global_series_per_metric` to 0 in all plans, and as a default value. #2669
* [FEATURE] Memberlist: added support for experimental memberlist cluster label, through the jsonnet configuration options `memberlist_cluster_label` and `memberlist_cluster_label_verification_disabled`. #2349
* [FEATURE] Added ruler-querier autoscaling support. It requires [KEDA](https://keda.sh) installed in the Kubernetes cluster. Ruler-querier autoscaler can be enabled and configure through the following options in the jsonnet config: #2545
  * `autoscaling_ruler_querier_enabled`: `true` to enable autoscaling.
  * `autoscaling_ruler_querier_min_replicas`: minimum number of ruler-querier replicas.
  * `autoscaling_ruler_querier_max_replicas`: maximum number of ruler-querier replicas.
  * `autoscaling_prometheus_url`: Prometheus base URL from which to scrape Mimir metrics (e.g. `http://prometheus.default:9090/prometheus`).
* [ENHANCEMENT] Memberlist now uses DNS service-discovery by default. #2549
* [ENHANCEMENT] Upgrade memcached image tag to `memcached:1.6.16-alpine`. #2740
* [ENHANCEMENT] Added `$._config.configmaps` and `$._config.runtime_config_files` to make it easy to add new configmaps or runtime config file to all components. #2748

### Mimirtool

* [ENHANCEMENT] Added `mimirtool backfill` command to upload Prometheus blocks using API available in the compactor. #1822
* [ENHANCEMENT] mimirtool bucket-validation: Verify existing objects can be overwritten by subsequent uploads. #2491
* [ENHANCEMENT] mimirtool config convert: Now supports migrating to the current version of Mimir. #2629
* [BUGFIX] mimirtool analyze: Fix dashboard JSON unmarshalling errors by using custom parsing. #2386
* [BUGFIX] Version checking no longer prompts for updating when already on latest version. #2723

### Mimir Continuous Test

* [ENHANCEMENT] Added basic authentication and bearer token support for when Mimir is behind a gateway authenticating the calls. #2717

### Query-tee

* [CHANGE] Renamed CLI flag `-server.service-port` to `-server.http-service-port`. #2683
* [CHANGE] Renamed metric `cortex_querytee_request_duration_seconds` to `cortex_querytee_backend_request_duration_seconds`. Metric `cortex_querytee_request_duration_seconds` is now reported without label `backend`. #2683
* [ENHANCEMENT] Added HTTP over gRPC support to `query-tee` to allow testing gRPC requests to Mimir instances. #2683

### Documentation

* [ENHANCEMENT] Referenced `mimirtool` commands in the HTTP API documentation. #2516
* [ENHANCEMENT] Improved DNS service discovery documentation. #2513

### Tools

* [ENHANCEMENT] `markblocks` now processes multiple blocks concurrently. #2677

## 2.2.0

### Grafana Mimir

* [CHANGE] Increased default configuration for `-server.grpc-max-recv-msg-size-bytes` and `-server.grpc-max-send-msg-size-bytes` from 4MB to 100MB. #1884
* [CHANGE] Default values have changed for the following settings. This improves query performance for recent data (within 12h) by only reading from ingesters: #1909 #1921
    - `-blocks-storage.bucket-store.ignore-blocks-within` now defaults to `10h` (previously `0`)
    - `-querier.query-store-after` now defaults to `12h` (previously `0`)
* [CHANGE] Alertmanager: removed support for migrating local files from Cortex 1.8 or earlier. Related to original Cortex PR https://github.com/cortexproject/cortex/pull/3910. #2253
* [CHANGE] The following settings are now classified as advanced because the defaults should work for most users and tuning them requires in-depth knowledge of how the read path works: #1929
    - `-querier.query-ingesters-within`
    - `-querier.query-store-after`
* [CHANGE] Config flag category overrides can be set dynamically at runtime. #1934
* [CHANGE] Ingester: deprecated `-ingester.ring.join-after`. Mimir now behaves as this setting is always set to 0s. This configuration option will be removed in Mimir 2.4.0. #1965
* [CHANGE] Blocks uploaded by ingester no longer contain `__org_id__` label. Compactor now ignores this label and will compact blocks with and without this label together. `mimirconvert` tool will remove the label from blocks as "unknown" label. #1972
* [CHANGE] Querier: deprecated `-querier.shuffle-sharding-ingesters-lookback-period`, instead adding `-querier.shuffle-sharding-ingesters-enabled` to enable or disable shuffle sharding on the read path. The value of `-querier.query-ingesters-within` is now used internally for shuffle sharding lookback. #2110
* [CHANGE] Memberlist: `-memberlist.abort-if-join-fails` now defaults to false. Previously it defaulted to true. #2168
* [CHANGE] Ruler: `/api/v1/rules*` and `/prometheus/rules*` configuration endpoints are removed. Use `/prometheus/config/v1/rules*`. #2182
* [CHANGE] Ingester: `-ingester.exemplars-update-period` has been renamed to `-ingester.tsdb-config-update-period`. You can use it to update multiple, per-tenant TSDB configurations. #2187
* [FEATURE] Ingester: (Experimental) Add the ability to ingest out-of-order samples up to an allowed limit. If you enable this feature, it requires additional memory and disk space. This feature also enables a write-behind log, which might lead to longer ingester-start replays. When this feature is disabled, there is no overhead on memory, disk space, or startup times. #2187
  * `-ingester.out-of-order-time-window`, as duration string, allows you to set how back in time a sample can be. The default is `0s`, where `s` is seconds.
  * `cortex_ingester_tsdb_out_of_order_samples_appended_total` metric tracks the total number of out-of-order samples ingested by the ingester.
  * `cortex_discarded_samples_total` has a new label `reason="sample-too-old"`, when the `-ingester.out-of-order-time-window` flag is greater than zero. The label tracks the number of samples that were discarded for being too old; they were out of order, but beyond the time window allowed. The labels `reason="sample-out-of-order"` and `reason="sample-out-of-bounds"` are not used when out-of-order ingestion is enabled.
* [ENHANCEMENT] Distributor: Added limit to prevent tenants from sending excessive number of requests: #1843
  * The following CLI flags (and their respective YAML config options) have been added:
    * `-distributor.request-rate-limit`
    * `-distributor.request-burst-limit`
  * The following metric is exposed to tell how many requests have been rejected:
    * `cortex_discarded_requests_total`
* [ENHANCEMENT] Store-gateway: Add the experimental ability to run requests in a dedicated OS thread pool. This feature can be configured using `-store-gateway.thread-pool-size` and is disabled by default. Replaces the ability to run index header operations in a dedicated thread pool. #1660 #1812
* [ENHANCEMENT] Improved error messages to make them easier to understand; each now have a unique, global identifier that you can use to look up in the runbooks for more information. #1907 #1919 #1888 #1939 #1984 #2009 #2056 #2066 #2104 #2150 #2234
* [ENHANCEMENT] Memberlist KV: incoming messages are now processed on per-key goroutine. This may reduce loss of "maintanance" packets in busy memberlist installations, but use more CPU. New `memberlist_client_received_broadcasts_dropped_total` counter tracks number of dropped per-key messages. #1912
* [ENHANCEMENT] Blocks Storage, Alertmanager, Ruler: add support a prefix to the bucket store (`*_storage.storage_prefix`). This enables using the same bucket for the three components. #1686 #1951
* [ENHANCEMENT] Upgrade Docker base images to `alpine:3.16.0`. #2028
* [ENHANCEMENT] Store-gateway: Add experimental configuration option for the store-gateway to attempt to pre-populate the file system cache when memory-mapping index-header files. Enabled with `-blocks-storage.bucket-store.index-header.map-populate-enabled=true`. Note this flag only has an effect when running on Linux. #2019 #2054
* [ENHANCEMENT] Chunk Mapper: reduce memory usage of async chunk mapper. #2043
* [ENHANCEMENT] Ingester: reduce sleep time when reading WAL. #2098
* [ENHANCEMENT] Compactor: Run sanity check on blocks storage configuration at startup. #2144
* [ENHANCEMENT] Compactor: Add HTTP API for uploading TSDB blocks. Enabled with `-compactor.block-upload-enabled`. #1694 #2126
* [ENHANCEMENT] Ingester: Enable querying overlapping blocks by default. #2187
* [ENHANCEMENT] Distributor: Auto-forget unhealthy distributors after ten failed ring heartbeats. #2154
* [ENHANCEMENT] Distributor: Add new metric `cortex_distributor_forward_errors_total` for error codes resulting from forwarding requests. #2077
* [ENHANCEMENT] `/ready` endpoint now returns and logs detailed services information. #2055
* [ENHANCEMENT] Memcached client: Reduce number of connections required to fetch cached keys from memcached. #1920
* [ENHANCEMENT] Improved error message returned when `-querier.query-store-after` validation fails. #1914
* [BUGFIX] Fix regexp parsing panic for regexp label matchers with start/end quantifiers. #1883
* [BUGFIX] Ingester: fixed deceiving error log "failed to update cached shipped blocks after shipper initialisation", occurring for each new tenant in the ingester. #1893
* [BUGFIX] Ring: fix bug where instances may appear unhealthy in the hash ring web UI even though they are not. #1933
* [BUGFIX] API: gzip is now enforced when identity encoding is explicitly rejected. #1864
* [BUGFIX] Fix panic at startup when Mimir is running in monolithic mode and query sharding is enabled. #2036
* [BUGFIX] Ruler: report `cortex_ruler_queries_failed_total` metric for any remote query error except 4xx when remote operational mode is enabled. #2053 #2143
* [BUGFIX] Ingester: fix slow rollout when using `-ingester.ring.unregister-on-shutdown=false` with long `-ingester.ring.heartbeat-period`. #2085
* [BUGFIX] Ruler: add timeout for remote rule evaluation queries to prevent rule group evaluations getting stuck indefinitely. The duration is configurable with `-querier.timeout` (default `2m`). #2090 #2222
* [BUGFIX] Limits: Active series custom tracker configuration has been named back from `active_series_custom_trackers_config` to `active_series_custom_trackers`. For backwards compatibility both version is going to be supported for until Mimir v2.4. When both fields are specified, `active_series_custom_trackers_config` takes precedence over `active_series_custom_trackers`. #2101
* [BUGFIX] Ingester: fixed the order of labels applied when incrementing the `cortex_discarded_metadata_total` metric. #2096
* [BUGFIX] Ingester: fixed bug where retrieving metadata for a metric with multiple metadata entries would return multiple copies of a single metadata entry rather than all available entries. #2096
* [BUGFIX] Distributor: canceled requests are no longer accounted as internal errors. #2157
* [BUGFIX] Memberlist: Fix typo in memberlist admin UI. #2202
* [BUGFIX] Ruler: fixed typo in error message when ruler failed to decode a rule group. #2151
* [BUGFIX] Active series custom tracker configuration is now displayed properly on `/runtime_config` page. #2065
* [BUGFIX] Query-frontend: `vector` and `time` functions were sharded, which made expressions like `vector(1) > 0 and vector(1)` fail. #2355

### Mixin

* [CHANGE] Split `mimir_queries` rules group into `mimir_queries` and `mimir_ingester_queries` to keep number of rules per group within the default per-tenant limit. #1885
* [CHANGE] Dashboards: Expose full image tag in "Mimir / Rollout progress" dashboard's "Pod per version panel." #1932
* [CHANGE] Dashboards: Disabled gateway panels by default, because most users don't have a gateway exposing the metrics expected by Mimir dashboards. You can re-enable it setting `gateway_enabled: true` in the mixin config and recompiling the mixin running `make build-mixin`. #1955
* [CHANGE] Alerts: adapt `MimirFrontendQueriesStuck` and `MimirSchedulerQueriesStuck` to consider ruler query path components. #1949
* [CHANGE] Alerts: Change `MimirRulerTooManyFailedQueries` severity to `critical`. #2165
* [ENHANCEMENT] Dashboards: Add config option `datasource_regex` to customise the regular expression used to select valid datasources for Mimir dashboards. #1802
* [ENHANCEMENT] Dashboards: Added "Mimir / Remote ruler reads" and "Mimir / Remote ruler reads resources" dashboards. #1911 #1937
* [ENHANCEMENT] Dashboards: Make networking panels work for pods created by the mimir-distributed helm chart. #1927
* [ENHANCEMENT] Alerts: Add `MimirStoreGatewayNoSyncedTenants` alert that fires when there is a store-gateway owning no tenants. #1882
* [ENHANCEMENT] Rules: Make `recording_rules_range_interval` configurable for cases where Mimir metrics are scraped less often that every 30 seconds. #2118
* [ENHANCEMENT] Added minimum Grafana version to mixin dashboards. #1943
* [BUGFIX] Fix `container_memory_usage_bytes:sum` recording rule. #1865
* [BUGFIX] Fix `MimirGossipMembersMismatch` alerts if Mimir alertmanager is activated. #1870
* [BUGFIX] Fix `MimirRulerMissedEvaluations` to show % of missed alerts as a value between 0 and 100 instead of 0 and 1. #1895
* [BUGFIX] Fix `MimirCompactorHasNotUploadedBlocks` alert false positive when Mimir is deployed in monolithic mode. #1902
* [BUGFIX] Fix `MimirGossipMembersMismatch` to make it less sensitive during rollouts and fire one alert per installation, not per job. #1926
* [BUGFIX] Do not trigger `MimirAllocatingTooMuchMemory` alerts if no container limits are supplied. #1905
* [BUGFIX] Dashboards: Remove empty "Chunks per query" panel from `Mimir / Queries` dashboard. #1928
* [BUGFIX] Dashboards: Use Grafana's `$__rate_interval` for rate queries in dashboards to support scrape intervals of >15s. #2011
* [BUGFIX] Alerts: Make each version of `MimirCompactorHasNotUploadedBlocks` distinct to avoid rule evaluation failures due to duplicate series being generated. #2197
* [BUGFIX] Fix `MimirGossipMembersMismatch` alert when using remote ruler evaluation. #2159

### Jsonnet

* [CHANGE] Remove use of `-querier.query-store-after`, `-querier.shuffle-sharding-ingesters-lookback-period`, `-blocks-storage.bucket-store.ignore-blocks-within`, and `-blocks-storage.tsdb.close-idle-tsdb-timeout` CLI flags since the values now match defaults. #1915 #1921
* [CHANGE] Change default value for `-blocks-storage.bucket-store.chunks-cache.memcached.timeout` to `450ms` to increase use of cached data. #2035
* [CHANGE] The `memberlist_ring_enabled` configuration now applies to Alertmanager. #2102 #2103 #2107
* [CHANGE] Default value for `memberlist_ring_enabled` is now true. It means that all hash rings use Memberlist as default KV store instead of Consul (previous default). #2161
* [CHANGE] Configure `-ingester.max-global-metadata-per-user` to correspond to 20% of the configured max number of series per tenant. #2250
* [CHANGE] Configure `-ingester.max-global-metadata-per-metric` to be 10. #2250
* [CHANGE] Change `_config.multi_zone_ingester_max_unavailable` to 25. #2251
* [FEATURE] Added querier autoscaling support. It requires [KEDA](https://keda.sh) installed in the Kubernetes cluster and query-scheduler enabled in the Mimir cluster. Querier autoscaler can be enabled and configure through the following options in the jsonnet config: #2013 #2023
  * `autoscaling_querier_enabled`: `true` to enable autoscaling.
  * `autoscaling_querier_min_replicas`: minimum number of querier replicas.
  * `autoscaling_querier_max_replicas`: maximum number of querier replicas.
  * `autoscaling_prometheus_url`: Prometheus base URL from which to scrape Mimir metrics (e.g. `http://prometheus.default:9090/prometheus`).
* [FEATURE] Jsonnet: Add support for ruler remote evaluation mode (`ruler_remote_evaluation_enabled`), which deploys and uses a dedicated query path for rule evaluation. This enables the benefits of the query-frontend for rule evaluation, such as query sharding. #2073
* [ENHANCEMENT] Added `compactor` service, that can be used to route requests directly to compactor (e.g. admin UI). #2063
* [ENHANCEMENT] Added a `consul_enabled` configuration option to provide the ability to disable consul. It is automatically set to false when `memberlist_ring_enabled` is true and `multikv_migration_enabled` (used for migration from Consul to memberlist) is not set. #2093 #2152
* [BUGFIX] Querier: Fix disabling shuffle sharding on the read path whilst keeping it enabled on write path. #2164

### Mimirtool

* [CHANGE] mimirtool rules: `--use-legacy-routes` now toggles between using `/prometheus/config/v1/rules` (default) and `/api/v1/rules` (legacy) endpoints. #2182
* [FEATURE] Added bearer token support for when Mimir is behind a gateway authenticating by bearer token. #2146
* [BUGFIX] mimirtool analyze: Fix dashboard JSON unmarshalling errors (#1840). #1973
* [BUGFIX] Make mimirtool build for Windows work again. #2273

### Mimir Continuous Test

* [ENHANCEMENT] Added the `-tests.smoke-test` flag to run the `mimir-continuous-test` suite once and immediately exit. #2047 #2094
* [ENHANCEMENT] Added the `-tests.write-protocol` flag to write using the `prometheus` remote write protocol or `otlp-http` in the `mimir-continuous-test` suite. #5719

### Documentation

* [ENHANCEMENT] Published Grafana Mimir runbooks as part of documentation. #1970
* [ENHANCEMENT] Improved ruler's "remote operational mode" documentation. #1906
* [ENHANCEMENT] Recommend fast disks for ingesters and store-gateways in production tips. #1903
* [ENHANCEMENT] Explain the runtime override of active series matchers. #1868
* [ENHANCEMENT] Clarify "Set rule group" API specification. #1869
* [ENHANCEMENT] Published Mimir jsonnet documentation. #2024
* [ENHANCEMENT] Documented required scrape interval for using alerting and recording rules from Mimir jsonnet. #2147
* [ENHANCEMENT] Runbooks: Mention memberlist as possible source of problems for various alerts. #2158
* [ENHANCEMENT] Added step-by-step article about migrating from Consul to Memberlist KV store using jsonnet without downtime. #2166
* [ENHANCEMENT] Documented `/memberlist` admin page. #2166
* [ENHANCEMENT] Documented how to configure Grafana Mimir's ruler with Jsonnet. #2127
* [ENHANCEMENT] Documented how to configure queriers’ autoscaling with Jsonnet. #2128
* [ENHANCEMENT] Updated mixin building instructions in "Installing Grafana Mimir dashboards and alerts" article. #2015 #2163
* [ENHANCEMENT] Fix location of "Monitoring Grafana Mimir" article in the documentation hierarchy. #2130
* [ENHANCEMENT] Runbook for `MimirRequestLatency` was expanded with more practical advice. #1967
* [BUGFIX] Fixed ruler configuration used in the getting started guide. #2052
* [BUGFIX] Fixed Mimir Alertmanager datasource in Grafana used by "Play with Grafana Mimir" tutorial. #2115
* [BUGFIX] Fixed typos in "Scaling out Grafana Mimir" article. #2170
* [BUGFIX] Added missing ring endpoint exposed by Ingesters. #1918

## 2.1.0

### Grafana Mimir

* [CHANGE] Compactor: No longer upload debug meta files to object storage. #1257
* [CHANGE] Default values have changed for the following settings: #1547
    - `-alertmanager.alertmanager-client.grpc-max-recv-msg-size` now defaults to 100 MiB (previously was not configurable and set to 16 MiB)
    - `-alertmanager.alertmanager-client.grpc-max-send-msg-size` now defaults to 100 MiB (previously was not configurable and set to 4 MiB)
    - `-alertmanager.max-recv-msg-size` now defaults to 100 MiB (previously was 16 MiB)
* [CHANGE] Ingester: Add `user` label to metrics `cortex_ingester_ingested_samples_total` and `cortex_ingester_ingested_samples_failures_total`. #1533
* [CHANGE] Ingester: Changed `-blocks-storage.tsdb.isolation-enabled` default from `true` to `false`. The config option has also been deprecated and will be removed in 2 minor version. #1655
* [CHANGE] Query-frontend: results cache keys are now versioned, this will cause cache to be re-filled when rolling out this version. #1631
* [CHANGE] Store-gateway: enabled attributes in-memory cache by default. New default configuration is `-blocks-storage.bucket-store.chunks-cache.attributes-in-memory-max-items=50000`. #1727
* [CHANGE] Compactor: Removed the metric `cortex_compactor_garbage_collected_blocks_total` since it duplicates `cortex_compactor_blocks_marked_for_deletion_total`. #1728
* [CHANGE] All: Logs that used the`org_id` label now use `user` label. #1634 #1758
* [CHANGE] Alertmanager: the following metrics are not exported for a given `user` and `integration` when the metric value is zero: #1783
  * `cortex_alertmanager_notifications_total`
  * `cortex_alertmanager_notifications_failed_total`
  * `cortex_alertmanager_notification_requests_total`
  * `cortex_alertmanager_notification_requests_failed_total`
  * `cortex_alertmanager_notification_rate_limited_total`
* [CHANGE] Removed the following metrics exposed by the Mimir hash rings: #1791
  * `cortex_member_ring_tokens_owned`
  * `cortex_member_ring_tokens_to_own`
  * `cortex_ring_tokens_owned`
  * `cortex_ring_member_ownership_percent`
* [CHANGE] Querier / Ruler: removed the following metrics tracking number of query requests send to each ingester. You can use `cortex_request_duration_seconds_count{route=~"/cortex.Ingester/(QueryStream|QueryExemplars)"}` instead. #1797
  * `cortex_distributor_ingester_queries_total`
  * `cortex_distributor_ingester_query_failures_total`
* [CHANGE] Distributor: removed the following metrics tracking the number of requests from a distributor to ingesters: #1799
  * `cortex_distributor_ingester_appends_total`
  * `cortex_distributor_ingester_append_failures_total`
* [CHANGE] Distributor / Ruler: deprecated `-distributor.extend-writes`. Now Mimir always behaves as if this setting was set to `false`, which we expect to be safe for every Mimir cluster setup. #1856
* [FEATURE] Querier: Added support for [streaming remote read](https://prometheus.io/blog/2019/10/10/remote-read-meets-streaming/). Should be noted that benefits of chunking the response are partial here, since in a typical `query-frontend` setup responses will be buffered until they've been completed. #1735
* [FEATURE] Ruler: Allow setting `evaluation_delay` for each rule group via rules group configuration file. #1474
* [FEATURE] Ruler: Added support for expression remote evaluation. #1536 #1818
  * The following CLI flags (and their respective YAML config options) have been added:
    * `-ruler.query-frontend.address`
    * `-ruler.query-frontend.grpc-client-config.grpc-max-recv-msg-size`
    * `-ruler.query-frontend.grpc-client-config.grpc-max-send-msg-size`
    * `-ruler.query-frontend.grpc-client-config.grpc-compression`
    * `-ruler.query-frontend.grpc-client-config.grpc-client-rate-limit`
    * `-ruler.query-frontend.grpc-client-config.grpc-client-rate-limit-burst`
    * `-ruler.query-frontend.grpc-client-config.backoff-on-ratelimits`
    * `-ruler.query-frontend.grpc-client-config.backoff-min-period`
    * `-ruler.query-frontend.grpc-client-config.backoff-max-period`
    * `-ruler.query-frontend.grpc-client-config.backoff-retries`
    * `-ruler.query-frontend.grpc-client-config.tls-enabled`
    * `-ruler.query-frontend.grpc-client-config.tls-ca-path`
    * `-ruler.query-frontend.grpc-client-config.tls-cert-path`
    * `-ruler.query-frontend.grpc-client-config.tls-key-path`
    * `-ruler.query-frontend.grpc-client-config.tls-server-name`
    * `-ruler.query-frontend.grpc-client-config.tls-insecure-skip-verify`
* [FEATURE] Distributor: Added the ability to forward specifics metrics to alternative remote_write API endpoints. #1052
* [FEATURE] Ingester: Active series custom trackers now supports runtime tenant-specific overrides. The configuration has been moved to limit config, the ingester config has been deprecated.  #1188
* [ENHANCEMENT] Alertmanager API: Concurrency limit for GET requests is now configurable using `-alertmanager.max-concurrent-get-requests-per-tenant`. #1547
* [ENHANCEMENT] Alertmanager: Added the ability to configure additional gRPC client settings for the Alertmanager distributor #1547
  - `-alertmanager.alertmanager-client.backoff-max-period`
  - `-alertmanager.alertmanager-client.backoff-min-period`
  - `-alertmanager.alertmanager-client.backoff-on-ratelimits`
  - `-alertmanager.alertmanager-client.backoff-retries`
  - `-alertmanager.alertmanager-client.grpc-client-rate-limit`
  - `-alertmanager.alertmanager-client.grpc-client-rate-limit-burst`
  - `-alertmanager.alertmanager-client.grpc-compression`
  - `-alertmanager.alertmanager-client.grpc-max-recv-msg-size`
  - `-alertmanager.alertmanager-client.grpc-max-send-msg-size`
* [ENHANCEMENT] Ruler: Add more detailed query information to ruler query stats logging. #1411
* [ENHANCEMENT] Admin: Admin API now has some styling. #1482 #1549 #1821 #1824
* [ENHANCEMENT] Alertmanager: added `insight=true` field to alertmanager dispatch logs. #1379
* [ENHANCEMENT] Store-gateway: Add the experimental ability to run index header operations in a dedicated thread pool. This feature can be configured using `-blocks-storage.bucket-store.index-header-thread-pool-size` and is disabled by default. #1660
* [ENHANCEMENT] Store-gateway: don't drop all blocks if instance finds itself as unhealthy or missing in the ring. #1806 #1823
* [ENHANCEMENT] Querier: wait until inflight queries are completed when shutting down queriers. #1756 #1767
* [BUGFIX] Query-frontend: do not shard queries with a subquery unless the subquery is inside a shardable aggregation function call. #1542
* [BUGFIX] Query-frontend: added `component=query-frontend` label to results cache memcached metrics to fix a panic when Mimir is running in single binary mode and results cache is enabled. #1704
* [BUGFIX] Mimir: services' status content-type is now correctly set to `text/html`. #1575
* [BUGFIX] Multikv: Fix panic when using using runtime config to set primary KV store used by `multi` KV. #1587
* [BUGFIX] Multikv: Fix watching for runtime config changes in `multi` KV store in ruler and querier. #1665
* [BUGFIX] Memcached: allow to use CNAME DNS records for the memcached backend addresses. #1654
* [BUGFIX] Querier: fixed temporary partial query results when shuffle sharding is enabled and hash ring backend storage is flushed / reset. #1829
* [BUGFIX] Alertmanager: prevent more file traversal cases related to template names. #1833
* [BUGFUX] Alertmanager: Allow usage with `-alertmanager-storage.backend=local`. Note that when using this storage type, the Alertmanager is not able persist state remotely, so it not recommended for production use. #1836
* [BUGFIX] Alertmanager: Do not validate alertmanager configuration if it's not running. #1835

### Mixin

* [CHANGE] Dashboards: Remove per-user series legends from Tenants dashboard. #1605
* [CHANGE] Dashboards: Show in-memory series and the per-user series limit on Tenants dashboard. #1613
* [CHANGE] Dashboards: Slow-queries dashboard now uses `user` label from logs instead of `org_id`. #1634
* [CHANGE] Dashboards: changed all Grafana dashboards UIDs to not conflict with Cortex ones, to let people install both while migrating from Cortex to Mimir: #1801 #1808
  * Alertmanager from `a76bee5913c97c918d9e56a3cc88cc28` to `b0d38d318bbddd80476246d4930f9e55`
  * Alertmanager Resources from `68b66aed90ccab448009089544a8d6c6` to `a6883fb22799ac74479c7db872451092`
  * Compactor from `9c408e1d55681ecb8a22c9fab46875cc` to `1b3443aea86db629e6efdb7d05c53823`
  * Compactor Resources from `df9added6f1f4332f95848cca48ebd99` to `09a5c49e9cdb2f2b24c6d184574a07fd`
  * Config from `61bb048ced9817b2d3e07677fb1c6290` to `5d9d0b4724c0f80d68467088ec61e003`
  * Object Store from `d5a3a4489d57c733b5677fb55370a723` to `e1324ee2a434f4158c00a9ee279d3292`
  * Overrides from `b5c95fee2e5e7c4b5930826ff6e89a12` to `1e2c358600ac53f09faea133f811b5bb`
  * Queries from `d9931b1054053c8b972d320774bb8f1d` to `b3abe8d5c040395cc36615cb4334c92d`
  * Reads from `8d6ba60eccc4b6eedfa329b24b1bd339` to `e327503188913dc38ad571c647eef643`
  * Reads Networking from `c0464f0d8bd026f776c9006b05910000` to `54b2a0a4748b3bd1aefa92ce5559a1c2`
  * Reads Resources from `2fd2cda9eea8d8af9fbc0a5960425120` to `cc86fd5aa9301c6528986572ad974db9`
  * Rollout Progress from `7544a3a62b1be6ffd919fc990ab8ba8f` to `7f0b5567d543a1698e695b530eb7f5de`
  * Ruler from `44d12bcb1f95661c6ab6bc946dfc3473` to `631e15d5d85afb2ca8e35d62984eeaa0`
  * Scaling from `88c041017b96856c9176e07cf557bdcf` to `64bbad83507b7289b514725658e10352`
  * Slow queries from `e6f3091e29d2636e3b8393447e925668` to `6089e1ce1e678788f46312a0a1e647e6`
  * Tenants from `35fa247ce651ba189debf33d7ae41611` to `35fa247ce651ba189debf33d7ae41611`
  * Top Tenants from `bc6e12d4fe540e4a1785b9d3ca0ffdd9` to `bc6e12d4fe540e4a1785b9d3ca0ffdd9`
  * Writes from `0156f6d15aa234d452a33a4f13c838e3` to `8280707b8f16e7b87b840fc1cc92d4c5`
  * Writes Networking from `681cd62b680b7154811fe73af55dcfd4` to `978c1cb452585c96697a238eaac7fe2d`
  * Writes Resources from `c0464f0d8bd026f776c9006b0591bb0b` to `bc9160e50b52e89e0e49c840fea3d379`
* [FEATURE] Alerts: added the following alerts on `mimir-continuous-test` tool: #1676
  - `MimirContinuousTestNotRunningOnWrites`
  - `MimirContinuousTestNotRunningOnReads`
  - `MimirContinuousTestFailed`
* [ENHANCEMENT] Added `per_cluster_label` support to allow to change the label name used to differentiate between Kubernetes clusters. #1651
* [ENHANCEMENT] Dashboards: Show QPS and latency of the Alertmanager Distributor. #1696
* [ENHANCEMENT] Playbooks: Add Alertmanager suggestions for `MimirRequestErrors` and `MimirRequestLatency` #1702
* [ENHANCEMENT] Dashboards: Allow custom datasources. #1749
* [ENHANCEMENT] Dashboards: Add config option `gateway_enabled` (defaults to `true`) to disable gateway panels from dashboards. #1761
* [ENHANCEMENT] Dashboards: Extend Top tenants dashboard with queries for tenants with highest sample rate, discard rate, and discard rate growth. #1842
* [ENHANCEMENT] Dashboards: Show ingestion rate limit and rule group limit on Tenants dashboard. #1845
* [ENHANCEMENT] Dashboards: Add "last successful run" panel to compactor dashboard. #1628
* [BUGFIX] Dashboards: Fix "Failed evaluation rate" panel on Tenants dashboard. #1629
* [BUGFIX] Honor the configured `per_instance_label` in all dashboards and alerts. #1697

### Jsonnet

* [FEATURE] Added support for `mimir-continuous-test`. To deploy `mimir-continuous-test` you can use the following configuration: #1675 #1850
  ```jsonnet
  _config+: {
    continuous_test_enabled: true,
    continuous_test_tenant_id: 'type-tenant-id',
    continuous_test_write_endpoint: 'http://type-write-path-hostname',
    continuous_test_read_endpoint: 'http://type-read-path-hostname/prometheus',
  },
  ```
* [ENHANCEMENT] Ingester anti-affinity can now be disabled by using `ingester_allow_multiple_replicas_on_same_node` configuration key. #1581
* [ENHANCEMENT] Added `node_selector` configuration option to select Kubernetes nodes where Mimir should run. #1596
* [ENHANCEMENT] Alertmanager: Added a `PodDisruptionBudget` of `withMaxUnavailable = 1`, to ensure we maintain quorum during rollouts. #1683
* [ENHANCEMENT] Store-gateway anti-affinity can now be enabled/disabled using `store_gateway_allow_multiple_replicas_on_same_node` configuration key. #1730
* [ENHANCEMENT] Added `store_gateway_zone_a_args`, `store_gateway_zone_b_args` and `store_gateway_zone_c_args` configuration options. #1807
* [BUGFIX] Pass primary and secondary multikv stores via CLI flags. Introduced new `multikv_switch_primary_secondary` config option to flip primary and secondary in runtime config.

### Mimirtool

* [BUGFIX] `config convert`: Retain Cortex defaults for `blocks_storage.backend`, `ruler_storage.backend`, `alertmanager_storage.backend`, `auth.type`, `activity_tracker.filepath`, `alertmanager.data_dir`, `blocks_storage.filesystem.dir`, `compactor.data_dir`, `ruler.rule_path`, `ruler_storage.filesystem.dir`, and `graphite.querier.schemas.backend`. #1626 #1762

### Tools

* [FEATURE] Added a `markblocks` tool that creates `no-compact` and `delete` marks for the blocks. #1551
* [FEATURE] Added `mimir-continuous-test` tool to continuously run smoke tests on live Mimir clusters. #1535 #1540 #1653 #1603 #1630 #1691 #1675 #1676 #1692 #1706 #1709 #1775 #1777 #1778 #1795
* [FEATURE] Added `mimir-rules-action` GitHub action, located at `operations/mimir-rules-action/`, used to lint, prepare, verify, diff, and sync rules to a Mimir cluster. #1723

## 2.0.0

### Grafana Mimir

_Changes since Cortex 1.10.0._

* [CHANGE] Remove chunks storage engine. #86 #119 #510 #545 #743 #744 #748 #753 #755 #757 #758 #759 #760 #762 #764 #789 #812 #813
  * The following CLI flags (and their respective YAML config options) have been removed:
    * `-store.engine`
    * `-schema-config-file`
    * `-ingester.checkpoint-duration`
    * `-ingester.checkpoint-enabled`
    * `-ingester.chunk-encoding`
    * `-ingester.chunk-age-jitter`
    * `-ingester.concurrent-flushes`
    * `-ingester.flush-on-shutdown-with-wal-enabled`
    * `-ingester.flush-op-timeout`
    * `-ingester.flush-period`
    * `-ingester.max-chunk-age`
    * `-ingester.max-chunk-idle`
    * `-ingester.max-series-per-query` (and `max_series_per_query` from runtime config)
    * `-ingester.max-stale-chunk-idle`
    * `-ingester.max-transfer-retries`
    * `-ingester.min-chunk-length`
    * `-ingester.recover-from-wal`
    * `-ingester.retain-period`
    * `-ingester.spread-flushes`
    * `-ingester.wal-dir`
    * `-ingester.wal-enabled`
    * `-querier.query-parallelism`
    * `-querier.second-store-engine`
    * `-querier.use-second-store-before-time`
    * `-flusher.wal-dir`
    * `-flusher.concurrent-flushes`
    * `-flusher.flush-op-timeout`
    * All `-table-manager.*` flags
    * All `-deletes.*` flags
    * All `-purger.*` flags
    * All `-metrics.*` flags
    * All `-dynamodb.*` flags
    * All `-s3.*` flags
    * All `-azure.*` flags
    * All `-bigtable.*` flags
    * All `-gcs.*` flags
    * All `-cassandra.*` flags
    * All `-boltdb.*` flags
    * All `-local.*` flags
    * All `-swift.*` flags
    * All `-store.*` flags except `-store.engine`, `-store.max-query-length`, `-store.max-labels-query-length`
    * All `-grpc-store.*` flags
  * The following API endpoints have been removed:
    * `/api/v1/chunks` and `/chunks`
  * The following metrics have been removed:
    * `cortex_ingester_flush_queue_length`
    * `cortex_ingester_queried_chunks`
    * `cortex_ingester_chunks_created_total`
    * `cortex_ingester_wal_replay_duration_seconds`
    * `cortex_ingester_wal_corruptions_total`
    * `cortex_ingester_sent_chunks`
    * `cortex_ingester_received_chunks`
    * `cortex_ingester_flush_series_in_progress`
    * `cortex_ingester_chunk_utilization`
    * `cortex_ingester_chunk_length`
    * `cortex_ingester_chunk_size_bytes`
    * `cortex_ingester_chunk_age_seconds`
    * `cortex_ingester_memory_chunks`
    * `cortex_ingester_flushing_enqueued_series_total`
    * `cortex_ingester_flushing_dequeued_series_total`
    * `cortex_ingester_dropped_chunks_total`
    * `cortex_oldest_unflushed_chunk_timestamp_seconds`
    * `prometheus_local_storage_chunk_ops_total`
    * `prometheus_local_storage_chunkdesc_ops_total`
    * `prometheus_local_storage_memory_chunkdescs`
* [CHANGE] Changed default storage backends from `s3` to `filesystem` #833
  This effects the following flags:
  * `-blocks-storage.backend` now defaults to `filesystem`
  * `-blocks-storage.filesystem.dir` now defaults to `blocks`
  * `-alertmanager-storage.backend` now defaults to `filesystem`
  * `-alertmanager-storage.filesystem.dir` now defaults to `alertmanager`
  * `-ruler-storage.backend` now defaults to `filesystem`
  * `-ruler-storage.filesystem.dir` now defaults to `ruler`
* [CHANGE] Renamed metric `cortex_experimental_features_in_use_total` as `cortex_experimental_features_used_total` and added `feature` label. #32 #658
* [CHANGE] Removed `log_messages_total` metric. #32
* [CHANGE] Some files and directories created by Mimir components on local disk now have stricter permissions, and are only readable by owner, but not group or others. #58
* [CHANGE] Memcached client DNS resolution switched from golang built-in to [`miekg/dns`](https://github.com/miekg/dns). #142
* [CHANGE] The metric `cortex_deprecated_flags_inuse_total` has been renamed to `deprecated_flags_inuse_total` as part of using grafana/dskit functionality. #185
* [CHANGE] API: The `-api.response-compression-enabled` flag has been removed, and GZIP response compression is always enabled except on `/api/v1/push` and `/push` endpoints. #880
* [CHANGE] Update Go version to 1.17.3. #480
* [CHANGE] The `status_code` label on gRPC client metrics has changed from '200' and '500' to '2xx', '5xx', '4xx', 'cancel' or 'error'. #537
* [CHANGE] Removed the deprecated `-<prefix>.fifocache.size` flag. #618
* [CHANGE] Enable index header lazy loading by default. #693
  * `-blocks-storage.bucket-store.index-header-lazy-loading-enabled` default from `false` to `true`
  * `-blocks-storage.bucket-store.index-header-lazy-loading-idle-timeout` default from `20m` to `1h`
* [CHANGE] Shuffle-sharding:
  * `-distributor.sharding-strategy` option has been removed, and shuffle sharding is enabled by default. Default shard size is set to 0, which disables shuffle sharding for the tenant (all ingesters will receive tenants's samples). #888
  * `-ruler.sharding-strategy` option has been removed from ruler. Ruler now uses shuffle-sharding by default, but respects `ruler_tenant_shard_size`, which defaults to 0 (ie. use all rulers for tenant). #889
  * `-store-gateway.sharding-strategy` option has been removed store-gateways. Store-gateway now uses shuffle-sharding by default, but respects `store_gateway_tenant_shard_size` for tenant, and this value defaults to 0. #891
* [CHANGE] Server: `-server.http-listen-port` (yaml: `server.http_listen_port`) now defaults to `8080` (previously `80`). #871
* [CHANGE] Changed the default value of `-blocks-storage.bucket-store.ignore-deletion-marks-delay` from 6h to 1h. #892
* [CHANGE] Changed default settings for memcached clients: #959 #1000
  * The default value for the following config options has changed from `10000` to `25000`:
    * `-blocks-storage.bucket-store.chunks-cache.memcached.max-async-buffer-size`
    * `-blocks-storage.bucket-store.index-cache.memcached.max-async-buffer-size`
    * `-blocks-storage.bucket-store.metadata-cache.memcached.max-async-buffer-size`
    * `-query-frontend.results-cache.memcached.max-async-buffer-size`
  * The default value for the following config options has changed from `0` (unlimited) to `100`:
    * `-blocks-storage.bucket-store.chunks-cache.memcached.max-get-multi-batch-size`
    * `-blocks-storage.bucket-store.index-cache.memcached.max-get-multi-batch-size`
    * `-blocks-storage.bucket-store.metadata-cache.memcached.max-get-multi-batch-size`
    * `-query-frontend.results-cache.memcached.max-get-multi-batch-size`
  * The default value for the following config options has changed from `16` to `100`:
    * `-blocks-storage.bucket-store.chunks-cache.memcached.max-idle-connections`
    * `-blocks-storage.bucket-store.index-cache.memcached.max-idle-connections`
    * `-blocks-storage.bucket-store.metadata-cache.memcached.max-idle-connections`
    * `-query-frontend.results-cache.memcached.max-idle-connections`
  * The default value for the following config options has changed from `100ms` to `200ms`:
    * `-blocks-storage.bucket-store.metadata-cache.memcached.timeout`
    * `-blocks-storage.bucket-store.index-cache.memcached.timeout`
    * `-blocks-storage.bucket-store.chunks-cache.memcached.timeout`
    * `-query-frontend.results-cache.memcached.timeout`
* [CHANGE] Changed the default value of `-blocks-storage.bucket-store.bucket-index.enabled` to `true`. The default configuration must now run the compactor in order to write the bucket index or else queries to long term storage will fail. #924
* [CHANGE] Option `-auth.enabled` has been renamed to `-auth.multitenancy-enabled`. #1130
* [CHANGE] Default tenant ID used with disabled auth (`-auth.multitenancy-enabled=false`) has changed from `fake` to `anonymous`. This tenant ID can now be changed with `-auth.no-auth-tenant` option. #1063
* [CHANGE] The default values for the following local directories have changed: #1072
  * `-alertmanager.storage.path` default value changed to `./data-alertmanager/`
  * `-compactor.data-dir` default value changed to `./data-compactor/`
  * `-ruler.rule-path` default value changed to `./data-ruler/`
* [CHANGE] The default value for gRPC max send message size has been changed from 16MB to 100MB. This affects the following parameters: #1152
  * `-query-frontend.grpc-client-config.grpc-max-send-msg-size`
  * `-ingester.client.grpc-max-send-msg-size`
  * `-querier.frontend-client.grpc-max-send-msg-size`
  * `-query-scheduler.grpc-client-config.grpc-max-send-msg-size`
  * `-ruler.client.grpc-max-send-msg-size`
* [CHANGE] Remove `-http.prefix` flag (and `http_prefix` config file option). #763
* [CHANGE] Remove legacy endpoints. Please use their alternatives listed below. As part of the removal process we are
  introducing two new sets of endpoints for the ruler configuration API: `<prometheus-http-prefix>/rules` and
  `<prometheus-http-prefix>/config/v1/rules/**`. We are also deprecating `<prometheus-http-prefix>/rules` and `/api/v1/rules`;
  and will remove them in Mimir 2.2.0. #763 #1222
  * Query endpoints

    | Legacy                                                  | Alternative                                                |
    | ------------------------------------------------------- | ---------------------------------------------------------- |
    | `/<legacy-http-prefix>/api/v1/query`                    | `<prometheus-http-prefix>/api/v1/query`                    |
    | `/<legacy-http-prefix>/api/v1/query_range`              | `<prometheus-http-prefix>/api/v1/query_range`              |
    | `/<legacy-http-prefix>/api/v1/query_exemplars`          | `<prometheus-http-prefix>/api/v1/query_exemplars`          |
    | `/<legacy-http-prefix>/api/v1/series`                   | `<prometheus-http-prefix>/api/v1/series`                   |
    | `/<legacy-http-prefix>/api/v1/labels`                   | `<prometheus-http-prefix>/api/v1/labels`                   |
    | `/<legacy-http-prefix>/api/v1/label/{name}/values`      | `<prometheus-http-prefix>/api/v1/label/{name}/values`      |
    | `/<legacy-http-prefix>/api/v1/metadata`                 | `<prometheus-http-prefix>/api/v1/metadata`                 |
    | `/<legacy-http-prefix>/api/v1/read`                     | `<prometheus-http-prefix>/api/v1/read`                     |
    | `/<legacy-http-prefix>/api/v1/cardinality/label_names`  | `<prometheus-http-prefix>/api/v1/cardinality/label_names`  |
    | `/<legacy-http-prefix>/api/v1/cardinality/label_values` | `<prometheus-http-prefix>/api/v1/cardinality/label_values` |
    | `/api/prom/user_stats`                                  | `/api/v1/user_stats`                                       |

  * Distributor endpoints

    | Legacy endpoint               | Alternative                   |
    | ----------------------------- | ----------------------------- |
    | `/<legacy-http-prefix>/push`  | `/api/v1/push`                |
    | `/all_user_stats`             | `/distributor/all_user_stats` |
    | `/ha-tracker`                 | `/distributor/ha_tracker`     |

  * Ingester endpoints

    | Legacy          | Alternative           |
    | --------------- | --------------------- |
    | `/ring`         | `/ingester/ring`      |
    | `/shutdown`     | `/ingester/shutdown`  |
    | `/flush`        | `/ingester/flush`     |
    | `/push`         | `/ingester/push`      |

  * Ruler endpoints

    | Legacy                                                | Alternative                                         | Alternative #2 (not available before Mimir 2.0.0)                    |
    | ----------------------------------------------------- | --------------------------------------------------- | ------------------------------------------------------------------- |
    | `/<legacy-http-prefix>/api/v1/rules`                  | `<prometheus-http-prefix>/api/v1/rules`             |                                                                     |
    | `/<legacy-http-prefix>/api/v1/alerts`                 | `<prometheus-http-prefix>/api/v1/alerts`            |                                                                     |
    | `/<legacy-http-prefix>/rules`                         | `/api/v1/rules` (see below)                         |  `<prometheus-http-prefix>/config/v1/rules`                         |
    | `/<legacy-http-prefix>/rules/{namespace}`             | `/api/v1/rules/{namespace}` (see below)             |  `<prometheus-http-prefix>/config/v1/rules/{namespace}`             |
    | `/<legacy-http-prefix>/rules/{namespace}/{groupName}` | `/api/v1/rules/{namespace}/{groupName}` (see below) |  `<prometheus-http-prefix>/config/v1/rules/{namespace}/{groupName}` |
    | `/<legacy-http-prefix>/rules/{namespace}`             | `/api/v1/rules/{namespace}` (see below)             |  `<prometheus-http-prefix>/config/v1/rules/{namespace}`             |
    | `/<legacy-http-prefix>/rules/{namespace}/{groupName}` | `/api/v1/rules/{namespace}/{groupName}` (see below) |  `<prometheus-http-prefix>/config/v1/rules/{namespace}/{groupName}` |
    | `/<legacy-http-prefix>/rules/{namespace}`             | `/api/v1/rules/{namespace}` (see below)             |  `<prometheus-http-prefix>/config/v1/rules/{namespace}`             |
    | `/ruler_ring`                                         | `/ruler/ring`                                       |                                                                     |

    > __Note:__ The `/api/v1/rules/**` endpoints are considered deprecated with Mimir 2.0.0 and will be removed
    in Mimir 2.2.0. After upgrading to 2.0.0 we recommend switching uses to the equivalent
    `/<prometheus-http-prefix>/config/v1/**` endpoints that Mimir 2.0.0 introduces.

  * Alertmanager endpoints

    | Legacy                      | Alternative                        |
    | --------------------------- | ---------------------------------- |
    | `/<legacy-http-prefix>`     | `/alertmanager`                    |
    | `/status`                   | `/multitenant_alertmanager/status` |

* [CHANGE] Ingester: changed `-ingester.stream-chunks-when-using-blocks` default value from `false` to `true`. #717
* [CHANGE] Ingester: default `-ingester.ring.min-ready-duration` reduced from 1m to 15s. #126
* [CHANGE] Ingester: `-ingester.ring.min-ready-duration` now start counting the delay after the ring's health checks have passed instead of when the ring client was started. #126
* [CHANGE] Ingester: allow experimental ingester max-exemplars setting to be changed dynamically #144
  * CLI flag `-blocks-storage.tsdb.max-exemplars` is renamed to `-ingester.max-global-exemplars-per-user`.
  * YAML `max_exemplars` is moved from `tsdb` to `overrides` and renamed to `max_global_exemplars_per_user`.
* [CHANGE] Ingester: active series metrics `cortex_ingester_active_series` and `cortex_ingester_active_series_custom_tracker` are now removed when their value is zero. #672 #690
* [CHANGE] Ingester: changed default value of `-blocks-storage.tsdb.retention-period` from `6h` to `24h`. #966
* [CHANGE] Ingester: changed default value of `-blocks-storage.tsdb.close-idle-tsdb-timeout` from `0` to `13h`. #967
* [CHANGE] Ingester: changed default value of `-ingester.ring.final-sleep` from `30s` to `0s`. #981
* [CHANGE] Ingester: the following low level settings have been removed: #1153
  * `-ingester-client.expected-labels`
  * `-ingester-client.expected-samples-per-series`
  * `-ingester-client.expected-timeseries`
* [CHANGE] Ingester: following command line options related to ingester ring were renamed: #1155
  * `-consul.*` changed to `-ingester.ring.consul.*`
  * `-etcd.*` changed to `-ingester.ring.etcd.*`
  * `-multi.*` changed to `-ingester.ring.multi.*`
  * `-distributor.excluded-zones` changed to `-ingester.ring.excluded-zones`
  * `-distributor.replication-factor` changed to `-ingester.ring.replication-factor`
  * `-distributor.zone-awareness-enabled` changed to `-ingester.ring.zone-awareness-enabled`
  * `-ingester.availability-zone` changed to `-ingester.ring.instance-availability-zone`
  * `-ingester.final-sleep` changed to `-ingester.ring.final-sleep`
  * `-ingester.heartbeat-period` changed to `-ingester.ring.heartbeat-period`
  * `-ingester.join-after` changed to `-ingester.ring.join-after`
  * `-ingester.lifecycler.ID` changed to `-ingester.ring.instance-id`
  * `-ingester.lifecycler.addr` changed to `-ingester.ring.instance-addr`
  * `-ingester.lifecycler.interface` changed to `-ingester.ring.instance-interface-names`
  * `-ingester.lifecycler.port` changed to `-ingester.ring.instance-port`
  * `-ingester.min-ready-duration` changed to `-ingester.ring.min-ready-duration`
  * `-ingester.num-tokens` changed to `-ingester.ring.num-tokens`
  * `-ingester.observe-period` changed to `-ingester.ring.observe-period`
  * `-ingester.readiness-check-ring-health` changed to `-ingester.ring.readiness-check-ring-health`
  * `-ingester.tokens-file-path` changed to `-ingester.ring.tokens-file-path`
  * `-ingester.unregister-on-shutdown` changed to `-ingester.ring.unregister-on-shutdown`
  * `-ring.heartbeat-timeout` changed to `-ingester.ring.heartbeat-timeout`
  * `-ring.prefix` changed to `-ingester.ring.prefix`
  * `-ring.store` changed to `-ingester.ring.store`
* [CHANGE] Ingester: fields in YAML configuration for ingester ring have been changed: #1155
  * `ingester.lifecycler` changed to `ingester.ring`
  * Fields from `ingester.lifecycler.ring` moved to `ingester.ring`
  * `ingester.lifecycler.address` changed to `ingester.ring.instance_addr`
  * `ingester.lifecycler.id` changed to `ingester.ring.instance_id`
  * `ingester.lifecycler.port` changed to `ingester.ring.instance_port`
  * `ingester.lifecycler.availability_zone` changed to `ingester.ring.instance_availability_zone`
  * `ingester.lifecycler.interface_names` changed to `ingester.ring.instance_interface_names`
* [CHANGE] Distributor: removed the `-distributor.shard-by-all-labels` configuration option. It is now assumed to be true. #698
* [CHANGE] Distributor: change default value of `-distributor.instance-limits.max-inflight-push-requests` to `2000`. #964
* [CHANGE] Distributor: change default value of `-distributor.remote-timeout` from `2s` to `20s`. #970
* [CHANGE] Distributor: removed the `-distributor.extra-query-delay` flag (and its respective YAML config option). #1048
* [CHANGE] Query-frontend: Enable query stats by default, they can still be disabled with `-query-frontend.query-stats-enabled=false`. #83
* [CHANGE] Query-frontend: the `cortex_frontend_mapped_asts_total` metric has been renamed to `cortex_frontend_query_sharding_rewrites_attempted_total`. #150
* [CHANGE] Query-frontend: added `sharded` label to `cortex_query_seconds_total` metric. #235
* [CHANGE] Query-frontend: changed the flag name for controlling query sharding total shards from `-querier.total-shards` to `-query-frontend.query-sharding-total-shards`. #230
* [CHANGE] Query-frontend: flag `-querier.parallelise-shardable-queries` has been renamed to `-query-frontend.parallelize-shardable-queries` #284
* [CHANGE] Query-frontend: removed the deprecated (and unused) `-frontend.cache-split-interval`. Use `-query-frontend.split-queries-by-interval` instead. #587
* [CHANGE] Query-frontend: range query response now omits the `data` field when it's empty (error case) like Prometheus does, previously it was `"data":{"resultType":"","result":null}`. #629
* [CHANGE] Query-frontend: instant queries now honor the `-query-frontend.max-retries-per-request` flag. #630
* [CHANGE] Query-frontend: removed in-memory and Redis cache support. Reason is that these caching backends were just supported by query-frontend, while all other Mimir services only support memcached. #796
  * The following CLI flags (and their respective YAML config options) have been removed:
    * `-frontend.cache.enable-fifocache`
    * `-frontend.redis.*`
    * `-frontend.fifocache.*`
  * The following metrics have been removed:
    * `querier_cache_added_total`
    * `querier_cache_added_new_total`
    * `querier_cache_evicted_total`
    * `querier_cache_entries`
    * `querier_cache_gets_total`
    * `querier_cache_misses_total`
    * `querier_cache_stale_gets_total`
    * `querier_cache_memory_bytes`
    * `cortex_rediscache_request_duration_seconds`
* [CHANGE] Query-frontend: migrated memcached backend client to the same one used in other components (memcached config and metrics are now consistent across all Mimir services). #821
  * The following CLI flags (and their respective YAML config options) have been added:
    * `-query-frontend.results-cache.backend` (set it to `memcached` if `-query-frontend.cache-results=true`)
  * The following CLI flags (and their respective YAML config options) have been changed:
    * `-frontend.memcached.hostname` and `-frontend.memcached.service` have been removed: use `-query-frontend.results-cache.memcached.addresses` instead
  * The following CLI flags (and their respective YAML config options) have been renamed:
    * `-frontend.background.write-back-concurrency` renamed to `-query-frontend.results-cache.memcached.max-async-concurrency`
    * `-frontend.background.write-back-buffer` renamed to `-query-frontend.results-cache.memcached.max-async-buffer-size`
    * `-frontend.memcached.batchsize` renamed to `-query-frontend.results-cache.memcached.max-get-multi-batch-size`
    * `-frontend.memcached.parallelism` renamed to `-query-frontend.results-cache.memcached.max-get-multi-concurrency`
    * `-frontend.memcached.timeout` renamed to `-query-frontend.results-cache.memcached.timeout`
    * `-frontend.memcached.max-item-size` renamed to `-query-frontend.results-cache.memcached.max-item-size`
    * `-frontend.memcached.max-idle-conns` renamed to `-query-frontend.results-cache.memcached.max-idle-connections`
    * `-frontend.compression` renamed to `-query-frontend.results-cache.compression`
  * The following CLI flags (and their respective YAML config options) have been removed:
    * `-frontend.memcached.circuit-breaker-consecutive-failures`: feature removed
    * `-frontend.memcached.circuit-breaker-timeout`: feature removed
    * `-frontend.memcached.circuit-breaker-interval`: feature removed
    * `-frontend.memcached.update-interval`: new setting is hardcoded to 30s
    * `-frontend.memcached.consistent-hash`: new setting is always enabled
    * `-frontend.default-validity` and `-frontend.memcached.expiration`: new setting is hardcoded to 7 days
  * The following metrics have been changed:
    * `cortex_cache_dropped_background_writes_total{name}` changed to `thanos_memcached_operation_skipped_total{name, operation, reason}`
    * `cortex_cache_value_size_bytes{name, method}` changed to `thanos_memcached_operation_data_size_bytes{name}`
    * `cortex_cache_request_duration_seconds{name, method, status_code}` changed to `thanos_memcached_operation_duration_seconds{name, operation}`
    * `cortex_cache_fetched_keys{name}` changed to `thanos_cache_memcached_requests_total{name}`
    * `cortex_cache_hits{name}` changed to `thanos_cache_memcached_hits_total{name}`
    * `cortex_memcache_request_duration_seconds{name, method, status_code}` changed to `thanos_memcached_operation_duration_seconds{name, operation}`
    * `cortex_memcache_client_servers{name}` changed to `thanos_memcached_dns_provider_results{name, addr}`
    * `cortex_memcache_client_set_skip_total{name}` changed to `thanos_memcached_operation_skipped_total{name, operation, reason}`
    * `cortex_dns_lookups_total` changed to `thanos_memcached_dns_lookups_total`
    * For all metrics the value of the "name" label has changed from `frontend.memcached` to `frontend-cache`
  * The following metrics have been removed:
    * `cortex_cache_background_queue_length{name}`
* [CHANGE] Query-frontend: merged `query_range` into `frontend` in the YAML config (keeping the same keys) and renamed flags: #825
  * `-querier.max-retries-per-request` renamed to `-query-frontend.max-retries-per-request`
  * `-querier.split-queries-by-interval` renamed to `-query-frontend.split-queries-by-interval`
  * `-querier.align-querier-with-step` renamed to `-query-frontend.align-querier-with-step`
  * `-querier.cache-results` renamed to `-query-frontend.cache-results`
  * `-querier.parallelise-shardable-queries` renamed to `-query-frontend.parallelize-shardable-queries`
* [CHANGE] Query-frontend: the default value of `-query-frontend.split-queries-by-interval` has changed from `0` to `24h`. #1131
* [CHANGE] Query-frontend: `-frontend.` flags were renamed to `-query-frontend.`: #1167
* [CHANGE] Query-frontend / Query-scheduler: classified the `-query-frontend.querier-forget-delay` and `-query-scheduler.querier-forget-delay` flags (and their respective YAML config options) as experimental. #1208
* [CHANGE] Querier / ruler: Change `-querier.max-fetched-chunks-per-query` configuration to limit to maximum number of chunks that can be fetched in a single query. The number of chunks fetched by ingesters AND long-term storare combined should not exceed the value configured on `-querier.max-fetched-chunks-per-query`. [#4260](https://github.com/cortexproject/cortex/pull/4260)
* [CHANGE] Querier / ruler: Option `-querier.ingester-streaming` has been removed. Querier/ruler now always use streaming method to query ingesters. #204
* [CHANGE] Querier: always fetch labels from store and respect start/end times in request; the option `-querier.query-store-for-labels-enabled` has been removed and is now always on. #518 #1132
* [CHANGE] Querier / ruler: removed the `-store.query-chunk-limit` flag (and its respective YAML config option `max_chunks_per_query`). `-querier.max-fetched-chunks-per-query` (and its respective YAML config option `max_fetched_chunks_per_query`) should be used instead. #705
* [CHANGE] Querier/Ruler: `-querier.active-query-tracker-dir` option has been removed. Active query tracking is now done via Activity tracker configured by `-activity-tracker.filepath` and enabled by default. Limit for max number of concurrent queries (`-querier.max-concurrent`) is now respected even if activity tracking is not enabled. #661 #822
* [CHANGE] Querier/ruler/query-frontend: the experimental `-querier.at-modifier-enabled` CLI flag has been removed and the PromQL `@` modifier is always enabled. #941
* [CHANGE] Querier: removed `-querier.worker-match-max-concurrent` and `-querier.worker-parallelism` CLI flags (and their respective YAML config options). Mimir now behaves like if `-querier.worker-match-max-concurrent` is always enabled and you should configure the max concurrency per querier process using `-querier.max-concurrent` instead. #958
* [CHANGE] Querier: changed default value of `-querier.query-ingesters-within` from `0` to `13h`. #967
* [CHANGE] Querier: rename metric `cortex_query_fetched_chunks_bytes_total` to `cortex_query_fetched_chunk_bytes_total` to be consistent with the limit name. #476
* [CHANGE] Ruler: add two new metrics `cortex_ruler_list_rules_seconds` and `cortex_ruler_load_rule_groups_seconds` to the ruler. #906
* [CHANGE] Ruler: endpoints for listing configured rules now return HTTP status code 200 and an empty map when there are no rules instead of an HTTP 404 and plain text error message. The following endpoints are affected: #456
  * `<prometheus-http-prefix>/config/v1/rules`
  * `<prometheus-http-prefix>/config/v1/rules/{namespace}`
  * `<prometheus-http-prefix>/rules` (deprecated)
  * `<prometheus-http-prefix>/rules/{namespace}` (deprecated)
  * `/api/v1/rules` (deprecated)
  * `/api/v1/rules/{namespace}` (deprecated)
* [CHANGE] Ruler: removed `configdb` support from Ruler backend storages. #15 #38 #819
* [CHANGE] Ruler: removed the support for the deprecated storage configuration via `-ruler.storage.*` CLI flags (and their respective YAML config options). Use `-ruler-storage.*` instead. #628
* [CHANGE] Ruler: set new default limits for rule groups: `-ruler.max-rules-per-rule-group` to 20 (previously 0, disabled) and `-ruler.max-rule-groups-per-tenant` to 70 (previously 0, disabled). #847
* [CHANGE] Ruler: removed `-ruler.enable-sharding` option, and changed default value of `-ruler.ring.store` to `memberlist`. #943
* [CHANGE] Ruler: `-ruler.alertmanager-use-v2` has been removed. The ruler will always use the `v2` endpoints. #954 #1100
* [CHANGE] Ruler: `-experimental.ruler.enable-api` flag has been renamed to `-ruler.enable-api` and is now stable. The default value has also changed from `false` to `true`, so both ruler and alertmanager API are enabled by default. #913 #1065
* [CHANGE] Ruler: add support for [DNS service discovery format](./docs/sources/configuration/arguments.md#dns-service-discovery) for `-ruler.alertmanager-url`. `-ruler.alertmanager-discovery` flag has been removed. URLs following the prior SRV format, will be treated as a static target. To continue using service discovery for these URLs prepend `dnssrvnoa+` to them. #993
  * The following metrics for Alertmanager DNS service discovery are replaced:
    * `prometheus_sd_dns_lookups_total` replaced by `cortex_dns_lookups_total{component="ruler"}`
    * `prometheus_sd_dns_lookup_failures_total` replaced by `cortex_dns_failures_total{component="ruler"}`
* [CHANGE] Ruler: deprecate `/api/v1/rules/**` and `<prometheus-http-prefix/rules/**` configuration API endpoints in favour of `/<prometheus-http-prefix>/config/v1/rules/**`. Deprecated endpoints will be removed in Mimir 2.2.0. Main configuration API endpoints are now `/<prometheus-http-prefix>/config/api/v1/rules/**` introduced in Mimir 2.0.0. #1222
* [CHANGE] Store-gateway: index cache now includes tenant in cache keys, this invalidates previous cached entries. #607
* [CHANGE] Store-gateway: increased memcached index caching TTL from 1 day to 7 days. #718
* [CHANGE] Store-gateway: options `-store-gateway.sharding-enabled` and `-querier.store-gateway-addresses` were removed. Default value of `-store-gateway.sharding-ring.store` is now `memberlist` and default value for `-store-gateway.sharding-ring.wait-stability-min-duration` changed from `1m` to `0` (disabled). #976
* [CHANGE] Compactor: compactor will no longer try to compact blocks that are already marked for deletion. Previously compactor would consider blocks marked for deletion within `-compactor.deletion-delay / 2` period as eligible for compaction. [#4328](https://github.com/cortexproject/cortex/pull/4328)
* [CHANGE] Compactor: Removed support for block deletion marks migration. If you're upgrading from Cortex < 1.7.0 to Mimir, you should upgrade the compactor to Cortex >= 1.7.0 first, run it at least once and then upgrade to Mimir. #122
* [CHANGE] Compactor: removed the `cortex_compactor_group_vertical_compactions_total` metric. #278
* [CHANGE] Compactor: no longer waits for initial blocks cleanup to finish before starting compactions. #282
* [CHANGE] Compactor: removed overlapping sources detection. Overlapping sources may exist due to edge cases (timing issues) when horizontally sharding compactor, but are correctly handled by compactor. #494
* [CHANGE] Compactor: compactor now uses deletion marks from `<tenant>/markers` location in the bucket. Marker files are no longer fetched, only listed. #550
* [CHANGE] Compactor: Default value of `-compactor.block-sync-concurrency` has changed from 20 to 8. This flag is now only used to control number of goroutines for downloading and uploading blocks during compaction. #552
* [CHANGE] Compactor is now included in `all` target (single-binary). #866
* [CHANGE] Compactor: Removed `-compactor.sharding-enabled` option. Sharding in compactor is now always enabled. Default value of `-compactor.ring.store` has changed from `consul` to `memberlist`. Default value of `-compactor.ring.wait-stability-min-duration` is now 0, which disables the feature. #956
* [CHANGE] Alertmanager: removed `-alertmanager.configs.auto-webhook-root` #977
* [CHANGE] Alertmanager: removed `configdb` support from Alertmanager backend storages. #15 #38 #819
* [CHANGE] Alertmanager: Don't count user-not-found errors from replicas as failures in the `cortex_alertmanager_state_fetch_replica_state_failed_total` metric. #190
* [CHANGE] Alertmanager: Use distributor for non-API routes. #213
* [CHANGE] Alertmanager: removed `-alertmanager.storage.*` configuration options, with the exception of the CLI flags `-alertmanager.storage.path` and `-alertmanager.storage.retention`. Use `-alertmanager-storage.*` instead. #632
* [CHANGE] Alertmanager: set default value for `-alertmanager.web.external-url=http://localhost:8080/alertmanager` to match the default configuration. #808 #1067
* [CHANGE] Alertmanager: `-experimental.alertmanager.enable-api` flag has been renamed to `-alertmanager.enable-api` and is now stable. #913
* [CHANGE] Alertmanager: now always runs with sharding enabled; other modes of operation are removed. #1044 #1126
  * The following configuration options are removed:
    * `-alertmanager.sharding-enabled`
    * `-alertmanager.cluster.advertise-address`
    * `-alertmanager.cluster.gossip-interval`
    * `-alertmanager.cluster.listen-address`
    * `-alertmanager.cluster.peers`
    * `-alertmanager.cluster.push-pull-interval`
  * The following configuration options are renamed:
    * `-alertmanager.cluster.peer-timeout` to `-alertmanager.peer-timeout`
* [CHANGE] Alertmanager: the default value of `-alertmanager.sharding-ring.store` is now `memberlist`. #1171
* [CHANGE] Ring: changed default value of `-distributor.ring.store` (Distributor ring) and `-ring.store` (Ingester ring) to `memberlist`. #1046
* [CHANGE] Memberlist: the `memberlist_kv_store_value_bytes` metric has been removed due to values no longer being stored in-memory as encoded bytes. [#4345](https://github.com/cortexproject/cortex/pull/4345)
* [CHANGE] Memberlist: forward only changes, not entire original message. [#4419](https://github.com/cortexproject/cortex/pull/4419)
* [CHANGE] Memberlist: don't accept old tombstones as incoming change, and don't forward such messages to other gossip members. [#4420](https://github.com/cortexproject/cortex/pull/4420)
* [CHANGE] Memberlist: changed probe interval from `1s` to `5s` and probe timeout from `500ms` to `2s`. #563
* [CHANGE] Memberlist: the `name` label on metrics `cortex_dns_failures_total`, `cortex_dns_lookups_total` and `cortex_dns_provider_results` was renamed to `component`. #993
* [CHANGE] Limits: removed deprecated limits for rejecting old samples #799
  This removes the following flags:
  * `-validation.reject-old-samples`
  * `-validation.reject-old-samples.max-age`
* [CHANGE] Limits: removed local limit-related flags in favor of global limits. #725
  The distributor ring is now required, and can be configured via the `distributor.ring.*` flags.
  This removes the following flags:
  * `-distributor.ingestion-rate-strategy` -> will now always use the "global" strategy
  * `-ingester.max-series-per-user` -> set `-ingester.max-global-series-per-user` to `N` times the existing value of `-ingester.max-series-per-user` instead
  * `-ingester.max-series-per-metric` -> set `-ingester.max-global-series-per-metric`  to `N` times the existing value of `-ingester.max-series-per-metric` instead
  * `-ingester.max-metadata-per-user` -> set `-ingester.max-global-metadata-per-user` to `N` times the existing value of `-ingester.max-metadata-per-user` instead
  * `-ingester.max-metadata-per-metric` -> set `-ingester.max-global-metadata-per-metric` to `N` times the existing value of `-ingester.max-metadata-per-metric` instead
  * In the above notes, `N` refers to the number of ingester replicas
  Additionally, default values for the following flags have changed:
  * `-ingester.max-global-series-per-user` from `0` to `150000`
  * `-ingester.max-global-series-per-metric` from `0` to `20000`
  * `-distributor.ingestion-rate-limit` from `25000` to `10000`
  * `-distributor.ingestion-burst-size` from `50000` to `200000`
* [CHANGE] Limits: removed limit `enforce_metric_name`, now behave as if set to `true` always. #686
* [CHANGE] Limits: Option `-ingester.max-samples-per-query` and its YAML field `max_samples_per_query` have been removed. It required `-querier.ingester-streaming` option to be set to false, but since `-querier.ingester-streaming` is removed (always defaulting to true), the limit using it was removed as well. #204 #1132
* [CHANGE] Limits: Set the default max number of inflight ingester push requests (`-ingester.instance-limits.max-inflight-push-requests`) to 30000 in order to prevent clusters from being overwhelmed by request volume or temporary slow-downs. #259
* [CHANGE] Overrides exporter: renamed metric `cortex_overrides` to `cortex_limits_overrides`. #173 #407
* [FEATURE] The following features have been moved from experimental to stable: #913 #1002
  * Alertmanager config API
  * Alertmanager receiver firewall
  * Alertmanager sharding
  * Azure blob storage support
  * Blocks storage bucket index
  * Disable the ring health check in the readiness endpoint (`-ingester.readiness-check-ring-health=false`)
  * Distributor: do not extend writes on unhealthy ingesters
  * Do not unregister ingesters from ring on shutdown (`-ingester.unregister-on-shutdown=false`)
  * HA Tracker: cleanup of old replicas from KV Store
  * Instance limits in ingester and distributor
  * OpenStack Swift storage support
  * Query-frontend: query stats tracking
  * Query-scheduler
  * Querier: tenant federation
  * Ruler config API
  * S3 Server Side Encryption (SSE) using KMS
  * TLS configuration for gRPC, HTTP and etcd clients
  * Zone-aware replication
  * `/labels` API using matchers
  * The following querier limits:
    * `-querier.max-fetched-chunks-per-query`
    * `-querier.max-fetched-chunk-bytes-per-query`
    * `-querier.max-fetched-series-per-query`
  * The following alertmanager limits:
    * Notification rate (`-alertmanager.notification-rate-limit` and `-alertmanager.notification-rate-limit-per-integration`)
    * Dispatcher groups (`-alertmanager.max-dispatcher-aggregation-groups`)
    * User config size (`-alertmanager.max-config-size-bytes`)
    * Templates count in user config (`-alertmanager.max-templates-count`)
    * Max template size (`-alertmanager.max-template-size-bytes`)
* [FEATURE] The endpoints `/api/v1/status/buildinfo`, `<prometheus-http-prefix>/api/v1/status/buildinfo`, and `<alertmanager-http-prefix>/api/v1/status/buildinfo` have been added to display build information and enabled features. #1219 #1240
* [FEATURE] PromQL: added `present_over_time` support. #139
* [FEATURE] Added "Activity tracker" feature which can log ongoing activities from previous Mimir run in case of a crash. It is enabled by default and controlled by the `-activity-tracker.filepath` flag. It can be disabled by setting this path to an empty string. Currently, the Store-gateway, Ruler, Querier, Query-frontend and Ingester components use this feature to track queries. #631 #782 #822 #1121
* [FEATURE] Divide configuration parameters into categories "basic", "advanced", and "experimental". Only flags in the basic category are shown when invoking `-help`, whereas `-help-all` will include flags in all categories (basic, advanced, experimental). #840
* [FEATURE] Querier: Added support for tenant federation to exemplar endpoints. #927
* [FEATURE] Ingester: can expose metrics on active series matching custom trackers configured via `-ingester.active-series-custom-trackers` (or its respective YAML config option). When configured, active series for custom trackers are exposed by the `cortex_ingester_active_series_custom_tracker` metric. #42 #672
* [FEATURE] Ingester: Enable snapshotting of in-memory TSDB on disk during shutdown via `-blocks-storage.tsdb.memory-snapshot-on-shutdown` (experimental). #249
* [FEATURE] Ingester: Added `-blocks-storage.tsdb.isolation-enabled` flag, which allows disabling TSDB isolation feature. This is enabled by default (per TSDB default), but disabling can improve performance of write requests. #512
* [FEATURE] Ingester: Added `-blocks-storage.tsdb.head-chunks-write-queue-size` flag, which allows setting the size of the queue used by the TSDB before m-mapping chunks (experimental). #591
  * Added `cortex_ingester_tsdb_mmap_chunk_write_queue_operations_total` metric to track different operations of this queue.
* [FEATURE] Distributor: Added `-api.skip-label-name-validation-header-enabled` option to allow skipping label name validation on the HTTP write path based on `X-Mimir-SkipLabelNameValidation` header being `true` or not. #390
* [FEATURE] Query-frontend: Add `cortex_query_fetched_series_total` and `cortex_query_fetched_chunks_bytes_total` per-user counters to expose the number of series and bytes fetched as part of queries. These metrics can be enabled with the `-frontend.query-stats-enabled` flag (or its respective YAML config option `query_stats_enabled`). [#4343](https://github.com/cortexproject/cortex/pull/4343)
* [FEATURE] Query-frontend: Add `cortex_query_fetched_chunks_total` per-user counter to expose the number of chunks fetched as part of queries. This metric can be enabled with the `-query-frontend.query-stats-enabled` flag (or its respective YAML config option `query_stats_enabled`). #31
* [FEATURE] Query-frontend: Add query sharding for instant and range queries. You can enable querysharding by setting `-query-frontend.parallelize-shardable-queries` to `true`. The following additional config and exported metrics have been added. #79 #80 #100 #124 #140 #148 #150 #151 #153 #154 #155 #156 #157 #158 #159 #160 #163 #169 #172 #196 #205 #225 #226 #227 #228 #230 #235 #240 #239 #246 #244 #319 #330 #371 #385 #400 #458 #586 #630 #660 #707 #1542
  * New config options:
    * `-query-frontend.query-sharding-total-shards`: The amount of shards to use when doing parallelisation via query sharding.
    * `-query-frontend.query-sharding-max-sharded-queries`: The max number of sharded queries that can be run for a given received query. 0 to disable limit.
    * `-blocks-storage.bucket-store.series-hash-cache-max-size-bytes`: Max size - in bytes - of the in-memory series hash cache in the store-gateway.
    * `-blocks-storage.tsdb.series-hash-cache-max-size-bytes`: Max size - in bytes - of the in-memory series hash cache in the ingester.
  * New exported metrics:
    * `cortex_bucket_store_series_hash_cache_requests_total`
    * `cortex_bucket_store_series_hash_cache_hits_total`
    * `cortex_frontend_query_sharding_rewrites_succeeded_total`
    * `cortex_frontend_sharded_queries_per_query`
  * Renamed metrics:
    * `cortex_frontend_mapped_asts_total` to `cortex_frontend_query_sharding_rewrites_attempted_total`
  * Modified metrics:
    * added `sharded` label to `cortex_query_seconds_total`
  * When query sharding is enabled, the following querier config must be set on query-frontend too:
    * `-querier.max-concurrent`
    * `-querier.timeout`
    * `-querier.max-samples`
    * `-querier.at-modifier-enabled`
    * `-querier.default-evaluation-interval`
    * `-querier.active-query-tracker-dir`
    * `-querier.lookback-delta`
  * Sharding can be dynamically controlled per request using the `Sharding-Control: 64` header. (0 to disable)
  * Sharding can be dynamically controlled per tenant using the limit `query_sharding_total_shards`. (0 to disable)
  * Added `sharded_queries` count to the "query stats" log.
  * The number of shards is adjusted to be compatible with number of compactor shards that are used by a split-and-merge compactor. The querier can use this to avoid querying blocks that cannot have series in a given query shard.
* [FEATURE] Query-Frontend: Added `-query-frontend.cache-unaligned-requests` option to cache responses for requests that do not have step-aligned start and end times. This can improve speed of repeated queries, but can also pollute cache with results that are never reused. #432
* [FEATURE] Querier: Added label names cardinality endpoint `<prefix>/api/v1/cardinality/label_names` that is disabled by default. Can be enabled/disabled via the CLI flag `-querier.cardinality-analysis-enabled` or its respective YAML config option. Configurable on a per-tenant basis. #301 #377 #474
* [FEATURE] Querier: Added label values cardinality endpoint `<prefix>/api/v1/cardinality/label_values` that is disabled by default. Can be enabled/disabled via the CLI flag `-querier.cardinality-analysis-enabled` or its respective YAML config option, and configurable on a per-tenant basis. The maximum number of label names allowed to be queried in a single API call can be controlled via `-querier.label-values-max-cardinality-label-names-per-request`. #332 #395 #474
* [FEATURE] Querier: Added `-store.max-labels-query-length` to restrict the range of `/series`, label-names and label-values requests. #507
* [FEATURE] Ruler: Add new `-ruler.query-stats-enabled` which when enabled will report the `cortex_ruler_query_seconds_total` as a per-user metric that tracks the sum of the wall time of executing queries in the ruler in seconds. [#4317](https://github.com/cortexproject/cortex/pull/4317)
* [FEATURE] Ruler: Added federated rule groups. #533
  * Added `-ruler.tenant-federation.enabled` config flag.
  * Added support for `source_tenants` field on rule groups.
* [FEATURE] Store-gateway: Added `/store-gateway/tenants` and `/store-gateway/tenant/{tenant}/blocks` endpoints that provide functionality that was provided by `tools/listblocks`. #911 #973
* [FEATURE] Compactor: compactor now uses new algorithm that we call "split-and-merge". Previous compaction strategy was removed. With the `split-and-merge` compactor source blocks for a given tenant are grouped into `-compactor.split-groups` number of groups. Each group of blocks is then compacted separately, and is split into `-compactor.split-and-merge-shards` shards (configurable on a per-tenant basis). Compaction of each tenant shards can be horizontally scaled. Number of compactors that work on jobs for single tenant can be limited by using `-compactor.compactor-tenant-shard-size` parameter, or per-tenant `compactor_tenant_shard_size` override.  #275 #281 #282 #283 #288 #290 #303 #307 #317 #323 #324 #328 #353 #368 #479 #820
* [FEATURE] Compactor: Added `-compactor.max-compaction-time` to control how long can compaction for a single tenant take. If compactions for a tenant take longer, no new compactions are started in the same compaction cycle. Running compactions are not stopped however, and may take much longer. #523
* [FEATURE] Compactor: When compactor finds blocks with out-of-order chunks, it will mark them for no-compaction. Blocks marked for no-compaction are ignored in future compactions too. Added metric `cortex_compactor_blocks_marked_for_no_compaction_total` to track number of blocks marked for no-compaction. Added `CortexCompactorSkippedBlocksWithOutOfOrderChunks` alert based on new metric. Markers are only checked from `<tenant>/markers` location, but uploaded to the block directory too. #520 #535 #550
* [FEATURE] Compactor: multiple blocks are now downloaded and uploaded at once, which can shorten compaction process. #552
* [ENHANCEMENT] Exemplars are now emitted for all gRPC calls and many operations tracked by histograms. #180
* [ENHANCEMENT] New options `-server.http-listen-network` and `-server.grpc-listen-network` allow binding as 'tcp4' or 'tcp6'. #180
* [ENHANCEMENT] Query federation: improve performance in MergeQueryable by memoizing labels. #312
* [ENHANCEMENT] Add histogram metrics `cortex_distributor_sample_delay_seconds` and `cortex_ingester_tsdb_sample_out_of_order_delta_seconds` #488
* [ENHANCEMENT] Check internal directory access before starting up. #1217
* [ENHANCEMENT] Azure client: expose option to configure MSI URL and user-assigned identity. #584
* [ENHANCEMENT] Added a new metric `mimir_build_info` to coincide with `cortex_build_info`. The metric `cortex_build_info` has not been removed. #1022
* [ENHANCEMENT] Mimir runs a sanity check of storage config at startup and will fail to start if the sanity check doesn't pass. This is done to find potential config issues before starting up. #1180
* [ENHANCEMENT] Validate alertmanager and ruler storage configurations to ensure they don't use same bucket name and region values as those configured for the blocks storage. #1214
* [ENHANCEMENT] Ingester: added option `-ingester.readiness-check-ring-health` to disable the ring health check in the readiness endpoint. When disabled, the health checks are run against only the ingester itself instead of all ingesters in the ring. #48 #126
* [ENHANCEMENT] Ingester: reduce CPU and memory utilization if remote write requests contains a large amount of "out of bounds" samples. #413
* [ENHANCEMENT] Ingester: reduce CPU and memory utilization when querying chunks from ingesters. #430
* [ENHANCEMENT] Ingester: Expose ingester ring page on ingesters. #654
* [ENHANCEMENT] Distributor: added option `-distributor.excluded-zones` to exclude ingesters running in specific zones both on write and read path. #51
* [ENHANCEMENT] Distributor: add tags to tracing span for distributor push with user, cluster and replica. #210
* [ENHANCEMENT] Distributor: performance optimisations. #212 #217 #242
* [ENHANCEMENT] Distributor: reduce latency when HA-Tracking by doing KVStore updates in the background. #271
* [ENHANCEMENT] Distributor: make distributor inflight push requests count include background calls to ingester. #398
* [ENHANCEMENT] Distributor: silently drop exemplars more than 5 minutes older than samples in the same batch. #544
* [ENHANCEMENT] Distributor: reject exemplars with blank label names or values. The `cortex_discarded_exemplars_total` metric will use the `exemplar_labels_blank` reason in this case. #873
* [ENHANCEMENT] Query-frontend: added `cortex_query_frontend_workers_enqueued_requests_total` metric to track the number of requests enqueued in each query-scheduler. #384
* [ENHANCEMENT] Query-frontend: added `cortex_query_frontend_non_step_aligned_queries_total` to track the total number of range queries with start/end not aligned to step. #347 #357 #582
* [ENHANCEMENT] Query-scheduler: exported summary `cortex_query_scheduler_inflight_requests` tracking total number of inflight requests (both enqueued and processing) in percentile buckets. #675
* [ENHANCEMENT] Querier: can use the `LabelNames` call with matchers, if matchers are provided in the `/labels` API call, instead of using the more expensive `MetricsForLabelMatchers` call as before. #3 #1186
* [ENHANCEMENT] Querier / store-gateway: optimized regex matchers. #319 #334 #355
* [ENHANCEMENT] Querier: when fetching data for specific query-shard, we can ignore some blocks based on compactor-shard ID, since sharding of series by query sharding and compactor is the same. Added metrics: #438 #450
  * `cortex_querier_blocks_found_total`
  * `cortex_querier_blocks_queried_total`
  * `cortex_querier_blocks_with_compactor_shard_but_incompatible_query_shard_total`
* [ENHANCEMENT] Querier / ruler: reduce cpu usage, latency and peak memory consumption. #459 #463 #589
* [ENHANCEMENT] Querier: labels requests now obey `-querier.query-ingesters-within`, making them a little more efficient. #518
* [ENHANCEMENT] Querier: retry store-gateway in case of unexpected failure, instead of failing the query. #1003
* [ENHANCEMENT] Querier / ruler: reduce memory used by streaming queries, particularly in ruler. [#4341](https://github.com/cortexproject/cortex/pull/4341)
* [ENHANCEMENT] Ruler: Using shuffle sharding subring on GetRules API. [#4466](https://github.com/cortexproject/cortex/pull/4466)
* [ENHANCEMENT] Ruler: wait for ruler ring client to self-detect during startup. #990
* [ENHANCEMENT] Store-gateway: added `cortex_bucket_store_sent_chunk_size_bytes` metric, tracking the size of chunks sent from store-gateway to querier. #123
* [ENHANCEMENT] Store-gateway: reduced CPU and memory utilization due to exported metrics aggregation for instances with a large number of tenants. #123 #142
* [ENHANCEMENT] Store-gateway: added an in-memory LRU cache for chunks attributes. Can be enabled setting `-blocks-storage.bucket-store.chunks-cache.attributes-in-memory-max-items=X` where `X` is the max number of items to keep in the in-memory cache. The following new metrics are exposed: #279 #415 #437
  * `cortex_cache_memory_requests_total`
  * `cortex_cache_memory_hits_total`
  * `cortex_cache_memory_items_count`
* [ENHANCEMENT] Store-gateway: log index cache requests to tracing spans. #419
* [ENHANCEMENT] Store-gateway: store-gateway can now ignore blocks with minimum time within `-blocks-storage.bucket-store.ignore-blocks-within` duration. Useful when used together with `-querier.query-store-after`. #502
* [ENHANCEMENT] Store-gateway: label values with matchers now doesn't preload or list series, reducing latency and memory consumption. #534
* [ENHANCEMENT] Store-gateway: the results of `LabelNames()`, `LabelValues()` and `Series(skipChunks=true)` calls are now cached in the index cache. #590
* [ENHANCEMENT] Store-gateway: Added `-store-gateway.sharding-ring.unregister-on-shutdown` option that allows store-gateway to stay in the ring even after shutdown. Defaults to `true`, which is the same as current behaviour. #610 #614
* [ENHANCEMENT] Store-gateway: wait for ring tokens stability instead of ring stability to speed up startup and tests. #620
* [ENHANCEMENT] Compactor: add timeout for waiting on compactor to become ACTIVE in the ring. [#4262](https://github.com/cortexproject/cortex/pull/4262)
* [ENHANCEMENT] Compactor: skip already planned compaction jobs if the tenant doesn't belong to the compactor instance anymore. #303
* [ENHANCEMENT] Compactor: Blocks cleaner will ignore users that it no longer "owns" when sharding is enabled, and user ownership has changed since last scan. #325
* [ENHANCEMENT] Compactor: added `-compactor.compaction-jobs-order` support to configure which compaction jobs should run first for a given tenant (in case there are multiple ones). Supported values are: `smallest-range-oldest-blocks-first` (default), `newest-blocks-first`. #364
* [ENHANCEMENT] Compactor: delete blocks marked for deletion faster. #490
* [ENHANCEMENT] Compactor: expose low-level concurrency options for compactor: `-compactor.max-opening-blocks-concurrency`, `-compactor.max-closing-blocks-concurrency`, `-compactor.symbols-flushers-concurrency`. #569 #701
* [ENHANCEMENT] Compactor: expand compactor logs to include total compaction job time, total time for uploads and block counts. #549
* [ENHANCEMENT] Ring: allow experimental configuration of disabling of heartbeat timeouts by setting the relevant configuration value to zero. Applies to the following: [#4342](https://github.com/cortexproject/cortex/pull/4342)
  * `-distributor.ring.heartbeat-timeout`
  * `-ingester.ring.heartbeat-timeout`
  * `-ruler.ring.heartbeat-timeout`
  * `-alertmanager.sharding-ring.heartbeat-timeout`
  * `-compactor.ring.heartbeat-timeout`
  * `-store-gateway.sharding-ring.heartbeat-timeout`
* [ENHANCEMENT] Ring: allow heartbeats to be explicitly disabled by setting the interval to zero. This is considered experimental. This applies to the following configuration options: [#4344](https://github.com/cortexproject/cortex/pull/4344)
  * `-distributor.ring.heartbeat-period`
  * `-ingester.ring.heartbeat-period`
  * `-ruler.ring.heartbeat-period`
  * `-alertmanager.sharding-ring.heartbeat-period`
  * `-compactor.ring.heartbeat-period`
  * `-store-gateway.sharding-ring.heartbeat-period`
* [ENHANCEMENT] Memberlist: optimized receive path for processing ring state updates, to help reduce CPU utilization in large clusters. [#4345](https://github.com/cortexproject/cortex/pull/4345)
* [ENHANCEMENT] Memberlist: expose configuration of memberlist packet compression via `-memberlist.compression-enabled`. [#4346](https://github.com/cortexproject/cortex/pull/4346)
* [ENHANCEMENT] Memberlist: Add `-memberlist.advertise-addr` and `-memberlist.advertise-port` options for setting the address to advertise to other members of the cluster to enable NAT traversal. #260
* [ENHANCEMENT] Memberlist: reduce CPU utilization for rings with a large number of members. #537 #563 #634
* [ENHANCEMENT] Overrides exporter: include additional limits in the per-tenant override exporter. The following limits have been added to the `cortex_limit_overrides` metric: #21
  * `max_fetched_series_per_query`
  * `max_fetched_chunk_bytes_per_query`
  * `ruler_max_rules_per_rule_group`
  * `ruler_max_rule_groups_per_tenant`
* [ENHANCEMENT] Overrides exporter: add a metrics `cortex_limits_defaults` to expose the default values of limits. #173
* [ENHANCEMENT] Overrides exporter: Add `max_fetched_chunks_per_query` and `max_global_exemplars_per_user` limits to the default and per-tenant limits exported as metrics. #471 #515
* [ENHANCEMENT] Upgrade Go to 1.17.8. #1347 #1381
* [ENHANCEMENT] Upgrade Docker base images to `alpine:3.15.0`. #1348
* [BUGFIX] Azure storage: only create HTTP client once, to reduce memory utilization. #605
* [BUGFIX] Ingester: fixed ingester stuck on start up (LEAVING ring state) when `-ingester.ring.heartbeat-period=0` and `-ingester.unregister-on-shutdown=false`. [#4366](https://github.com/cortexproject/cortex/pull/4366)
* [BUGFIX] Ingester: prevent any reads or writes while the ingester is stopping. This will prevent accessing TSDB blocks once they have been already closed. [#4304](https://github.com/cortexproject/cortex/pull/4304)
* [BUGFIX] Ingester: TSDB now waits for pending readers before truncating Head block, fixing the `chunk not found` error and preventing wrong query results. #16
* [BUGFIX] Ingester: don't create TSDB or appender if no samples are sent by a tenant. #162
* [BUGFIX] Ingester: fix out-of-order chunks in TSDB head in-memory series after WAL replay in case some samples were appended to TSDB WAL before series. #530
* [BUGFIX] Distributor: when cleaning up obsolete elected replicas from KV store, HA tracker didn't update number of cluster per user correctly. [#4336](https://github.com/cortexproject/cortex/pull/4336)
* [BUGFIX] Distributor: fix bug in query-exemplar where some results would get dropped. #583
* [BUGFIX] Query-frontend: Fixes @ modifier functions (start/end) when splitting queries by time. #206
* [BUGFIX] Query-frontend: Ensure query_range requests handled by the query-frontend return JSON formatted errors. #360 #499
* [BUGFIX] Query-frontend: don't reuse cached results for queries that are not step-aligned. #424
* [BUGFIX] Query-frontend: fix API error messages that were mentioning Prometheus `--enable-feature=promql-negative-offset` and `--enable-feature=promql-at-modifier` flags. #688
* [BUGFIX] Query-frontend: worker's cancellation channels are now buffered to ensure that all request cancellations are properly handled. #741
* [BUGFIX] Querier: fixed `/api/v1/user_stats` endpoint. When zone-aware replication is enabled, `MaxUnavailableZones` param is used instead of `MaxErrors`, so setting `MaxErrors = 0` doesn't make the Querier wait for all Ingesters responses. #474
* [BUGFIX] Querier: Disable query scheduler SRV DNS lookup. #689
* [BUGFIX] Ruler: fixed counting of PromQL evaluation errors as user-errors when updating `cortex_ruler_queries_failed_total`. [#4335](https://github.com/cortexproject/cortex/pull/4335)
* [BUGFIX] Ruler: fix formatting of rule groups in `/ruler/rule_groups` endpoint. #655
* [BUGFIX] Ruler: do not log `unable to read rules directory` at startup if the directory hasn't been created yet. #1058
* [BUGFIX] Ruler: enable Prometheus-compatible endpoints regardless of `-ruler.enable-api`. The flag now only controls the configuration API. This is what the config flag description stated, but not what was happening. #1216
* [BUGFIX] Compactor: fixed panic while collecting Prometheus metrics. #28
* [BUGFIX] Compactor: compactor should now be able to correctly mark blocks for deletion and no-compaction, if such marking was previously interrupted. #1015
* [BUGFIX] Alertmanager: remove stale template files. #4495
* [BUGFIX] Alertmanager: don't replace user configurations with blank fallback configurations (when enabled), particularly during scaling up/down instances when sharding is enabled. #224
* [BUGFIX] Ring: multi KV runtime config changes are now propagated to all rings, not just ingester ring. #1047
* [BUGFIX] Memberlist: fixed corrupted packets when sending compound messages with more than 255 messages or messages bigger than 64KB. #551
* [BUGFIX] Overrides exporter: successfully startup even if runtime config is not set. #1056
* [BUGFIX] Fix internal modules to wait for other modules depending on them before stopping. #1472

### Mixin

_Changes since `grafana/cortex-jsonnet` `1.9.0`._

* [CHANGE] Removed chunks storage support from mixin. #641 #643 #645 #811 #812 #813
  * Removed `tsdb.libsonnet`: no need to import it anymore (its content is already automatically included when using Jsonnet)
  * Removed the following fields from `_config`:
    * `storage_engine` (defaults to `blocks`)
    * `chunk_index_backend`
    * `chunk_store_backend`
  * Removed schema config map
  * Removed the following dashboards:
    * "Cortex / Chunks"
    * "Cortex / WAL"
    * "Cortex / Blocks vs Chunks"
  * Removed the following alerts:
    * `CortexOldChunkInMemory`
    * `CortexCheckpointCreationFailed`
    * `CortexCheckpointDeletionFailed`
    * `CortexProvisioningMemcachedTooSmall`
    * `CortexWALCorruption`
    * `CortexTableSyncFailure`
    * `CortexTransferFailed`
  * Removed the following recording rules:
    * `cortex_chunk_store_index_lookups_per_query`
    * `cortex_chunk_store_series_pre_intersection_per_query`
    * `cortex_chunk_store_series_post_intersection_per_query`
    * `cortex_chunk_store_chunks_per_query`
    * `cortex_bigtable_request_duration_seconds`
    * `cortex_cassandra_request_duration_seconds`
    * `cortex_dynamo_request_duration_seconds`
    * `cortex_database_request_duration_seconds`
    * `cortex_gcs_request_duration_seconds`
* [CHANGE] Update grafana-builder dependency: use $__rate_interval in qpsPanel and latencyPanel. [#372](https://github.com/grafana/cortex-jsonnet/pull/372)
* [CHANGE] `namespace` template variable in dashboards now only selects namespaces for selected clusters. [#311](https://github.com/grafana/cortex-jsonnet/pull/311)
* [CHANGE] `CortexIngesterRestarts` alert severity changed from `critical` to `warning`. [#321](https://github.com/grafana/cortex-jsonnet/pull/321)
* [CHANGE] Dashboards: added overridable `job_labels` and `cluster_labels` to the configuration object as label lists to uniquely identify jobs and clusters in the metric names and group-by lists in dashboards. [#319](https://github.com/grafana/cortex-jsonnet/pull/319)
* [CHANGE] Dashboards: `alert_aggregation_labels` has been removed from the configuration and overriding this value has been deprecated. Instead the labels are now defined by the `cluster_labels` list, and should be overridden accordingly through that list. [#319](https://github.com/grafana/cortex-jsonnet/pull/319)
* [CHANGE] Renamed `CortexCompactorHasNotUploadedBlocksSinceStart` to `CortexCompactorHasNotUploadedBlocks`. [#334](https://github.com/grafana/cortex-jsonnet/pull/334)
* [CHANGE] Renamed `CortexCompactorRunFailed` to `CortexCompactorHasNotSuccessfullyRunCompaction`. [#334](https://github.com/grafana/cortex-jsonnet/pull/334)
* [CHANGE] Renamed `CortexInconsistentConfig` alert to `CortexInconsistentRuntimeConfig` and increased severity to `critical`. [#335](https://github.com/grafana/cortex-jsonnet/pull/335)
* [CHANGE] Increased `CortexBadRuntimeConfig` alert severity to `critical` and removed support for `cortex_overrides_last_reload_successful` metric (was removed in Cortex 1.3.0). [#335](https://github.com/grafana/cortex-jsonnet/pull/335)
* [CHANGE] Grafana 'min step' changed to 15s so dashboard show better detail. [#340](https://github.com/grafana/cortex-jsonnet/pull/340)
* [CHANGE] Replace `CortexRulerFailedEvaluations` with two new alerts: `CortexRulerTooManyFailedPushes` and `CortexRulerTooManyFailedQueries`. [#347](https://github.com/grafana/cortex-jsonnet/pull/347)
* [CHANGE] Removed `CortexCacheRequestErrors` alert. This alert was not working because the legacy Cortex cache client instrumentation doesn't track errors. [#346](https://github.com/grafana/cortex-jsonnet/pull/346)
* [CHANGE] Removed `CortexQuerierCapacityFull` alert. [#342](https://github.com/grafana/cortex-jsonnet/pull/342)
* [CHANGE] Changes blocks storage alerts to group metrics by the configured `cluster_labels` (supporting the deprecated `alert_aggregation_labels`). [#351](https://github.com/grafana/cortex-jsonnet/pull/351)
* [CHANGE] Increased `CortexIngesterReachingSeriesLimit` critical alert threshold from 80% to 85%. [#363](https://github.com/grafana/cortex-jsonnet/pull/363)
* [CHANGE] Changed default `job_names` for query-frontend, query-scheduler and querier to match custom deployments too. [#376](https://github.com/grafana/cortex-jsonnet/pull/376)
* [CHANGE] Split `cortex_api` recording rule group into three groups. This is a workaround for large clusters where this group can become slow to evaluate. [#401](https://github.com/grafana/cortex-jsonnet/pull/401)
* [CHANGE] Increased `CortexIngesterReachingSeriesLimit` warning threshold from 70% to 80% and critical threshold from 85% to 90%. [#404](https://github.com/grafana/cortex-jsonnet/pull/404)
* [CHANGE] Raised `CortexKVStoreFailure` alert severity from warning to critical. #493
* [CHANGE] Increase `CortexRolloutStuck` alert "for" duration from 15m to 30m. #493 #573
* [CHANGE] The Alertmanager and Ruler compiled dashboards (`alertmanager.json` and `ruler.json`) have been respectively renamed to `mimir-alertmanager.json` and `mimir-ruler.json`. #869
* [CHANGE] Removed `cortex_overrides_metric` from `_config`. #871
* [CHANGE] Renamed recording rule groups (`cortex_` prefix changed to `mimir_`). #871
* [CHANGE] Alerts name prefix has been changed from `Cortex` to `Mimir` (eg. alert `CortexIngesterUnhealthy` has been renamed to `MimirIngesterUnhealthy`). #879
* [CHANGE] Enabled resources dashboards by default. Can be disabled setting `resources_dashboards_enabled` config field to `false`. #920
* [FEATURE] Added `Cortex / Overrides` dashboard, displaying default limits and per-tenant overrides applied to Mimir. #673
* [FEATURE] Added `Mimir / Tenants` and `Mimir / Top tenants` dashboards, displaying user-based metrics. #776
* [FEATURE] Added querier autoscaling panels and alerts. #1006 #1016
* [FEATURE] Mimir / Top tenants dashboard now has tenants ranked by rule group size and evaluation time. #1338
* [ENHANCEMENT] cortex-mixin: Make `cluster_namespace_deployment:kube_pod_container_resource_requests_{cpu_cores,memory_bytes}:sum` backwards compatible with `kube-state-metrics` v2.0.0. [#317](https://github.com/grafana/cortex-jsonnet/pull/317)
* [ENHANCEMENT] Cortex-mixin: Include `cortex-gw-internal` naming variation in default `gateway` job names. [#328](https://github.com/grafana/cortex-jsonnet/pull/328)
* [ENHANCEMENT] Ruler dashboard: added object storage metrics. [#354](https://github.com/grafana/cortex-jsonnet/pull/354)
* [ENHANCEMENT] Alertmanager dashboard: added object storage metrics. [#354](https://github.com/grafana/cortex-jsonnet/pull/354)
* [ENHANCEMENT] Added documentation text panels and descriptions to reads and writes dashboards. [#324](https://github.com/grafana/cortex-jsonnet/pull/324)
* [ENHANCEMENT] Dashboards: defined container functions for common resources panels: containerDiskWritesPanel, containerDiskReadsPanel, containerDiskSpaceUtilization. [#331](https://github.com/grafana/cortex-jsonnet/pull/331)
* [ENHANCEMENT] cortex-mixin: Added `alert_excluded_routes` config to exclude specific routes from alerts. [#338](https://github.com/grafana/cortex-jsonnet/pull/338)
* [ENHANCEMENT] Added `CortexMemcachedRequestErrors` alert. [#346](https://github.com/grafana/cortex-jsonnet/pull/346)
* [ENHANCEMENT] Ruler dashboard: added "Per route p99 latency" panel in the "Configuration API" row. [#353](https://github.com/grafana/cortex-jsonnet/pull/353)
* [ENHANCEMENT] Increased the `for` duration of the `CortexIngesterReachingSeriesLimit` warning alert to 3h. [#362](https://github.com/grafana/cortex-jsonnet/pull/362)
* [ENHANCEMENT] Added a new tier (`medium_small_user`) so we have another tier between 100K and 1Mil active series. [#364](https://github.com/grafana/cortex-jsonnet/pull/364)
* [ENHANCEMENT] Extend Alertmanager dashboard: [#313](https://github.com/grafana/cortex-jsonnet/pull/313)
  * "Tenants" stat panel - shows number of discovered tenant configurations.
  * "Replication" row - information about the replication of tenants/alerts/silences over instances.
  * "Tenant Configuration Sync" row - information about the configuration sync procedure.
  * "Sharding Initial State Sync" row - information about the initial state sync procedure when sharding is enabled.
  * "Sharding Runtime State Sync" row - information about various state operations which occur when sharding is enabled (replication, fetch, marge, persist).
* [ENHANCEMENT] Update gsutil command for `not healthy index found` playbook [#370](https://github.com/grafana/cortex-jsonnet/pull/370)
* [ENHANCEMENT] Added Alertmanager alerts and playbooks covering configuration syncs and sharding operation: [#377 [#378](https://github.com/grafana/cortex-jsonnet/pull/378)
  * `CortexAlertmanagerSyncConfigsFailing`
  * `CortexAlertmanagerRingCheckFailing`
  * `CortexAlertmanagerPartialStateMergeFailing`
  * `CortexAlertmanagerReplicationFailing`
  * `CortexAlertmanagerPersistStateFailing`
  * `CortexAlertmanagerInitialSyncFailed`
* [ENHANCEMENT] Add recording rules to improve responsiveness of Alertmanager dashboard. [#387](https://github.com/grafana/cortex-jsonnet/pull/387)
* [ENHANCEMENT] Add `CortexRolloutStuck` alert. [#405](https://github.com/grafana/cortex-jsonnet/pull/405)
* [ENHANCEMENT] Added `CortexKVStoreFailure` alert. [#406](https://github.com/grafana/cortex-jsonnet/pull/406)
* [ENHANCEMENT] Use configured `ruler` jobname for ruler dashboard panels. [#409](https://github.com/grafana/cortex-jsonnet/pull/409)
* [ENHANCEMENT] Add ability to override `datasource` for generated dashboards. [#407](https://github.com/grafana/cortex-jsonnet/pull/407)
* [ENHANCEMENT] Use alertmanager jobname for alertmanager dashboard panels [#411](https://github.com/grafana/cortex-jsonnet/pull/411)
* [ENHANCEMENT] Added `CortexDistributorReachingInflightPushRequestLimit` alert. [#408](https://github.com/grafana/cortex-jsonnet/pull/408)
* [ENHANCEMENT] Added `CortexReachingTCPConnectionsLimit` alert. #403
* [ENHANCEMENT] Added "Cortex / Writes Networking" and "Cortex / Reads Networking" dashboards. #405
* [ENHANCEMENT] Improved "Queue length" panel in "Cortex / Queries" dashboard. #408
* [ENHANCEMENT] Add `CortexDistributorReachingInflightPushRequestLimit` alert and playbook. #401
* [ENHANCEMENT] Added "Recover accidentally deleted blocks (Google Cloud specific)" playbook. #475
* [ENHANCEMENT] Added support to multi-zone store-gateway deployments. #608 #615
* [ENHANCEMENT] Show supplementary alertmanager services in the Rollout Progress dashboard. #738 #855
* [ENHANCEMENT] Added `mimir` to default job names. This makes dashboards and alerts working when Mimir is installed in single-binary mode and the deployment is named `mimir`. #921
* [ENHANCEMENT] Introduced a new alert for the Alertmanager: `MimirAlertmanagerAllocatingTooMuchMemory`. It has two severities based on the memory usage against limits, a `warning` level at 80% and a `critical` level at 90%. #1206
* [ENHANCEMENT] Faster memcached cache requests. #2720
* [BUGFIX] Fixed `CortexIngesterHasNotShippedBlocks` alert false positive in case an ingester instance had ingested samples in the past, then no traffic was received for a long period and then it started receiving samples again. [#308](https://github.com/grafana/cortex-jsonnet/pull/308)
* [BUGFIX] Fixed `CortexInconsistentRuntimeConfig` metric. [#335](https://github.com/grafana/cortex-jsonnet/pull/335)
* [BUGFIX] Fixed scaling dashboard to correctly work when a Cortex service deployment spans across multiple zones (a zone is expected to have the `zone-[a-z]` suffix). [#365](https://github.com/grafana/cortex-jsonnet/pull/365)
* [BUGFIX] Fixed rollout progress dashboard to correctly work when a Cortex service deployment spans across multiple zones (a zone is expected to have the `zone-[a-z]` suffix). [#366](https://github.com/grafana/cortex-jsonnet/pull/366)
* [BUGFIX] Fixed rollout progress dashboard to include query-scheduler too. [#376](https://github.com/grafana/cortex-jsonnet/pull/376)
* [BUGFIX] Upstream recording rule `node_namespace_pod_container:container_cpu_usage_seconds_total:sum_irate` renamed. [#379](https://github.com/grafana/cortex-jsonnet/pull/379)
* [BUGFIX] Fixed writes/reads/alertmanager resources dashboards to use `$._config.job_names.gateway`. [#403](https://github.com/grafana/cortex-jsonnet/pull/403)
* [BUGFIX] Span the annotation.message in alerts as YAML multiline strings. [#412](https://github.com/grafana/cortex-jsonnet/pull/412)
* [BUGFIX] Fixed "Instant queries / sec" in "Cortex / Reads" dashboard. #445
* [BUGFIX] Fixed and added missing KV store panels in Writes, Reads, Ruler and Compactor dashboards. #448
* [BUGFIX] Fixed Alertmanager dashboard when alertmanager is running as part of single binary. #1064
* [BUGFIX] Fixed Ruler dashboard when ruler is running as part of single binary. #1260
* [BUGFIX] Query-frontend: fixed bad querier status code mapping with query-sharding enabled. #1227

### Jsonnet

_Changes since `grafana/cortex-jsonnet` `1.9.0`._

* [CHANGE] Removed chunks storage support. #639
  * Removed the following fields from `_config`:
    * `storage_engine` (defaults to `blocks`)
    * `querier_second_storage_engine` (not supported anymore)
    * `table_manager_enabled`, `table_prefix`
    * `memcached_index_writes_enabled` and `memcached_index_writes_max_item_size_mb`
    * `storeMemcachedChunksConfig`
    * `storeConfig`
    * `max_chunk_idle`
    * `schema` (the schema configmap is still added for backward compatibility reasons)
    * `bigtable_instance` and `bigtable_project`
    * `client_configs`
    * `enabledBackends`
    * `storage_backend`
    * `cassandra_addresses`
    * `s3_bucket_name`
    * `ingester_deployment_without_wal` (was only used by chunks storage)
    * `ingester` (was only used to configure chunks storage WAL)
  * Removed the following CLI flags from `ingester_args`:
    * `ingester.max-chunk-age`
    * `ingester.max-stale-chunk-idle`
    * `ingester.max-transfer-retries`
    * `ingester.retain-period`
* [CHANGE] Changed `overrides-exporter.libsonnet` from being based on cortex-tools to Mimir `overrides-exporter` target. #646
* [CHANGE] Store gateway: set `-blocks-storage.bucket-store.index-cache.memcached.max-get-multi-concurrency`,
  `-blocks-storage.bucket-store.chunks-cache.memcached.max-get-multi-concurrency`,
  `-blocks-storage.bucket-store.metadata-cache.memcached.max-get-multi-concurrency`,
  `-blocks-storage.bucket-store.index-cache.memcached.max-idle-connections`,
  `-blocks-storage.bucket-store.chunks-cache.memcached.max-idle-connections`,
  `-blocks-storage.bucket-store.metadata-cache.memcached.max-idle-connections` to 100 [#414](https://github.com/grafana/cortex-jsonnet/pull/414)
* [CHANGE] Alertmanager: mounted overrides configmap to alertmanager too. [#315](https://github.com/grafana/cortex-jsonnet/pull/315)
* [CHANGE] Memcached: upgraded memcached from `1.5.17` to `1.6.9`. [#316](https://github.com/grafana/cortex-jsonnet/pull/316)
* [CHANGE] Store-gateway: increased memory request and limit respectively from 6GB / 6GB to 12GB / 18GB. [#322](https://github.com/grafana/cortex-jsonnet/pull/322)
* [CHANGE] Store-gateway: increased `-blocks-storage.bucket-store.max-chunk-pool-bytes` from 2GB (default) to 12GB. [#322](https://github.com/grafana/cortex-jsonnet/pull/322)
* [CHANGE] Ingester/Ruler: set `-server.grpc-max-send-msg-size-bytes` and `-server.grpc-max-send-msg-size-bytes` to sensible default values (10MB). [#326](https://github.com/grafana/cortex-jsonnet/pull/326)
* [CHANGE] Decreased `-server.grpc-max-concurrent-streams` from 100k to 10k. [#369](https://github.com/grafana/cortex-jsonnet/pull/369)
* [CHANGE] Decreased blocks storage ingesters graceful termination period from 80m to 20m. [#369](https://github.com/grafana/cortex-jsonnet/pull/369)
* [CHANGE] Increase the rules per group and rule groups limits on different tiers. [#396](https://github.com/grafana/cortex-jsonnet/pull/396)
* [CHANGE] Removed `max_samples_per_query` limit, since it only works with chunks and only when using `-distributor.shard-by-all-labels=false`. [#397](https://github.com/grafana/cortex-jsonnet/pull/397)
* [CHANGE] Removed chunks storage query sharding config support. The following config options have been removed: [#398](https://github.com/grafana/cortex-jsonnet/pull/398)
  * `_config` > `queryFrontend` > `shard_factor`
  * `_config` > `queryFrontend` > `sharded_queries_enabled`
  * `_config` > `queryFrontend` > `query_split_factor`
* [CHANGE] Rename ruler_s3_bucket_name and ruler_gcs_bucket_name to ruler_storage_bucket_name: [#415](https://github.com/grafana/cortex-jsonnet/pull/415)
* [CHANGE] Fine-tuned rolling update policy for distributor, querier, query-frontend, query-scheduler. [#420](https://github.com/grafana/cortex-jsonnet/pull/420)
* [CHANGE] Increased memcached metadata/chunks/index-queries max connections from 4k to 16k. [#420](https://github.com/grafana/cortex-jsonnet/pull/420)
* [CHANGE] Disabled step alignment in query-frontend to be compliant with PromQL. [#420](https://github.com/grafana/cortex-jsonnet/pull/420)
* [CHANGE] Do not limit compactor CPU and request a number of cores equal to the configured concurrency. [#420](https://github.com/grafana/cortex-jsonnet/pull/420)
* [CHANGE] Configured split-and-merge compactor. #853
  * The following CLI flags are set on compactor:
    * `-compactor.split-and-merge-shards=0`
    * `-compactor.compactor-tenant-shard-size=1`
    * `-compactor.split-groups=1`
    * `-compactor.max-opening-blocks-concurrency=4`
    * `-compactor.max-closing-blocks-concurrency=2`
    * `-compactor.symbols-flushers-concurrency=4`
  * The following per-tenant overrides have been set on `super_user` and `mega_user` classes:
    ```
    compactor_split_and_merge_shards: 2,
    compactor_tenant_shard_size: 2,
    compactor_split_groups: 2,
    ```
* [CHANGE] The entrypoint file to include has been renamed from `cortex.libsonnet` to `mimir.libsonnet`. #897
* [CHANGE] The default image config field has been renamed from `cortex` to `mimir`. #896
   ```
   {
     _images+:: {
       mimir: '...',
     },
   }
   ```
* [CHANGE] Removed `cortex_` prefix from config fields. #898
  * The following config fields have been renamed:
    * `cortex_bucket_index_enabled` renamed to `bucket_index_enabled`
    * `cortex_compactor_cleanup_interval` renamed to `compactor_cleanup_interval`
    * `cortex_compactor_data_disk_class` renamed to `compactor_data_disk_class`
    * `cortex_compactor_data_disk_size` renamed to `compactor_data_disk_size`
    * `cortex_compactor_max_concurrency` renamed to `compactor_max_concurrency`
    * `cortex_distributor_allow_multiple_replicas_on_same_node` renamed to `distributor_allow_multiple_replicas_on_same_node`
    * `cortex_ingester_data_disk_class` renamed to `ingester_data_disk_class`
    * `cortex_ingester_data_disk_size` renamed to `ingester_data_disk_size`
    * `cortex_querier_allow_multiple_replicas_on_same_node` renamed to `querier_allow_multiple_replicas_on_same_node`
    * `cortex_query_frontend_allow_multiple_replicas_on_same_node` renamed to `query_frontend_allow_multiple_replicas_on_same_node`
    * `cortex_query_sharding_enabled` renamed to `query_sharding_enabled`
    * `cortex_query_sharding_msg_size_factor` renamed to `query_sharding_msg_size_factor`
    * `cortex_ruler_allow_multiple_replicas_on_same_node` renamed to `ruler_allow_multiple_replicas_on_same_node`
    * `cortex_store_gateway_data_disk_class` renamed to `store_gateway_data_disk_class`
    * `cortex_store_gateway_data_disk_size` renamed to `store_gateway_data_disk_size`
* [CHANGE] The overrides configmap default mountpoint has changed from `/etc/cortex` to `/etc/mimir`. It can be customized via the `overrides_configmap_mountpoint` config field. #899
* [CHANGE] Enabled in the querier the features to query label names with matchers, PromQL at modifier and query long-term storage for labels. #905
* [CHANGE] Reduced TSDB blocks retention on ingesters disk from 96h to 24h. #905
* [CHANGE] Enabled closing of idle TSDB in ingesters. #905
* [CHANGE] Disabled TSDB isolation in ingesters for better performances. #905
* [CHANGE] Changed log level of querier, query-frontend, query-scheduler and alertmanager from `debug` to `info`. #905
* [CHANGE] Enabled attributes in-memory cache in store-gateway. #905
* [CHANGE] Configured store-gateway to not load blocks containing samples more recent than 10h (because such samples are queried from ingesters). #905
* [CHANGE] Dynamically compute `-compactor.deletion-delay` based on other settings, in order to reduce the deletion delay as much as possible and lower the number of live blocks in the storage. #907
* [CHANGE] The config field `distributorConfig` has been renamed to `ingesterRingClientConfig`. Config field `ringClient` has been removed in favor of `ingesterRingClientConfig`. #997 #1057
* [CHANGE] Gossip.libsonnet has been fixed to modify all ring configurations, not only the ingester ring config. Furthermore it now supports migration via multi KV store. #1057 #1099
* [CHANGE] Changed the default of `bucket_index_enabled` to `true`. #924
* [CHANGE] Remove the support for the test-exporter. #1133
* [CHANGE] Removed `$.distributor_deployment_labels`, `$.ingester_deployment_labels` and `$.querier_deployment_labels` fields, that were used by gossip.libsonnet to inject additional label. Now the label is injected directly into pods of statefulsets and deployments. #1297
* [CHANGE] Disabled `-ingester.readiness-check-ring-health`. #1352
* [CHANGE] Changed Alertmanager CPU request from `100m` to `2` cores, and memory request from `1Gi` to `10Gi`. Set Alertmanager memory limit to `15Gi`. #1206
* [CHANGE] gossip.libsonnet has been renamed to memberlist.libsonnet, and is now imported by default. Use of memberlist for ring is enabled by setting `_config.memberlist_ring_enabled` to true. #1526
* [FEATURE] Added query sharding support. It can be enabled setting `cortex_query_sharding_enabled: true` in the `_config` object. #653
* [FEATURE] Added shuffle-sharding support. It can be enabled and configured using the following config: #902
   ```
   _config+:: {
     shuffle_sharding:: {
       ingester_write_path_enabled: true,
       ingester_read_path_enabled: true,
       querier_enabled: true,
       ruler_enabled: true,
       store_gateway_enabled: true,
     },
   }
   ```
* [FEATURE] Added multi-zone ingesters and store-gateways support. #1352 #1552
* [ENHANCEMENT] Add overrides config to compactor. This allows setting retention configs per user. [#386](https://github.com/grafana/cortex-jsonnet/pull/386)
* [ENHANCEMENT] Added 256MB memory ballast to querier. [#369](https://github.com/grafana/cortex-jsonnet/pull/369)
* [ENHANCEMENT] Update `etcd-operator` to latest version (see https://github.com/grafana/jsonnet-libs/pull/480). [#263](https://github.com/grafana/cortex-jsonnet/pull/263)
* [ENHANCEMENT] Add support for Azure storage in Alertmanager configuration. [#381](https://github.com/grafana/cortex-jsonnet/pull/381)
* [ENHANCEMENT] Add support for running Alertmanager in sharding mode. [#394](https://github.com/grafana/cortex-jsonnet/pull/394)
* [ENHANCEMENT] Allow to customize PromQL engine settings via `queryEngineConfig`. [#399](https://github.com/grafana/cortex-jsonnet/pull/399)
* [ENHANCEMENT] Define Azure object storage ruler args. [#416](https://github.com/grafana/cortex-jsonnet/pull/416)
* [ENHANCEMENT] Added the following config options to allow to schedule multiple replicas of the same service on the same node: [#418](https://github.com/grafana/cortex-jsonnet/pull/418)
  * `cortex_distributor_allow_multiple_replicas_on_same_node`
  * `cortex_ruler_allow_multiple_replicas_on_same_node`
  * `cortex_querier_allow_multiple_replicas_on_same_node`
  * `cortex_query_frontend_allow_multiple_replicas_on_same_node`
* [BUGFIX] Alertmanager: fixed `--alertmanager.cluster.peers` CLI flag passed to alertmanager when HA is enabled. [#329](https://github.com/grafana/cortex-jsonnet/pull/329)
* [BUGFIX] Fixed `-distributor.extend-writes` setting on ruler when `unregister_ingesters_on_shutdown` is disabled. [#369](https://github.com/grafana/cortex-jsonnet/pull/369)
* [BUGFIX] Treat `compactor_blocks_retention_period` type as string rather than int.[#395](https://github.com/grafana/cortex-jsonnet/pull/395)
* [BUGFIX] Pass `-ruler-storage.s3.endpoint` to ruler when using S3. [#421](https://github.com/grafana/cortex-jsonnet/pull/421)
* [BUGFIX] Remove service selector on label `gossip_ring_member` from other services than `gossip-ring`. [#1008](https://github.com/grafana/mimir/pull/1008)
* [BUGFIX] Rename `-ingester.readiness-check-ring-health` to `-ingester.ring.readiness-check-ring-health`, to reflect current name of flag. #1460

### Mimirtool

_Changes since cortextool `0.10.7`._

* [CHANGE] The following environment variables have been renamed: #883
  * `CORTEX_ADDRESS` to `MIMIR_ADDRESS`
  * `CORTEX_API_USER` to `MIMIR_API_USER`
  * `CORTEX_API_KEY` to `MIMIR_API_KEY`
  * `CORTEX_TENANT_ID` to `MIMIR_TENANT_ID`
  * `CORTEX_TLS_CA_PATH` to `MIMIR_TLS_CA_PATH`
  * `CORTEX_TLS_CERT_PATH` to `MIMIR_TLS_CERT_PATH`
  * `CORTEX_TLS_KEY_PATH` to `MIMIR_TLS_KEY_PATH`
* [CHANGE] Change `cortex` backend to `mimir`. #883
* [CHANGE] Do not publish `mimirtool` binary for 386 windows architecture. #1263
* [CHANGE] `analyse` command has been renamed to `analyze`. #1318
* [FEATURE] Support Arm64 on Darwin for all binaries (benchtool etc). https://github.com/grafana/cortex-tools/pull/215
* [ENHANCEMENT] Correctly support federated rules. #823
* [BUGFIX] Fix `cortextool rules` legends displaying wrong symbols for updates and deletions. https://github.com/grafana/cortex-tools/pull/226

### Query-tee

_Changes since Cortex `1.10.0`._

* [ENHANCEMENT] Added `/api/v1/query_exemplars` API endpoint support (no results comparison). #168
* [ENHANCEMENT] Add a flag (`--proxy.compare-use-relative-error`) in the query-tee to compare floating point values using relative error. #208
* [ENHANCEMENT] Add a flag (`--proxy.compare-skip-recent-samples`) in the query-tee to skip comparing recent samples. By default samples not older than 1 minute are skipped. #234
* [BUGFIX] Fixes a panic in the query-tee when comparing result. #207
* [BUGFIX] Ensure POST requests are handled correctly #286

### Blocksconvert

_Changes since Cortex `1.10.0`._

* [CHANGE] Blocksconvert tool was removed from Mimir. #637

### Metaconvert

_Changes since Cortex `1.10.0`._

* [CHANGE] `thanosconvert` tool has been renamed to `metaconvert`. `-config.file` option has been removed, while it now requires `-tenant` option to work on single tenant only. It now also preserves labels recognized by Mimir. #1120

### Test-exporter

_Changes since Cortex `1.10.0`._

* [CHANGE] Removed the test-exporter tool. #1133

### Tools

_Changes since Cortex `1.10.0`._

* [CHANGE] Removed `query-audit`. You can use `query-tee` to compare query results and performances of two Grafana Mimir backends. #1380

## [Cortex 1.10.0 CHANGELOG](https://github.com/grafana/mimir/blob/a13959db5d38ff65c2b7ef52c56331d2f4dbc00c/CHANGELOG.md#cortex-1100--2021-08-03)<|MERGE_RESOLUTION|>--- conflicted
+++ resolved
@@ -38,12 +38,8 @@
 * [FEATURE] Distributor: Added `-api.skip-label-count-validation-header-enabled` option to allow skipping label count validation on the HTTP write path based on `X-Mimir-SkipLabelCountValidation` header being `true` or not. #9576
 * [FEATURE] Ruler: Add experimental support for caching the contents of rule groups. This is disabled by default and can be enabled by setting `-ruler-storage.cache.rule-group-enabled`. #9595
 * [FEATURE] PromQL: Add experimental `info` function. Experimental functions are disabled by default, but can be enabled setting `-querier.promql-experimental-functions-enabled=true` in the query-frontend and querier. #9879
-<<<<<<< HEAD
-* [ENHANCEMENT] Query Frontend: Update Server-Timing `bytes_processed` format #9985
-=======
 * [FEATURE] Distributor: Support promotion of OTel resource attributes to labels. #8271
->>>>>>> ec953e7f
-* [ENHANCEMENT] mimirtool: Adds bearer token support for mimirtool's analyze ruler/prometheus commands. #9587
+* [ENHANCEMENT] Query Frontend: Update Server-Timing `bytes_processed` format #9985* [ENHANCEMENT] mimirtool: Adds bearer token support for mimirtool's analyze ruler/prometheus commands. #9587
 * [ENHANCEMENT] Ruler: Support `exclude_alerts` parameter in `<prometheus-http-prefix>/api/v1/rules` endpoint. #9300
 * [ENHANCEMENT] Distributor: add a metric to track tenants who are sending newlines in their label values called `cortex_distributor_label_values_with_newlines_total`. #9400
 * [ENHANCEMENT] Ingester: improve performance of reading the WAL. #9508
