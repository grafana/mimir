--- conflicted
+++ resolved
@@ -102,11 +102,8 @@
 * [ENHANCEMENT] Clarify "Set rule group" API specification. #1869
 * [ENHANCEMENT] Published Mimir jsonnet documentation. #2024
 * [ENHANCEMENT] Documented required scrape interval for using alerting and recording rules from Mimir jsonnet. #2147
-<<<<<<< HEAD
 * [ENHANCEMENT] Runbooks: Mention memberlist as possible source of problems for various alerts. #2158
-=======
 * [ENHANCEMENT] Documented how to configure queriers’ autoscaling with Jsonnet. #2128
->>>>>>> b45d2c11
 * [BUGFIX] Fixed ruler configuration used in the getting started guide. #2052
 * [BUGFIX] Fixed Mimir Alertmanager datasource in Grafana used by "Play with Grafana Mimir" tutorial. #2115
 
