# Changelog

## main / unreleased

### Grafana Mimir

* [CHANGE] Build: `grafana/mimir` docker image is now based on `gcr.io/distroless/static-debian12` image. Alpine-based docker image is still available as `grafana/mimir-alpine`, until Mimir 2.15. #8204 #8235
* [CHANGE] Ingester: `/ingester/flush` endpoint is now only allowed to execute only while the ingester is in `Running` state. The 503 status code is returned if the endpoint is called while the ingester is not in `Running` state. #7486
* [CHANGE] Distributor: Include label name in `err-mimir-label-value-too-long` error message: #7740
* [CHANGE] Ingester: enabled 1 out 10 errors log sampling by default. All the discarded samples will still be tracked by the `cortex_discarded_samples_total` metric. The feature can be configured via `-ingester.error-sample-rate` (0 to log all errors). #7807
* [CHANGE] Query-frontend: Query results caching and experimental query blocking now utilize the PromQL string-formatted query format rather than the unvalidated query as submitted to the frontend. #7742
  * Query results caching should be more stable as all equivalent queries receive the same cache key, but there may be cache churn on first deploy with the updated format
  * Query blocking can no longer be circumvented with an equivalent query in a different format; see [Configure queries to block](https://grafana.com/docs/mimir/latest/configure/configure-blocked-queries/)
* [CHANGE] Query-frontend: stop using `-validation.create-grace-period` to clamp how far into the future a query can span.
* [CHANGE] Clamp [`GOMAXPROCS`](https://pkg.go.dev/runtime#GOMAXPROCS) to [`runtime.NumCPU`](https://pkg.go.dev/runtime#NumCPU). #8201
* [CHANGE] Added new metric `cortex_compactor_disk_out_of_space_errors_total` which counts how many times a compaction failed due to the compactor being out of disk. #8237
* [FEATURE] Continuous-test: now runable as a module with `mimir -target=continuous-test`. #7747
* [FEATURE] Store-gateway: Allow specific tenants to be enabled or disabled via `-store-gateway.enabled-tenants` or `-store-gateway.disabled-tenants` CLI flags or their corresponding YAML settings. #7653
* [FEATURE] New `-<prefix>.s3.bucket-lookup-type` flag configures lookup style type, used to access bucket in s3 compatible providers. #7684
<<<<<<< HEAD
* [FEATURE] Querier: add experimental streaming PromQL engine, enabled with `-querier.promql-engine=streaming`. #7693 #7898 #7899 #8023 #8058 #8096 #8121 #8197 #8230 #8247 #8276
=======
* [FEATURE] Querier: add experimental streaming PromQL engine, enabled with `-querier.promql-engine=streaming`. #7693 #7898 #7899 #8023 #8058 #8096 #8121 #8197 #8230 #8247 #8277
>>>>>>> d29d1f14
* [FEATURE] New `/ingester/unregister-on-shutdown` HTTP endpoint allows dynamic access to ingesters' `-ingester.ring.unregister-on-shutdown` configuration. #7739
* [FEATURE] Server: added experimental [PROXY protocol support](https://www.haproxy.org/download/2.3/doc/proxy-protocol.txt). The PROXY protocol support can be enabled via `-server.proxy-protocol-enabled=true`. When enabled, the support is added both to HTTP and gRPC listening ports. #7698
* [FEATURE] mimirtool: Add `runtime-config verify` sub-command, for verifying Mimir runtime config files. #8123
* [FEATURE] Query-frontend, querier: new experimental `/cardinality/active_native_histogram_metrics` API to get active native histogram metric names with statistics about active native histogram buckets. #7982 #7986 #8008
* [FEATURE] Alertmanager: Added `-alertmanager.max-silences-count` and `-alertmanager.max-silence-size-bytes` to set limits on per tenant silences. Disabled by default. #6898
* [FEATURE] Ingester: add experimental support for the server-side circuit breakers when writing to ingesters. This can be enabled using `-ingester.circuit-breaker.enabled` option. Further `-ingester.circuit-breaker.*` options for configuring circuit-breaker are available. Added metrics `cortex_ingester_circuit_breaker_results_total`,  `cortex_ingester_circuit_breaker_transitions_total` and `cortex_ingester_circuit_breaker_current_state`. #8180
* [ENHANCEMENT] Reduced memory allocations in functions used to propagate contextual information between gRPC calls. #7529
* [ENHANCEMENT] Distributor: add experimental limit for exemplars per series per request, enabled with `-distributor.max-exemplars-per-series-per-request`, the number of discarded exemplars are tracked with `cortex_discarded_exemplars_total{reason="too_many_exemplars_per_series_per_request"}` #7989 #8010
* [ENHANCEMENT] Store-gateway: merge series from different blocks concurrently. #7456
* [ENHANCEMENT] Store-gateway: Add `stage="wait_max_concurrent"` to `cortex_bucket_store_series_request_stage_duration_seconds` which records how long the query had to wait for its turn for `-blocks-storage.bucket-store.max-concurrent`. #7609
* [ENHANCEMENT] Querier: add `cortex_querier_federation_upstream_query_wait_duration_seconds` to observe time from when a querier picks up a cross-tenant query to when work begins on its single-tenant counterparts. #7209
* [ENHANCEMENT] Compactor: Add `cortex_compactor_block_compaction_delay_seconds` metric to track how long it takes to compact blocks. #7635
* [ENHANCEMENT] Store-gateway: add `outcome` label to `cortex_bucket_stores_gate_duration_seconds` histogram metric. Possible values for the `outcome` label are: `rejected_canceled`, `rejected_deadline_exceeded`, `rejected_other`, and `permitted`. #7784
* [ENHANCEMENT] Query-frontend: use zero-allocation experimental decoder for active series queries via `-query-frontend.use-active-series-decoder`. #7665
* [ENHANCEMENT] Go: updated to 1.22.2. #7802
* [ENHANCEMENT] Query-frontend: support `limit` parameter on `/prometheus/api/v1/label/{name}/values` and `/prometheus/api/v1/labels` endpoints. #7722
* [ENHANCEMENT] Expose TLS configuration for the S3 backend client. #2652
* [ENHANCEMENT] Rules: Support expansion of native histogram values when using rule templates #7974
* [ENHANCEMENT] Rules: Add metric `cortex_prometheus_rule_group_last_restore_duration_seconds` which measures how long it takes to restore rule groups using the `ALERTS_FOR_STATE` series #7974
* [ENHANCEMENT] OTLP: Improve remote write format translation performance by using label set hashes for metric identifiers instead of string based ones. #8012
* [ENHANCEMENT] Querying: Remove OpEmptyMatch from regex concatenations. #8012
* [ENHANCEMENT] Store-gateway: add `-blocks-storage.bucket-store.max-concurrent-queue-timeout`. When set, queries at the store-gateway's query gate will not wait longer than that to execute. If a query reaches the wait timeout, then the querier will retry the blocks on a different store-gateway. If all store-gateways are unavailable, then the query will fail with `err-mimir-store-consistency-check-failed`. #7777 #8149
* [ENHANCEMENT] Store-gateway: add `-blocks-storage.bucket-store.index-header.lazy-loading-concurrency-queue-timeout`. When set, loads of index-headers at the store-gateway's index-header lazy load gate will not wait longer than that to execute. If a load reaches the wait timeout, then the querier will retry the blocks on a different store-gateway. If all store-gateways are unavailable, then the query will fail with `err-mimir-store-consistency-check-failed`. #8138
* [ENHANCEMENT] Ingester: Optimize querying with regexp matchers. #8106
* [ENHANCEMENT] Distributor: Introduce `-distributor.max-request-pool-buffer-size` to allow configuring the maximum size of the request pool buffers. #8082
* [ENHANCEMENT] Store-gateway: improve performance when streaming chunks to queriers is enabled (`-querier.prefer-streaming-chunks-from-store-gateways=true`) and the query selects fewer than `-blocks-storage.bucket-store.batch-series-size` series (defaults to 5000 series). #8039
* [ENHANCEMENT] Ingester: active series are now updated along with owned series. They decrease when series change ownership between ingesters. This helps provide a more accurate total of active series when ingesters are added. This is only enabled when `-ingester.track-ingester-owned-series` or `-ingester.use-ingester-owned-series-for-limits` are enabled. #8084
* [ENHANCEMENT] Query-frontend: include route name in query stats log lines. #8191
* [ENHANCEMENT] OTLP: Speed up conversion from OTel to Mimir format by about 8% and reduce memory consumption by about 30%. Can be disabled via `-distributor.direct-otlp-translation-enabled=false` #7957
* [ENHANCEMENT] Ingester/Querier: Optimise regexps with long lists of alternates. #8221, #8234
* [BUGFIX] Distributor: make OTLP endpoint return marshalled proto bytes as response body for 4xx/5xx errors. #8227
* [BUGFIX] Rules: improve error handling when querier is local to the ruler. #7567
* [BUGFIX] Querier, store-gateway: Protect against panics raised during snappy encoding. #7520
* [BUGFIX] Ingester: Prevent timely compaction of empty blocks. #7624
* [BUGFIX] Querier: Don't cache context.Canceled errors for bucket index. #7620
* [BUGFIX] Store-gateway: account for `"other"` time in LabelValues and LabelNames requests. #7622
* [BUGFIX] Query-frontend: Don't panic when using the `-query-frontend.downstream-url` flag. #7651
* [BUGFIX] Ingester: when receiving multiple exemplars for a native histogram via remote write, sort them and only report an error if all are older than the latest exemplar as this could be a partial update. #7640 #7948 #8014
* [BUGFIX] Ingester: don't retain blocks if they finish exactly on the boundary of the retention window. #7656
* [BUGFIX] Bug-fixes and improvements to experimental native histograms. #7744 #7813
* [BUGFIX] Querier: return an error when a query uses `label_join` with an invalid destination label name. #7744
* [BUGFIX] Compactor: correct outstanding job estimation in metrics and `compaction-planner` tool when block labels differ. #7745
* [BUGFIX] Ingester: turn native histogram validation errors in TSDB into soft ingester errors that result in returning 4xx to the end-user instead of 5xx. In the case of TSDB validation errors, the counter `cortex_discarded_samples_total` will be increased with the `reason` label set to `"invalid-native-histogram"`. #7736 #7773
* [BUGFIX] Do not wrap error message with `sampled 1/<frequency>` if it's not actually sampled. #7784
* [BUGFIX] Store-gateway: do not track cortex_querier_blocks_consistency_checks_failed_total metric if query has been canceled or interrued due to any error not related to blocks consistency check failed. #7752
* [BUGFIX] Ingester: ignore instances with no tokens when calculating local limits to prevent discards during ingester scale-up #7881
* [BUGFIX] Ingester: do not reuse exemplars slice in the write request if there are more than 10 exemplars per series. This should help to reduce the in-use memory in case of few requests with a very large number of exemplars. #7936
* [BUGFIX] Distributor: fix down scaling of native histograms in the distributor when timeseries unmarshal cache is in use. #7947
* [BUGFIX] Distributor: fix cardinality API to return more accurate number of in-memory series when number of zones is larger than replication factor. #7984
* [BUGFIX] All: fix config validation for non-ingester modules, when ingester's ring is configured with spread-minimizing token generation strategy. #7990
* [BUGFIX] Ingester: copy LabelValues strings out of mapped memory to avoid a segmentation fault if the region becomes unmapped before the result is marshaled. #8003
* [BUGFIX] OTLP: Don't generate target_info unless at least one identifying label is defined. #8012
* [BUGFIX] OTLP: Don't generate target_info unless there are metrics. #8012
* [BUGFIX] Query-frontend: Experimental query queue splitting: fix issue where offset and range selector duration were not considered when predicting query component. #7742
* [BUGFIX] Querying: Empty matrix results were incorrectly returning `null` instead of `[]`. #8029
* [BUGFIX] All: don't increment `thanos_objstore_bucket_operation_failures_total` metric for cancelled requests. #8072
* [BUGFIX] Query-frontend: fix empty metric name matcher not being applied under certain conditions. #8076
* [BUGFIX] Querying: Fix regex matching of multibyte runes with dot operator. #8089
* [BUGFIX] Querying: matrix results returned from instant queries were not sorted by series. #8113
* [BUGFIX] Query scheduler: Fix a crash in result marshaling. #8140
* [BUGFIX] Store-gateway: Allow long-running index scans to be interrupted. #8154
* [BUGFIX] Query-frontend: fix splitting of queries using `@ start()` and `@end()` modifiers on a subquery. Previously the `start()` and `end()` would be evaluated using the start end end of the split query instead of the original query. #8162
* [BUGFIX] Distributor: Don't discard time series with invalid exemplars, just drop affected exemplars. #8224

### Mixin

* [CHANGE] Alerts: Removed obsolete `MimirQueriesIncorrect` alert that used test-exporter metrics. Test-exporter support was however removed in Mimir 2.0 release. #7774
* [CHANGE] Alerts: Change threshold for `MimirBucketIndexNotUpdated` alert to fire before queries begin to fail due to bucket index age. #7879
* [FEATURE] Dashboards: added 'Remote ruler reads networking' dashboard. #7751
* [FEATURE] Alerts: Add `MimirIngesterStuckProcessingRecordsFromKafka` alert. #8147
* [ENHANCEMENT] Alerts: allow configuring alerts range interval via `_config.base_alerts_range_interval_minutes`. #7591
* [ENHANCEMENT] Dashboards: Add panels for monitoring distributor and ingester when using ingest-storage. These panels are disabled by default, but can be enabled using `show_ingest_storage_panels: true` config option. Similarly existing panels used when distributors and ingesters use gRPC for forwarding requests can be disabled by setting `show_grpc_ingestion_panels: false`. #7670 #7699
* [ENHANCEMENT] Alerts: add the following alerts when using ingest-storage: #7699 #7702
  * `MimirIngesterLastConsumedOffsetCommitFailed`
  * `MimirIngesterFailedToReadRecordsFromKafka`
  * `MimirIngesterKafkaFetchErrorsRateTooHigh`
  * `MimirStartingIngesterKafkaReceiveDelayIncreasing`
  * `MimirRunningIngesterReceiveDelayTooHigh`
  * `MimirIngesterFailsToProcessRecordsFromKafka`
  * `MimirIngesterFailsEnforceStrongConsistencyOnReadPath`
* [ENHANCEMENT] Dashboards: add in-flight queries scaling metric panel for ruler-querier. #7749
* [ENHANCEMENT] Dashboards: renamed rows in the "Remote ruler reads" and "Remote ruler reads resources" dashboards to match the actual component names. #7750
* [ENHANCEMENT] Dashboards: allow switching between using classic of native histograms in dashboards. #7627
  * Overview dashboard, Status panel, `cortex_request_duration_seconds` metric.
* [ENHANCEMENT] Alerts: exclude `529` and `598` status codes from failure codes in `MimirRequestsError`. #7889
* [ENHANCEMENT] Dashboards: renamed "TCP Connections" panel to "Ingress TCP Connections" in the networking dashboards. #8092
* [ENHANCEMENT] Dashboards: update the use of deprecated "table (old)" panels to "table". #8181
* [BUGFIX] Dashboards: fix regular expression for matching read-path gRPC ingester methods to include querying of exemplars, label-related queries, or active series queries. #7676
* [BUGFIX] Dashboards: fix user id abbreviations and column heads for Top Tenants dashboard. #7724
* [BUGFIX] Dashboards: fix incorrect query used for "queue length" panel on "Ruler" dashboard. #8006
* [BUGFIX] Dashboards: fix disk space utilization panels when running with a recent version of kube-state-metrics. #8212

### Jsonnet

* [CHANGE] Memcached: Change default read timeout for chunks and index caches to `750ms` from `450ms`. #7778
* [CHANGE] Fine-tuned `terminationGracePeriodSeconds` for the following components: #7364
  * Querier: changed from `30` to `180`
  * Query-scheduler: changed from `30` to `180`
* [CHANGE] Change TCP port exposed by `mimir-continuous-test` deployment to match with updated defaults of its container image (see changes below). #7958
* [FEATURE] Add support to deploy Mimir with experimental ingest storage enabled. #8028 #8222
* [ENHANCEMENT] Compactor: add `$._config.cortex_compactor_concurrent_rollout_enabled` option (disabled by default) that makes use of rollout-operator to speed up the rollout of compactors. #7783 #7878
* [ENHANCEMENT] Shuffle-sharding: add `$._config.shuffle_sharding.ingest_storage_partitions_enabled` and `$._config.shuffle_sharding.ingester_partitions_shard_size` options, that allow configuring partitions shard size in ingest-storage mode. #7804
* [ENHANCEMENT] Rollout-operator: upgrade to v0.14.0.
* [ENHANCEMENT] Add `_config.autoscaling_querier_predictive_scaling_enabled` to scale querier based on inflight queries 7 days ago. #7775
* [ENHANCEMENT] Add support to autoscale ruler-querier replicas based on in-flight queries too (in addition to CPU and memory based scaling). #8060 #8188
* [ENHANCEMENT] Distributor: improved distributor HPA scaling metric to only take in account ready pods. This requires the metric `kube_pod_status_ready` to be available in the data source used by KEDA to query scaling metrics (configured via `_config.autoscaling_prometheus_url`). #8250
* [ENHANCEMENT] Add zone tracker usage whenever `rollout_operator_enabled`. #8275
* [BUGFIX] Guard against missing samples in KEDA queries. #7691
* [BUGFIX] Add configmaps mutability to the `rollout_operator_role`. #8228

### Mimirtool

* [CHANGE] Deprecated `--rule-files` flag in favor of CLI arguments. #7756
* [BUGFIX] Fix panic in `loadgen` subcommand. #7629
* [ENHANCEMENT] Add `mimir-http-prefix` configuration to set the Mimir URL prefix when using legacy routes. #8069
* [ENHANCEMENT] `mimirtool promql format`: Format PromQL query with Prometheus' string or pretty-print formatter. #7742
* [BUGFIX] `mimirtool rules prepare`: do not add aggregation label to `on()` clause if already present in `group_left()` or `group_right()`. #7839
* [BUGFIX] Analyze Grafana: fix parsing queries with variables. #8062

### Mimir Continuous Test

* [CHANGE] `mimir-continuous-test` has been deprecated and replaced by a Mimir module that can be run as a target from the `mimir` binary using `mimir -target=continuous-test`. #7753
* [CHANGE] `-server.metrics-port` flag is no longer available for use in the module run of mimir-continuous-test, including the grafana/mimir-continuous-test Docker image which uses the new module. Configuring this port is still possible in the binary, which is deprecated. #7747
* [CHANGE] Allowed authenticatication to Mimir using both Tenant ID and basic/bearer auth #7619.
* [BUGFIX] Set `User-Agent` header for all requests sent from the testing client. #7607

### Query-tee

* [ENHANCEMENT] Log queries that take longer than `proxy.log-slow-query-response-threshold` when compared to other backends. #7346
* [ENHANCEMENT] Add two new metrics for measuring the relative duration between backends: #7782 #8013
  * `cortex_querytee_backend_response_relative_duration_seconds`
  * `cortex_querytee_backend_response_relative_duration_proportional`

### Documentation

* [ENHANCEMENT] Clarify Compactor and its storage volume when configured under Kubernetes. #7675
* [ENHANCEMENT] Add OTLP route to _Mimir routes by path_ runbooks section. #8074

### Tools

* [ENHANCEMENT] ulidtime: add option to show random part of ULID, timestamp in milliseconds and header. #7615

## 2.12.0

### Grafana Mimir

* [CHANGE] Alertmanager: Deprecates the `v1` API. All `v1` API endpoints now respond with a JSON deprecation notice and a status code of `410`. All endpoints have a `v2` equivalent. The list of endpoints is: #7103
  * `<alertmanager-web.external-url>/api/v1/alerts`
  * `<alertmanager-web.external-url>/api/v1/receivers`
  * `<alertmanager-web.external-url>/api/v1/silence/{id}`
  * `<alertmanager-web.external-url>/api/v1/silences`
  * `<alertmanager-web.external-url>/api/v1/status`
* [CHANGE] Ingester: Increase default value of `-blocks-storage.tsdb.head-postings-for-matchers-cache-max-bytes` and `-blocks-storage.tsdb.block-postings-for-matchers-cache-max-bytes` to 100 MiB (previous default value was 10 MiB). #6764
* [CHANGE] Validate tenant IDs according to [documented behavior](https://grafana.com/docs/mimir/latest/configure/about-tenant-ids/) even when tenant federation is not enabled. Note that this will cause some previously accepted tenant IDs to be rejected such as those longer than 150 bytes or containing `|` characters. #6959
* [CHANGE] Ruler: don't use backoff retry on remote evaluation in case of `4xx` errors. #7004
* [CHANGE] Server: responses with HTTP 4xx status codes are now treated as errors and used in `status_code` label of request duration metric. #7045
* [CHANGE] Memberlist: change default for `-memberlist.stream-timeout` from `10s` to `2s`. #7076
* [CHANGE] Memcached: remove legacy `thanos_cache_memcached_*` and `thanos_memcached_*` prefixed metrics. Instead, Memcached and Redis cache clients now emit `thanos_cache_*` prefixed metrics with a `backend` label. #7076
* [CHANGE] Ruler: the following metrics, exposed when the ruler is configured to discover Alertmanager instances via service discovery, have been renamed: #7057
  * `prometheus_sd_failed_configs` renamed to `cortex_prometheus_sd_failed_configs`
  * `prometheus_sd_discovered_targets` renamed to `cortex_prometheus_sd_discovered_targets`
  * `prometheus_sd_received_updates_total` renamed to `cortex_prometheus_sd_received_updates_total`
  * `prometheus_sd_updates_delayed_total` renamed to `cortex_prometheus_sd_updates_delayed_total`
  * `prometheus_sd_updates_total` renamed to `cortex_prometheus_sd_updates_total`
  * `prometheus_sd_refresh_failures_total` renamed to `cortex_prometheus_sd_refresh_failures_total`
  * `prometheus_sd_refresh_duration_seconds` renamed to `cortex_prometheus_sd_refresh_duration_seconds`
* [CHANGE] Query-frontend: the default value for `-query-frontend.not-running-timeout` has been changed from 0 (disabled) to 2s. The configuration option has also been moved from "experimental" to "advanced". #7127
* [CHANGE] Store-gateway: to reduce disk contention on HDDs the default value for `blocks-storage.bucket-store.tenant-sync-concurrency` has been changed from `10` to `1` and the default value for `blocks-storage.bucket-store.block-sync-concurrency` has been changed from `20` to `4`. #7136
* [CHANGE] Store-gateway: Remove deprecated CLI flags `-blocks-storage.bucket-store.index-header-lazy-loading-enabled` and `-blocks-storage.bucket-store.index-header-lazy-loading-idle-timeout` and their corresponding YAML settings. Instead, use `-blocks-storage.bucket-store.index-header.lazy-loading-enabled` and `-blocks-storage.bucket-store.index-header.lazy-loading-idle-timeout`. #7521
* [CHANGE] Store-gateway: Mark experimental CLI flag `-blocks-storage.bucket-store.index-header.lazy-loading-concurrency` and its corresponding YAML settings as advanced. #7521
* [CHANGE] Store-gateway: Remove experimental CLI flag `-blocks-storage.bucket-store.index-header.sparse-persistence-enabled` since this is now the default behavior. #7535
* [CHANGE] All: set `-server.report-grpc-codes-in-instrumentation-label-enabled` to `true` by default, which enables reporting gRPC status codes as `status_code` labels in the `cortex_request_duration_seconds` metric. #7144
* [CHANGE] Distributor: report gRPC status codes as `status_code` labels in the `cortex_ingester_client_request_duration_seconds` metric by default. #7144
* [CHANGE] Distributor: CLI flag `-ingester.client.report-grpc-codes-in-instrumentation-label-enabled` has been deprecated, and its default value is set to `true`. #7144
* [CHANGE] Ingester: CLI flag `-ingester.return-only-grpc-errors` has been deprecated, and its default value is set to `true`. To ensure backwards compatibility, during a migration from a version prior to 2.11.0 to 2.12 or later, `-ingester.return-only-grpc-errors` should be set to `false`. Once all the components are migrated, the flag can be removed.   #7151
* [CHANGE] Ingester: the following CLI flags have been moved from "experimental" to "advanced": #7169
  * `-ingester.ring.token-generation-strategy`
  * `-ingester.ring.spread-minimizing-zones`
  * `-ingester.ring.spread-minimizing-join-ring-in-order`
* [CHANGE] Query-frontend: the default value of the CLI flag `-query-frontend.max-cache-freshness` (and its respective YAML configuration parameter) has been changed from `1m` to `10m`. #7161
* [CHANGE] Distributor: default the optimization `-distributor.write-requests-buffer-pooling-enabled` to `true`. #7165
* [CHANGE] Tracing: Move query information to span attributes instead of span logs. #7046
* [CHANGE] Distributor: the default value of circuit breaker's CLI flag `-ingester.client.circuit-breaker.cooldown-period` has been changed from `1m` to `10s`. #7310
* [CHANGE] Store-gateway: remove `cortex_bucket_store_blocks_loaded_by_duration`. `cortex_bucket_store_series_blocks_queried` is better suited for detecting when compactors are not able to keep up with the number of blocks to compact. #7309
* [CHANGE] Ingester, Distributor: the support for rejecting push requests received via gRPC before reading them into memory, enabled via `-ingester.limit-inflight-requests-using-grpc-method-limiter` and `-distributor.limit-inflight-requests-using-grpc-method-limiter`, is now stable and enabled by default. The configuration options have been deprecated and will be removed in Mimir 2.14. #7360
* [CHANGE] Distributor: Change`-distributor.enable-otlp-metadata-storage` flag's default to true, and deprecate it. The flag will be removed in Mimir 2.14. #7366
* [CHANGE] Store-gateway: Use a shorter TTL for cached items related to temporary blocks. #7407 #7534
* [CHANGE] Standardise exemplar label as "trace_id". #7475
* [CHANGE] The configuration option `-querier.max-query-into-future` has been deprecated and will be removed in Mimir 2.14. #7496
* [CHANGE] Distributor: the metric `cortex_distributor_sample_delay_seconds` has been deprecated and will be removed in Mimir 2.14. #7516
* [CHANGE] Query-frontend: The deprecated YAML setting `frontend.cache_unaligned_requests` has been moved to `limits.cache_unaligned_requests`. #7519
* [CHANGE] Querier: the CLI flag `-querier.minimize-ingester-requests` has been moved from "experimental" to "advanced". #7638
* [CHANGE] Ingester: allow only POST method on `/ingester/shutdown`, as previously it was too easy to accidentally trigger through GET requests. At the same time, add an option to keep the existing behavior by introducing an `-api.get-request-for-ingester-shutdown-enabled` flag. This flag will be removed in Mimir 2.15. #7707
* [FEATURE] Introduce `-server.log-source-ips-full` option to log all IPs from `Forwarded`, `X-Real-IP`, `X-Forwarded-For` headers. #7250
* [FEATURE] Introduce `-tenant-federation.max-tenants` option to limit the max number of tenants allowed for requests when federation is enabled. #6959
* [FEATURE] Cardinality API: added a new `count_method` parameter which enables counting active label names. #7085
* [FEATURE] Querier / query-frontend: added `-querier.promql-experimental-functions-enabled` CLI flag (and respective YAML config option) to enable experimental PromQL functions. The experimental functions introduced are: `mad_over_time()`, `sort_by_label()` and `sort_by_label_desc()`. #7057
* [FEATURE] Alertmanager API: added `-alertmanager.grafana-alertmanager-compatibility-enabled` CLI flag (and respective YAML config option) to enable an experimental API endpoints that support the migration of the Grafana Alertmanager. #7057
* [FEATURE] Alertmanager: Added `-alertmanager.utf8-strict-mode-enabled` to control support for any UTF-8 character as part of Alertmanager configuration/API matchers and labels. It's default value is set to `false`. #6898
* [FEATURE] Querier: added `histogram_avg()` function support to PromQL. #7293
* [FEATURE] Ingester: added `-blocks-storage.tsdb.timely-head-compaction` flag, which enables more timely head compaction, and defaults to `false`. #7372
* [FEATURE] Compactor: Added `/compactor/tenants` and `/compactor/tenant/{tenant}/planned_jobs` endpoints that provide functionality that was provided by `tools/compaction-planner` -- listing of planned compaction jobs based on tenants' bucket index. #7381
* [FEATURE] Add experimental support for streaming response bodies from queriers to frontends via `-querier.response-streaming-enabled`. This is currently only supported for the `/api/v1/cardinality/active_series` endpoint. #7173
* [FEATURE] Release: Added mimir distroless docker image. #7371
* [FEATURE] Add support for the new grammar of `{"metric_name", "l1"="val"}` to promql and some of the exposition formats. #7475 #7541
* [ENHANCEMENT] Distributor: Add a new metric `cortex_distributor_otlp_requests_total` to track the total number of OTLP requests. #7385
* [ENHANCEMENT] Vault: add lifecycle manager for token used to authenticate to Vault. This ensures the client token is always valid. Includes a gauge (`cortex_vault_token_lease_renewal_active`) to check whether token renewal is active, and the counters `cortex_vault_token_lease_renewal_success_total` and `cortex_vault_auth_success_total` to see the total number of successful lease renewals / authentications. #7337
* [ENHANCEMENT] Store-gateway: add no-compact details column on store-gateway tenants admin UI. #6848
* [ENHANCEMENT] PromQL: ignore small errors for bucketQuantile #6766
* [ENHANCEMENT] Distributor: improve efficiency of some errors #6785
* [ENHANCEMENT] Ruler: exclude vector queries from being tracked in `cortex_ruler_queries_zero_fetched_series_total`. #6544
* [ENHANCEMENT] Ruler: local storage backend now supports reading a rule group via `/config/api/v1/rules/{namespace}/{groupName}` configuration API endpoint. #6632
* [ENHANCEMENT] Query-Frontend and Query-Scheduler: split tenant query request queues by query component with `query-frontend.additional-query-queue-dimensions-enabled` and `query-scheduler.additional-query-queue-dimensions-enabled`. #6772
* [ENHANCEMENT] Distributor: support disabling metric relabel rules per-tenant via the flag `-distributor.metric-relabeling-enabled` or associated YAML. #6970
* [ENHANCEMENT] Distributor: `-distributor.remote-timeout` is now accounted from the first ingester push request being sent. #6972
* [ENHANCEMENT] Storage Provider: `-<prefix>.s3.sts-endpoint` sets a custom endpoint for AWS Security Token Service (AWS STS) in s3 storage provider. #6172
* [ENHANCEMENT] Querier: add `cortex_querier_queries_storage_type_total ` metric that indicates how many queries have executed for a source, ingesters or store-gateways. Add `cortex_querier_query_storegateway_chunks_total` metric to count the number of chunks fetched from a store gateway. #7099,#7145
* [ENHANCEMENT] Query-frontend: add experimental support for sharding active series queries via `-query-frontend.shard-active-series-queries`. #6784
* [ENHANCEMENT] Distributor: set `-distributor.reusable-ingester-push-workers=2000` by default and mark feature as `advanced`. #7128
* [ENHANCEMENT] All: set `-server.grpc.num-workers=100` by default and mark feature as `advanced`. #7131
* [ENHANCEMENT] Distributor: invalid metric name error message gets cleaned up to not include non-ascii strings. #7146
* [ENHANCEMENT] Store-gateway: add `source`, `level`, and `out_or_order` to `cortex_bucket_store_series_blocks_queried` metric that indicates the number of blocks that were queried from store gateways by block metadata. #7112 #7262 #7267
* [ENHANCEMENT] Compactor: After updating bucket-index, compactor now also computes estimated number of compaction jobs based on current bucket-index, and reports the result in `cortex_bucket_index_estimated_compaction_jobs` metric. If computation of jobs fails, `cortex_bucket_index_estimated_compaction_jobs_errors_total` is updated instead. #7299
* [ENHANCEMENT] Mimir: Integrate profiling into tracing instrumentation. #7363
* [ENHANCEMENT] Alertmanager: Adds metric `cortex_alertmanager_notifications_suppressed_total` that counts the total number of notifications suppressed for being silenced, inhibited, outside of active time intervals or within muted time intervals. #7384
* [ENHANCEMENT] Query-scheduler: added more buckets to `cortex_query_scheduler_queue_duration_seconds` histogram metric, in order to better track queries staying in the queue for longer than 10s. #7470
* [ENHANCEMENT] A `type` label is added to `prometheus_tsdb_head_out_of_order_samples_appended_total` metric. #7475
* [ENHANCEMENT] Distributor: Optimize OTLP endpoint. #7475
* [ENHANCEMENT] API: Use github.com/klauspost/compress for faster gzip and deflate compression of API responses. #7475
* [ENHANCEMENT] Ingester: Limiting on owned series (`-ingester.use-ingester-owned-series-for-limits`) now prevents discards in cases where a tenant is sharded across all ingesters (or shuffle sharding is disabled) and the ingester count increases. #7411
* [ENHANCEMENT] Block upload: include converted timestamps in the error message if block is from the future. #7538
* [ENHANCEMENT] Query-frontend: Introduce `-query-frontend.active-series-write-timeout` to allow configuring the server-side write timeout for active series requests. #7553 #7569
* [BUGFIX] Ingester: don't ignore errors encountered while iterating through chunks or samples in response to a query request. #6451
* [BUGFIX] Fix issue where queries can fail or omit OOO samples if OOO head compaction occurs between creating a querier and reading chunks #6766
* [BUGFIX] Fix issue where concatenatingChunkIterator can obscure errors #6766
* [BUGFIX] Fix panic during tsdb Commit #6766
* [BUGFIX] tsdb/head: wlog exemplars after samples #6766
* [BUGFIX] Ruler: fix issue where "failed to remotely evaluate query expression, will retry" messages are logged without context such as the trace ID and do not appear in trace events. #6789
* [BUGFIX] Ruler: do not retry requests to remote querier when server's response exceeds its configured max payload size. #7216
* [BUGFIX] Querier: fix issue where spans in query request traces were not nested correctly. #6893
* [BUGFIX] Fix issue where all incoming HTTP requests have duplicate trace spans. #6920
* [BUGFIX] Querier: do not retry requests to store-gateway when a query gets canceled. #6934
* [BUGFIX] Querier: return 499 status code instead of 500 when a request to remote read endpoint gets canceled. #6934
* [BUGFIX] Querier: fix issue where `-querier.max-fetched-series-per-query` is not applied to `/series` endpoint if the series are loaded from ingesters. #7055
* [BUGFIX] Distributor: fix issue where `-distributor.metric-relabeling-enabled` may cause distributors to panic #7176
* [BUGFIX] Distributor: fix issue where `-distributor.metric-relabeling-enabled` may cause distributors to write unsorted labels and corrupt blocks #7326
* [BUGFIX] Query-frontend: the `cortex_query_frontend_queries_total` report incorrectly reported `op="query"` for any request which wasn't a range query. Now the `op` label value can be one of the following: #7207
  * `query`: instant query
  * `query_range`: range query
  * `cardinality`: cardinality query
  * `label_names_and_values`: label names / values query
  * `active_series`: active series query
  * `other`: any other request
* [BUGFIX] Fix performance regression introduced in Mimir 2.11.0 when uploading blocks to AWS S3. #7240
* [BUGFIX] Query-frontend: fix race condition when sharding active series is enabled (see above) and response is compressed with snappy. #7290
* [BUGFIX] Query-frontend: "query stats" log unsuccessful replies from downstream as "failed". #7296
* [BUGFIX] Packaging: remove reload from systemd file as mimir does not take into account SIGHUP. #7345
* [BUGFIX] Compactor: do not allow out-of-order blocks to prevent timely compaction. #7342
* [BUGFIX] Update `google.golang.org/grpc` to resolve occasional issues with gRPC server closing its side of connection before it was drained by the client. #7380
* [BUGFIX] Query-frontend: abort response streaming for `active_series` requests when the request context is canceled. #7378
* [BUGFIX] Compactor: improve compaction of sporadic blocks. #7329
* [BUGFIX] Ruler: fix regression that caused client errors to be tracked in `cortex_ruler_write_requests_failed_total` metric. #7472
* [BUGFIX] promql: Fix Range selectors with an @ modifier are wrongly scoped in range queries. #7475
* [BUGFIX] Fix metadata API using wrong JSON field names. #7475
* [BUGFIX] Ruler: fix native histogram recording rule result corruption. #7552
* [BUGFIX] Querier: fix HTTP status code translations for remote read requests. Previously, remote-read had conflicting behaviours: when returning samples all internal errors were translated to HTTP 400; when returning chunks all internal errors were translated to HTTP 500. #7487
* [BUGFIX] Query-frontend: Fix memory leak on every request. #7654

### Mixin

* [CHANGE] The `job` label matcher for distributor and gateway have been extended to include any deployment matching `distributor.*` and `cortex-gw.*` respectively. This change allows to match custom and multi-zone distributor and gateway deployments too. #6817
* [ENHANCEMENT] Dashboards: Add panels for alertmanager activity of a tenant #6826
* [ENHANCEMENT] Dashboards: Add graphs to "Slow Queries" dashboard. #6880
* [ENHANCEMENT] Dashboards: Update all deprecated "graph" panels to "timeseries" panels. #6864 #7413 #7457
* [ENHANCEMENT] Dashboards: Make most columns in "Slow Queries" sortable. #7000
* [ENHANCEMENT] Dashboards: Render graph panels at full resolution as opposed to at half resolution. #7027
* [ENHANCEMENT] Dashboards: show query-scheduler queue length on "Reads" and "Remote Ruler Reads" dashboards. #7088
* [ENHANCEMENT] Dashboards: Add estimated number of compaction jobs to "Compactor", "Tenants" and "Top tenants" dashboards. #7449 #7481
* [ENHANCEMENT] Recording rules: add native histogram recording rules to `cortex_request_duration_seconds`. #7528
* [ENHANCEMENT] Dashboards: Add total owned series, and per-ingester in-memory and owned series to "Tenants" dashboard. #7511
* [BUGFIX] Dashboards: drop `step` parameter from targets as it is not supported. #7157
* [BUGFIX] Recording rules: drop rules for metrics removed in 2.0: `cortex_memcache_request_duration_seconds` and `cortex_cache_request_duration_seconds`. #7514

### Jsonnet

* [CHANGE] Distributor: Increase `JAEGER_REPORTER_MAX_QUEUE_SIZE` from the default (100) to 1000, to avoid dropping tracing spans. #7259
* [CHANGE] Querier: Increase `JAEGER_REPORTER_MAX_QUEUE_SIZE` from 1000 to 5000, to avoid dropping tracing spans. #6764
* [CHANGE] rollout-operator: remove default CPU limit. #7066
* [CHANGE] Store-gateway: Increase `JAEGER_REPORTER_MAX_QUEUE_SIZE` from the default (100) to 1000, to avoid dropping tracing spans. #7068
* [CHANGE] Query-frontend, ingester, ruler, backend and write instances: Increase `JAEGER_REPORTER_MAX_QUEUE_SIZE` from the default (100), to avoid dropping tracing spans. #7086
* [CHANGE] Ring: relaxed the hash ring heartbeat period and timeout for distributor, ingester, store-gateway and compactor: #6860
  * `-distributor.ring.heartbeat-period` set to `1m`
  * `-distributor.ring.heartbeat-timeout` set to `4m`
  * `-ingester.ring.heartbeat-period` set to `2m`
  * `-store-gateway.sharding-ring.heartbeat-period` set to `1m`
  * `-store-gateway.sharding-ring.heartbeat-timeout` set to `4m`
  * `-compactor.ring.heartbeat-period` set to `1m`
  * `-compactor.ring.heartbeat-timeout` set to `4m`
* [CHANGE] Ruler-querier: the topology spread constrain max skew is now configured through the configuration option `ruler_querier_topology_spread_max_skew` instead of `querier_topology_spread_max_skew`. #7204
* [CHANGE] Distributor: `-server.grpc.keepalive.max-connection-age` lowered from `2m` to `60s` and configured `-shutdown-delay=90s` and termination grace period to `100` seconds in order to reduce the chances of failed gRPC write requests when distributors gracefully shutdown. #7361
* [FEATURE] Added support for the following root-level settings to configure the list of matchers to apply to node affinity: #6782 #6829
  * `alertmanager_node_affinity_matchers`
  * `compactor_node_affinity_matchers`
  * `continuous_test_node_affinity_matchers`
  * `distributor_node_affinity_matchers`
  * `ingester_node_affinity_matchers`
  * `ingester_zone_a_node_affinity_matchers`
  * `ingester_zone_b_node_affinity_matchers`
  * `ingester_zone_c_node_affinity_matchers`
  * `mimir_backend_node_affinity_matchers`
  * `mimir_backend_zone_a_node_affinity_matchers`
  * `mimir_backend_zone_b_node_affinity_matchers`
  * `mimir_backend_zone_c_node_affinity_matchers`
  * `mimir_read_node_affinity_matchers`
  * `mimir_write_node_affinity_matchers`
  * `mimir_write_zone_a_node_affinity_matchers`
  * `mimir_write_zone_b_node_affinity_matchers`
  * `mimir_write_zone_c_node_affinity_matchers`
  * `overrides_exporter_node_affinity_matchers`
  * `querier_node_affinity_matchers`
  * `query_frontend_node_affinity_matchers`
  * `query_scheduler_node_affinity_matchers`
  * `rollout_operator_node_affinity_matchers`
  * `ruler_node_affinity_matchers`
  * `ruler_node_affinity_matchers`
  * `ruler_querier_node_affinity_matchers`
  * `ruler_query_frontend_node_affinity_matchers`
  * `ruler_query_scheduler_node_affinity_matchers`
  * `store_gateway_node_affinity_matchers`
  * `store_gateway_node_affinity_matchers`
  * `store_gateway_zone_a_node_affinity_matchers`
  * `store_gateway_zone_b_node_affinity_matchers`
  * `store_gateway_zone_c_node_affinity_matchers`
* [FEATURE] Ingester: Allow automated zone-by-zone downscaling, that can be enabled via the `ingester_automated_downscale_enabled` flag. It is disabled by default. #6850
* [ENHANCEMENT] Alerts: Add `MimirStoreGatewayTooManyFailedOperations` warning alert that triggers when Mimir store-gateway report error when interacting with the object storage. #6831
* [ENHANCEMENT] Querier HPA: improved scaling metric and scaling policies, in order to scale up and down more gradually. #6971
* [ENHANCEMENT] Rollout-operator: upgraded to v0.13.0. #7469
* [ENHANCEMENT] Rollout-operator: add tracing configuration to rollout-operator container (when tracing is enabled and configured). #7469
* [ENHANCEMENT] Query-frontend: configured `-shutdown-delay`, `-server.grpc.keepalive.max-connection-age` and termination grace period to reduce the likelihood of queries hitting terminated query-frontends. #7129
* [ENHANCEMENT] Autoscaling: add support for KEDA's `ignoreNullValues` option for Prometheus scaler. #7471
* [BUGFIX] Update memcached-exporter to 0.14.1 due to CVE-2023-39325. #6861

### Mimirtool

* [FEATURE] Add command `migrate-utf8` to migrate Alertmanager configurations for Alertmanager versions 0.27.0 and later. #7383
* [ENHANCEMENT] Add template render command to render locally a template. #7325
* [ENHANCEMENT] Add `--extra-headers` option to `mimirtool rules` command to add extra headers to requests for auth. #7141
* [ENHANCEMENT] Analyze Prometheus: set tenant header. #6737
* [ENHANCEMENT] Add argument `--output-dir` to `mimirtool alertmanager get` where the config and templates will be written to and can be loaded via `mimirtool alertmanager load` #6760
* [BUGFIX] Analyze rule-file: .metricsUsed field wasn't populated. #6953

### Mimir Continuous Test

* [ENHANCEMENT] Include comparison of all expected and actual values when any float sample does not match. #6756

### Query-tee

* [BUGFIX] Fix issue where `Host` HTTP header was not being correctly changed for the proxy targets. #7386
* [ENHANCEMENT] Allow using the value of X-Scope-OrgID for basic auth username in the forwarded request if URL username is set as `__REQUEST_HEADER_X_SCOPE_ORGID__`. #7452

### Documentation

* [CHANGE] No longer mark OTLP distributor endpoint as experimental. #7348
* [ENHANCEMENT] Added runbook for `KubePersistentVolumeFillingUp` alert. #7297
* [ENHANCEMENT] Add Grafana Cloud recommendations to OTLP documentation. #7375
* [BUGFIX] Fixed typo on single zone->zone aware replication Helm page. #7327

### Tools

* [CHANGE] copyblocks: The flags for copyblocks have been changed to align more closely with other tools. #6607
* [CHANGE] undelete-blocks: undelete-blocks-gcs has been removed and replaced with undelete-blocks, which supports recovering deleted blocks in versioned buckets from ABS, GCS, and S3-compatible object storage. #6607
* [FEATURE] copyprefix: Add tool to copy objects between prefixes. Supports ABS, GCS, and S3-compatible object storage. #6607

## 2.11.0

### Grafana Mimir

* [CHANGE] The following deprecated configurations have been removed: #6673 #6779 #6808 #6814
  * `-querier.iterators`
  * `-querier.batch-iterators`
  * `-blocks-storage.bucket-store.max-chunk-pool-bytes`
  * `-blocks-storage.bucket-store.chunk-pool-min-bucket-size-bytes`
  * `-blocks-storage.bucket-store.chunk-pool-max-bucket-size-bytes`
  * `-blocks-storage.bucket-store.bucket-index.enabled`
* [CHANGE] Querier: Split worker GRPC config into separate client configs for the frontend and scheduler to allow TLS to be configured correctly when specifying the `tls_server_name`. The GRPC config specified under `-querier.frontend-client.*` will no longer apply to the scheduler client, and will need to be set explicitly under `-querier.scheduler-client.*`. #6445 #6573
* [CHANGE] Store-gateway: enable sparse index headers by default. Sparse index headers reduce the time to load an index header up to 90%. #6005
* [CHANGE] Store-gateway: lazy-loading concurrency limit default value is now 4. #6004
* [CHANGE] General: enabled `-log.buffered` by default. The `-log.buffered` has been deprecated and will be removed in Mimir 2.13. #6131
* [CHANGE] Ingester: changed default `-blocks-storage.tsdb.series-hash-cache-max-size-bytes` setting from `1GB` to `350MB`. The new default cache size is enough to store the hashes for all series in a ingester, assuming up to 2M in-memory series per ingester and using the default 13h retention period for local TSDB blocks in the ingesters. #6130
* [CHANGE] Query-frontend: removed `cortex_query_frontend_workers_enqueued_requests_total`. Use `cortex_query_frontend_enqueue_duration_seconds_count` instead. #6121
* [CHANGE] Ingester / querier: enable ingester to querier chunks streaming by default and mark it as stable. #6174
* [CHANGE] Ingester / querier: enable ingester query request minimisation by default and mark it as stable. #6174
* [CHANGE] Ingester: changed the default value for the experimental configuration parameter `-blocks-storage.tsdb.early-head-compaction-min-estimated-series-reduction-percentage` from 10 to 15. #6186
* [CHANGE] Ingester: `/ingester/push` HTTP endpoint has been removed. This endpoint was added for testing and troubleshooting, but was never documented or used for anything. #6299
* [CHANGE] Experimental setting `-log.rate-limit-logs-per-second-burst` renamed to `-log.rate-limit-logs-burst-size`. #6230
* [CHANGE] Distributor: instead of errors with HTTP status codes, `Push()` now returns errors with gRPC codes: #6377
  * `http.StatusAccepted` (202) code is replaced with `codes.AlreadyExists`.
  * `http.BadRequest` (400) code is replaced with `codes.FailedPrecondition`.
  * `http.StatusTooManyRequests` (429) and the non-standard `529` (The service is overloaded) codes are replaced with `codes.ResourceExhausted`.
* [CHANGE] Ingester: by setting the newly introduced experimental CLI flag `-ingester.return-only-grpc-errors` to true, ingester will return only gRPC errors. This feature changes the following status codes: #6443 #6680 #6723
  * `http.StatusBadRequest` (400) is replaced with `codes.FailedPrecondition` on the write path.
  * `http.StatusServiceUnavailable` (503) is replaced with `codes.Internal` on the write path, and with `codes.ResourceExhausted` on the read path.
  * `codes.Unknown` is replaced with `codes.Internal` on both write and read path.
* [CHANGE] Upgrade Node.js to v20. #6540
* [CHANGE] Querier: `cortex_querier_blocks_consistency_checks_failed_total` is now incremented when a block couldn't be queried from any attempted store-gateway as opposed to incremented after each attempt. Also `cortex_querier_blocks_consistency_checks_total` is incremented once per query as opposed to once per attempt (with 3 attempts). #6590
* [CHANGE] Ingester: Modify utilization based read path limiter to base memory usage on Go heap size. #6584
* [FEATURE] Distributor: added option `-distributor.retry-after-header.enabled` to include the `Retry-After` header in recoverable error responses. #6608
* [FEATURE] Query-frontend: add experimental support for query blocking. Queries are blocked on a per-tenant basis and is configured via the limit `blocked_queries`. #5609
* [FEATURE] Vault: Added support for new Vault authentication methods: `AppRole`, `Kubernetes`, `UserPass` and `Token`. #6143
* [FEATURE] Add experimental endpoint `/api/v1/cardinality/active_series` to return the set of active series for a given selector. #6536 #6619 #6651 #6667 #6717
* [FEATURE] Added `-<prefix>.s3.part-size` flag to configure the S3 minimum file size in bytes used for multipart uploads. #6592
* [FEATURE] Add the experimental `-<prefix>.s3.send-content-md5` flag (defaults to `false`) to configure S3 Put Object requests to send a `Content-MD5` header. Setting this flag is not recommended unless your object storage does not support checksums. #6622
* [FEATURE] Distributor: add an experimental flag `-distributor.reusable-ingester-push-worker` that can be used to pre-allocate a pool of workers to be used to send push requests to the ingesters. #6660
* [FEATURE] Distributor: Support enabling of automatically generated name suffixes for metrics ingested via OTLP, through the flag `-distributor.otel-metric-suffixes-enabled`. #6542
* [FEATURE] Ingester: ingester can now track which of the user's series the ingester actually owns according to the ring, and only consider owned series when checking for user series limit. This helps to avoid hitting the user's series limit when scaling up ingesters or changing user's ingester shard size. Feature is currently experimental, and disabled by default. It can be enabled by setting `-ingester.use-ingester-owned-series-for-limits` (to use owned series for limiting). This is currently limited to multi-zone ingester setup, with replication factor being equal to number of zones. #6718 #7087
* [ENHANCEMENT] Query-frontend: don't treat cancel as an error. #4648
* [ENHANCEMENT] Ingester: exported summary `cortex_ingester_inflight_push_requests_summary` tracking total number of inflight requests in percentile buckets. #5845
* [ENHANCEMENT] Query-scheduler: add `cortex_query_scheduler_enqueue_duration_seconds` metric that records the time taken to enqueue or reject a query request. #5879
* [ENHANCEMENT] Query-frontend: add `cortex_query_frontend_enqueue_duration_seconds` metric that records the time taken to enqueue or reject a query request. When query-scheduler is in use, the metric has the `scheduler_address` label to differentiate the enqueue duration by query-scheduler backend. #5879 #6087 #6120
* [ENHANCEMENT] Store-gateway: add metric `cortex_bucket_store_blocks_loaded_by_duration` for counting the loaded number of blocks based on their duration. #6074  #6129
* [ENHANCEMENT] Expose `/sync/mutex/wait/total:seconds` Go runtime metric as `go_sync_mutex_wait_total_seconds_total` from all components. #5879
* [ENHANCEMENT] Query-scheduler: improve latency with many concurrent queriers. #5880
* [ENHANCEMENT] Ruler: add new per-tenant `cortex_ruler_queries_zero_fetched_series_total` metric to track rules that fetched no series. #5925
* [ENHANCEMENT] Implement support for `limit`, `limit_per_metric` and `metric` parameters for `<Prometheus HTTP prefix>/api/v1/metadata` endpoint. #5890
* [ENHANCEMENT] Distributor: add experimental support for storing metadata when ingesting metrics via OTLP. This makes metrics description and type available when ingesting metrics via OTLP. Enable with `-distributor.enable-otlp-metadata-storage=true`. #5693 #6035 #6254
* [ENHANCEMENT] Ingester: added support for sampling errors, which can be enabled by setting `-ingester.error-sample-rate`. This way each error will be logged once in the configured number of times. All the discarded samples will still be tracked by the `cortex_discarded_samples_total` metric. #5584 #6014
* [ENHANCEMENT] Ruler: Fetch secrets used to configure TLS on the Alertmanager client from Vault when `-vault.enabled` is true. #5239
* [ENHANCEMENT] Query-frontend: added query-sharding support for `group by` aggregation queries. #6024
* [ENHANCEMENT] Fetch secrets used to configure server-side TLS from Vault when `-vault.enabled` is true. #6052.
* [ENHANCEMENT] Packaging: add logrotate config file. #6142
* [ENHANCEMENT] Ingester: add the experimental configuration options `-blocks-storage.tsdb.head-postings-for-matchers-cache-max-bytes` and `-blocks-storage.tsdb.block-postings-for-matchers-cache-max-bytes` to enforce a limit in bytes on the `PostingsForMatchers()` cache used by ingesters (the cache limit is per TSDB head and block basis, not a global one). The experimental configuration options `-blocks-storage.tsdb.head-postings-for-matchers-cache-size` and `-blocks-storage.tsdb.block-postings-for-matchers-cache-size` have been deprecated. #6151
* [ENHANCEMENT] Ingester: use the `PostingsForMatchers()` in-memory cache for label values queries with matchers too. #6151
* [ENHANCEMENT] Ingester / store-gateway: optimized regex matchers. #6168 #6250
* [ENHANCEMENT] Distributor: Include ingester IDs in circuit breaker related metrics and logs. #6206
* [ENHANCEMENT] Querier: improve errors and logging when streaming chunks from ingesters and store-gateways. #6194 #6309
* [ENHANCEMENT] Querier: Add `cortex_querier_federation_exemplar_tenants_queried` and `cortex_querier_federation_tenants_queried` metrics to track the number of tenants queried by multi-tenant queries. #6374 #6409
* [ENHANCEMENT] All: added an experimental `-server.grpc.num-workers` flag that configures the number of long-living workers used to process gRPC requests. This could decrease the CPU usage by reducing the number of stack allocations. #6311
* [ENHANCEMENT] All: improved IPv6 support by using the proper host:port formatting. #6311
* [ENHANCEMENT] Querier: always return error encountered during chunks streaming, rather than `the stream has already been exhausted`. #6345 #6433
* [ENHANCEMENT] Query-frontend: add `instance_enable_ipv6` to support IPv6. #6111
* [ENHANCEMENT] Store-gateway: return same detailed error messages as queriers when chunks or series limits are reached. #6347
* [ENHANCEMENT] Querier: reduce memory consumed for queries that hit store-gateways. #6348
* [ENHANCEMENT] Ruler: include corresponding trace ID with log messages associated with rule evaluation. #6379 #6520
* [ENHANCEMENT] Querier: clarify log messages and span events emitted while querying ingesters, and include both ingester name and address when relevant. #6381
* [ENHANCEMENT] Memcached: introduce new experimental configuration parameters `-<prefix>.memcached.write-buffer-size-bytes` `-<prefix>.memcached.read-buffer-size-bytes` to customise the memcached client write and read buffer size (the buffer is allocated for each memcached connection). #6468
* [ENHANCEMENT] Ingester, Distributor: added experimental support for rejecting push requests received via gRPC before reading them into memory, if ingester or distributor is unable to accept the request. This is activated by using `-ingester.limit-inflight-requests-using-grpc-method-limiter` for ingester, and `-distributor.limit-inflight-requests-using-grpc-method-limiter` for distributor. #5976 #6300
* [ENHANCEMENT] Add capability in store-gateways to accept number of tokens through config. `-store-gateway.sharding-ring.num-tokens`, `default-value=512` #4863
* [ENHANCEMENT] Query-frontend: return warnings generated during query evaluation. #6391
* [ENHANCEMENT] Server: Add the option `-server.http-read-header-timeout` to enable specifying a timeout for reading HTTP request headers. It defaults to 0, in which case reading of headers can take up to `-server.http-read-timeout`, leaving no time for reading body, if there's any. #6517
* [ENHANCEMENT] Add connection-string option, `-<prefix>.azure.connection-string`, for Azure Blob Storage. #6487
* [ENHANCEMENT] Ingester: Add `-ingester.instance-limits.max-inflight-push-requests-bytes`. This limit protects the ingester against requests that together may cause an OOM. #6492
* [ENHANCEMENT] Ingester: add new per-tenant `cortex_ingester_local_limits` metric to expose the calculated local per-tenant limits seen at each ingester. Exports the local per-tenant series limit with label `{limit="max_global_series_per_user"}` #6403
* [ENHANCEMENT] Query-frontend: added "queue_time_seconds" field to "query stats" log. This is total time that query and subqueries spent in the queue, before queriers picked it up. #6537
* [ENHANCEMENT] Server: Add `-server.report-grpc-codes-in-instrumentation-label-enabled` CLI flag to specify whether gRPC status codes should be used in `status_code` label of `cortex_request_duration_seconds` metric. It defaults to false, meaning that successful and erroneous gRPC status codes are represented with `success` and `error` respectively. #6562
* [ENHANCEMENT] Server: Add `-ingester.client.report-grpc-codes-in-instrumentation-label-enabled` CLI flag to specify whether gRPC status codes should be used in `status_code` label of `cortex_ingester_client_request_duration_seconds` metric. It defaults to false, meaning that successful and erroneous gRPC status codes are represented with `2xx` and `error` respectively. #6562
* [ENHANCEMENT] Server: Add `-server.http-log-closed-connections-without-response-enabled` option to log details about connections to HTTP server that were closed before any data was sent back. This can happen if client doesn't manage to send complete HTTP headers before timeout. #6612
* [ENHANCEMENT] Query-frontend: include length of query, time since the earliest and latest points of a query, time since the earliest and latest points of a query, cached/uncached bytes in "query stats" logs. Time parameters (start/end/time) are always formatted as RFC3339 now. #6473 #6477 #6709 #6710
* [ENHANCEMENT] Query-frontend: `-query-frontend.align-queries-with-step` has been moved from a global flag to a per-tenant override. #6714
* [ENHANCEMENT] Distributor: added support for reducing the resolution of native histogram samples upon ingestion if the sample has too many buckets compared to `-validation.max-native-histogram-buckets`. This is enabled by default and can be turned off by setting `-validation.reduce-native-histogram-over-max-buckets` to `false`. #6535
* [ENHANCEMENT] Query-frontend: optionally wait for the frontend to complete startup if requests are received while the frontend is still starting. Disabled by default, set `-query-frontend.not-running-timeout` to a non-zero value to enable. #6621
* [ENHANCEMENT] Distributor: Include source IPs in OTLP push handler logs. #6652
* [ENHANCEMENT] Query-frontend: return clearer error message when a query request is received while shutting down. #6675
* [ENHANCEMENT] Querier: return clearer error message when a query request is cancelled by the caller. #6697
* [ENHANCEMENT] Compactor: Mark corrupted blocks for no-compaction to avoid blocking compactor future runs. #6588
* [ENHANCEMENT] Distributor: Added an experimental configuration option `distributor.ingestion-burst-factor` that overrides the `distributor.ingestion-burst-size` option if set. The `distributor.ingestion-burst-factor` is used to set the underlying ingestion rate limiter token bucket's burst size to a multiple of the per distributor `distributor.ingestion-rate-limit` and the `distributor.ingestion-burst-factor`. This is disabled by default. #6662
* [ENHANCEMENT] Add debug message to track tenants sending queries that are not able to benefit from caches. #6732
* [BUGFIX] Distributor: return server overload error in the event of exceeding the ingestion rate limit. #6549
* [BUGFIX] Ring: Ensure network addresses used for component hash rings are formatted correctly when using IPv6. #6068
* [BUGFIX] Query-scheduler: don't retain connections from queriers that have shut down, leading to gradually increasing enqueue latency over time. #6100 #6145
* [BUGFIX] Ingester: prevent query logic from continuing to execute after queries are canceled. #6085
* [BUGFIX] Ensure correct nesting of children of the `querier.Select` tracing span. #6085
* [BUGFIX] Packaging: fix preremove script preventing upgrades on RHEL based OS. #6067
* [BUGFIX] Querier: return actual error rather than `attempted to read series at index XXX from stream, but the stream has already been exhausted` (or even no error at all) when streaming chunks from ingesters or store-gateways is enabled and an error occurs while streaming chunks. #6346
* [BUGFIX] Querier: reduce log volume when querying ingesters with zone-awareness enabled and one or more instances in a single zone unavailable. #6381
* [BUGFIX] Querier: don't try to query further ingesters if ingester query request minimization is enabled and a query limit is reached as a result of the responses from the initial set of ingesters. #6402
* [BUGFIX] Ingester: Don't cache context cancellation error when querying. #6446
* [BUGFIX] Ingester: don't ignore errors encountered while iterating through chunks or samples in response to a query request. #6469
* [BUGFIX] All: fix issue where traces for some inter-component gRPC calls would incorrectly show the call as failing due to cancellation. #6470
* [BUGFIX] Querier: correctly mark streaming requests to ingesters or store-gateways as successful, not cancelled, in metrics and traces. #6471 #6505
* [BUGFIX] Querier: fix issue where queries fail with "context canceled" error when an ingester or store-gateway fails healthcheck while the query is in progress. #6550
* [BUGFIX] Tracing: When creating an OpenTelemetry tracing span, add it to the context for later retrieval. #6614
* [BUGFIX] Querier: always report query results to query-frontends, even when cancelled, to ensure query-frontends don't wait for results that will otherwise never arrive. #6703
* [BUGFIX] Querier: attempt to query ingesters in PENDING state, to reduce the likelihood that scaling up the number of ingesters in multiple zones simultaneously causes a read outage. #6726 #6727
* [BUGFIX] Querier: don't cancel inflight queries from a query-scheduler if the stream between the querier and query-scheduler is broken. #6728
* [BUGFIX] Store-gateway: Fix double-counting of some duration metrics. #6616
* [BUGFIX] Fixed possible series matcher corruption leading to wrong series being included in query results. #6884

### Mixin

* [CHANGE] Dashboards: enabled reporting gRPC codes as `status_code` label in Mimir dashboards. In case of gRPC calls, the successful `status_code` label on `cortex_request_duration_seconds` and gRPC client request duration metrics has changed from 'success' and '2xx' to 'OK'. #6561
* [CHANGE] Alerts: remove `MimirGossipMembersMismatch` alert and replace it with `MimirGossipMembersTooHigh` and `MimirGossipMembersTooLow` alerts that should have a higher signal-to-noise ratio. #6508
* [ENHANCEMENT] Dashboards: Optionally show rejected requests on Mimir Writes dashboard. Useful when used together with "early request rejection" in ingester and distributor. #6132 #6556
* [ENHANCEMENT] Alerts: added a critical alert for `CompactorSkippedBlocksWithOutOfOrderChunks` when multiple blocks are affected. #6410
* [ENHANCEMENT] Dashboards: Added the min-replicas for autoscaling dashboards. #6528
* [ENHANCEMENT] Dashboards: Show queries per second for the `/api/v1/cardinality/` endpoints on the "Overview" dashboard. #6720
* [BUGFIX] Alerts: fixed issue where `GossipMembersMismatch` warning message referred to per-instance labels that were not produced by the alert query. #6146
* [BUGFIX] Dashboards: Fix autoscaling dashboard panels for KEDA > 2.9. [Requires scraping the KEDA operator for metrics since they moved](https://github.com/kedacore/keda/issues/3972). #6528
* [BUGFIX] Alerts: Fix autoscaling alerts for KEDA > 2.9. [Requires scraping the KEDA operator for metrics since they moved](https://github.com/kedacore/keda/issues/3972). #6528

### Jsonnet

* [CHANGE] Ingester: reduce `-server.grpc-max-concurrent-streams` to 500. #5666
* [CHANGE] Changed default `_config.cluster_domain` from `cluster.local` to `cluster.local.` to reduce the number of DNS lookups made by Mimir. #6389
* [CHANGE] Query-frontend: changed default `_config.autoscaling_query_frontend_cpu_target_utilization` from `1` to `0.75`. #6395
* [CHANGE] Distributor: Increase HPA scale down period such that distributors are slower to scale down after autoscaling up. #6589
* [CHANGE] Store-gateway: Change the default timeout used for index-queries caches from `200ms` to `450ms`. #6786
* [FEATURE] Store-gateway: Allow automated zone-by-zone downscaling, that can be enabled via the `store_gateway_automated_downscale_enabled` flag. It is disabled by default. #6149
* [FEATURE] Ingester: Allow to configure TSDB Head early compaction using the following `_config` parameters: #6181
  * `ingester_tsdb_head_early_compaction_enabled` (disabled by default)
  * `ingester_tsdb_head_early_compaction_reduction_percentage`
  * `ingester_tsdb_head_early_compaction_min_in_memory_series`
* [ENHANCEMENT] Double the amount of rule groups for each user tier. #5897
* [ENHANCEMENT] Set `maxUnavailable` to 0 for `distributor`, `overrides-exporter`, `querier`, `query-frontend`, `query-scheduler` `ruler-querier`, `ruler-query-frontend`, `ruler-query-scheduler` and `consul` deployments, to ensure they don't become completely unavailable during a rollout. #5924
* [ENHANCEMENT] Update rollout-operator to `v0.9.0`. #6022 #6110 #6558 #6681
* [ENHANCEMENT] Update memcached to `memcached:1.6.22-alpine`. #6585
* [ENHANCEMENT] Store-gateway: replaced the following deprecated CLI flags: #6319
  * `-blocks-storage.bucket-store.index-header-lazy-loading-enabled` replaced with `-blocks-storage.bucket-store.index-header.lazy-loading-enabled`
  * `-blocks-storage.bucket-store.index-header-lazy-loading-idle-timeout` replaced with `-blocks-storage.bucket-store.index-header.lazy-loading-idle-timeout`
* [ENHANCEMENT] Store-gateway: Allow selective enablement of store-gateway automated scaling on a per-zone basis. #6302
* [BUGFIX] Autoscaling: KEDA > 2.9 removed the ability to set metricName in the trigger metadata. To help discern which metric is used by the HPA, we set the trigger name to what was the metricName. This is available as the `scaler` label on `keda_*` metrics. #6528

### Mimirtool

* [ENHANCEMENT] Analyze Grafana: Improve support for variables in range. #6657
* [BUGFIX] Fix out of bounds error on export with large timespans and/or series count. #5700
* [BUGFIX] Fix the issue where `--read-timeout` was applied to the entire `mimirtool analyze grafana` invocation rather than to individual Grafana API calls. #5915
* [BUGFIX] Fix incorrect remote-read path joining for `mimirtool remote-read` commands on Windows. #6011
* [BUGFIX] Fix template files full path being sent in `mimirtool alertmanager load` command. #6138
* [BUGFIX] Analyze rule-file: .metricsUsed field wasn't populated. #6953

### Mimir Continuous Test

### Query-tee

### Documentation

* [ENHANCEMENT] Document the concept of native histograms and how to send them to Mimir, migration path. #5956 #6488 #6539 #6752
* [ENHANCEMENT] Document native histograms query and visualization. #6231

### Tools

* [CHANGE] tsdb-index: Rename tool to tsdb-series. #6317
* [FEATURE] tsdb-labels: Add tool to print label names and values of a TSDB block. #6317
* [ENHANCEMENT] trafficdump: Trafficdump can now parse OTEL requests. Entire request is dumped to output, there's no filtering of fields or matching of series done. #6108

## 2.10.5

### Grafana Mimir

* [ENHANCEMENT] Update Docker base images from `alpine:3.18.3` to `alpine:3.18.5`. #6897
* [BUGFIX] Fixed possible series matcher corruption leading to wrong series being included in query results. #6886

### Documentation

* [ENHANCEMENT] Document the concept of native histograms and how to send them to Mimir, migration path. #6757
* [ENHANCEMENT] Document native histograms query and visualization. #6757

## 2.10.4

### Grafana Mimir

* [BUGFIX] Update otelhttp library to v0.44.0 as a mitigation for CVE-2023-45142. #6634

## 2.10.3

### Grafana Mimir

* [BUGFIX] Update grpc-go library to 1.57.2-dev that includes a fix for a bug introduced in 1.57.1. #6419

## 2.10.2

### Grafana Mimir

* [BUGFIX] Update grpc-go library to 1.57.1 and `golang.org/x/net` to `0.17`, which include fix for CVE-2023-44487. #6349

## 2.10.1

### Grafana Mimir

* [CHANGE] Update Go version to 1.21.3. #6244 #6325
* [BUGFIX] Query-frontend: Don't retry read requests rejected by the ingester due to utilization based read path limiting. #6032
* [BUGFIX] Ingester: fix panic in WAL replay of certain native histograms. #6086

## 2.10.0

### Grafana Mimir

* [CHANGE] Store-gateway: skip verifying index header integrity upon loading. To enable verification set `blocks_storage.bucket_store.index_header.verify_on_load: true`. #5174
* [CHANGE] Querier: change the default value of the experimental `-querier.streaming-chunks-per-ingester-buffer-size` flag to 256. #5203
* [CHANGE] Querier: only initiate query requests to ingesters in the `ACTIVE` state in the ring. #5342
* [CHANGE] Querier: renamed `-querier.prefer-streaming-chunks` to `-querier.prefer-streaming-chunks-from-ingesters` to enable streaming chunks from ingesters to queriers. #5182
* [CHANGE] Querier: `-query-frontend.cache-unaligned-requests` has been moved from a global flag to a per-tenant override. #5312
* [CHANGE] Ingester: removed `cortex_ingester_shipper_dir_syncs_total` and `cortex_ingester_shipper_dir_sync_failures_total` metrics. The former metric was not much useful, and the latter was never incremented. #5396
* [CHANGE] Ingester: removed logging of errors related to hitting per-instance limits to reduce resource usage when ingesters are under pressure. #5585
* [CHANGE] gRPC clients: use default connect timeout of 5s, and therefore enable default connect backoff max delay of 5s. #5562
* [CHANGE] Ingester: the `-validation.create-grace-period` is now enforced in the ingester too, other than distributor and query-frontend. If you've configured `-validation.create-grace-period` then make sure the configuration is applied to ingesters too. #5712
* [CHANGE] Distributor: the `-validation.create-grace-period` is now enforced for examplars too in the distributor. If an examplar has timestamp greater than "now + grace_period", then the exemplar will be dropped and the metric `cortex_discarded_exemplars_total{reason="exemplar_too_far_in_future",user="..."}` increased. #5761
* [CHANGE] Query-frontend: the `-validation.create-grace-period` is now enforced in the query-frontend even when the configured value is 0. When the value is 0, the query end time range is truncated to the current real-world time. #5829
* [CHANGE] Store-gateway: deprecated configuration parameters for index header under `blocks-storage.bucket-store` and use a new configurations in `blocks-storage.bucket-store.index-header`, deprecated configuration will be removed in Mimir 2.12. Configuration changes: #5726
  * `-blocks-storage.bucket-store.index-header-lazy-loading-enabled` is deprecated, use the new configuration `-blocks-storage.bucket-store.index-header.lazy-loading-enabled`
  * `-blocks-storage.bucket-store.index-header-lazy-loading-idle-timeout` is deprecated, use the new configuration `-blocks-storage.bucket-store.index-header.lazy-loading-idle-timeout`
  * `-blocks-storage.bucket-store.index-header-lazy-loading-concurrency` is deprecated, use the new configuration `-blocks-storage.bucket-store.index-header.lazy-loading-concurrency`
* [CHANGE] Store-gateway: remove experimental fine-grained chunks caching. The following experimental configuration parameters have been removed `-blocks-storage.bucket-store.chunks-cache.fine-grained-chunks-caching-enabled`, `-blocks-storage.bucket-store.fine-grained-chunks-caching-ranges-per-series`. #5816 #5875
* [CHANGE] Ingester: remove deprecated `blocks-storage.tsdb.max-tsdb-opening-concurrency-on-startup`. #5850
* [FEATURE] Introduced `-distributor.service-overload-status-code-on-rate-limit-enabled` flag for configuring status code to 529 instead of 429 upon rate limit exhaustion. #5752
* [FEATURE] Cardinality API: added a new `count_method` parameter which enables counting active series. #5136
* [FEATURE] Query-frontend: added experimental support to cache cardinality, label names and label values query responses. The cache will be used when `-query-frontend.cache-results` is enabled, and `-query-frontend.results-cache-ttl-for-cardinality-query` or `-query-frontend.results-cache-ttl-for-labels-query` set to a value greater than 0. The following metrics have been added to track the query results cache hit ratio per `request_type`: #5212 #5235 #5426 #5524
  * `cortex_frontend_query_result_cache_requests_total{request_type="query_range|cardinality|label_names_and_values"}`
  * `cortex_frontend_query_result_cache_hits_total{request_type="query_range|cardinality|label_names_and_values"}`
* [FEATURE] Added `-<prefix>.s3.list-objects-version` flag to configure the S3 list objects version. #5099
* [FEATURE] Ingester: add optional CPU/memory utilization based read request limiting, considered experimental. Disabled by default, enable by configuring limits via both of the following flags: #5012 #5392 #5394 #5526 #5508 #5704
  * `-ingester.read-path-cpu-utilization-limit`
  * `-ingester.read-path-memory-utilization-limit`
  * `-ingester.log-utilization-based-limiter-cpu-samples`
* [FEATURE] Ruler: support filtering results from rule status endpoint by `file`, `rule_group` and `rule_name`. #5291
* [FEATURE] Ingester: add experimental support for creating tokens by using spread minimizing strategy. This can be enabled with `-ingester.ring.token-generation-strategy: spread-minimizing` and `-ingester.ring.spread-minimizing-zones: <all available zones>`. In that case `-ingester.ring.tokens-file-path` must be empty. #5308 #5324
* [FEATURE] Storegateway: Persist sparse index-headers to disk and read from disk on index-header loads instead of reconstructing. #5465 #5651 #5726
* [FEATURE] Ingester: add experimental CLI flag `-ingester.ring.spread-minimizing-join-ring-in-order` that allows an ingester to register tokens in the ring only after all previous ingesters (with ID lower than its own ID) have already been registered. #5541
* [FEATURE] Ingester: add experimental support to compact the TSDB Head when the number of in-memory series is equal or greater than `-blocks-storage.tsdb.early-head-compaction-min-in-memory-series`, and the ingester estimates that the per-tenant TSDB Head compaction will reduce in-memory series by at least `-blocks-storage.tsdb.early-head-compaction-min-estimated-series-reduction-percentage`. #5371
* [FEATURE] Ingester: add new metrics for tracking native histograms in active series: `cortex_ingester_active_native_histogram_series`, `cortex_ingester_active_native_histogram_series_custom_tracker`, `cortex_ingester_active_native_histogram_buckets`, `cortex_ingester_active_native_histogram_buckets_custom_tracker`. The first 2 are the subsets of the existing and unmodified `cortex_ingester_active_series` and `cortex_ingester_active_series_custom_tracker` respectively, only tracking native histogram series, and the last 2 are the equivalents for tracking the number of buckets in native histogram series. #5318
* [FEATURE] Add experimental CLI flag `-<prefix>.s3.native-aws-auth-enabled` that allows to enable the default credentials provider chain of the AWS SDK. #5636
* [FEATURE] Distributor: add experimental support for circuit breaking when writing to ingesters via `-ingester.client.circuit-breaker.enabled`, `-ingester.client.circuit-breaker.failure-threshold`, or `-ingester.client.circuit-breaker.cooldown-period` or their corresponding YAML. #5650
* [FEATURE] The following features are no longer considered experimental. #5701 #5872
  * Ruler storage cache (`-ruler-storage.cache.*`)
  * Exclude ingesters running in specific zones (`-ingester.ring.excluded-zones`)
  * Cardinality-based query sharding (`-query-frontend.query-sharding-target-series-per-shard`)
  * Cardinality query result caching (`-query-frontend.results-cache-ttl-for-cardinality-query`)
  * Label names and values query result caching (`-query-frontend.results-cache-ttl-for-labels-query`)
  * Query expression size limit (`-query-frontend.max-query-expression-size-bytes`)
  * Peer discovery / tenant sharding for overrides exporters (`-overrides-exporter.ring.enabled`)
  * Configuring enabled metrics in overrides exporter (`-overrides-exporter.enabled-metrics`)
  * Per-tenant results cache TTL (`-query-frontend.results-cache-ttl`, `-query-frontend.results-cache-ttl-for-out-of-order-time-window`)
  * Shutdown delay (`-shutdown-delay`)
* [FEATURE] Querier: add experimental CLI flag `-tenant-federation.max-concurrent` to adjust the max number of per-tenant queries that can be run at a time when executing a single multi-tenant query. #5874
* [FEATURE] Alertmanager: add Microsoft Teams as a supported integration. #5840
* [ENHANCEMENT] Overrides-exporter: Add new metrics for write path and alertmanager (`max_global_metadata_per_user`, `max_global_metadata_per_metric`, `request_rate`, `request_burst_size`, `alertmanager_notification_rate_limit`, `alertmanager_max_dispatcher_aggregation_groups`, `alertmanager_max_alerts_count`, `alertmanager_max_alerts_size_bytes`) and added flag `-overrides-exporter.enabled-metrics` to explicitly configure desired metrics, e.g. `-overrides-exporter.enabled-metrics=request_rate,ingestion_rate`. Default value for this flag is: `ingestion_rate,ingestion_burst_size,max_global_series_per_user,max_global_series_per_metric,max_global_exemplars_per_user,max_fetched_chunks_per_query,max_fetched_series_per_query,ruler_max_rules_per_rule_group,ruler_max_rule_groups_per_tenant`. #5376
* [ENHANCEMENT] Cardinality API: when zone aware replication is enabled, the label values cardinality API can now tolerate single zone failure #5178
* [ENHANCEMENT] Distributor: optimize sending requests to ingesters when incoming requests don't need to be modified. For now this feature can be disabled by setting `-timeseries-unmarshal-caching-optimization-enabled=false`. #5137
* [ENHANCEMENT] Add advanced CLI flags to control gRPC client behaviour: #5161
  * `-<prefix>.connect-timeout`
  * `-<prefix>.connect-backoff-base-delay`
  * `-<prefix>.connect-backoff-max-delay`
  * `-<prefix>.initial-stream-window-size`
  * `-<prefix>.initial-connection-window-size`
* [ENHANCEMENT] Query-frontend: added "response_size_bytes" field to "query stats" log. #5196
* [ENHANCEMENT] Querier: refine error messages for per-tenant query limits, informing the user of the preferred strategy for not hitting the limit, in addition to how they may tweak the limit. #5059
* [ENHANCEMENT] Distributor: optimize sending of requests to ingesters by reusing memory buffers for marshalling requests. This optimization can be enabled by setting `-distributor.write-requests-buffer-pooling-enabled` to `true`. #5195 #5805 #5830
* [ENHANCEMENT] Querier: add experimental `-querier.minimize-ingester-requests` option to initially query only the minimum set of ingesters required to reach quorum. #5202 #5259 #5263
* [ENHANCEMENT] Querier: improve error message when streaming chunks from ingesters to queriers and a query limit is reached. #5245
* [ENHANCEMENT] Use new data structure for labels, to reduce memory consumption. #3555 #5731
* [ENHANCEMENT] Update alpine base image to 3.18.2. #5276
* [ENHANCEMENT] Ruler: add `cortex_ruler_sync_rules_duration_seconds` metric, tracking the time spent syncing all rule groups owned by the ruler instance. #5311
* [ENHANCEMENT] Store-gateway: add experimental `blocks-storage.bucket-store.index-header-lazy-loading-concurrency` config option to limit the number of concurrent index-headers loads when lazy loading. #5313 #5605
* [ENHANCEMENT] Ingester and querier: improve level of detail in traces emitted for queries that hit ingesters. #5315
* [ENHANCEMENT] Querier: add `cortex_querier_queries_rejected_total` metric that counts the number of queries rejected due to hitting a limit (eg. max series per query or max chunks per query). #5316 #5440 #5450
* [ENHANCEMENT] Querier: add experimental `-querier.minimize-ingester-requests-hedging-delay` option to initiate requests to further ingesters when request minimisation is enabled and not all initial requests have completed. #5368
* [ENHANCEMENT] Clarify docs for `-ingester.client.*` flags to make it clear that these are used by both queriers and distributors. #5375
* [ENHANCEMENT] Querier and store-gateway: add experimental support for streaming chunks from store-gateways to queriers while evaluating queries. This can be enabled with `-querier.prefer-streaming-chunks-from-store-gateways=true`. #5182
* [ENHANCEMENT] Querier: enforce `max-chunks-per-query` limit earlier in query processing when streaming chunks from ingesters to queriers to avoid unnecessarily consuming resources for queries that will be aborted. #5369 #5447
* [ENHANCEMENT] Ingester: added `cortex_ingester_shipper_last_successful_upload_timestamp_seconds` metric tracking the last successful TSDB block uploaded to the bucket (unix timestamp in seconds). #5396
* [ENHANCEMENT] Ingester: add two metrics tracking resource utilization calculated by utilization based limiter: #5496
  * `cortex_ingester_utilization_limiter_current_cpu_load`: The current exponential weighted moving average of the ingester's CPU load
  * `cortex_ingester_utilization_limiter_current_memory_usage_bytes`: The current ingester memory utilization
* [ENHANCEMENT] Ruler: added `insight=true` field to ruler's prometheus component for rule evaluation logs. #5510
* [ENHANCEMENT] Distributor Ingester: add metrics to count the number of requests rejected for hitting per-instance limits, `cortex_distributor_instance_rejected_requests_total` and `cortex_ingester_instance_rejected_requests_total` respectively. #5551
* [ENHANCEMENT] Distributor: add support for ingesting exponential histograms that are over the native histogram scale limit of 8 in OpenTelemetry format by downscaling them. #5532 #5607
* [ENHANCEMENT] General: buffered logging: #5506
  * `-log.buffered` CLI flag enable buffered logging.
* [ENHANCEMENT] Distributor: add more detailed information to traces generated while processing OTLP write requests. #5539
* [ENHANCEMENT] Distributor: improve performance ingesting OTLP payloads. #5531 #5607 #5616
* [ENHANCEMENT] Ingester: optimize label-values with matchers call when number of matched series is small. #5600
* [ENHANCEMENT] Compactor: delete bucket-index, markers and debug files if there are no blocks left in the bucket index. This cleanup must be enabled by using `-compactor.no-blocks-file-cleanup-enabled` option. #5648
* [ENHANCEMENT] Ingester: reduce memory usage of active series tracker. #5665
* [ENHANCEMENT] Store-gateway: added `-store-gateway.sharding-ring.auto-forget-enabled` configuration parameter to control whether store-gateway auto-forget feature should be enabled or disabled (enabled by default). #5702
* [ENHANCEMENT] Compactor: added per tenant block upload counters `cortex_block_upload_api_blocks_total`, `cortex_block_upload_api_bytes_total`, and `cortex_block_upload_api_files_total`. #5738
* [ENHANCEMENT] Compactor: verify time range of compacted block(s) matches the time range of input blocks. #5760
* [ENHANCEMENT] Querier: improved observability of calls to ingesters during queries. #5724
* [ENHANCEMENT] Compactor: block backfilling logging is now more verbose. #5711
* [ENHANCEMENT] Added support to rate limit application logs: #5764
  * `-log.rate-limit-enabled`
  * `-log.rate-limit-logs-per-second`
  * `-log.rate-limit-logs-per-second-burst`
* [ENHANCEMENT] Ingester: added `cortex_ingester_tsdb_head_min_timestamp_seconds` and `cortex_ingester_tsdb_head_max_timestamp_seconds` metrics which return min and max time of all TSDB Heads open in an ingester. #5786 #5815
* [ENHANCEMENT] Querier: cancel query requests to ingesters in a zone upon first error received from the zone, to reduce wasted effort spent computing results that won't be used #5764
* [ENHANCEMENT] All: improve tracing of internal HTTP requests sent over httpgrpc. #5782
* [ENHANCEMENT] Querier: add experimental per-query chunks limit based on an estimate of the number of chunks that will be sent from ingesters and store-gateways that is enforced earlier during query evaluation. This limit is disabled by default and can be configured with `-querier.max-estimated-fetched-chunks-per-query-multiplier`. #5765
* [ENHANCEMENT] Ingester: add UI for listing tenants with TSDB on given ingester and viewing details of tenants's TSDB on given ingester. #5803 #5824
* [ENHANCEMENT] Querier: improve observability of calls to store-gateways during queries. #5809
* [ENHANCEMENT] Query-frontend: improve tracing of interactions with query-scheduler. #5818
* [ENHANCEMENT] Query-scheduler: improve tracing of requests when request is rejected by query-scheduler. #5848
* [ENHANCEMENT] Ingester: avoid logging some errors that could cause logging contention. #5494 #5581
* [ENHANCEMENT] Store-gateway: wait for query gate after loading blocks. #5507
* [ENHANCEMENT] Store-gateway: always include `__name__` posting group in selection in order to reduce the number of object storage API calls. #5246
* [ENHANCEMENT] Ingester: track active series by ref instead of hash/labels to reduce memory usage. #5134 #5193
* [ENHANCEMENT] Go: updated to 1.21.1. #5955 #5960
* [ENHANCEMENT] Alertmanager: updated to alertmanager 0.26.0. #5840
* [BUGFIX] Ingester: Handle when previous ring state is leaving and the number of tokens has changed. #5204
* [BUGFIX] Querier: fix issue where queries that use the `timestamp()` function fail with `execution: attempted to read series at index 0 from stream, but the stream has already been exhausted` if streaming chunks from ingesters to queriers is enabled. #5370
* [BUGFIX] memberlist: bring back `memberlist_client_kv_store_count` metric that used to exist in Cortex, but got lost during dskit updates before Mimir 2.0. #5377
* [BUGFIX] Querier: pass on HTTP 503 query response code. #5364
* [BUGFIX] Store-gateway: Fix issue where stopping a store-gateway could cause all store-gateways to unload all blocks. #5464
* [BUGFIX] Allocate ballast in smaller blocks to avoid problem when entire ballast was kept in memory working set. #5565
* [BUGFIX] Querier: retry frontend result notification when an error is returned. #5591
* [BUGFIX] Querier: fix issue where `cortex_ingester_client_request_duration_seconds` metric did not include streaming query requests that did not return any series. #5695
* [BUGFIX] Ingester: fix ActiveSeries tracker double-counting series that have been deleted from the Head while still being active and then recreated again. #5678
* [BUGFIX] Ingester: don't set "last update time" of TSDB into the future when opening TSDB. This could prevent detecting of idle TSDB for a long time, if sample in distant future was ingested. #5787
* [BUGFIX] Store-gateway: fix bug when lazy index header could be closed prematurely even when still in use. #5795
* [BUGFIX] Ruler: gracefully shut down rule evaluations. #5778
* [BUGFIX] Querier: fix performance when ingesters stream samples. #5836
* [BUGFIX] Ingester: fix spurious `not found` errors on label values API during head compaction. #5957
* [BUGFIX] All: updated Minio object storage client from 7.0.62 to 7.0.63 to fix auto-detection of AWS GovCloud environments. #5905

### Mixin

* [CHANGE] Dashboards: show all workloads in selected namespace on "rollout progress" dashboard. #5113
* [CHANGE] Dashboards: show the number of updated and ready pods for each workload in the "rollout progress" panel on the "rollout progress" dashboard. #5113
* [CHANGE] Dashboards: removed "Query results cache misses" panel on the "Mimir / Queries" dashboard. #5423
* [CHANGE] Dashboards: default to shared crosshair on all dashboards. #5489
* [CHANGE] Dashboards: sort variable drop-down lists from A to Z, rather than Z to A. #5490
* [CHANGE] Alerts: removed `MimirProvisioningTooManyActiveSeries` alert. You should configure `-ingester.instance-limits.max-series` and rely on `MimirIngesterReachingSeriesLimit` alert instead. #5593
* [CHANGE] Alerts: removed `MimirProvisioningTooManyWrites` alert. The alerting threshold used in this alert was chosen arbitrarily and ingesters receiving an higher number of samples / sec don't necessarily have any issue. You should rely on SLOs metrics and alerts instead. #5706
* [CHANGE] Alerts: don't raise `MimirRequestErrors` or `MimirRequestLatency` alert for the `/debug/pprof` endpoint. #5826
* [ENHANCEMENT] Dashboards: adjust layout of "rollout progress" dashboard panels so that the "rollout progress" panel doesn't require scrolling. #5113
* [ENHANCEMENT] Dashboards: show container name first in "pods count per version" panel on "rollout progress" dashboard. #5113
* [ENHANCEMENT] Dashboards: show time spend waiting for turn when lazy loading index headers in the "index-header lazy load gate latency" panel on the "queries" dashboard. #5313
* [ENHANCEMENT] Dashboards: split query results cache hit ratio by request type in "Query results cache hit ratio" panel on the "Mimir / Queries" dashboard. #5423
* [ENHANCEMENT] Dashboards: add "rejected queries" panel to "queries" dashboard. #5429
* [ENHANCEMENT] Dashboards: add native histogram active series and active buckets to "tenants" dashboard. #5543
* [ENHANCEMENT] Dashboards: add panels to "Mimir / Writes" for requests rejected for per-instance limits. #5638
* [ENHANCEMENT] Dashboards: rename "Blocks currently loaded" to "Blocks currently owned" in the "Mimir / Queries" dashboard. #5705
* [ENHANCEMENT] Alerts: Add `MimirIngestedDataTooFarInTheFuture` warning alert that triggers when Mimir ingests sample with timestamp more than 1h in the future. #5822
* [BUGFIX] Alerts: fix `MimirIngesterRestarts` to fire only when the ingester container is restarted, excluding the cases the pod is rescheduled. #5397
* [BUGFIX] Dashboards: fix "unhealthy pods" panel on "rollout progress" dashboard showing only a number rather than the name of the workload and the number of unhealthy pods if only one workload has unhealthy pods. #5113 #5200
* [BUGFIX] Alerts: fixed `MimirIngesterHasNotShippedBlocks` and `MimirIngesterHasNotShippedBlocksSinceStart` alerts. #5396
* [BUGFIX] Alerts: Fix `MimirGossipMembersMismatch` to include `admin-api` and custom compactor pods. `admin-api` is a GEM component. #5641 #5797
* [BUGFIX] Dashboards: fix autoscaling dashboard panels that could show multiple series for a single component. #5810
* [BUGFIX] Dashboards: fix ruler-querier scaling metric panel query and split into CPU and memory scaling metric panels. #5739

### Jsonnet

* [CHANGE] Removed `_config.querier.concurrency` configuration option and replaced it with `_config.querier_max_concurrency` and `_config.ruler_querier_max_concurrency` to allow to easily fine tune it for different querier deployments. #5322
* [CHANGE] Change `_config.multi_zone_ingester_max_unavailable` to 50. #5327
* [CHANGE] Change distributors rolling update strategy configuration: `maxSurge` and `maxUnavailable` are set to `15%` and `0`. #5714
* [FEATURE] Alertmanager: Add horizontal pod autoscaler config, that can be enabled using `autoscaling_alertmanager_enabled: true`. #5194 #5249
* [ENHANCEMENT] Enable the `track_sizes` feature for Memcached pods to help determine cache efficiency. #5209
* [ENHANCEMENT] Add per-container map for environment variables. #5181
* [ENHANCEMENT] Add `PodDisruptionBudget`s for compactor, continuous-test, distributor, overrides-exporter, querier, query-frontend, query-scheduler, rollout-operator, ruler, ruler-querier, ruler-query-frontend, ruler-query-scheduler, and all memcached workloads. #5098
* [ENHANCEMENT] Ruler: configure the ruler storage cache when the metadata cache is enabled. #5326 #5334
* [ENHANCEMENT] Shuffle-sharding: ingester shards in user-classes can now be configured to target different series and limit percentage utilization through `_config.shuffle_sharding.target_series_per_ingester` and `_config.shuffle_sharding.target_utilization_percentage` values. #5470
* [ENHANCEMENT] Distributor: allow adjustment of the targeted CPU usage as a percentage of requested CPU. This can be adjusted with `_config.autoscaling_distributor_cpu_target_utilization`. #5525
* [ENHANCEMENT] Ruler: add configuration option `_config.ruler_remote_evaluation_max_query_response_size_bytes` to easily set the maximum query response size allowed (in bytes). #5592
* [ENHANCEMENT] Distributor: dynamically set `GOMAXPROCS` based on the CPU request. This should reduce distributor CPU utilization, assuming the CPU request is set to a value close to the actual utilization. #5588
* [ENHANCEMENT] Querier: dynamically set `GOMAXPROCS` based on the CPU request. This should reduce noisy neighbour issues created by the querier, whose CPU utilization could eventually saturate the Kubernetes node if unbounded. #5646 #5658
* [ENHANCEMENT] Allow to remove an entry from the configured environment variable for a given component, setting the environment value to `null` in the `*_env_map` objects (e.g. `store_gateway_env_map+:: { 'field': null}`). #5599
* [ENHANCEMENT] Allow overriding the default number of replicas for `etcd`. #5589
* [ENHANCEMENT] Memcached: reduce memory request for results, chunks and metadata caches. The requested memory is 5% greater than the configured memcached max cache size. #5661
* [ENHANCEMENT] Autoscaling: Add the following configuration options to fine tune autoscaler target utilization: #5679 #5682 #5689
  * `autoscaling_querier_target_utilization` (defaults to `0.75`)
  * `autoscaling_mimir_read_target_utilization` (defaults to `0.75`)
  * `autoscaling_ruler_querier_cpu_target_utilization` (defaults to `1`)
  * `autoscaling_distributor_memory_target_utilization` (defaults to `1`)
  * `autoscaling_ruler_cpu_target_utilization` (defaults to `1`)
  * `autoscaling_query_frontend_cpu_target_utilization` (defaults to `1`)
  * `autoscaling_ruler_query_frontend_cpu_target_utilization` (defaults to `1`)
  * `autoscaling_alertmanager_cpu_target_utilization` (defaults to `1`)
* [ENHANCEMENT] Gossip-ring: add appProtocol for istio compatibility. #5680
* [ENHANCEMENT] Add _config.commonConfig to allow adding common configuration parameters for all Mimir components. #5703
* [ENHANCEMENT] Update rollout-operator to `v0.7.0`. #5718
* [ENHANCEMENT] Increase the default rollout speed for store-gateway when lazy loading is disabled. #5823
* [ENHANCEMENT] Add autoscaling on memory for ruler-queriers. #5739
* [ENHANCEMENT] Deduplicate scaled object creation for most objects that scale on CPU and memory. #6411
* [BUGFIX] Fix compilation when index, chunks or metadata caches are disabled. #5710
* [BUGFIX] Autoscaling: treat OOMing containers as though they are using their full memory request. #5739
* [BUGFIX] Autoscaling: if no containers are up, report 0 memory usage instead of no data. #6411

### Mimirtool

* [ENHANCEMENT] Mimirtool uses paging to fetch all dashboards from Grafana when running `mimirtool analyse grafana`. This allows the tool to work correctly when running against Grafana instances with more than a 1000 dashboards. #5825
* [ENHANCEMENT] Extract metric name from queries that have a `__name__` matcher. #5911
* [BUGFIX] Mimirtool no longer parses label names as metric names when handling templating variables that are populated using `label_values(<label_name>)` when running `mimirtool analyse grafana`. #5832
* [BUGFIX] Fix panic when analyzing a grafana dashboard with multiline queries in templating variables. #5911

### Query-tee

* [CHANGE] Proxy `Content-Type` response header from backend. Previously `Content-Type: text/plain; charset=utf-8` was returned on all requests. #5183
* [CHANGE] Increase default value of `-proxy.compare-skip-recent-samples` to avoid racing with recording rule evaluation. #5561
* [CHANGE] Add `-backend.skip-tls-verify` to optionally skip TLS verification on backends. #5656

### Documentation

* [CHANGE] Fix reference to `get-started` documentation directory. #5476
* [CHANGE] Fix link to external OTLP/HTTP documentation.
* [ENHANCEMENT] Improved `MimirRulerTooManyFailedQueries` runbook. #5586
* [ENHANCEMENT] Improved "Recover accidentally deleted blocks" runbook. #5620
* [ENHANCEMENT] Documented options and trade-offs to query label names and values. #5582
* [ENHANCEMENT] Improved `MimirRequestErrors` runbook for alertmanager. #5694

### Tools

* [CHANGE] copyblocks: add support for S3 and the ability to copy between different object storage services. Due to this, the `-source-service` and `-destination-service` flags are now required and the `-service` flag has been removed. #5486
* [FEATURE] undelete-block-gcs: Added new tool for undeleting blocks on GCS storage. #5610 #5855
* [FEATURE] wal-reader: Added new tool for printing entries in TSDB WAL. #5780
* [ENHANCEMENT] ulidtime: add -seconds flag to print timestamps as Unix timestamps. #5621
* [ENHANCEMENT] ulidtime: exit with status code 1 if some ULIDs can't be parsed. #5621
* [ENHANCEMENT] tsdb-index-toc: added index-header size estimates. #5652
* [BUGFIX] Stop tools from panicking when `-help` flag is passed. #5412
* [BUGFIX] Remove github.com/golang/glog command line flags from tools. #5413

## 2.9.4

### Grafana Mimir

* [ENHANCEMENT] Update Docker base images from `alpine:3.18.3` to `alpine:3.18.5`. #6895

## 2.9.3

### Grafana Mimir

* [BUGFIX] Update `go.opentelemetry.io/contrib/instrumentation/net/http/otelhttp` to `0.44` which includes a fix for CVE-2023-45142. #6637

## 2.9.2

### Grafana Mimir

* [BUGFIX] Update grpc-go library to 1.56.3 and `golang.org/x/net` to `0.17`, which include fix for CVE-2023-44487. #6353 #6364

## 2.9.1

### Grafana Mimir

* [ENHANCEMENT] Update alpine base image to 3.18.3. #6021

## 2.9.0

### Grafana Mimir

* [CHANGE] Store-gateway: change expanded postings, postings, and label values index cache key format. These caches will be invalidated when rolling out the new Mimir version. #4770 #4978 #5037
* [CHANGE] Distributor: remove the "forwarding" feature as it isn't necessary anymore. #4876
* [CHANGE] Query-frontend: Change the default value of `-query-frontend.query-sharding-max-regexp-size-bytes` from `0` to `4096`. #4932
* [CHANGE] Querier: `-querier.query-ingesters-within` has been moved from a global flag to a per-tenant override. #4287
* [CHANGE] Querier: Use `-blocks-storage.tsdb.retention-period` instead of `-querier.query-ingesters-within` for calculating the lookback period for shuffle sharded ingesters. Setting `-querier.query-ingesters-within=0` no longer disables shuffle sharding on the read path. #4287
* [CHANGE] Block upload: `/api/v1/upload/block/{block}/files` endpoint now allows file uploads with no `Content-Length`. #4956
* [CHANGE] Store-gateway: deprecate configuration parameters for chunk pooling, they will be removed in Mimir 2.11. The following options are now also ignored: #4996
  * `-blocks-storage.bucket-store.max-chunk-pool-bytes`
  * `-blocks-storage.bucket-store.chunk-pool-min-bucket-size-bytes`
  * `-blocks-storage.bucket-store.chunk-pool-max-bucket-size-bytes`
* [CHANGE] Store-gateway: remove metrics `cortex_bucket_store_chunk_pool_requested_bytes_total` and `cortex_bucket_store_chunk_pool_returned_bytes_total`. #4996
* [CHANGE] Compactor: change default of `-compactor.partial-block-deletion-delay` to `1d`. This will automatically clean up partial blocks that were a result of failed block upload or deletion. #5026
* [CHANGE] Compactor: the deprecated configuration parameter `-compactor.consistency-delay` has been removed. #5050
* [CHANGE] Store-gateway: the deprecated configuration parameter `-blocks-storage.bucket-store.consistency-delay` has been removed. #5050
* [CHANGE] The configuration parameter `-blocks-storage.bucket-store.bucket-index.enabled` has been deprecated and will be removed in Mimir 2.11. Mimir is running by default with the bucket index enabled since version 2.0, and starting from the version 2.11 it will not be possible to disable it. #5051
* [CHANGE] The configuration parameters `-querier.iterators` and `-query.batch-iterators` have been deprecated and will be removed in Mimir 2.11. Mimir runs by default with `-querier.batch-iterators=true`, and starting from version 2.11 it will not be possible to change this. #5114
* [CHANGE] Compactor: change default of `-compactor.first-level-compaction-wait-period` to 25m. #5128
* [CHANGE] Ruler: changed default of `-ruler.poll-interval` from `1m` to `10m`. Starting from this release, the configured rule groups will also be re-synced each time they're modified calling the ruler configuration API. #5170
* [FEATURE] Query-frontend: add `-query-frontend.log-query-request-headers` to enable logging of request headers in query logs. #5030
* [FEATURE] Store-gateway: add experimental feature to retain lazy-loaded index headers between restarts by eagerly loading them during startup. This is disabled by default and can only be enabled if lazy loading is enabled. To enable this set the following: #5606
  * `-blocks-storage.bucket-store.index-header-lazy-loading-enabled` must be set to true
  * `-blocks-storage.bucket-store.index-header.eager-loading-startup-enabled` must be set to true
* [ENHANCEMENT] Add per-tenant limit `-validation.max-native-histogram-buckets` to be able to ignore native histogram samples that have too many buckets. #4765
* [ENHANCEMENT] Store-gateway: reduce memory usage in some LabelValues calls. #4789
* [ENHANCEMENT] Store-gateway: add a `stage` label to the metric `cortex_bucket_store_series_data_touched`. This label now applies to `data_type="chunks"` and `data_type="series"`. The `stage` label has 2 values: `processed` - the number of series that parsed - and `returned` - the number of series selected from the processed bytes to satisfy the query. #4797 #4830
* [ENHANCEMENT] Distributor: make `__meta_tenant_id` label available in relabeling rules configured via `metric_relabel_configs`. #4725
* [ENHANCEMENT] Compactor: added the configurable limit `compactor.block-upload-max-block-size-bytes` or `compactor_block_upload_max_block_size_bytes` to limit the byte size of uploaded or validated blocks. #4680
* [ENHANCEMENT] Querier: reduce CPU utilisation when shuffle sharding is enabled with large shard sizes. #4851
* [ENHANCEMENT] Packaging: facilitate configuration management by instructing systemd to start mimir with a configuration file. #4810
* [ENHANCEMENT] Store-gateway: reduce memory allocations when looking up postings from cache. #4861 #4869 #4962 #5047
* [ENHANCEMENT] Store-gateway: retain only necessary bytes when reading series from the bucket. #4926
* [ENHANCEMENT] Ingester, store-gateway: clear the shutdown marker after a successful shutdown to enable reusing their persistent volumes in case the ingester or store-gateway is restarted. #4985
* [ENHANCEMENT] Store-gateway, query-frontend: Reduced memory allocations when looking up cached entries from Memcached. #4862
* [ENHANCEMENT] Alertmanager: Add additional template function `queryFromGeneratorURL` returning query URL decoded query from the `GeneratorURL` field of an alert. #4301
* [ENHANCEMENT] Ruler: added experimental ruler storage cache support. The cache should reduce the number of "list objects" API calls issued to the object storage when there are 2+ ruler replicas running in a Mimir cluster. The cache can be configured setting `-ruler-storage.cache.*` CLI flags or their respective YAML config options. #4950 #5054
* [ENHANCEMENT] Store-gateway: added HTTP `/store-gateway/prepare-shutdown` endpoint for gracefully scaling down of store-gateways. A gauge `cortex_store_gateway_prepare_shutdown_requested` has been introduced for tracing this process. #4955
* [ENHANCEMENT] Updated Kuberesolver dependency (github.com/sercand/kuberesolver) from v2.4.0 to v4.0.0 and gRPC dependency (google.golang.org/grpc) from v1.47.0 to v1.53.0. #4922
* [ENHANCEMENT] Introduced new options for logging HTTP request headers: `-server.log-request-headers` enables logging HTTP request headers, `-server.log-request-headers-exclude-list` lists headers which should not be logged. #4922
* [ENHANCEMENT] Block upload: `/api/v1/upload/block/{block}/files` endpoint now disables read and write HTTP timeout, overriding `-server.http-read-timeout` and `-server.http-write-timeout` values. This is done to allow large file uploads to succeed. #4956
* [ENHANCEMENT] Alertmanager: Introduce new metrics from upstream. #4918
  * `cortex_alertmanager_notifications_failed_total` (added `reason` label)
  * `cortex_alertmanager_nflog_maintenance_total`
  * `cortex_alertmanager_nflog_maintenance_errors_total`
  * `cortex_alertmanager_silences_maintenance_total`
  * `cortex_alertmanager_silences_maintenance_errors_total`
* [ENHANCEMENT] Add native histogram support for `cortex_request_duration_seconds` metric family. #4987
* [ENHANCEMENT] Ruler: do not list rule groups in the object storage for disabled tenants. #5004
* [ENHANCEMENT] Query-frontend and querier: add HTTP API endpoint `<prometheus-http-prefix>/api/v1/format_query` to format a PromQL query. #4373
* [ENHANCEMENT] Query-frontend: Add `cortex_query_frontend_regexp_matcher_count` and `cortex_query_frontend_regexp_matcher_optimized_count` metrics to track optimization of regular expression label matchers. #4813
* [ENHANCEMENT] Alertmanager: Add configuration option to enable or disable the deletion of alertmanager state from object storage. This is useful when migrating alertmanager tenants from one cluster to another, because it avoids a condition where the state object is copied but then deleted before the configuration object is copied. #4989
* [ENHANCEMENT] Querier: only use the minimum set of chunks from ingesters when querying, and cancel unnecessary requests to ingesters sooner if we know their results won't be used. #5016
* [ENHANCEMENT] Add `-enable-go-runtime-metrics` flag to expose all go runtime metrics as Prometheus metrics. #5009
* [ENHANCEMENT] Ruler: trigger a synchronization of tenant's rule groups as soon as they change the rules configuration via API. This synchronization is in addition of the periodic syncing done every `-ruler.poll-interval`. The new behavior is enabled by default, but can be disabled with `-ruler.sync-rules-on-changes-enabled=false` (configurable on a per-tenant basis too). If you disable the new behaviour, then you may want to revert `-ruler.poll-interval` to `1m`. #4975 #5053 #5115 #5170
* [ENHANCEMENT] Distributor: Improve invalid tenant shard size error message. #5024
* [ENHANCEMENT] Store-gateway: record index header loading time separately in `cortex_bucket_store_series_request_stage_duration_seconds{stage="load_index_header"}`. Now index header loading will be visible in the "Mimir / Queries" dashboard in the "Series request p99/average latency" panels. #5011 #5062
* [ENHANCEMENT] Querier and ingester: add experimental support for streaming chunks from ingesters to queriers while evaluating queries. This can be enabled with `-querier.prefer-streaming-chunks=true`. #4886 #5078 #5094 #5126
* [ENHANCEMENT] Update Docker base images from `alpine:3.17.3` to `alpine:3.18.0`. #5065
* [ENHANCEMENT] Compactor: reduced the number of "object exists" API calls issued by the compactor to the object storage when syncing block's `meta.json` files. #5063
* [ENHANCEMENT] Distributor: Push request rate limits (`-distributor.request-rate-limit` and `-distributor.request-burst-size`) and their associated YAML configuration are now stable. #5124
* [ENHANCEMENT] Go: updated to 1.20.5. #5185
* [ENHANCEMENT] Update alpine base image to 3.18.2. #5274 #5276
* [BUGFIX] Metadata API: Mimir will now return an empty object when no metadata is available, matching Prometheus. #4782
* [BUGFIX] Store-gateway: add collision detection on expanded postings and individual postings cache keys. #4770
* [BUGFIX] Ruler: Support the `type=alert|record` query parameter for the API endpoint `<prometheus-http-prefix>/api/v1/rules`. #4302
* [BUGFIX] Backend: Check that alertmanager's data-dir doesn't overlap with bucket-sync dir. #4921
* [BUGFIX] Alertmanager: Allow to rate-limit webex, telegram and discord notifications. #4979
* [BUGFIX] Store-gateway: panics when decoding LabelValues responses that contain more than 655360 values. These responses are no longer cached. #5021
* [BUGFIX] Querier: don't leak memory when processing query requests from query-frontends (ie. when the query-scheduler is disabled). #5199

### Documentation

* [ENHANCEMENT] Improve `MimirIngesterReachingTenantsLimit` runbook. #4744 #4752
* [ENHANCEMENT] Add `symbol table size exceeds` case to `MimirCompactorHasNotSuccessfullyRunCompaction` runbook. #4945
* [ENHANCEMENT] Clarify which APIs use query sharding. #4948

### Mixin

* [CHANGE] Alerts: Remove `MimirQuerierHighRefetchRate`. #4980
* [CHANGE] Alerts: Remove `MimirTenantHasPartialBlocks`. This is obsoleted by the changed default of `-compactor.partial-block-deletion-delay` to `1d`, which will auto remediate this alert. #5026
* [ENHANCEMENT] Alertmanager dashboard: display active aggregation groups #4772
* [ENHANCEMENT] Alerts: `MimirIngesterTSDBWALCorrupted` now only fires when there are more than one corrupted WALs in single-zone deployments and when there are more than two zones affected in multi-zone deployments. #4920
* [ENHANCEMENT] Alerts: added labels to duplicated `MimirRolloutStuck` and `MimirCompactorHasNotUploadedBlocks` rules in order to distinguish them. #5023
* [ENHANCEMENT] Dashboards: fix holes in graph for lightly loaded clusters #4915
* [ENHANCEMENT] Dashboards: allow configuring additional services for the Rollout Progress dashboard. #5007
* [ENHANCEMENT] Alerts: do not fire `MimirAllocatingTooMuchMemory` alert for any matching container outside of namespaces where Mimir is running. #5089
* [BUGFIX] Dashboards: show cancelled requests in a different color to successful requests in throughput panels on dashboards. #5039
* [BUGFIX] Dashboards: fix dashboard panels that showed percentages with axes from 0 to 10000%. #5084
* [BUGFIX] Remove dependency on upstream Kubernetes mixin. #4732

### Jsonnet

* [CHANGE] Ruler: changed ruler autoscaling policy, extended scale down period from 60s to 600s. #4786
* [CHANGE] Update to v0.5.0 rollout-operator. #4893
* [CHANGE] Backend: add `alertmanager_args` to `mimir-backend` when running in read-write deployment mode. Remove hardcoded `filesystem` alertmanager storage. This moves alertmanager's data-dir to `/data/alertmanager` by default. #4907 #4921
* [CHANGE] Remove `-pdb` suffix from `PodDisruptionBudget` names. This will create new `PodDisruptionBudget` resources. Make sure to prune the old resources; otherwise, rollouts will be blocked. #5109
* [CHANGE] Query-frontend: enable query sharding for cardinality estimation via `-query-frontend.query-sharding-target-series-per-shard` by default if the results cache is enabled. #5128
* [ENHANCEMENT] Ingester: configure `-blocks-storage.tsdb.head-compaction-interval=15m` to spread TSDB head compaction over a wider time range. #4870
* [ENHANCEMENT] Ingester: configure `-blocks-storage.tsdb.wal-replay-concurrency` to CPU request minus 1. #4864
* [ENHANCEMENT] Compactor: configure `-compactor.first-level-compaction-wait-period` to TSDB head compaction interval plus 10 minutes. #4872
* [ENHANCEMENT] Store-gateway: set `GOMEMLIMIT` to the memory request value. This should reduce the likelihood the store-gateway may go out of memory, at the cost of an higher CPU utilization due to more frequent garbage collections when the memory utilization gets closer or above the configured requested memory. #4971
* [ENHANCEMENT] Store-gateway: dynamically set `GOMAXPROCS` based on the CPU request. This should reduce the likelihood a high load on the store-gateway will slow down the entire Kubernetes node. #5104
* [ENHANCEMENT] Store-gateway: add `store_gateway_lazy_loading_enabled` configuration option which combines disabled lazy-loading and reducing blocks sync concurrency. Reducing blocks sync concurrency improves startup times with disabled lazy loading on HDDs. #5025
* [ENHANCEMENT] Update `rollout-operator` image to `v0.6.0`. #5155
* [BUGFIX] Backend: configure `-ruler.alertmanager-url` to `mimir-backend` when running in read-write deployment mode. #4892
* [ENHANCEMENT] Memcached: don't overwrite upsteam memcached statefulset jsonnet to allow chosing between antiAffinity and topologySpreadConstraints.

### Mimirtool

* [CHANGE] check rules: will fail on duplicate rules when `--strict` is provided. #5035
* [FEATURE] sync/diff can now include/exclude namespaces based on a regular expression using `--namespaces-regex` and `--ignore-namespaces-regex`. #5100
* [ENHANCEMENT] analyze prometheus: allow to specify `-prometheus-http-prefix`. #4966
* [ENHANCEMENT] analyze grafana: allow to specify `--folder-title` to limit dashboards analysis based on their exact folder title. #4973

### Tools

* [CHANGE] copyblocks: copying between Azure Blob Storage buckets is now supported in addition to copying between Google Cloud Storage buckets. As a result, the `--service` flag is now required to be specified (accepted values are `gcs` or `abs`). #4756

## 2.8.0

### Grafana Mimir

* [CHANGE] Ingester: changed experimental CLI flag from `-out-of-order-blocks-external-label-enabled` to `-ingester.out-of-order-blocks-external-label-enabled` #4440
* [CHANGE] Store-gateway: The following metrics have been removed: #4332
  * `cortex_bucket_store_series_get_all_duration_seconds`
  * `cortex_bucket_store_series_merge_duration_seconds`
* [CHANGE] Ingester: changed default value of `-blocks-storage.tsdb.retention-period` from `24h` to `13h`. If you're running Mimir with a custom configuration and you're overriding `-querier.query-store-after` to a value greater than the default `12h` then you should increase `-blocks-storage.tsdb.retention-period` accordingly. #4382
* [CHANGE] Ingester: the configuration parameter `-blocks-storage.tsdb.max-tsdb-opening-concurrency-on-startup` has been deprecated and will be removed in Mimir 2.10. #4445
* [CHANGE] Query-frontend: Cached results now contain timestamp which allows Mimir to check if cached results are still valid based on current TTL configured for tenant. Results cached by previous Mimir version are used until they expire from cache, which can take up to 7 days. If you need to use per-tenant TTL sooner, please flush results cache manually. #4439
* [CHANGE] Ingester: the `cortex_ingester_tsdb_wal_replay_duration_seconds` metrics has been removed. #4465
* [CHANGE] Query-frontend and ruler: use protobuf internal query result payload format by default. This feature is no longer considered experimental. #4557 #4709
* [CHANGE] Ruler: reject creating federated rule groups while tenant federation is disabled. Previously the rule groups would be silently dropped during bucket sync. #4555
* [CHANGE] Compactor: the `/api/v1/upload/block/{block}/finish` endpoint now returns a `429` status code when the compactor has reached the limit specified by `-compactor.max-block-upload-validation-concurrency`. #4598
* [CHANGE] Compactor: when starting a block upload the maximum byte size of the block metadata provided in the request body is now limited to 1 MiB. If this limit is exceeded a `413` status code is returned. #4683
* [CHANGE] Store-gateway: cache key format for expanded postings has changed. This will invalidate the expanded postings in the index cache when deployed. #4667
* [FEATURE] Cache: Introduce experimental support for using Redis for results, chunks, index, and metadata caches. #4371
* [FEATURE] Vault: Introduce experimental integration with Vault to fetch secrets used to configure TLS for clients. Server TLS secrets will still be read from a file. `tls-ca-path`, `tls-cert-path` and `tls-key-path` will denote the path in Vault for the following CLI flags when `-vault.enabled` is true: #4446.
  * `-distributor.ha-tracker.etcd.*`
  * `-distributor.ring.etcd.*`
  * `-distributor.forwarding.grpc-client.*`
  * `-querier.store-gateway-client.*`
  * `-ingester.client.*`
  * `-ingester.ring.etcd.*`
  * `-querier.frontend-client.*`
  * `-query-frontend.grpc-client-config.*`
  * `-query-frontend.results-cache.redis.*`
  * `-blocks-storage.bucket-store.index-cache.redis.*`
  * `-blocks-storage.bucket-store.chunks-cache.redis.*`
  * `-blocks-storage.bucket-store.metadata-cache.redis.*`
  * `-compactor.ring.etcd.*`
  * `-store-gateway.sharding-ring.etcd.*`
  * `-ruler.client.*`
  * `-ruler.alertmanager-client.*`
  * `-ruler.ring.etcd.*`
  * `-ruler.query-frontend.grpc-client-config.*`
  * `-alertmanager.sharding-ring.etcd.*`
  * `-alertmanager.alertmanager-client.*`
  * `-memberlist.*`
  * `-query-scheduler.grpc-client-config.*`
  * `-query-scheduler.ring.etcd.*`
  * `-overrides-exporter.ring.etcd.*`
* [FEATURE] Distributor, ingester, querier, query-frontend, store-gateway: add experimental support for native histograms. Requires that the experimental protobuf query result response format is enabled by `-query-frontend.query-result-response-format=protobuf` on the query frontend. #4286 #4352 #4354 #4376 #4377 #4387 #4396 #4425 #4442 #4494 #4512 #4513 #4526
* [FEATURE] Added `-<prefix>.s3.storage-class` flag to configure the S3 storage class for objects written to S3 buckets. #4300
* [FEATURE] Add `freebsd` to the target OS when generating binaries for a Mimir release. #4654
* [FEATURE] Ingester: Add `prepare-shutdown` endpoint which can be used as part of Kubernetes scale down automations. #4718
* [ENHANCEMENT] Add timezone information to Alpine Docker images. #4583
* [ENHANCEMENT] Ruler: Sync rules when ruler JOINING the ring instead of ACTIVE, In order to reducing missed rule iterations during ruler restarts. #4451
* [ENHANCEMENT] Allow to define service name used for tracing via `JAEGER_SERVICE_NAME` environment variable. #4394
* [ENHANCEMENT] Querier and query-frontend: add experimental, more performant protobuf query result response format enabled with `-query-frontend.query-result-response-format=protobuf`. #4304 #4318 #4375
* [ENHANCEMENT] Compactor: added experimental configuration parameter `-compactor.first-level-compaction-wait-period`, to configure how long the compactor should wait before compacting 1st level blocks (uploaded by ingesters). This configuration option allows to reduce the chances compactor begins compacting blocks before all ingesters have uploaded their blocks to the storage. #4401
* [ENHANCEMENT] Store-gateway: use more efficient chunks fetching and caching. #4255
* [ENHANCEMENT] Query-frontend and ruler: add experimental, more performant protobuf internal query result response format enabled with `-ruler.query-frontend.query-result-response-format=protobuf`. #4331
* [ENHANCEMENT] Ruler: increased tolerance for missed iterations on alerts, reducing the chances of flapping firing alerts during ruler restarts. #4432
* [ENHANCEMENT] Optimized `.*` and `.+` regular expression label matchers. #4432
* [ENHANCEMENT] Optimized regular expression label matchers with alternates (e.g. `a|b|c`). #4647
* [ENHANCEMENT] Added an in-memory cache for regular expression matchers, to avoid parsing and compiling the same expression multiple times when used in recurring queries. #4633
* [ENHANCEMENT] Query-frontend: results cache TTL is now configurable by using `-query-frontend.results-cache-ttl` and `-query-frontend.results-cache-ttl-for-out-of-order-time-window` options. These values can also be specified per tenant. Default values are unchanged (7 days and 10 minutes respectively). #4385
* [ENHANCEMENT] Ingester: added advanced configuration parameter `-blocks-storage.tsdb.wal-replay-concurrency` representing the maximum number of CPUs used during WAL replay. #4445
* [ENHANCEMENT] Ingester: added metrics `cortex_ingester_tsdb_open_duration_seconds_total` to measure the total time it takes to open all existing TSDBs. The time tracked by this metric also includes the TSDBs WAL replay duration. #4465
* [ENHANCEMENT] Store-gateway: use streaming implementation for LabelNames RPC. The batch size for streaming is controlled by `-blocks-storage.bucket-store.batch-series-size`. #4464
* [ENHANCEMENT] Memcached: Add support for TLS or mTLS connections to cache servers. #4535
* [ENHANCEMENT] Compactor: blocks index files are now validated for correctness for blocks uploaded via the TSDB block upload feature. #4503
* [ENHANCEMENT] Compactor: block chunks and segment files are now validated for correctness for blocks uploaded via the TSDB block upload feature. #4549
* [ENHANCEMENT] Ingester: added configuration options to configure the "postings for matchers" cache of each compacted block queried from ingesters: #4561
  * `-blocks-storage.tsdb.block-postings-for-matchers-cache-ttl`
  * `-blocks-storage.tsdb.block-postings-for-matchers-cache-size`
  * `-blocks-storage.tsdb.block-postings-for-matchers-cache-force`
* [ENHANCEMENT] Compactor: validation of blocks uploaded via the TSDB block upload feature is now configurable on a per tenant basis: #4585
  * `-compactor.block-upload-validation-enabled` has been added, `compactor_block_upload_validation_enabled` can be used to override per tenant
  * `-compactor.block-upload.block-validation-enabled` was the previous global flag and has been removed
* [ENHANCEMENT] TSDB Block Upload: block upload validation concurrency can now be limited with `-compactor.max-block-upload-validation-concurrency`. #4598
* [ENHANCEMENT] OTLP: Add support for converting OTel exponential histograms to Prometheus native histograms. The ingestion of native histograms must be enabled, please set `-ingester.native-histograms-ingestion-enabled` to `true`. #4063 #4639
* [ENHANCEMENT] Query-frontend: add metric `cortex_query_fetched_index_bytes_total` to measure TSDB index bytes fetched to execute a query. #4597
* [ENHANCEMENT] Query-frontend: add experimental limit to enforce a max query expression size in bytes via `-query-frontend.max-query-expression-size-bytes` or `max_query_expression_size_bytes`. #4604
* [ENHANCEMENT] Query-tee: improve message logged when comparing responses and one response contains a non-JSON payload. #4588
* [ENHANCEMENT] Distributor: add ability to set per-distributor limits via `distributor_limits` block in runtime configuration in addition to the existing configuration. #4619
* [ENHANCEMENT] Querier: reduce peak memory consumption for queries that touch a large number of chunks. #4625
* [ENHANCEMENT] Query-frontend: added experimental `-query-frontend.query-sharding-max-regexp-size-bytes` limit to query-frontend. When set to a value greater than 0, query-frontend disabled query sharding for any query with a regexp matcher longer than the configured limit. #4632
* [ENHANCEMENT] Store-gateway: include statistics from LabelValues and LabelNames calls in `cortex_bucket_store_series*` metrics. #4673
* [ENHANCEMENT] Query-frontend: improve readability of distributed tracing spans. #4656
* [ENHANCEMENT] Update Docker base images from `alpine:3.17.2` to `alpine:3.17.3`. #4685
* [ENHANCEMENT] Querier: improve performance when shuffle sharding is enabled and the shard size is large. #4711
* [ENHANCEMENT] Ingester: improve performance when Active Series Tracker is in use. #4717
* [ENHANCEMENT] Store-gateway: optionally select `-blocks-storage.bucket-store.series-selection-strategy`, which can limit the impact of large posting lists (when many series share the same label name and value). #4667 #4695 #4698
* [ENHANCEMENT] Querier: Cache the converted float histogram from chunk iterator, hence there is no need to lookup chunk every time to get the converted float histogram. #4684
* [ENHANCEMENT] Ruler: Improve rule upload performance when not enforcing per-tenant rule group limits. #4828
* [ENHANCEMENT] Improved memory limit on the in-memory cache used for regular expression matchers. #4751
* [BUGFIX] Querier: Streaming remote read will now continue to return multiple chunks per frame after the first frame. #4423
* [BUGFIX] Store-gateway: the values for `stage="processed"` for the metrics `cortex_bucket_store_series_data_touched` and  `cortex_bucket_store_series_data_size_touched_bytes` when using fine-grained chunks caching is now reporting the correct values of chunks held in memory. #4449
* [BUGFIX] Compactor: fixed reporting a compaction error when compactor is correctly shut down while populating blocks. #4580
* [BUGFIX] OTLP: Do not drop exemplars of the OTLP Monotonic Sum metric. #4063
* [BUGFIX] Packaging: flag `/etc/default/mimir` and `/etc/sysconfig/mimir` as config to prevent overwrite. #4587
* [BUGFIX] Query-frontend: don't retry queries which error inside PromQL. #4643
* [BUGFIX] Store-gateway & query-frontend: report more consistent statistics for fetched index bytes. #4671
* [BUGFIX] Native histograms: fix how IsFloatHistogram determines if mimirpb.Histogram is a float histogram. #4706
* [BUGFIX] Query-frontend: fix query sharding for native histograms. #4666
* [BUGFIX] Ring status page: fixed the owned tokens percentage value displayed. #4730
* [BUGFIX] Querier: fixed chunk iterator that can return sample with wrong timestamp. #4450
* [BUGFIX] Packaging: fix preremove script preventing upgrades. #4801
* [BUGFIX] Security: updates Go to version 1.20.4 to fix CVE-2023-24539, CVE-2023-24540, CVE-2023-29400. #4903

### Mixin

* [ENHANCEMENT] Queries: Display data touched per sec in bytes instead of number of items. #4492
* [ENHANCEMENT] `_config.job_names.<job>` values can now be arrays of regular expressions in addition to a single string. Strings are still supported and behave as before. #4543
* [ENHANCEMENT] Queries dashboard: remove mention to store-gateway "streaming enabled" in panels because store-gateway only support streaming series since Mimir 2.7. #4569
* [ENHANCEMENT] Ruler: Add panel description for Read QPS panel in Ruler dashboard to explain values when in remote ruler mode. #4675
* [BUGFIX] Ruler dashboard: show data for reads from ingesters. #4543
* [BUGFIX] Pod selector regex for deployments: change `(.*-mimir-)` to `(.*mimir-)`. #4603

### Jsonnet

* [CHANGE] Ruler: changed ruler deployment max surge from `0` to `50%`, and max unavailable from `1` to `0`. #4381
* [CHANGE] Memcached connections parameters `-blocks-storage.bucket-store.index-cache.memcached.max-idle-connections`, `-blocks-storage.bucket-store.chunks-cache.memcached.max-idle-connections` and `-blocks-storage.bucket-store.metadata-cache.memcached.max-idle-connections` settings are now configured based on `max-get-multi-concurrency` and `max-async-concurrency`. #4591
* [CHANGE] Add support to use external Redis as cache. Following are some changes in the jsonnet config: #4386 #4640
  * Renamed `memcached_*_enabled` config options to `cache_*_enabled`
  * Renamed `memcached_*_max_item_size_mb` config options to `cache_*_max_item_size_mb`
  * Added `cache_*_backend` config options
* [CHANGE] Store-gateway StatefulSets with disabled multi-zone deployment are also unregistered from the ring on shutdown. This eliminated resharding during rollouts, at the cost of extra effort during scaling down store-gateways. For more information see [Scaling down store-gateways](https://grafana.com/docs/mimir/v2.7.x/operators-guide/run-production-environment/scaling-out/#scaling-down-store-gateways). #4713
* [CHANGE] Removed `$._config.querier.replicas` and `$._config.queryFrontend.replicas`. If you need to customize the number of querier or query-frontend replicas, and autoscaling is disabled, please set an override as is done for other stateless components (e.g. distributors). #5130
* [ENHANCEMENT] Alertmanager: add `alertmanager_data_disk_size` and  `alertmanager_data_disk_class` configuration options, by default no storage class is set. #4389
* [ENHANCEMENT] Update `rollout-operator` to `v0.4.0`. #4524
* [ENHANCEMENT] Update memcached to `memcached:1.6.19-alpine`. #4581
* [ENHANCEMENT] Add support for mTLS connections to Memcached servers. #4553
* [ENHANCEMENT] Update the `memcached-exporter` to `v0.11.2`. #4570
* [ENHANCEMENT] Autoscaling: Add `autoscaling_query_frontend_memory_target_utilization`, `autoscaling_ruler_query_frontend_memory_target_utilization`, and `autoscaling_ruler_memory_target_utilization` configuration options, for controlling the corresponding autoscaler memory thresholds. Each has a default of 1, i.e. 100%. #4612
* [ENHANCEMENT] Distributor: add ability to set per-distributor limits via `distributor_instance_limits` using runtime configuration. #4627
* [BUGFIX] Add missing query sharding settings for user_24M and user_32M plans. #4374

### Mimirtool

* [ENHANCEMENT] Backfill: mimirtool will now sleep and retry if it receives a 429 response while trying to finish an upload due to validation concurrency limits. #4598
* [ENHANCEMENT] `gauge` panel type is supported now in `mimirtool analyze dashboard`. #4679
* [ENHANCEMENT] Set a `User-Agent` header on requests to Mimir or Prometheus servers. #4700

### Mimir Continuous Test

* [FEATURE] Allow continuous testing of native histograms as well by enabling the flag `-tests.write-read-series-test.histogram-samples-enabled`. The metrics exposed by the tool will now have a new label called `type` with possible values of `float`, `histogram_float_counter`, `histogram_float_gauge`, `histogram_int_counter`, `histogram_int_gauge`, the list of metrics impacted: #4457
  * `mimir_continuous_test_writes_total`
  * `mimir_continuous_test_writes_failed_total`
  * `mimir_continuous_test_queries_total`
  * `mimir_continuous_test_queries_failed_total`
  * `mimir_continuous_test_query_result_checks_total`
  * `mimir_continuous_test_query_result_checks_failed_total`
* [ENHANCEMENT] Added a new metric `mimir_continuous_test_build_info` that reports version information, similar to the existing `cortex_build_info` metric exposed by other Mimir components. #4712
* [ENHANCEMENT] Add coherency for the selected ranges and instants of test queries. #4704

### Query-tee

### Documentation

* [CHANGE] Clarify what deprecation means in the lifecycle of configuration parameters. #4499
* [CHANGE] Update compactor `split-groups` and `split-and-merge-shards` recommendation on component page. #4623
* [FEATURE] Add instructions about how to configure native histograms. #4527
* [ENHANCEMENT] Runbook for MimirCompactorHasNotSuccessfullyRunCompaction extended to include scenario where compaction has fallen behind. #4609
* [ENHANCEMENT] Add explanation for QPS values for reads in remote ruler mode and writes generally, to the Ruler dashboard page. #4629
* [ENHANCEMENT] Expand zone-aware replication page to cover single physical availability zone deployments. #4631
* [FEATURE] Add instructions to use puppet module. #4610
* [FEATURE] Add documentation on how deploy mixin with terraform. #4161

### Tools

* [ENHANCEMENT] tsdb-index: iteration over index is now faster when any equal matcher is supplied. #4515

## 2.7.3

### Grafana Mimir

* [BUGFIX] Security: updates Go to version 1.20.4 to fix CVE-2023-24539, CVE-2023-24540, CVE-2023-29400. #4905

## 2.7.2

### Grafana Mimir

* [BUGFIX] Security: updated Go version to 1.20.3 to fix CVE-2023-24538 #4795

## 2.7.1

**Note**: During the release process, version 2.7.0 was tagged too early, before completing the release checklist and production testing. Release 2.7.1 doesn't include any code changes since 2.7.0, but now has proper release notes, published documentation, and has been fully tested in our production environment.

### Grafana Mimir

* [CHANGE] Ingester: the configuration parameter `-ingester.ring.readiness-check-ring-health` has been deprecated and will be removed in Mimir 2.9. #4422
* [CHANGE] Ruler: changed default value of `-ruler.evaluation-delay-duration` option from 0 to 1m. #4250
* [CHANGE] Querier: Errors with status code `422` coming from the store-gateway are propagated and not converted to the consistency check error anymore. #4100
* [CHANGE] Store-gateway: When a query hits `max_fetched_chunks_per_query` and `max_fetched_series_per_query` limits, an error with the status code `422` is created and returned. #4056
* [CHANGE] Packaging: Migrate FPM packaging solution to NFPM. Rationalize packages dependencies and add package for all binaries. #3911
* [CHANGE] Store-gateway: Deprecate flag `-blocks-storage.bucket-store.chunks-cache.subrange-size` since there's no benefit to changing the default of `16000`. #4135
* [CHANGE] Experimental support for ephemeral storage introduced in Mimir 2.6.0 has been removed. Following options are no longer available: #4252
  * `-blocks-storage.ephemeral-tsdb.*`
  * `-distributor.ephemeral-series-enabled`
  * `-distributor.ephemeral-series-matchers`
  * `-ingester.max-ephemeral-series-per-user`
  * `-ingester.instance-limits.max-ephemeral-series`
Querying with using `{__mimir_storage__="ephemeral"}` selector no longer works. All label values with `ephemeral-` prefix in `reason` label of `cortex_discarded_samples_total` metric are no longer available. Following metrics have been removed:
  * `cortex_ingester_ephemeral_series`
  * `cortex_ingester_ephemeral_series_created_total`
  * `cortex_ingester_ephemeral_series_removed_total`
  * `cortex_ingester_ingested_ephemeral_samples_total`
  * `cortex_ingester_ingested_ephemeral_samples_failures_total`
  * `cortex_ingester_memory_ephemeral_users`
  * `cortex_ingester_queries_ephemeral_total`
  * `cortex_ingester_queried_ephemeral_samples`
  * `cortex_ingester_queried_ephemeral_series`
* [CHANGE] Store-gateway: use mmap-less index-header reader by default and remove mmap-based index header reader. The following flags have changed: #4280
   * `-blocks-storage.bucket-store.index-header.map-populate-enabled` has been removed
   * `-blocks-storage.bucket-store.index-header.stream-reader-enabled` has been removed
   * `-blocks-storage.bucket-store.index-header.stream-reader-max-idle-file-handles` has been renamed to `-blocks-storage.bucket-store.index-header.max-idle-file-handles`, and the corresponding configuration file option has been renamed from `stream_reader_max_idle_file_handles` to `max_idle_file_handles`
* [CHANGE] Store-gateway: the streaming store-gateway is now enabled by default. The new default setting for `-blocks-storage.bucket-store.batch-series-size` is `5000`. #4330
* [CHANGE] Compactor: the configuration parameter `-compactor.consistency-delay` has been deprecated and will be removed in Mimir 2.9. #4409
* [CHANGE] Store-gateway: the configuration parameter `-blocks-storage.bucket-store.consistency-delay` has been deprecated and will be removed in Mimir 2.9. #4409
* [FEATURE] Ruler: added `keep_firing_for` support to alerting rules. #4099
* [FEATURE] Distributor, ingester: ingestion of native histograms. The new per-tenant limit `-ingester.native-histograms-ingestion-enabled` controls whether native histograms are stored or ignored. #4159
* [FEATURE] Query-frontend: Introduce experimental `-query-frontend.query-sharding-target-series-per-shard` to allow query sharding to take into account cardinality of similar requests executed previously. This feature uses the same cache that's used for results caching. #4121 #4177 #4188 #4254
* [ENHANCEMENT] Go: update go to 1.20.1. #4266
* [ENHANCEMENT] Ingester: added `out_of_order_blocks_external_label_enabled` shipper option to label out-of-order blocks before shipping them to cloud storage. #4182 #4297
* [ENHANCEMENT] Ruler: introduced concurrency when loading per-tenant rules configuration. This improvement is expected to speed up the ruler start up time in a Mimir cluster with a large number of tenants. #4258
* [ENHANCEMENT] Compactor: Add `reason` label to `cortex_compactor_runs_failed_total`. The value can be `shutdown` or `error`. #4012
* [ENHANCEMENT] Store-gateway: enforce `max_fetched_series_per_query`. #4056
* [ENHANCEMENT] Query-frontend: Disambiguate logs for failed queries. #4067
* [ENHANCEMENT] Query-frontend: log caller user agent in query stats logs. #4093
* [ENHANCEMENT] Store-gateway: add `data_type` label with values on `cortex_bucket_store_partitioner_extended_ranges_total`, `cortex_bucket_store_partitioner_expanded_ranges_total`, `cortex_bucket_store_partitioner_requested_ranges_total`, `cortex_bucket_store_partitioner_expanded_bytes_total`, `cortex_bucket_store_partitioner_requested_bytes_total` for `postings`, `series`, and `chunks`. #4095
* [ENHANCEMENT] Store-gateway: Reduce memory allocation rate when loading TSDB chunks from Memcached. #4074
* [ENHANCEMENT] Query-frontend: track `cortex_frontend_query_response_codec_duration_seconds` and `cortex_frontend_query_response_codec_payload_bytes` metrics to measure the time taken and bytes read / written while encoding and decoding query result payloads. #4110
* [ENHANCEMENT] Alertmanager: expose additional upstream metrics `cortex_alertmanager_dispatcher_aggregation_groups`, `cortex_alertmanager_dispatcher_alert_processing_duration_seconds`. #4151
* [ENHANCEMENT] Querier and query-frontend: add experimental, more performant protobuf internal query result response format enabled with `-query-frontend.query-result-response-format=protobuf`. #4153
* [ENHANCEMENT] Store-gateway: use more efficient chunks fetching and caching. This should reduce CPU, memory utilization, and receive bandwidth of a store-gateway. Enable with `-blocks-storage.bucket-store.chunks-cache.fine-grained-chunks-caching-enabled=true`. #4163 #4174 #4227
* [ENHANCEMENT] Query-frontend: Wait for in-flight queries to finish before shutting down. #4073 #4170
* [ENHANCEMENT] Store-gateway: added `encode` and `other` stage to `cortex_bucket_store_series_request_stage_duration_seconds` metric. #4179
* [ENHANCEMENT] Ingester: log state of TSDB when shipping or forced compaction can't be done due to unexpected state of TSDB. #4211
* [ENHANCEMENT] Update Docker base images from `alpine:3.17.1` to `alpine:3.17.2`. #4240
* [ENHANCEMENT] Store-gateway: add a `stage` label to the metrics `cortex_bucket_store_series_data_fetched`, `cortex_bucket_store_series_data_size_fetched_bytes`, `cortex_bucket_store_series_data_touched`, `cortex_bucket_store_series_data_size_touched_bytes`. This label only applies to `data_type="chunks"`. For `fetched` metrics with `data_type="chunks"` the `stage` label has 2 values: `fetched` - the chunks or bytes that were fetched from the cache or the object store, `refetched` - the chunks or bytes that had to be refetched from the cache or the object store because their size was underestimated during the first fetch. For `touched` metrics with `data_type="chunks"` the `stage` label has 2 values: `processed` - the chunks or bytes that were read from the fetched chunks or bytes and were processed in memory, `returned` - the chunks or bytes that were selected from the processed bytes to satisfy the query. #4227 #4316
* [ENHANCEMENT] Compactor: improve the partial block check related to `compactor.partial-block-deletion-delay` to potentially issue less requests to object storage. #4246
* [ENHANCEMENT] Memcached: added `-*.memcached.min-idle-connections-headroom-percentage` support to configure the minimum number of idle connections to keep open as a percentage (0-100) of the number of recently used idle connections. This feature is disabled when set to a negative value (default), which means idle connections are kept open indefinitely. #4249
* [ENHANCEMENT] Querier and store-gateway: optimized regular expression label matchers with case insensitive alternate operator. #4340 #4357
* [ENHANCEMENT] Compactor: added the experimental flag `-compactor.block-upload.block-validation-enabled` with the default `true` to configure whether block validation occurs on backfilled blocks. #3411
* [ENHANCEMENT] Ingester: apply a jitter to the first TSDB head compaction interval configured via `-blocks-storage.tsdb.head-compaction-interval`. Subsequent checks will happen at the configured interval. This should help to spread the TSDB head compaction among different ingesters over the configured interval. #4364
* [ENHANCEMENT] Ingester: the maximum accepted value for `-blocks-storage.tsdb.head-compaction-interval` has been increased from 5m to 15m. #4364
* [BUGFIX] Store-gateway: return `Canceled` rather than `Aborted` or `Internal` error when the calling querier cancels a label names or values request, and return `Internal` if processing the request fails for another reason. #4061
* [BUGFIX] Querier: track canceled requests with status code `499` in the metrics instead of `503` or `422`. #4099
* [BUGFIX] Ingester: compact out-of-order data during `/ingester/flush` or when TSDB is idle. #4180
* [BUGFIX] Ingester: conversion of global limits `max-series-per-user`, `max-series-per-metric`, `max-metadata-per-user` and `max-metadata-per-metric` into corresponding local limits now takes into account the number of ingesters in each zone. #4238
* [BUGFIX] Ingester: track `cortex_ingester_memory_series` metric consistently with `cortex_ingester_memory_series_created_total` and `cortex_ingester_memory_series_removed_total`. #4312
* [BUGFIX] Querier: fixed a bug which was incorrectly matching series with regular expression label matchers with begin/end anchors in the middle of the regular expression. #4340

### Mixin

* [CHANGE] Move auto-scaling panel rows down beneath logical network path in Reads and Writes dashboards. #4049
* [CHANGE] Make distributor auto-scaling metric panels show desired number of replicas. #4218
* [CHANGE] Alerts: The alert `MimirMemcachedRequestErrors` has been renamed to `MimirCacheRequestErrors`. #4242
* [ENHANCEMENT] Alerts: Added `MimirAutoscalerKedaFailing` alert firing when a KEDA scaler is failing. #4045
* [ENHANCEMENT] Add auto-scaling panels to ruler dashboard. #4046
* [ENHANCEMENT] Add gateway auto-scaling panels to Reads and Writes dashboards. #4049 #4216
* [ENHANCEMENT] Dashboards: distinguish between label names and label values queries. #4065
* [ENHANCEMENT] Add query-frontend and ruler-query-frontend auto-scaling panels to Reads and Ruler dashboards. #4199
* [BUGFIX] Alerts: Fixed `MimirAutoscalerNotActive` to not fire if scaling metric does not exist, to avoid false positives on scaled objects with 0 min replicas. #4045
* [BUGFIX] Alerts: `MimirCompactorHasNotSuccessfullyRunCompaction` is no longer triggered by frequent compactor restarts. #4012
* [BUGFIX] Tenants dashboard: Correctly show the ruler-query-scheduler queue size. #4152

### Jsonnet

* [CHANGE] Create the `query-frontend-discovery` service only when Mimir is deployed in microservice mode without query-scheduler. #4353
* [CHANGE] Add results cache backend config to `ruler-query-frontend` configuration to allow cache reuse for cardinality-estimation based sharding. #4257
* [ENHANCEMENT] Add support for ruler auto-scaling. #4046
* [ENHANCEMENT] Add optional `weight` param to `newQuerierScaledObject` and `newRulerQuerierScaledObject` to allow running multiple querier deployments on different node types. #4141
* [ENHANCEMENT] Add support for query-frontend and ruler-query-frontend auto-scaling. #4199
* [BUGFIX] Shuffle sharding: when applying user class limits, honor the minimum shard size configured in `$._config.shuffle_sharding.*`. #4363

### Mimirtool

* [FEATURE] Added `keep_firing_for` support to rules configuration. #4099
* [ENHANCEMENT] Add `-tls-insecure-skip-verify` to rules, alertmanager and backfill commands. #4162

### Query-tee

* [CHANGE] Increase default value of `-backend.read-timeout` to 150s, to accommodate default querier and query frontend timeout of 120s. #4262
* [ENHANCEMENT] Log errors that occur while performing requests to compare two endpoints. #4262
* [ENHANCEMENT] When comparing two responses that both contain an error, only consider the comparison failed if the errors differ. Previously, if either response contained an error, the comparison always failed, even if both responses contained the same error. #4262
* [ENHANCEMENT] Include the value of the `X-Scope-OrgID` header when logging a comparison failure. #4262
* [BUGFIX] Parameters (expression, time range etc.) for a query request where the parameters are in the HTTP request body rather than in the URL are now logged correctly when responses differ. #4265

### Documentation

* [ENHANCEMENT] Add guide on alternative migration method for Thanos to Mimir #3554
* [ENHANCEMENT] Restore "Migrate from Cortex" for Jsonnet. #3929
* [ENHANCEMENT] Document migration from microservices to read-write deployment mode. #3951
* [ENHANCEMENT] Do not error when there is nothing to commit as part of a publish #4058
* [ENHANCEMENT] Explain how to run Mimir locally using docker-compose #4079
* [ENHANCEMENT] Docs: use long flag names in runbook commands. #4088
* [ENHANCEMENT] Clarify how ingester replication happens. #4101
* [ENHANCEMENT] Improvements to the Get Started guide. #4315
* [BUGFIX] Added indentation to Azure and SWIFT backend definition. #4263

### Tools

* [ENHANCEMENT] Adapt tsdb-print-chunk for native histograms. #4186
* [ENHANCEMENT] Adapt tsdb-index-health for blocks containing native histograms. #4186
* [ENHANCEMENT] Adapt tsdb-chunks tool to handle native histograms. #4186

## 2.6.2

* [BUGFIX] Security: updates Go to version 1.20.4 to fix CVE-2023-24539, CVE-2023-24540, CVE-2023-29400. #4903

## 2.6.1

### Grafana Mimir

* [BUGFIX] Security: updates Go to version 1.20.3 to fix CVE-2023-24538 #4798

## 2.6.0

### Grafana Mimir

* [CHANGE] Querier: Introduce `-querier.max-partial-query-length` to limit the time range for partial queries at the querier level and deprecate `-store.max-query-length`. #3825 #4017
* [CHANGE] Store-gateway: Remove experimental `-blocks-storage.bucket-store.max-concurrent-reject-over-limit` flag. #3706
* [CHANGE] Ingester: If shipping is enabled block retention will now be relative to the upload time to cloud storage. If shipping is disabled block retention will be relative to the creation time of the block instead of the mintime of the last block created. #3816
* [CHANGE] Query-frontend: Deprecated CLI flag `-query-frontend.align-querier-with-step` has been removed. #3982
* [CHANGE] Alertmanager: added default configuration for `-alertmanager.configs.fallback`. Allows tenants to send alerts without first uploading an Alertmanager configuration. #3541
* [FEATURE] Store-gateway: streaming of series. The store-gateway can now stream results back to the querier instead of buffering them. This is expected to greatly reduce peak memory consumption while keeping latency the same. You can enable this feature by setting `-blocks-storage.bucket-store.batch-series-size` to a value in the high thousands (5000-10000). This is still an experimental feature and is subject to a changing API and instability. #3540 #3546 #3587 #3606 #3611 #3620 #3645 #3355 #3697 #3666 #3687 #3728 #3739 #3751 #3779 #3839
* [FEATURE] Alertmanager: Added support for the Webex receiver. #3758
* [FEATURE] Limits: Added the `-validation.separate-metrics-group-label` flag. This allows further separation of the `cortex_discarded_samples_total` metric by an additional `group` label - which is configured by this flag to be the value of a specific label on an incoming timeseries. Active groups are tracked and inactive groups are cleaned up on a defined interval. The maximum number of groups tracked is controlled by the `-max-separate-metrics-groups-per-user` flag. #3439
* [FEATURE] Overrides-exporter: Added experimental ring support to overrides-exporter via `-overrides-exporter.ring.enabled`. When enabled, the ring is used to establish a leader replica for the export of limit override metrics. #3908 #3953
* [FEATURE] Ephemeral storage (experimental): Mimir can now accept samples into "ephemeral storage". Such samples are available for querying for a short amount of time (`-blocks-storage.ephemeral-tsdb.retention-period`, defaults to 10 minutes), and then removed from memory. To use ephemeral storage, distributor must be configured with `-distributor.ephemeral-series-enabled` option. Series matching `-distributor.ephemeral-series-matchers` will be marked for storing into ephemeral storage in ingesters. Each tenant needs to have ephemeral storage enabled by using `-ingester.max-ephemeral-series-per-user` limit, which defaults to 0 (no ephemeral storage). Ingesters have new `-ingester.instance-limits.max-ephemeral-series` limit for total number of series in ephemeral storage across all tenants. If ingestion of samples into ephemeral storage fails, `cortex_discarded_samples_total` metric will use values prefixed with `ephemeral-` for `reason` label. Querying of ephemeral storage is possible by using `{__mimir_storage__="ephemeral"}` as metric selector. Following new metrics related to ephemeral storage are introduced: #3897 #3922 #3961 #3997 #4004
  * `cortex_ingester_ephemeral_series`
  * `cortex_ingester_ephemeral_series_created_total`
  * `cortex_ingester_ephemeral_series_removed_total`
  * `cortex_ingester_ingested_ephemeral_samples_total`
  * `cortex_ingester_ingested_ephemeral_samples_failures_total`
  * `cortex_ingester_memory_ephemeral_users`
  * `cortex_ingester_queries_ephemeral_total`
  * `cortex_ingester_queried_ephemeral_samples`
  * `cortex_ingester_queried_ephemeral_series`
* [ENHANCEMENT] Added new metric `thanos_shipper_last_successful_upload_time`: Unix timestamp (in seconds) of the last successful TSDB block uploaded to the bucket. #3627
* [ENHANCEMENT] Ruler: Added `-ruler.alertmanager-client.tls-enabled` configuration for alertmanager client. #3432 #3597
* [ENHANCEMENT] Activity tracker logs now have `component=activity-tracker` label. #3556
* [ENHANCEMENT] Distributor: remove labels with empty values #2439
* [ENHANCEMENT] Query-frontend: track query HTTP requests in the Activity Tracker. #3561
* [ENHANCEMENT] Store-gateway: Add experimental alternate implementation of index-header reader that does not use memory mapped files. The index-header reader is expected to improve stability of the store-gateway. You can enable this implementation with the flag `-blocks-storage.bucket-store.index-header.stream-reader-enabled`. #3639 #3691 #3703 #3742 #3785 #3787 #3797
* [ENHANCEMENT] Query-scheduler: add `cortex_query_scheduler_cancelled_requests_total` metric to track the number of requests that are already cancelled when dequeued. #3696
* [ENHANCEMENT] Store-gateway: add `cortex_bucket_store_partitioner_extended_ranges_total` metric to keep track of the ranges that the partitioner decided to overextend and merge in order to save API call to the object storage. #3769
* [ENHANCEMENT] Compactor: Auto-forget unhealthy compactors after ten failed ring heartbeats. #3771
* [ENHANCEMENT] Ruler: change default value of `-ruler.for-grace-period` from `10m` to `2m` and update help text. The new default value reflects how we operate Mimir at Grafana Labs. #3817
* [ENHANCEMENT] Ingester: Added experimental flags to force usage of _postings for matchers cache_. These flags will be removed in the future and it's not recommended to change them. #3823
  * `-blocks-storage.tsdb.head-postings-for-matchers-cache-ttl`
  * `-blocks-storage.tsdb.head-postings-for-matchers-cache-size`
  * `-blocks-storage.tsdb.head-postings-for-matchers-cache-force`
* [ENHANCEMENT] Ingester: Improved series selection performance when some of the matchers do not match any series. #3827
* [ENHANCEMENT] Alertmanager: Add new additional template function `tenantID` returning id of the tenant owning the alert. #3758
* [ENHANCEMENT] Alertmanager: Add additional template function `grafanaExploreURL` returning URL to grafana explore with range query. #3849
* [ENHANCEMENT] Reduce overhead of debug logging when filtered out. #3875
* [ENHANCEMENT] Update Docker base images from `alpine:3.16.2` to `alpine:3.17.1`. #3898
* [ENHANCEMENT] Ingester: Add new `/ingester/tsdb_metrics` endpoint to return tenant-specific TSDB metrics. #3923
* [ENHANCEMENT] Query-frontend: CLI flag `-query-frontend.max-total-query-length` and its associated YAML configuration is now stable. #3882
* [ENHANCEMENT] Ruler: rule groups now support optional and experimental `align_evaluation_time_on_interval` field, which causes all evaluations to happen on interval-aligned timestamp. #4013
* [ENHANCEMENT] Query-scheduler: ring-based service discovery is now stable. #4028
* [ENHANCEMENT] Store-gateway: improved performance of prefix matching on the labels. #4055 #4080
* [BUGFIX] Log the names of services that are not yet running rather than `unsupported value type` when calling `/ready` and some services are not running. #3625
* [BUGFIX] Alertmanager: Fix template spurious deletion with relative data dir. #3604
* [BUGFIX] Security: update prometheus/exporter-toolkit for CVE-2022-46146. #3675
* [BUGFIX] Security: update golang.org/x/net for CVE-2022-41717. #3755
* [BUGFIX] Debian package: Fix post-install, environment file path and user creation. #3720
* [BUGFIX] memberlist: Fix panic during Mimir startup when Mimir receives gossip message before it's ready. #3746
* [BUGFIX] Store-gateway: fix `cortex_bucket_store_partitioner_requested_bytes_total` metric to not double count overlapping ranges. #3769
* [BUGFIX] Update `github.com/thanos-io/objstore` to address issue with Multipart PUT on s3-compatible Object Storage. #3802 #3821
* [BUGFIX] Distributor, Query-scheduler: Make sure ring metrics include a `cortex_` prefix as expected by dashboards. #3809
* [BUGFIX] Querier: canceled requests are no longer reported as "consistency check" failures. #3837 #3927
* [BUGFIX] Distributor: don't panic when `metric_relabel_configs` in overrides contains null element. #3868
* [BUGFIX] Distributor: don't panic when OTLP histograms don't have any buckets. #3853
* [BUGFIX] Ingester, Compactor: fix panic that can occur when compaction fails. #3955
* [BUGFIX] Store-gateway: return `Canceled` rather than `Aborted` error when the calling querier cancels the request. #4007

### Mixin

* [ENHANCEMENT] Alerts: Added `MimirIngesterInstanceHasNoTenants` alert that fires when an ingester replica is not receiving write requests for any tenant. #3681
* [ENHANCEMENT] Alerts: Extended `MimirAllocatingTooMuchMemory` to check read-write deployment containers. #3710
* [ENHANCEMENT] Alerts: Added `MimirAlertmanagerInstanceHasNoTenants` alert that fires when an alertmanager instance ows no tenants. #3826
* [ENHANCEMENT] Alerts: Added `MimirRulerInstanceHasNoRuleGroups` alert that fires when a ruler replica is not assigned any rule group to evaluate. #3723
* [ENHANCEMENT] Support for baremetal deployment for alerts and scaling recording rules. #3719
* [ENHANCEMENT] Dashboards: querier autoscaling now supports multiple scaled objects (configurable via `$._config.autoscale.querier.hpa_name`). #3962
* [BUGFIX] Alerts: Fixed `MimirIngesterRestarts` alert when Mimir is deployed in read-write mode. #3716
* [BUGFIX] Alerts: Fixed `MimirIngesterHasNotShippedBlocks` and `MimirIngesterHasNotShippedBlocksSinceStart` alerts for when Mimir is deployed in read-write or monolithic modes and updated them to use new `thanos_shipper_last_successful_upload_time` metric. #3627
* [BUGFIX] Alerts: Fixed `MimirMemoryMapAreasTooHigh` alert when Mimir is deployed in read-write mode. #3626
* [BUGFIX] Alerts: Fixed `MimirCompactorSkippedBlocksWithOutOfOrderChunks` matching on non-existent label. #3628
* [BUGFIX] Dashboards: Fix `Rollout Progress` dashboard incorrectly using Gateway metrics when Gateway was not enabled. #3709
* [BUGFIX] Tenants dashboard: Make it compatible with all deployment types. #3754
* [BUGFIX] Alerts: Fixed `MimirCompactorHasNotUploadedBlocks` to not fire if compactor has nothing to do. #3793
* [BUGFIX] Alerts: Fixed `MimirAutoscalerNotActive` to not fire if scaling metric is 0, to avoid false positives on scaled objects with 0 min replicas. #3999

### Jsonnet

* [CHANGE] Replaced the deprecated `policy/v1beta1` with `policy/v1` when configuring a PodDisruptionBudget for read-write deployment mode. #3811
* [CHANGE] Removed `-server.http-write-timeout` default option value from querier and query-frontend, as it defaults to a higher value in the code now, and cannot be lower than `-querier.timeout`. #3836
* [CHANGE] Replaced `-store.max-query-length` with `-query-frontend.max-total-query-length` in the query-frontend config. #3879
* [CHANGE] Changed default `mimir_backend_data_disk_size` from `100Gi` to `250Gi`. #3894
* [ENHANCEMENT] Update `rollout-operator` to `v0.2.0`. #3624
* [ENHANCEMENT] Add `user_24M` and `user_32M` classes to operations config. #3367
* [ENHANCEMENT] Update memcached image from `memcached:1.6.16-alpine` to `memcached:1.6.17-alpine`. #3914
* [ENHANCEMENT] Allow configuring the ring for overrides-exporter. #3995
* [BUGFIX] Apply ingesters and store-gateways per-zone CLI flags overrides to read-write deployment mode too. #3766
* [BUGFIX] Apply overrides-exporter CLI flags to mimir-backend when running Mimir in read-write deployment mode. #3790
* [BUGFIX] Fixed `mimir-write` and `mimir-read` Kubernetes service to correctly balance requests among pods. #3855 #3864 #3906
* [BUGFIX] Fixed `ruler-query-frontend` and `mimir-read` gRPC server configuration to force clients to periodically re-resolve the backend addresses. #3862
* [BUGFIX] Fixed `mimir-read` CLI flags to ensure query-frontend configuration takes precedence over querier configuration. #3877

### Mimirtool

* [ENHANCEMENT] Update `mimirtool config convert` to work with Mimir 2.4, 2.5, 2.6 changes. #3952
* [ENHANCEMENT] Mimirtool is now available to install through Homebrew with `brew install mimirtool`. #3776
* [ENHANCEMENT] Added `--concurrency` to `mimirtool rules sync` command. #3996
* [BUGFIX] Fix summary output from `mimirtool rules sync` to display correct number of groups created and updated. #3918

### Documentation

* [BUGFIX] Querier: Remove assertion that the `-querier.max-concurrent` flag must also be set for the query-frontend. #3678
* [ENHANCEMENT] Update migration from cortex documentation. #3662
* [ENHANCEMENT] Query-scheduler: documented how to migrate from DNS-based to ring-based service discovery. #4028

### Tools

## 2.5.0

### Grafana Mimir

* [CHANGE] Flag `-azure.msi-resource` is now ignored, and will be removed in Mimir 2.7. This setting is now made automatically by Azure. #2682
* [CHANGE] Experimental flag `-blocks-storage.tsdb.out-of-order-capacity-min` has been removed. #3261
* [CHANGE] Distributor: Wrap errors from pushing to ingesters with useful context, for example clarifying timeouts. #3307
* [CHANGE] The default value of `-server.http-write-timeout` has changed from 30s to 2m. #3346
* [CHANGE] Reduce period of health checks in connection pools for querier->store-gateway, ruler->ruler, and alertmanager->alertmanager clients to 10s. This reduces the time to fail a gRPC call when the remote stops responding. #3168
* [CHANGE] Hide TSDB block ranges period config from doc and mark it experimental. #3518
* [FEATURE] Alertmanager: added Discord support. #3309
* [ENHANCEMENT] Added `-server.tls-min-version` and `-server.tls-cipher-suites` flags to configure cipher suites and min TLS version supported by HTTP and gRPC servers. #2898
* [ENHANCEMENT] Distributor: Add age filter to forwarding functionality, to not forward samples which are older than defined duration. If such samples are not ingested, `cortex_discarded_samples_total{reason="forwarded-sample-too-old"}` is increased. #3049 #3113
* [ENHANCEMENT] Store-gateway: Reduce memory allocation when generating ids in index cache. #3179
* [ENHANCEMENT] Query-frontend: truncate queries based on the configured creation grace period (`--validation.create-grace-period`) to avoid querying too far into the future. #3172
* [ENHANCEMENT] Ingester: Reduce activity tracker memory allocation. #3203
* [ENHANCEMENT] Query-frontend: Log more detailed information in the case of a failed query. #3190
* [ENHANCEMENT] Added `-usage-stats.installation-mode` configuration to track the installation mode via the anonymous usage statistics. #3244
* [ENHANCEMENT] Compactor: Add new `cortex_compactor_block_max_time_delta_seconds` histogram for detecting if compaction of blocks is lagging behind. #3240 #3429
* [ENHANCEMENT] Ingester: reduced the memory footprint of active series custom trackers. #2568
* [ENHANCEMENT] Distributor: Include `X-Scope-OrgId` header in requests forwarded to configured forwarding endpoint. #3283 #3385
* [ENHANCEMENT] Alertmanager: reduced memory utilization in Mimir clusters with a large number of tenants. #3309
* [ENHANCEMENT] Add experimental flag `-shutdown-delay` to allow components to wait after receiving SIGTERM and before stopping. In this time the component returns 503 from /ready endpoint. #3298
* [ENHANCEMENT] Go: update to go 1.19.3. #3371
* [ENHANCEMENT] Alerts: added `RulerRemoteEvaluationFailing` alert, firing when communication between ruler and frontend fails in remote operational mode. #3177 #3389
* [ENHANCEMENT] Clarify which S3 signature versions are supported in the error "unsupported signature version". #3376
* [ENHANCEMENT] Store-gateway: improved index header reading performance. #3393 #3397 #3436
* [ENHANCEMENT] Store-gateway: improved performance of series matching. #3391
* [ENHANCEMENT] Move the validation of incoming series before the distributor's forwarding functionality, so that we don't forward invalid series. #3386 #3458
* [ENHANCEMENT] S3 bucket configuration now validates that the endpoint does not have the bucket name prefix. #3414
* [ENHANCEMENT] Query-frontend: added "fetched index bytes" to query statistics, so that the statistics contain the total bytes read by store-gateways from TSDB block indexes. #3206
* [ENHANCEMENT] Distributor: push wrapper should only receive unforwarded samples. #2980
* [ENHANCEMENT] Added `/api/v1/status/config` and `/api/v1/status/flags` APIs to maintain compatibility with prometheus. #3596 #3983
* [BUGFIX] Flusher: Add `Overrides` as a dependency to prevent panics when starting with `-target=flusher`. #3151
* [BUGFIX] Updated `golang.org/x/text` dependency to fix CVE-2022-32149. #3285
* [BUGFIX] Query-frontend: properly close gRPC streams to the query-scheduler to stop memory and goroutines leak. #3302
* [BUGFIX] Ruler: persist evaluation delay configured in the rulegroup. #3392
* [BUGFIX] Ring status pages: show 100% ownership as "100%", not "1e+02%". #3435
* [BUGFIX] Fix panics in OTLP ingest path when parse errors exist. #3538

### Mixin

* [CHANGE] Alerts: Change `MimirSchedulerQueriesStuck` `for` time to 7 minutes to account for the time it takes for HPA to scale up. #3223
* [CHANGE] Dashboards: Removed the `Querier > Stages` panel from the `Mimir / Queries` dashboard. #3311
* [CHANGE] Configuration: The format of the `autoscaling` section of the configuration has changed to support more components. #3378
  * Instead of specific config variables for each component, they are listed in a dictionary. For example, `autoscaling.querier_enabled` becomes `autoscaling.querier.enabled`.
* [FEATURE] Dashboards: Added "Mimir / Overview resources" dashboard, providing an high level view over a Mimir cluster resources utilization. #3481
* [FEATURE] Dashboards: Added "Mimir / Overview networking" dashboard, providing an high level view over a Mimir cluster network bandwidth, inflight requests and TCP connections. #3487
* [FEATURE] Compile baremetal mixin along k8s mixin. #3162 #3514
* [ENHANCEMENT] Alerts: Add MimirRingMembersMismatch firing when a component does not have the expected number of running jobs. #2404
* [ENHANCEMENT] Dashboards: Add optional row about the Distributor's metric forwarding feature to the `Mimir / Writes` dashboard. #3182 #3394 #3394 #3461
* [ENHANCEMENT] Dashboards: Remove the "Instance Mapper" row from the "Alertmanager Resources Dashboard". This is a Grafana Cloud specific service and not relevant for external users. #3152
* [ENHANCEMENT] Dashboards: Add "remote read", "metadata", and "exemplar" queries to "Mimir / Overview" dashboard. #3245
* [ENHANCEMENT] Dashboards: Use non-red colors for non-error series in the "Mimir / Overview" dashboard. #3246
* [ENHANCEMENT] Dashboards: Add support to multi-zone deployments for the experimental read-write deployment mode. #3256
* [ENHANCEMENT] Dashboards: If enabled, add new row to the `Mimir / Writes` for distributor autoscaling metrics. #3378
* [ENHANCEMENT] Dashboards: Add read path insights row to the "Mimir / Tenants" dashboard. #3326
* [ENHANCEMENT] Alerts: Add runbook urls for alerts. #3452
* [ENHANCEMENT] Configuration: Make it possible to configure namespace label, job label, and job prefix. #3482
* [ENHANCEMENT] Dashboards: improved resources and networking dashboards to work with read-write deployment mode too. #3497 #3504 #3519 #3531
* [ENHANCEMENT] Alerts: Added "MimirDistributorForwardingErrorRate" alert, which fires on high error rates in the distributor’s forwarding feature. #3200
* [ENHANCEMENT] Improve phrasing in Overview dashboard. #3488
* [BUGFIX] Dashboards: Fix legend showing `persistentvolumeclaim` when using `deployment_type=baremetal` for `Disk space utilization` panels. #3173 #3184
* [BUGFIX] Alerts: Fixed `MimirGossipMembersMismatch` alert when Mimir is deployed in read-write mode. #3489
* [BUGFIX] Dashboards: Remove "Inflight requests" from object store panels because the panel is not tracking the inflight requests to object storage. #3521

### Jsonnet

* [CHANGE] Replaced the deprecated `policy/v1beta1` with `policy/v1` when configuring a PodDisruptionBudget. #3284
* [CHANGE] [Common storage configuration](https://grafana.com/docs/mimir/v2.3.x/operators-guide/configure/configure-object-storage-backend/#common-configuration) is now used to configure object storage in all components. This is a breaking change in terms of Jsonnet manifests and also a CLI flag update for components that use object storage, so it will require a rollout of those components. The changes include: #3257
  * `blocks_storage_backend` was renamed to `storage_backend` and is now used as the common storage backend for all components.
    * So were the related `blocks_storage_azure_account_(name|key)` and `blocks_storage_s3_endpoint` configurations.
  * `storage_s3_endpoint` is now rendered by default using the `aws_region` configuration instead of a hardcoded `us-east-1`.
  * `ruler_client_type` and `alertmanager_client_type` were renamed to `ruler_storage_backend` and `alertmanager_storage_backend` respectively, and their corresponding CLI flags won't be rendered unless explicitly set to a value different from the one in `storage_backend` (like `local`).
  * `alertmanager_s3_bucket_name`, `alertmanager_gcs_bucket_name` and `alertmanager_azure_container_name` have been removed, and replaced by a single `alertmanager_storage_bucket_name` configuration used for all object storages.
  * `genericBlocksStorageConfig` configuration object was removed, and so any extensions to it will be now ignored. Use `blockStorageConfig` instead.
  * `rulerClientConfig` and `alertmanagerStorageClientConfig` configuration objects were renamed to `rulerStorageConfig` and `alertmanagerStorageConfig` respectively, and so any extensions to their previous names will be now ignored. Use the new names instead.
  * The CLI flags `*.s3.region` are no longer rendered as they are optional and the region can be inferred by Mimir by performing an initial API call to the endpoint.
  * The migration to this change should usually consist of:
    * Renaming `blocks_storage_backend` key to `storage_backend`.
    * For Azure/S3:
      * Renaming `blocks_storage_(azure|s3)_*` configurations to `storage_(azure|s3)_*`.
      * If `ruler_storage_(azure|s3)_*` and `alertmanager_storage_(azure|s3)_*` keys were different from the `block_storage_*` ones, they should be now provided using CLI flags, see [configuration reference](https://grafana.com/docs/mimir/v2.3.x/operators-guide/configure/reference-configuration-parameters/) for more details.
    * Removing `ruler_client_type` and `alertmanager_client_type` if their value match the `storage_backend`, or renaming them to their new names otherwise.
    * Reviewing any possible extensions to `genericBlocksStorageConfig`, `rulerClientConfig` and `alertmanagerStorageClientConfig` and moving them to the corresponding new options.
    * Renaming the alertmanager's bucket name configuration from provider-specific to the new `alertmanager_storage_bucket_name` key.
* [CHANGE] The `overrides-exporter.libsonnet` file is now always imported. The overrides-exporter can be enabled in jsonnet setting the following: #3379
  ```jsonnet
  {
    _config+:: {
      overrides_exporter_enabled: true,
    }
  }
  ```
* [FEATURE] Added support for experimental read-write deployment mode. Enabling the read-write deployment mode on a existing Mimir cluster is a destructive operation, because the cluster will be re-created. If you're creating a new Mimir cluster, you can deploy it in read-write mode adding the following configuration: #3379 #3475 #3405
  ```jsonnet
  {
    _config+:: {
      deployment_mode: 'read-write',

      // See operations/mimir/read-write-deployment.libsonnet for more configuration options.
      mimir_write_replicas: 3,
      mimir_read_replicas: 2,
      mimir_backend_replicas: 3,
    }
  }
  ```
* [ENHANCEMENT] Add autoscaling support to the `mimir-read` component when running the read-write-deployment model. #3419
* [ENHANCEMENT] Added `$._config.usageStatsConfig` to track the installation mode via the anonymous usage statistics. #3294
* [ENHANCEMENT] The query-tee node port (`$._config.query_tee_node_port`) is now optional. #3272
* [ENHANCEMENT] Add support for autoscaling distributors. #3378
* [ENHANCEMENT] Make auto-scaling logic ensure integer KEDA thresholds. #3512
* [BUGFIX] Fixed query-scheduler ring configuration for dedicated ruler's queries and query-frontends. #3237 #3239
* [BUGFIX] Jsonnet: Fix auto-scaling so that ruler-querier CPU threshold is a string-encoded integer millicores value. #3520

### Mimirtool

* [FEATURE] Added `mimirtool alertmanager verify` command to validate configuration without uploading. #3440
* [ENHANCEMENT] Added `mimirtool rules delete-namespace` command to delete all of the rule groups in a namespace including the namespace itself. #3136
* [ENHANCEMENT] Refactor `mimirtool analyze prometheus`: add concurrency and resiliency #3349
  * Add `--concurrency` flag. Default: number of logical CPUs
* [BUGFIX] `--log.level=debug` now correctly prints the response from the remote endpoint when a request fails. #3180

### Documentation

* [ENHANCEMENT] Documented how to configure HA deduplication using Consul in a Mimir Helm deployment. #2972
* [ENHANCEMENT] Improve `MimirQuerierAutoscalerNotActive` runbook. #3186
* [ENHANCEMENT] Improve `MimirSchedulerQueriesStuck` runbook to reflect debug steps with querier auto-scaling enabled. #3223
* [ENHANCEMENT] Use imperative for docs titles. #3178 #3332 #3343
* [ENHANCEMENT] Docs: mention gRPC compression in "Production tips". #3201
* [ENHANCEMENT] Update ADOPTERS.md. #3224 #3225
* [ENHANCEMENT] Add a note for jsonnet deploying. #3213
* [ENHANCEMENT] out-of-order runbook update with use case. #3253
* [ENHANCEMENT] Fixed TSDB retention mentioned in the "Recover source blocks from ingesters" runbook. #3280
* [ENHANCEMENT] Run Grafana Mimir in production using the Helm chart. #3072
* [ENHANCEMENT] Use common configuration in the tutorial. #3282
* [ENHANCEMENT] Updated detailed steps for migrating blocks from Thanos to Mimir. #3290
* [ENHANCEMENT] Add scheme to DNS service discovery docs. #3450
* [BUGFIX] Remove reference to file that no longer exists in contributing guide. #3404
* [BUGFIX] Fix some minor typos in the contributing guide and on the runbooks page. #3418
* [BUGFIX] Fix small typos in API reference. #3526
* [BUGFIX] Fixed TSDB retention mentioned in the "Recover source blocks from ingesters" runbook. #3278
* [BUGFIX] Fixed configuration example in the "Configuring the Grafana Mimir query-frontend to work with Prometheus" guide. #3374

### Tools

* [FEATURE] Add `copyblocks` tool, to copy Mimir blocks between two GCS buckets. #3264
* [ENHANCEMENT] copyblocks: copy no-compact global markers and optimize min time filter check. #3268
* [ENHANCEMENT] Mimir rules GitHub action: Added the ability to change default value of `label` when running `prepare` command. #3236
* [BUGFIX] Mimir rules Github action: Fix single line output. #3421

## 2.4.0

### Grafana Mimir

* [CHANGE] Distributor: change the default value of `-distributor.remote-timeout` to `2s` from `20s` and `-distributor.forwarding.request-timeout` to `2s` from `10s` to improve distributor resource usage when ingesters crash. #2728 #2912
* [CHANGE] Anonymous usage statistics tracking: added the `-ingester.ring.store` value. #2981
* [CHANGE] Series metadata `HELP` that is longer than `-validation.max-metadata-length` is now truncated silently, instead of being dropped with a 400 status code. #2993
* [CHANGE] Ingester: changed default setting for `-ingester.ring.readiness-check-ring-health` from `true` to `false`. #2953
* [CHANGE] Anonymous usage statistics tracking has been enabled by default, to help Mimir maintainers make better decisions to support the open source community. #2939 #3034
* [CHANGE] Anonymous usage statistics tracking: added the minimum and maximum value of `-ingester.out-of-order-time-window`. #2940
* [CHANGE] The default hash ring heartbeat period for distributors, ingesters, rulers and compactors has been increased from `5s` to `15s`. Now the default heartbeat period for all Mimir hash rings is `15s`. #3033
* [CHANGE] Reduce the default TSDB head compaction concurrency (`-blocks-storage.tsdb.head-compaction-concurrency`) from 5 to 1, in order to reduce CPU spikes. #3093
* [CHANGE] Ruler: the ruler's [remote evaluation mode](https://grafana.com/docs/mimir/latest/operators-guide/architecture/components/ruler/#remote) (`-ruler.query-frontend.address`) is now stable. #3109
* [CHANGE] Limits: removed the deprecated YAML configuration option `active_series_custom_trackers_config`. Please use `active_series_custom_trackers` instead. #3110
* [CHANGE] Ingester: removed the deprecated configuration option `-ingester.ring.join-after`. #3111
* [CHANGE] Querier: removed the deprecated configuration option `-querier.shuffle-sharding-ingesters-lookback-period`. The value of `-querier.query-ingesters-within` is now used internally for shuffle sharding lookback, while you can use `-querier.shuffle-sharding-ingesters-enabled` to enable or disable shuffle sharding on the read path. #3111
* [CHANGE] Memberlist: cluster label verification feature (`-memberlist.cluster-label` and `-memberlist.cluster-label-verification-disabled`) is now marked as stable. #3108
* [CHANGE] Distributor: only single per-tenant forwarding endpoint can be configured now. Support for per-rule endpoint has been removed. #3095
* [FEATURE] Query-scheduler: added an experimental ring-based service discovery support for the query-scheduler. Refer to [query-scheduler configuration](https://grafana.com/docs/mimir/next/operators-guide/architecture/components/query-scheduler/#configuration) for more information. #2957
* [FEATURE] Introduced the experimental endpoint `/api/v1/user_limits` exposed by all components that load runtime configuration. This endpoint exposes realtime limits for the authenticated tenant, in JSON format. #2864 #3017
* [FEATURE] Query-scheduler: added the experimental configuration option `-query-scheduler.max-used-instances` to restrict the number of query-schedulers effectively used regardless how many replicas are running. This feature can be useful when using the experimental read-write deployment mode. #3005
* [ENHANCEMENT] Go: updated to go 1.19.2. #2637 #3127 #3129
* [ENHANCEMENT] Runtime config: don't unmarshal runtime configuration files if they haven't changed. This can save a bit of CPU and memory on every component using runtime config. #2954
* [ENHANCEMENT] Query-frontend: Add `cortex_frontend_query_result_cache_skipped_total` and `cortex_frontend_query_result_cache_attempted_total` metrics to track the reason why query results are not cached. #2855
* [ENHANCEMENT] Distributor: pool more connections per host when forwarding request. Mark requests as idempotent so they can be retried under some conditions. #2968
* [ENHANCEMENT] Distributor: failure to send request to forwarding target now also increments `cortex_distributor_forward_errors_total`, with `status_code="failed"`. #2968
* [ENHANCEMENT] Distributor: added support forwarding push requests via gRPC, using `httpgrpc` messages from weaveworks/common library. #2996
* [ENHANCEMENT] Query-frontend / Querier: increase internal backoff period used to retry connections to query-frontend / query-scheduler. #3011
* [ENHANCEMENT] Querier: do not log "error processing requests from scheduler" when the query-scheduler is shutting down. #3012
* [ENHANCEMENT] Query-frontend: query sharding process is now time-bounded and it is cancelled if the request is aborted. #3028
* [ENHANCEMENT] Query-frontend: improved Prometheus response JSON encoding performance. #2450
* [ENHANCEMENT] TLS: added configuration parameters to configure the client's TLS cipher suites and minimum version. The following new CLI flags have been added: #3070
  * `-alertmanager.alertmanager-client.tls-cipher-suites`
  * `-alertmanager.alertmanager-client.tls-min-version`
  * `-alertmanager.sharding-ring.etcd.tls-cipher-suites`
  * `-alertmanager.sharding-ring.etcd.tls-min-version`
  * `-compactor.ring.etcd.tls-cipher-suites`
  * `-compactor.ring.etcd.tls-min-version`
  * `-distributor.forwarding.grpc-client.tls-cipher-suites`
  * `-distributor.forwarding.grpc-client.tls-min-version`
  * `-distributor.ha-tracker.etcd.tls-cipher-suites`
  * `-distributor.ha-tracker.etcd.tls-min-version`
  * `-distributor.ring.etcd.tls-cipher-suites`
  * `-distributor.ring.etcd.tls-min-version`
  * `-ingester.client.tls-cipher-suites`
  * `-ingester.client.tls-min-version`
  * `-ingester.ring.etcd.tls-cipher-suites`
  * `-ingester.ring.etcd.tls-min-version`
  * `-memberlist.tls-cipher-suites`
  * `-memberlist.tls-min-version`
  * `-querier.frontend-client.tls-cipher-suites`
  * `-querier.frontend-client.tls-min-version`
  * `-querier.store-gateway-client.tls-cipher-suites`
  * `-querier.store-gateway-client.tls-min-version`
  * `-query-frontend.grpc-client-config.tls-cipher-suites`
  * `-query-frontend.grpc-client-config.tls-min-version`
  * `-query-scheduler.grpc-client-config.tls-cipher-suites`
  * `-query-scheduler.grpc-client-config.tls-min-version`
  * `-query-scheduler.ring.etcd.tls-cipher-suites`
  * `-query-scheduler.ring.etcd.tls-min-version`
  * `-ruler.alertmanager-client.tls-cipher-suites`
  * `-ruler.alertmanager-client.tls-min-version`
  * `-ruler.client.tls-cipher-suites`
  * `-ruler.client.tls-min-version`
  * `-ruler.query-frontend.grpc-client-config.tls-cipher-suites`
  * `-ruler.query-frontend.grpc-client-config.tls-min-version`
  * `-ruler.ring.etcd.tls-cipher-suites`
  * `-ruler.ring.etcd.tls-min-version`
  * `-store-gateway.sharding-ring.etcd.tls-cipher-suites`
  * `-store-gateway.sharding-ring.etcd.tls-min-version`
* [ENHANCEMENT] Store-gateway: Add `-blocks-storage.bucket-store.max-concurrent-reject-over-limit` option to allow requests that exceed the max number of inflight object storage requests to be rejected. #2999
* [ENHANCEMENT] Query-frontend: allow setting a separate limit on the total (before splitting/sharding) query length of range queries with the new experimental `-query-frontend.max-total-query-length` flag, which defaults to `-store.max-query-length` if unset or set to 0. #3058
* [ENHANCEMENT] Query-frontend: Lower TTL for cache entries overlapping the out-of-order samples ingestion window (re-using `-ingester.out-of-order-allowance` from ingesters). #2935
* [ENHANCEMENT] Ruler: added support to forcefully disable recording and/or alerting rules evaluation. The following new configuration options have been introduced, which can be overridden on a per-tenant basis in the runtime configuration: #3088
  * `-ruler.recording-rules-evaluation-enabled`
  * `-ruler.alerting-rules-evaluation-enabled`
* [ENHANCEMENT] Distributor: Improved error messages reported when the distributor fails to remote write to ingesters. #3055
* [ENHANCEMENT] Improved tracing spans tracked by distributors, ingesters and store-gateways. #2879 #3099 #3089
* [ENHANCEMENT] Ingester: improved the performance of label value cardinality endpoint. #3044
* [ENHANCEMENT] Ruler: use backoff retry on remote evaluation #3098
* [ENHANCEMENT] Query-frontend: Include multiple tenant IDs in query logs when present instead of dropping them. #3125
* [ENHANCEMENT] Query-frontend: truncate queries based on the configured blocks retention period (`-compactor.blocks-retention-period`) to avoid querying past this period. #3134
* [ENHANCEMENT] Alertmanager: reduced memory utilization in Mimir clusters with a large number of tenants. #3143
* [ENHANCEMENT] Store-gateway: added extra span logging to improve observability. #3131
* [ENHANCEMENT] Compactor: cleaning up different tenants' old blocks and updating bucket indexes is now more independent. This prevents a single tenant from delaying cleanup for other tenants. #2631
* [ENHANCEMENT] Distributor: request rate, ingestion rate, and inflight requests limits are now enforced before reading and parsing the body of the request. This makes the distributor more resilient against a burst of requests over those limit. #2419
* [BUGFIX] Querier: Fix 400 response while handling streaming remote read. #2963
* [BUGFIX] Fix a bug causing query-frontend, query-scheduler, and querier not failing if one of their internal components fail. #2978
* [BUGFIX] Querier: re-balance the querier worker connections when a query-frontend or query-scheduler is terminated. #3005
* [BUGFIX] Distributor: Now returns the quorum error from ingesters. For example, with replication_factor=3, two HTTP 400 errors and one HTTP 500 error, now the distributor will always return HTTP 400. Previously the behaviour was to return the error which the distributor first received. #2979
* [BUGFIX] Ruler: fix panic when ruler.external_url is explicitly set to an empty string ("") in YAML. #2915
* [BUGFIX] Alertmanager: Fix support for the Telegram API URL in the global settings. #3097
* [BUGFIX] Alertmanager: Fix parsing of label matchers without label value in the API used to retrieve alerts. #3097
* [BUGFIX] Ruler: Fix not restoring alert state for rule groups when other ruler replicas shut down. #3156
* [BUGFIX] Updated `golang.org/x/net` dependency to fix CVE-2022-27664. #3124
* [BUGFIX] Fix distributor from returning a `500` status code when a `400` was received from the ingester. #3211
* [BUGFIX] Fix incorrect OS value set in Mimir v2.3.* RPM packages. #3221

### Mixin

* [CHANGE] Alerts: MimirQuerierAutoscalerNotActive is now critical and fires after 1h instead of 15m. #2958
* [FEATURE] Dashboards: Added "Mimir / Overview" dashboards, providing an high level view over a Mimir cluster. #3122 #3147 #3155
* [ENHANCEMENT] Dashboards: Updated the "Writes" and "Rollout progress" dashboards to account for samples ingested via the new OTLP ingestion endpoint. #2919 #2938
* [ENHANCEMENT] Dashboards: Include per-tenant request rate in "Tenants" dashboard. #2874
* [ENHANCEMENT] Dashboards: Include inflight object store requests in "Reads" dashboard. #2914
* [ENHANCEMENT] Dashboards: Make queries used to find job, cluster and namespace for dropdown menus configurable. #2893
* [ENHANCEMENT] Dashboards: Include rate of label and series queries in "Reads" dashboard. #3065 #3074
* [ENHANCEMENT] Dashboards: Fix legend showing on per-pod panels. #2944
* [ENHANCEMENT] Dashboards: Use the "req/s" unit on panels showing the requests rate. #3118
* [ENHANCEMENT] Dashboards: Use a consistent color across dashboards for the error rate. #3154

### Jsonnet

* [FEATURE] Added support for query-scheduler ring-based service discovery. #3128
* [ENHANCEMENT] Querier autoscaling is now slower on scale downs: scale down 10% every 1m instead of 100%. #2962
* [BUGFIX] Memberlist: `gossip_member_label` is now set for ruler-queriers. #3141

### Mimirtool

* [ENHANCEMENT] mimirtool analyze: Store the query errors instead of exit during the analysis. #3052
* [BUGFIX] mimir-tool remote-read: fix returns where some conditions [return nil error even if there is error](https://github.com/grafana/cortex-tools/issues/260). #3053

### Documentation

* [ENHANCEMENT] Added documentation on how to configure storage retention. #2970
* [ENHANCEMENT] Improved gRPC clients config documentation. #3020
* [ENHANCEMENT] Added documentation on how to manage alerting and recording rules. #2983
* [ENHANCEMENT] Improved `MimirSchedulerQueriesStuck` runbook. #3006
* [ENHANCEMENT] Added "Cluster label verification" section to memberlist documentation. #3096
* [ENHANCEMENT] Mention compression in multi-zone replication documentation. #3107
* [BUGFIX] Fixed configuration option names in "Enabling zone-awareness via the Grafana Mimir Jsonnet". #3018
* [BUGFIX] Fixed `mimirtool analyze` parameters documentation. #3094
* [BUGFIX] Fixed YAML configuraton in the "Manage the configuration of Grafana Mimir with Helm" guide. #3042
* [BUGFIX] Fixed Alertmanager capacity planning documentation. #3132

### Tools

- [BUGFIX] trafficdump: Fixed panic occurring when `-success-only=true` and the captured request failed. #2863

## 2.3.1

### Grafana Mimir
* [BUGFIX] Query-frontend: query sharding took exponential time to map binary expressions. #3027
* [BUGFIX] Distributor: Stop panics on OTLP endpoint when a single metric has multiple timeseries. #3040

## 2.3.0

### Grafana Mimir

* [CHANGE] Ingester: Added user label to ingester metric `cortex_ingester_tsdb_out_of_order_samples_appended_total`. On multitenant clusters this helps us find the rate of appended out-of-order samples for a specific tenant. #2493
* [CHANGE] Compactor: delete source and output blocks from local disk on compaction failed, to reduce likelihood that subsequent compactions fail because of no space left on disk. #2261
* [CHANGE] Ruler: Remove unused CLI flags `-ruler.search-pending-for` and `-ruler.flush-period` (and their respective YAML config options). #2288
* [CHANGE] Successful gRPC requests are no longer logged (only affects internal API calls). #2309
* [CHANGE] Add new `-*.consul.cas-retry-delay` flags. They have a default value of `1s`, while previously there was no delay between retries. #2309
* [CHANGE] Store-gateway: Remove the experimental ability to run requests in a dedicated OS thread pool and associated CLI flag `-store-gateway.thread-pool-size`. #2423
* [CHANGE] Memberlist: disabled TCP-based ping fallback, because Mimir already uses a custom transport based on TCP. #2456
* [CHANGE] Change default value for `-distributor.ha-tracker.max-clusters` to `100` to provide a DoS protection. #2465
* [CHANGE] Experimental block upload API exposed by compactor has changed: Previous `/api/v1/upload/block/{block}` endpoint for starting block upload is now `/api/v1/upload/block/{block}/start`, and previous endpoint `/api/v1/upload/block/{block}?uploadComplete=true` for finishing block upload is now `/api/v1/upload/block/{block}/finish`. New API endpoint has been added: `/api/v1/upload/block/{block}/check`. #2486 #2548
* [CHANGE] Compactor: changed `-compactor.max-compaction-time` default from `0s` (disabled) to `1h`. When compacting blocks for a tenant, the compactor will move to compact blocks of another tenant or re-plan blocks to compact at least every 1h. #2514
* [CHANGE] Distributor: removed previously deprecated `extend_writes` (see #1856) YAML key and `-distributor.extend-writes` CLI flag from the distributor config. #2551
* [CHANGE] Ingester: removed previously deprecated `active_series_custom_trackers` (see #1188) YAML key from the ingester config. #2552
* [CHANGE] The tenant ID `__mimir_cluster` is reserved by Mimir and not allowed to store metrics. #2643
* [CHANGE] Purger: removed the purger component and moved its API endpoints `/purger/delete_tenant` and `/purger/delete_tenant_status` to the compactor at `/compactor/delete_tenant` and `/compactor/delete_tenant_status`. The new endpoints on the compactor are stable. #2644
* [CHANGE] Memberlist: Change the leave timeout duration (`-memberlist.leave-timeout duration`) from 5s to 20s and connection timeout (`-memberlist.packet-dial-timeout`) from 5s to 2s. This makes leave timeout 10x the connection timeout, so that we can communicate the leave to at least 1 node, if the first 9 we try to contact times out. #2669
* [CHANGE] Alertmanager: return status code `412 Precondition Failed` and log info message when alertmanager isn't configured for a tenant. #2635
* [CHANGE] Distributor: if forwarding rules are used to forward samples, exemplars are now removed from the request. #2710 #2725
* [CHANGE] Limits: change the default value of `max_global_series_per_metric` limit to `0` (disabled). Setting this limit by default does not provide much benefit because series are sharded by all labels. #2714
* [CHANGE] Ingester: experimental `-blocks-storage.tsdb.new-chunk-disk-mapper` has been removed, new chunk disk mapper is now always used, and is no longer marked experimental. Default value of `-blocks-storage.tsdb.head-chunks-write-queue-size` has changed to 1000000, this enables async chunk queue by default, which leads to improved latency on the write path when new chunks are created in ingesters. #2762
* [CHANGE] Ingester: removed deprecated `-blocks-storage.tsdb.isolation-enabled` option. TSDB-level isolation is now always disabled in Mimir. #2782
* [CHANGE] Compactor: `-compactor.partial-block-deletion-delay` must either be set to 0 (to disable partial blocks deletion) or a value higher than `4h`. #2787
* [CHANGE] Query-frontend: CLI flag `-query-frontend.align-querier-with-step` has been deprecated. Please use `-query-frontend.align-queries-with-step` instead. #2840
* [FEATURE] Compactor: Adds the ability to delete partial blocks after a configurable delay. This option can be configured per tenant. #2285
  - `-compactor.partial-block-deletion-delay`, as a duration string, allows you to set the delay since a partial block has been modified before marking it for deletion. A value of `0`, the default, disables this feature.
  - The metric `cortex_compactor_blocks_marked_for_deletion_total` has a new value for the `reason` label `reason="partial"`, when a block deletion marker is triggered by the partial block deletion delay.
* [FEATURE] Querier: enabled support for queries with negative offsets, which are not cached in the query results cache. #2429
* [FEATURE] EXPERIMENTAL: OpenTelemetry Metrics ingestion path on `/otlp/v1/metrics`. #695 #2436 #2461
* [FEATURE] Querier: Added support for tenant federation to metric metadata endpoint. #2467
* [FEATURE] Query-frontend: introduced experimental support to split instant queries by time. The instant query splitting can be enabled setting `-query-frontend.split-instant-queries-by-interval`. #2469 #2564 #2565 #2570 #2571 #2572 #2573 #2574 #2575 #2576 #2581 #2582 #2601 #2632 #2633 #2634 #2641 #2642 #2766
* [FEATURE] Introduced an experimental anonymous usage statistics tracking (disabled by default), to help Mimir maintainers make better decisions to support the open source community. The tracking system anonymously collects non-sensitive, non-personally identifiable information about the running Mimir cluster, and is disabled by default. #2643 #2662 #2685 #2732 #2733 #2735
* [FEATURE] Introduced an experimental deployment mode called read-write and running a fully featured Mimir cluster with three components: write, read and backend. The read-write deployment mode is a trade-off between the monolithic mode (only one component, no isolation) and the microservices mode (many components, high isolation). #2754 #2838
* [ENHANCEMENT] Distributor: Decreased distributor tests execution time. #2562
* [ENHANCEMENT] Alertmanager: Allow the HTTP `proxy_url` configuration option in the receiver's configuration. #2317
* [ENHANCEMENT] ring: optimize shuffle-shard computation when lookback is used, and all instances have registered timestamp within the lookback window. In that case we can immediately return origial ring, because we would select all instances anyway. #2309
* [ENHANCEMENT] Memberlist: added experimental memberlist cluster label support via `-memberlist.cluster-label` and `-memberlist.cluster-label-verification-disabled` CLI flags (and their respective YAML config options). #2354
* [ENHANCEMENT] Object storage can now be configured for all components using the `common` YAML config option key (or `-common.storage.*` CLI flags). #2330 #2347
* [ENHANCEMENT] Go: updated to go 1.18.4. #2400
* [ENHANCEMENT] Store-gateway, listblocks: list of blocks now includes stats from `meta.json` file: number of series, samples and chunks. #2425
* [ENHANCEMENT] Added more buckets to `cortex_ingester_client_request_duration_seconds` histogram metric, to correctly track requests taking longer than 1s (up until 16s). #2445
* [ENHANCEMENT] Azure client: Improve memory usage for large object storage downloads. #2408
* [ENHANCEMENT] Distributor: Add `-distributor.instance-limits.max-inflight-push-requests-bytes`. This limit protects the distributor against multiple large requests that together may cause an OOM, but are only a few, so do not trigger the `max-inflight-push-requests` limit. #2413
* [ENHANCEMENT] Distributor: Drop exemplars in distributor for tenants where exemplars are disabled. #2504
* [ENHANCEMENT] Runtime Config: Allow operator to specify multiple comma-separated yaml files in `-runtime-config.file` that will be merged in left to right order. #2583
* [ENHANCEMENT] Query sharding: shard binary operations only if it doesn't lead to non-shardable vector selectors in one of the operands. #2696
* [ENHANCEMENT] Add packaging for both debian based deb file and redhat based rpm file using FPM. #1803
* [ENHANCEMENT] Distributor: Add `cortex_distributor_query_ingester_chunks_deduped_total` and `cortex_distributor_query_ingester_chunks_total` metrics for determining how effective ingester chunk deduplication at query time is. #2713
* [ENHANCEMENT] Upgrade Docker base images to `alpine:3.16.2`. #2729
* [ENHANCEMENT] Ruler: Add `<prometheus-http-prefix>/api/v1/status/buildinfo` endpoint. #2724
* [ENHANCEMENT] Querier: Ensure all queries pulled from query-frontend or query-scheduler are immediately executed. The maximum workers concurrency in each querier is configured by `-querier.max-concurrent`. #2598
* [ENHANCEMENT] Distributor: Add `cortex_distributor_received_requests_total` and `cortex_distributor_requests_in_total` metrics to provide visiblity into appropriate per-tenant request limits. #2770
* [ENHANCEMENT] Distributor: Add single forwarding remote-write endpoint for a tenant (`forwarding_endpoint`), instead of using per-rule endpoints. This takes precendence over per-rule endpoints. #2801
* [ENHANCEMENT] Added `err-mimir-distributor-max-write-message-size` to the errors catalog. #2470
* [ENHANCEMENT] Add sanity check at startup to ensure the configured filesystem directories don't overlap for different components. #2828 #2947
* [BUGFIX] TSDB: Fixed a bug on the experimental out-of-order implementation that led to wrong query results. #2701
* [BUGFIX] Compactor: log the actual error on compaction failed. #2261
* [BUGFIX] Alertmanager: restore state from storage even when running a single replica. #2293
* [BUGFIX] Ruler: do not block "List Prometheus rules" API endpoint while syncing rules. #2289
* [BUGFIX] Ruler: return proper `*status.Status` error when running in remote operational mode. #2417
* [BUGFIX] Alertmanager: ensure the configured `-alertmanager.web.external-url` is either a path starting with `/`, or a full URL including the scheme and hostname. #2381 #2542
* [BUGFIX] Memberlist: fix problem with loss of some packets, typically ring updates when instances were removed from the ring during shutdown. #2418
* [BUGFIX] Ingester: fix misfiring `MimirIngesterHasUnshippedBlocks` and stale `cortex_ingester_oldest_unshipped_block_timestamp_seconds` when some block uploads fail. #2435
* [BUGFIX] Query-frontend: fix incorrect mapping of http status codes 429 to 500 when request queue is full. #2447
* [BUGFIX] Memberlist: Fix problem with ring being empty right after startup. Memberlist KV store now tries to "fast-join" the cluster to avoid serving empty KV store. #2505
* [BUGFIX] Compactor: Fix bug when using `-compactor.partial-block-deletion-delay`: compactor didn't correctly check for modification time of all block files. #2559
* [BUGFIX] Query-frontend: fix wrong query sharding results for queries with boolean result like `1 < bool 0`. #2558
* [BUGFIX] Fixed error messages related to per-instance limits incorrectly reporting they can be set on a per-tenant basis. #2610
* [BUGFIX] Perform HA-deduplication before forwarding samples according to forwarding rules in the distributor. #2603 #2709
* [BUGFIX] Fix reporting of tracing spans from PromQL engine. #2707
* [BUGFIX] Apply relabel and drop_label rules before forwarding rules in the distributor. #2703
* [BUGFIX] Distributor: Register `cortex_discarded_requests_total` metric, which previously was not registered and therefore not exported. #2712
* [BUGFIX] Ruler: fix not restoring alerts' state at startup. #2648
* [BUGFIX] Ingester: Fix disk filling up after restarting ingesters with out-of-order support disabled while it was enabled before. #2799
* [BUGFIX] Memberlist: retry joining memberlist cluster on startup when no nodes are resolved. #2837
* [BUGFIX] Query-frontend: fix incorrect mapping of http status codes 413 to 500 when request is too large. #2819
* [BUGFIX] Alertmanager: revert upstream alertmananger to v0.24.0 to fix panic when unmarshalling email headers #2924 #2925

### Mixin

* [CHANGE] Dashboards: "Slow Queries" dashboard no longer works with versions older than Grafana 9.0. #2223
* [CHANGE] Alerts: use RSS memory instead of working set memory in the `MimirAllocatingTooMuchMemory` alert for ingesters. #2480
* [CHANGE] Dashboards: remove the "Cache - Latency (old)" panel from the "Mimir / Queries" dashboard. #2796
* [FEATURE] Dashboards: added support to experimental read-write deployment mode. #2780
* [ENHANCEMENT] Dashboards: added missed rule evaluations to the "Evaluations per second" panel in the "Mimir / Ruler" dashboard. #2314
* [ENHANCEMENT] Dashboards: add k8s resource requests to CPU and memory panels. #2346
* [ENHANCEMENT] Dashboards: add RSS memory utilization panel for ingesters, store-gateways and compactors. #2479
* [ENHANCEMENT] Dashboards: allow to configure graph tooltip. #2647
* [ENHANCEMENT] Alerts: MimirFrontendQueriesStuck and MimirSchedulerQueriesStuck alerts are more reliable now as they consider all the intermediate samples in the minute prior to the evaluation. #2630
* [ENHANCEMENT] Alerts: added `RolloutOperatorNotReconciling` alert, firing if the optional rollout-operator is not successfully reconciling. #2700
* [ENHANCEMENT] Dashboards: added support to query-tee in front of ruler-query-frontend in the "Remote ruler reads" dashboard. #2761
* [ENHANCEMENT] Dashboards: Introduce support for baremetal deployment, setting `deployment_type: 'baremetal'` in the mixin `_config`. #2657
* [ENHANCEMENT] Dashboards: use timeseries panel to show exemplars. #2800
* [BUGFIX] Dashboards: fixed unit of latency panels in the "Mimir / Ruler" dashboard. #2312
* [BUGFIX] Dashboards: fixed "Intervals per query" panel in the "Mimir / Queries" dashboard. #2308
* [BUGFIX] Dashboards: Make "Slow Queries" dashboard works with Grafana 9.0. #2223
* [BUGFIX] Dashboards: add missing API routes to Ruler dashboard. #2412
* [BUGFIX] Dashboards: stop setting 'interval' in dashboards; it should be set on your datasource. #2802

### Jsonnet

* [CHANGE] query-scheduler is enabled by default. We advise to deploy the query-scheduler to improve the scalability of the query-frontend. #2431
* [CHANGE] Replaced anti-affinity rules with pod topology spread constraints for distributor, query-frontend, querier and ruler. #2517
  - The following configuration options have been removed:
    - `distributor_allow_multiple_replicas_on_same_node`
    - `query_frontend_allow_multiple_replicas_on_same_node`
    - `querier_allow_multiple_replicas_on_same_node`
    - `ruler_allow_multiple_replicas_on_same_node`
  - The following configuration options have been added:
    - `distributor_topology_spread_max_skew`
    - `query_frontend_topology_spread_max_skew`
    - `querier_topology_spread_max_skew`
    - `ruler_topology_spread_max_skew`
* [CHANGE] Change `max_global_series_per_metric` to 0 in all plans, and as a default value. #2669
* [FEATURE] Memberlist: added support for experimental memberlist cluster label, through the jsonnet configuration options `memberlist_cluster_label` and `memberlist_cluster_label_verification_disabled`. #2349
* [FEATURE] Added ruler-querier autoscaling support. It requires [KEDA](https://keda.sh) installed in the Kubernetes cluster. Ruler-querier autoscaler can be enabled and configure through the following options in the jsonnet config: #2545
  * `autoscaling_ruler_querier_enabled`: `true` to enable autoscaling.
  * `autoscaling_ruler_querier_min_replicas`: minimum number of ruler-querier replicas.
  * `autoscaling_ruler_querier_max_replicas`: maximum number of ruler-querier replicas.
  * `autoscaling_prometheus_url`: Prometheus base URL from which to scrape Mimir metrics (e.g. `http://prometheus.default:9090/prometheus`).
* [ENHANCEMENT] Memberlist now uses DNS service-discovery by default. #2549
* [ENHANCEMENT] Upgrade memcached image tag to `memcached:1.6.16-alpine`. #2740
* [ENHANCEMENT] Added `$._config.configmaps` and `$._config.runtime_config_files` to make it easy to add new configmaps or runtime config file to all components. #2748

### Mimirtool

* [ENHANCEMENT] Added `mimirtool backfill` command to upload Prometheus blocks using API available in the compactor. #1822
* [ENHANCEMENT] mimirtool bucket-validation: Verify existing objects can be overwritten by subsequent uploads. #2491
* [ENHANCEMENT] mimirtool config convert: Now supports migrating to the current version of Mimir. #2629
* [BUGFIX] mimirtool analyze: Fix dashboard JSON unmarshalling errors by using custom parsing. #2386
* [BUGFIX] Version checking no longer prompts for updating when already on latest version. #2723

### Mimir Continuous Test

* [ENHANCEMENT] Added basic authentication and bearer token support for when Mimir is behind a gateway authenticating the calls. #2717

### Query-tee

* [CHANGE] Renamed CLI flag `-server.service-port` to `-server.http-service-port`. #2683
* [CHANGE] Renamed metric `cortex_querytee_request_duration_seconds` to `cortex_querytee_backend_request_duration_seconds`. Metric `cortex_querytee_request_duration_seconds` is now reported without label `backend`. #2683
* [ENHANCEMENT] Added HTTP over gRPC support to `query-tee` to allow testing gRPC requests to Mimir instances. #2683

### Documentation

* [ENHANCEMENT] Referenced `mimirtool` commands in the HTTP API documentation. #2516
* [ENHANCEMENT] Improved DNS service discovery documentation. #2513

### Tools

* [ENHANCEMENT] `markblocks` now processes multiple blocks concurrently. #2677

## 2.2.0

### Grafana Mimir

* [CHANGE] Increased default configuration for `-server.grpc-max-recv-msg-size-bytes` and `-server.grpc-max-send-msg-size-bytes` from 4MB to 100MB. #1884
* [CHANGE] Default values have changed for the following settings. This improves query performance for recent data (within 12h) by only reading from ingesters: #1909 #1921
    - `-blocks-storage.bucket-store.ignore-blocks-within` now defaults to `10h` (previously `0`)
    - `-querier.query-store-after` now defaults to `12h` (previously `0`)
* [CHANGE] Alertmanager: removed support for migrating local files from Cortex 1.8 or earlier. Related to original Cortex PR https://github.com/cortexproject/cortex/pull/3910. #2253
* [CHANGE] The following settings are now classified as advanced because the defaults should work for most users and tuning them requires in-depth knowledge of how the read path works: #1929
    - `-querier.query-ingesters-within`
    - `-querier.query-store-after`
* [CHANGE] Config flag category overrides can be set dynamically at runtime. #1934
* [CHANGE] Ingester: deprecated `-ingester.ring.join-after`. Mimir now behaves as this setting is always set to 0s. This configuration option will be removed in Mimir 2.4.0. #1965
* [CHANGE] Blocks uploaded by ingester no longer contain `__org_id__` label. Compactor now ignores this label and will compact blocks with and without this label together. `mimirconvert` tool will remove the label from blocks as "unknown" label. #1972
* [CHANGE] Querier: deprecated `-querier.shuffle-sharding-ingesters-lookback-period`, instead adding `-querier.shuffle-sharding-ingesters-enabled` to enable or disable shuffle sharding on the read path. The value of `-querier.query-ingesters-within` is now used internally for shuffle sharding lookback. #2110
* [CHANGE] Memberlist: `-memberlist.abort-if-join-fails` now defaults to false. Previously it defaulted to true. #2168
* [CHANGE] Ruler: `/api/v1/rules*` and `/prometheus/rules*` configuration endpoints are removed. Use `/prometheus/config/v1/rules*`. #2182
* [CHANGE] Ingester: `-ingester.exemplars-update-period` has been renamed to `-ingester.tsdb-config-update-period`. You can use it to update multiple, per-tenant TSDB configurations. #2187
* [FEATURE] Ingester: (Experimental) Add the ability to ingest out-of-order samples up to an allowed limit. If you enable this feature, it requires additional memory and disk space. This feature also enables a write-behind log, which might lead to longer ingester-start replays. When this feature is disabled, there is no overhead on memory, disk space, or startup times. #2187
  * `-ingester.out-of-order-time-window`, as duration string, allows you to set how back in time a sample can be. The default is `0s`, where `s` is seconds.
  * `cortex_ingester_tsdb_out_of_order_samples_appended_total` metric tracks the total number of out-of-order samples ingested by the ingester.
  * `cortex_discarded_samples_total` has a new label `reason="sample-too-old"`, when the `-ingester.out-of-order-time-window` flag is greater than zero. The label tracks the number of samples that were discarded for being too old; they were out of order, but beyond the time window allowed. The labels `reason="sample-out-of-order"` and `reason="sample-out-of-bounds"` are not used when out-of-order ingestion is enabled.
* [ENHANCEMENT] Distributor: Added limit to prevent tenants from sending excessive number of requests: #1843
  * The following CLI flags (and their respective YAML config options) have been added:
    * `-distributor.request-rate-limit`
    * `-distributor.request-burst-limit`
  * The following metric is exposed to tell how many requests have been rejected:
    * `cortex_discarded_requests_total`
* [ENHANCEMENT] Store-gateway: Add the experimental ability to run requests in a dedicated OS thread pool. This feature can be configured using `-store-gateway.thread-pool-size` and is disabled by default. Replaces the ability to run index header operations in a dedicated thread pool. #1660 #1812
* [ENHANCEMENT] Improved error messages to make them easier to understand; each now have a unique, global identifier that you can use to look up in the runbooks for more information. #1907 #1919 #1888 #1939 #1984 #2009 #2056 #2066 #2104 #2150 #2234
* [ENHANCEMENT] Memberlist KV: incoming messages are now processed on per-key goroutine. This may reduce loss of "maintanance" packets in busy memberlist installations, but use more CPU. New `memberlist_client_received_broadcasts_dropped_total` counter tracks number of dropped per-key messages. #1912
* [ENHANCEMENT] Blocks Storage, Alertmanager, Ruler: add support a prefix to the bucket store (`*_storage.storage_prefix`). This enables using the same bucket for the three components. #1686 #1951
* [ENHANCEMENT] Upgrade Docker base images to `alpine:3.16.0`. #2028
* [ENHANCEMENT] Store-gateway: Add experimental configuration option for the store-gateway to attempt to pre-populate the file system cache when memory-mapping index-header files. Enabled with `-blocks-storage.bucket-store.index-header.map-populate-enabled=true`. Note this flag only has an effect when running on Linux. #2019 #2054
* [ENHANCEMENT] Chunk Mapper: reduce memory usage of async chunk mapper. #2043
* [ENHANCEMENT] Ingester: reduce sleep time when reading WAL. #2098
* [ENHANCEMENT] Compactor: Run sanity check on blocks storage configuration at startup. #2144
* [ENHANCEMENT] Compactor: Add HTTP API for uploading TSDB blocks. Enabled with `-compactor.block-upload-enabled`. #1694 #2126
* [ENHANCEMENT] Ingester: Enable querying overlapping blocks by default. #2187
* [ENHANCEMENT] Distributor: Auto-forget unhealthy distributors after ten failed ring heartbeats. #2154
* [ENHANCEMENT] Distributor: Add new metric `cortex_distributor_forward_errors_total` for error codes resulting from forwarding requests. #2077
* [ENHANCEMENT] `/ready` endpoint now returns and logs detailed services information. #2055
* [ENHANCEMENT] Memcached client: Reduce number of connections required to fetch cached keys from memcached. #1920
* [ENHANCEMENT] Improved error message returned when `-querier.query-store-after` validation fails. #1914
* [BUGFIX] Fix regexp parsing panic for regexp label matchers with start/end quantifiers. #1883
* [BUGFIX] Ingester: fixed deceiving error log "failed to update cached shipped blocks after shipper initialisation", occurring for each new tenant in the ingester. #1893
* [BUGFIX] Ring: fix bug where instances may appear unhealthy in the hash ring web UI even though they are not. #1933
* [BUGFIX] API: gzip is now enforced when identity encoding is explicitly rejected. #1864
* [BUGFIX] Fix panic at startup when Mimir is running in monolithic mode and query sharding is enabled. #2036
* [BUGFIX] Ruler: report `cortex_ruler_queries_failed_total` metric for any remote query error except 4xx when remote operational mode is enabled. #2053 #2143
* [BUGFIX] Ingester: fix slow rollout when using `-ingester.ring.unregister-on-shutdown=false` with long `-ingester.ring.heartbeat-period`. #2085
* [BUGFIX] Ruler: add timeout for remote rule evaluation queries to prevent rule group evaluations getting stuck indefinitely. The duration is configurable with `-querier.timeout` (default `2m`). #2090 #2222
* [BUGFIX] Limits: Active series custom tracker configuration has been named back from `active_series_custom_trackers_config` to `active_series_custom_trackers`. For backwards compatibility both version is going to be supported for until Mimir v2.4. When both fields are specified, `active_series_custom_trackers_config` takes precedence over `active_series_custom_trackers`. #2101
* [BUGFIX] Ingester: fixed the order of labels applied when incrementing the `cortex_discarded_metadata_total` metric. #2096
* [BUGFIX] Ingester: fixed bug where retrieving metadata for a metric with multiple metadata entries would return multiple copies of a single metadata entry rather than all available entries. #2096
* [BUGFIX] Distributor: canceled requests are no longer accounted as internal errors. #2157
* [BUGFIX] Memberlist: Fix typo in memberlist admin UI. #2202
* [BUGFIX] Ruler: fixed typo in error message when ruler failed to decode a rule group. #2151
* [BUGFIX] Active series custom tracker configuration is now displayed properly on `/runtime_config` page. #2065
* [BUGFIX] Query-frontend: `vector` and `time` functions were sharded, which made expressions like `vector(1) > 0 and vector(1)` fail. #2355

### Mixin

* [CHANGE] Split `mimir_queries` rules group into `mimir_queries` and `mimir_ingester_queries` to keep number of rules per group within the default per-tenant limit. #1885
* [CHANGE] Dashboards: Expose full image tag in "Mimir / Rollout progress" dashboard's "Pod per version panel." #1932
* [CHANGE] Dashboards: Disabled gateway panels by default, because most users don't have a gateway exposing the metrics expected by Mimir dashboards. You can re-enable it setting `gateway_enabled: true` in the mixin config and recompiling the mixin running `make build-mixin`. #1955
* [CHANGE] Alerts: adapt `MimirFrontendQueriesStuck` and `MimirSchedulerQueriesStuck` to consider ruler query path components. #1949
* [CHANGE] Alerts: Change `MimirRulerTooManyFailedQueries` severity to `critical`. #2165
* [ENHANCEMENT] Dashboards: Add config option `datasource_regex` to customise the regular expression used to select valid datasources for Mimir dashboards. #1802
* [ENHANCEMENT] Dashboards: Added "Mimir / Remote ruler reads" and "Mimir / Remote ruler reads resources" dashboards. #1911 #1937
* [ENHANCEMENT] Dashboards: Make networking panels work for pods created by the mimir-distributed helm chart. #1927
* [ENHANCEMENT] Alerts: Add `MimirStoreGatewayNoSyncedTenants` alert that fires when there is a store-gateway owning no tenants. #1882
* [ENHANCEMENT] Rules: Make `recording_rules_range_interval` configurable for cases where Mimir metrics are scraped less often that every 30 seconds. #2118
* [ENHANCEMENT] Added minimum Grafana version to mixin dashboards. #1943
* [BUGFIX] Fix `container_memory_usage_bytes:sum` recording rule. #1865
* [BUGFIX] Fix `MimirGossipMembersMismatch` alerts if Mimir alertmanager is activated. #1870
* [BUGFIX] Fix `MimirRulerMissedEvaluations` to show % of missed alerts as a value between 0 and 100 instead of 0 and 1. #1895
* [BUGFIX] Fix `MimirCompactorHasNotUploadedBlocks` alert false positive when Mimir is deployed in monolithic mode. #1902
* [BUGFIX] Fix `MimirGossipMembersMismatch` to make it less sensitive during rollouts and fire one alert per installation, not per job. #1926
* [BUGFIX] Do not trigger `MimirAllocatingTooMuchMemory` alerts if no container limits are supplied. #1905
* [BUGFIX] Dashboards: Remove empty "Chunks per query" panel from `Mimir / Queries` dashboard. #1928
* [BUGFIX] Dashboards: Use Grafana's `$__rate_interval` for rate queries in dashboards to support scrape intervals of >15s. #2011
* [BUGFIX] Alerts: Make each version of `MimirCompactorHasNotUploadedBlocks` distinct to avoid rule evaluation failures due to duplicate series being generated. #2197
* [BUGFIX] Fix `MimirGossipMembersMismatch` alert when using remote ruler evaluation. #2159

### Jsonnet

* [CHANGE] Remove use of `-querier.query-store-after`, `-querier.shuffle-sharding-ingesters-lookback-period`, `-blocks-storage.bucket-store.ignore-blocks-within`, and `-blocks-storage.tsdb.close-idle-tsdb-timeout` CLI flags since the values now match defaults. #1915 #1921
* [CHANGE] Change default value for `-blocks-storage.bucket-store.chunks-cache.memcached.timeout` to `450ms` to increase use of cached data. #2035
* [CHANGE] The `memberlist_ring_enabled` configuration now applies to Alertmanager. #2102 #2103 #2107
* [CHANGE] Default value for `memberlist_ring_enabled` is now true. It means that all hash rings use Memberlist as default KV store instead of Consul (previous default). #2161
* [CHANGE] Configure `-ingester.max-global-metadata-per-user` to correspond to 20% of the configured max number of series per tenant. #2250
* [CHANGE] Configure `-ingester.max-global-metadata-per-metric` to be 10. #2250
* [CHANGE] Change `_config.multi_zone_ingester_max_unavailable` to 25. #2251
* [FEATURE] Added querier autoscaling support. It requires [KEDA](https://keda.sh) installed in the Kubernetes cluster and query-scheduler enabled in the Mimir cluster. Querier autoscaler can be enabled and configure through the following options in the jsonnet config: #2013 #2023
  * `autoscaling_querier_enabled`: `true` to enable autoscaling.
  * `autoscaling_querier_min_replicas`: minimum number of querier replicas.
  * `autoscaling_querier_max_replicas`: maximum number of querier replicas.
  * `autoscaling_prometheus_url`: Prometheus base URL from which to scrape Mimir metrics (e.g. `http://prometheus.default:9090/prometheus`).
* [FEATURE] Jsonnet: Add support for ruler remote evaluation mode (`ruler_remote_evaluation_enabled`), which deploys and uses a dedicated query path for rule evaluation. This enables the benefits of the query-frontend for rule evaluation, such as query sharding. #2073
* [ENHANCEMENT] Added `compactor` service, that can be used to route requests directly to compactor (e.g. admin UI). #2063
* [ENHANCEMENT] Added a `consul_enabled` configuration option to provide the ability to disable consul. It is automatically set to false when `memberlist_ring_enabled` is true and `multikv_migration_enabled` (used for migration from Consul to memberlist) is not set. #2093 #2152
* [BUGFIX] Querier: Fix disabling shuffle sharding on the read path whilst keeping it enabled on write path. #2164

### Mimirtool

* [CHANGE] mimirtool rules: `--use-legacy-routes` now toggles between using `/prometheus/config/v1/rules` (default) and `/api/v1/rules` (legacy) endpoints. #2182
* [FEATURE] Added bearer token support for when Mimir is behind a gateway authenticating by bearer token. #2146
* [BUGFIX] mimirtool analyze: Fix dashboard JSON unmarshalling errors (#1840). #1973
* [BUGFIX] Make mimirtool build for Windows work again. #2273

### Mimir Continuous Test

* [ENHANCEMENT] Added the `-tests.smoke-test` flag to run the `mimir-continuous-test` suite once and immediately exit. #2047 #2094
* [ENHANCEMENT] Added the `-tests.write-protocol` flag to write using the `prometheus` remote write protocol or `otlp-http` in the `mimir-continuous-test` suite. #5719

### Documentation

* [ENHANCEMENT] Published Grafana Mimir runbooks as part of documentation. #1970
* [ENHANCEMENT] Improved ruler's "remote operational mode" documentation. #1906
* [ENHANCEMENT] Recommend fast disks for ingesters and store-gateways in production tips. #1903
* [ENHANCEMENT] Explain the runtime override of active series matchers. #1868
* [ENHANCEMENT] Clarify "Set rule group" API specification. #1869
* [ENHANCEMENT] Published Mimir jsonnet documentation. #2024
* [ENHANCEMENT] Documented required scrape interval for using alerting and recording rules from Mimir jsonnet. #2147
* [ENHANCEMENT] Runbooks: Mention memberlist as possible source of problems for various alerts. #2158
* [ENHANCEMENT] Added step-by-step article about migrating from Consul to Memberlist KV store using jsonnet without downtime. #2166
* [ENHANCEMENT] Documented `/memberlist` admin page. #2166
* [ENHANCEMENT] Documented how to configure Grafana Mimir's ruler with Jsonnet. #2127
* [ENHANCEMENT] Documented how to configure queriers’ autoscaling with Jsonnet. #2128
* [ENHANCEMENT] Updated mixin building instructions in "Installing Grafana Mimir dashboards and alerts" article. #2015 #2163
* [ENHANCEMENT] Fix location of "Monitoring Grafana Mimir" article in the documentation hierarchy. #2130
* [ENHANCEMENT] Runbook for `MimirRequestLatency` was expanded with more practical advice. #1967
* [BUGFIX] Fixed ruler configuration used in the getting started guide. #2052
* [BUGFIX] Fixed Mimir Alertmanager datasource in Grafana used by "Play with Grafana Mimir" tutorial. #2115
* [BUGFIX] Fixed typos in "Scaling out Grafana Mimir" article. #2170
* [BUGFIX] Added missing ring endpoint exposed by Ingesters. #1918

## 2.1.0

### Grafana Mimir

* [CHANGE] Compactor: No longer upload debug meta files to object storage. #1257
* [CHANGE] Default values have changed for the following settings: #1547
    - `-alertmanager.alertmanager-client.grpc-max-recv-msg-size` now defaults to 100 MiB (previously was not configurable and set to 16 MiB)
    - `-alertmanager.alertmanager-client.grpc-max-send-msg-size` now defaults to 100 MiB (previously was not configurable and set to 4 MiB)
    - `-alertmanager.max-recv-msg-size` now defaults to 100 MiB (previously was 16 MiB)
* [CHANGE] Ingester: Add `user` label to metrics `cortex_ingester_ingested_samples_total` and `cortex_ingester_ingested_samples_failures_total`. #1533
* [CHANGE] Ingester: Changed `-blocks-storage.tsdb.isolation-enabled` default from `true` to `false`. The config option has also been deprecated and will be removed in 2 minor version. #1655
* [CHANGE] Query-frontend: results cache keys are now versioned, this will cause cache to be re-filled when rolling out this version. #1631
* [CHANGE] Store-gateway: enabled attributes in-memory cache by default. New default configuration is `-blocks-storage.bucket-store.chunks-cache.attributes-in-memory-max-items=50000`. #1727
* [CHANGE] Compactor: Removed the metric `cortex_compactor_garbage_collected_blocks_total` since it duplicates `cortex_compactor_blocks_marked_for_deletion_total`. #1728
* [CHANGE] All: Logs that used the`org_id` label now use `user` label. #1634 #1758
* [CHANGE] Alertmanager: the following metrics are not exported for a given `user` and `integration` when the metric value is zero: #1783
  * `cortex_alertmanager_notifications_total`
  * `cortex_alertmanager_notifications_failed_total`
  * `cortex_alertmanager_notification_requests_total`
  * `cortex_alertmanager_notification_requests_failed_total`
  * `cortex_alertmanager_notification_rate_limited_total`
* [CHANGE] Removed the following metrics exposed by the Mimir hash rings: #1791
  * `cortex_member_ring_tokens_owned`
  * `cortex_member_ring_tokens_to_own`
  * `cortex_ring_tokens_owned`
  * `cortex_ring_member_ownership_percent`
* [CHANGE] Querier / Ruler: removed the following metrics tracking number of query requests send to each ingester. You can use `cortex_request_duration_seconds_count{route=~"/cortex.Ingester/(QueryStream|QueryExemplars)"}` instead. #1797
  * `cortex_distributor_ingester_queries_total`
  * `cortex_distributor_ingester_query_failures_total`
* [CHANGE] Distributor: removed the following metrics tracking the number of requests from a distributor to ingesters: #1799
  * `cortex_distributor_ingester_appends_total`
  * `cortex_distributor_ingester_append_failures_total`
* [CHANGE] Distributor / Ruler: deprecated `-distributor.extend-writes`. Now Mimir always behaves as if this setting was set to `false`, which we expect to be safe for every Mimir cluster setup. #1856
* [FEATURE] Querier: Added support for [streaming remote read](https://prometheus.io/blog/2019/10/10/remote-read-meets-streaming/). Should be noted that benefits of chunking the response are partial here, since in a typical `query-frontend` setup responses will be buffered until they've been completed. #1735
* [FEATURE] Ruler: Allow setting `evaluation_delay` for each rule group via rules group configuration file. #1474
* [FEATURE] Ruler: Added support for expression remote evaluation. #1536 #1818
  * The following CLI flags (and their respective YAML config options) have been added:
    * `-ruler.query-frontend.address`
    * `-ruler.query-frontend.grpc-client-config.grpc-max-recv-msg-size`
    * `-ruler.query-frontend.grpc-client-config.grpc-max-send-msg-size`
    * `-ruler.query-frontend.grpc-client-config.grpc-compression`
    * `-ruler.query-frontend.grpc-client-config.grpc-client-rate-limit`
    * `-ruler.query-frontend.grpc-client-config.grpc-client-rate-limit-burst`
    * `-ruler.query-frontend.grpc-client-config.backoff-on-ratelimits`
    * `-ruler.query-frontend.grpc-client-config.backoff-min-period`
    * `-ruler.query-frontend.grpc-client-config.backoff-max-period`
    * `-ruler.query-frontend.grpc-client-config.backoff-retries`
    * `-ruler.query-frontend.grpc-client-config.tls-enabled`
    * `-ruler.query-frontend.grpc-client-config.tls-ca-path`
    * `-ruler.query-frontend.grpc-client-config.tls-cert-path`
    * `-ruler.query-frontend.grpc-client-config.tls-key-path`
    * `-ruler.query-frontend.grpc-client-config.tls-server-name`
    * `-ruler.query-frontend.grpc-client-config.tls-insecure-skip-verify`
* [FEATURE] Distributor: Added the ability to forward specifics metrics to alternative remote_write API endpoints. #1052
* [FEATURE] Ingester: Active series custom trackers now supports runtime tenant-specific overrides. The configuration has been moved to limit config, the ingester config has been deprecated.  #1188
* [ENHANCEMENT] Alertmanager API: Concurrency limit for GET requests is now configurable using `-alertmanager.max-concurrent-get-requests-per-tenant`. #1547
* [ENHANCEMENT] Alertmanager: Added the ability to configure additional gRPC client settings for the Alertmanager distributor #1547
  - `-alertmanager.alertmanager-client.backoff-max-period`
  - `-alertmanager.alertmanager-client.backoff-min-period`
  - `-alertmanager.alertmanager-client.backoff-on-ratelimits`
  - `-alertmanager.alertmanager-client.backoff-retries`
  - `-alertmanager.alertmanager-client.grpc-client-rate-limit`
  - `-alertmanager.alertmanager-client.grpc-client-rate-limit-burst`
  - `-alertmanager.alertmanager-client.grpc-compression`
  - `-alertmanager.alertmanager-client.grpc-max-recv-msg-size`
  - `-alertmanager.alertmanager-client.grpc-max-send-msg-size`
* [ENHANCEMENT] Ruler: Add more detailed query information to ruler query stats logging. #1411
* [ENHANCEMENT] Admin: Admin API now has some styling. #1482 #1549 #1821 #1824
* [ENHANCEMENT] Alertmanager: added `insight=true` field to alertmanager dispatch logs. #1379
* [ENHANCEMENT] Store-gateway: Add the experimental ability to run index header operations in a dedicated thread pool. This feature can be configured using `-blocks-storage.bucket-store.index-header-thread-pool-size` and is disabled by default. #1660
* [ENHANCEMENT] Store-gateway: don't drop all blocks if instance finds itself as unhealthy or missing in the ring. #1806 #1823
* [ENHANCEMENT] Querier: wait until inflight queries are completed when shutting down queriers. #1756 #1767
* [BUGFIX] Query-frontend: do not shard queries with a subquery unless the subquery is inside a shardable aggregation function call. #1542
* [BUGFIX] Query-frontend: added `component=query-frontend` label to results cache memcached metrics to fix a panic when Mimir is running in single binary mode and results cache is enabled. #1704
* [BUGFIX] Mimir: services' status content-type is now correctly set to `text/html`. #1575
* [BUGFIX] Multikv: Fix panic when using using runtime config to set primary KV store used by `multi` KV. #1587
* [BUGFIX] Multikv: Fix watching for runtime config changes in `multi` KV store in ruler and querier. #1665
* [BUGFIX] Memcached: allow to use CNAME DNS records for the memcached backend addresses. #1654
* [BUGFIX] Querier: fixed temporary partial query results when shuffle sharding is enabled and hash ring backend storage is flushed / reset. #1829
* [BUGFIX] Alertmanager: prevent more file traversal cases related to template names. #1833
* [BUGFUX] Alertmanager: Allow usage with `-alertmanager-storage.backend=local`. Note that when using this storage type, the Alertmanager is not able persist state remotely, so it not recommended for production use. #1836
* [BUGFIX] Alertmanager: Do not validate alertmanager configuration if it's not running. #1835

### Mixin

* [CHANGE] Dashboards: Remove per-user series legends from Tenants dashboard. #1605
* [CHANGE] Dashboards: Show in-memory series and the per-user series limit on Tenants dashboard. #1613
* [CHANGE] Dashboards: Slow-queries dashboard now uses `user` label from logs instead of `org_id`. #1634
* [CHANGE] Dashboards: changed all Grafana dashboards UIDs to not conflict with Cortex ones, to let people install both while migrating from Cortex to Mimir: #1801 #1808
  * Alertmanager from `a76bee5913c97c918d9e56a3cc88cc28` to `b0d38d318bbddd80476246d4930f9e55`
  * Alertmanager Resources from `68b66aed90ccab448009089544a8d6c6` to `a6883fb22799ac74479c7db872451092`
  * Compactor from `9c408e1d55681ecb8a22c9fab46875cc` to `1b3443aea86db629e6efdb7d05c53823`
  * Compactor Resources from `df9added6f1f4332f95848cca48ebd99` to `09a5c49e9cdb2f2b24c6d184574a07fd`
  * Config from `61bb048ced9817b2d3e07677fb1c6290` to `5d9d0b4724c0f80d68467088ec61e003`
  * Object Store from `d5a3a4489d57c733b5677fb55370a723` to `e1324ee2a434f4158c00a9ee279d3292`
  * Overrides from `b5c95fee2e5e7c4b5930826ff6e89a12` to `1e2c358600ac53f09faea133f811b5bb`
  * Queries from `d9931b1054053c8b972d320774bb8f1d` to `b3abe8d5c040395cc36615cb4334c92d`
  * Reads from `8d6ba60eccc4b6eedfa329b24b1bd339` to `e327503188913dc38ad571c647eef643`
  * Reads Networking from `c0464f0d8bd026f776c9006b05910000` to `54b2a0a4748b3bd1aefa92ce5559a1c2`
  * Reads Resources from `2fd2cda9eea8d8af9fbc0a5960425120` to `cc86fd5aa9301c6528986572ad974db9`
  * Rollout Progress from `7544a3a62b1be6ffd919fc990ab8ba8f` to `7f0b5567d543a1698e695b530eb7f5de`
  * Ruler from `44d12bcb1f95661c6ab6bc946dfc3473` to `631e15d5d85afb2ca8e35d62984eeaa0`
  * Scaling from `88c041017b96856c9176e07cf557bdcf` to `64bbad83507b7289b514725658e10352`
  * Slow queries from `e6f3091e29d2636e3b8393447e925668` to `6089e1ce1e678788f46312a0a1e647e6`
  * Tenants from `35fa247ce651ba189debf33d7ae41611` to `35fa247ce651ba189debf33d7ae41611`
  * Top Tenants from `bc6e12d4fe540e4a1785b9d3ca0ffdd9` to `bc6e12d4fe540e4a1785b9d3ca0ffdd9`
  * Writes from `0156f6d15aa234d452a33a4f13c838e3` to `8280707b8f16e7b87b840fc1cc92d4c5`
  * Writes Networking from `681cd62b680b7154811fe73af55dcfd4` to `978c1cb452585c96697a238eaac7fe2d`
  * Writes Resources from `c0464f0d8bd026f776c9006b0591bb0b` to `bc9160e50b52e89e0e49c840fea3d379`
* [FEATURE] Alerts: added the following alerts on `mimir-continuous-test` tool: #1676
  - `MimirContinuousTestNotRunningOnWrites`
  - `MimirContinuousTestNotRunningOnReads`
  - `MimirContinuousTestFailed`
* [ENHANCEMENT] Added `per_cluster_label` support to allow to change the label name used to differentiate between Kubernetes clusters. #1651
* [ENHANCEMENT] Dashboards: Show QPS and latency of the Alertmanager Distributor. #1696
* [ENHANCEMENT] Playbooks: Add Alertmanager suggestions for `MimirRequestErrors` and `MimirRequestLatency` #1702
* [ENHANCEMENT] Dashboards: Allow custom datasources. #1749
* [ENHANCEMENT] Dashboards: Add config option `gateway_enabled` (defaults to `true`) to disable gateway panels from dashboards. #1761
* [ENHANCEMENT] Dashboards: Extend Top tenants dashboard with queries for tenants with highest sample rate, discard rate, and discard rate growth. #1842
* [ENHANCEMENT] Dashboards: Show ingestion rate limit and rule group limit on Tenants dashboard. #1845
* [ENHANCEMENT] Dashboards: Add "last successful run" panel to compactor dashboard. #1628
* [BUGFIX] Dashboards: Fix "Failed evaluation rate" panel on Tenants dashboard. #1629
* [BUGFIX] Honor the configured `per_instance_label` in all dashboards and alerts. #1697

### Jsonnet

* [FEATURE] Added support for `mimir-continuous-test`. To deploy `mimir-continuous-test` you can use the following configuration: #1675 #1850
  ```jsonnet
  _config+: {
    continuous_test_enabled: true,
    continuous_test_tenant_id: 'type-tenant-id',
    continuous_test_write_endpoint: 'http://type-write-path-hostname',
    continuous_test_read_endpoint: 'http://type-read-path-hostname/prometheus',
  },
  ```
* [ENHANCEMENT] Ingester anti-affinity can now be disabled by using `ingester_allow_multiple_replicas_on_same_node` configuration key. #1581
* [ENHANCEMENT] Added `node_selector` configuration option to select Kubernetes nodes where Mimir should run. #1596
* [ENHANCEMENT] Alertmanager: Added a `PodDisruptionBudget` of `withMaxUnavailable = 1`, to ensure we maintain quorum during rollouts. #1683
* [ENHANCEMENT] Store-gateway anti-affinity can now be enabled/disabled using `store_gateway_allow_multiple_replicas_on_same_node` configuration key. #1730
* [ENHANCEMENT] Added `store_gateway_zone_a_args`, `store_gateway_zone_b_args` and `store_gateway_zone_c_args` configuration options. #1807
* [BUGFIX] Pass primary and secondary multikv stores via CLI flags. Introduced new `multikv_switch_primary_secondary` config option to flip primary and secondary in runtime config.

### Mimirtool

* [BUGFIX] `config convert`: Retain Cortex defaults for `blocks_storage.backend`, `ruler_storage.backend`, `alertmanager_storage.backend`, `auth.type`, `activity_tracker.filepath`, `alertmanager.data_dir`, `blocks_storage.filesystem.dir`, `compactor.data_dir`, `ruler.rule_path`, `ruler_storage.filesystem.dir`, and `graphite.querier.schemas.backend`. #1626 #1762

### Tools

* [FEATURE] Added a `markblocks` tool that creates `no-compact` and `delete` marks for the blocks. #1551
* [FEATURE] Added `mimir-continuous-test` tool to continuously run smoke tests on live Mimir clusters. #1535 #1540 #1653 #1603 #1630 #1691 #1675 #1676 #1692 #1706 #1709 #1775 #1777 #1778 #1795
* [FEATURE] Added `mimir-rules-action` GitHub action, located at `operations/mimir-rules-action/`, used to lint, prepare, verify, diff, and sync rules to a Mimir cluster. #1723

## 2.0.0

### Grafana Mimir

_Changes since Cortex 1.10.0._

* [CHANGE] Remove chunks storage engine. #86 #119 #510 #545 #743 #744 #748 #753 #755 #757 #758 #759 #760 #762 #764 #789 #812 #813
  * The following CLI flags (and their respective YAML config options) have been removed:
    * `-store.engine`
    * `-schema-config-file`
    * `-ingester.checkpoint-duration`
    * `-ingester.checkpoint-enabled`
    * `-ingester.chunk-encoding`
    * `-ingester.chunk-age-jitter`
    * `-ingester.concurrent-flushes`
    * `-ingester.flush-on-shutdown-with-wal-enabled`
    * `-ingester.flush-op-timeout`
    * `-ingester.flush-period`
    * `-ingester.max-chunk-age`
    * `-ingester.max-chunk-idle`
    * `-ingester.max-series-per-query` (and `max_series_per_query` from runtime config)
    * `-ingester.max-stale-chunk-idle`
    * `-ingester.max-transfer-retries`
    * `-ingester.min-chunk-length`
    * `-ingester.recover-from-wal`
    * `-ingester.retain-period`
    * `-ingester.spread-flushes`
    * `-ingester.wal-dir`
    * `-ingester.wal-enabled`
    * `-querier.query-parallelism`
    * `-querier.second-store-engine`
    * `-querier.use-second-store-before-time`
    * `-flusher.wal-dir`
    * `-flusher.concurrent-flushes`
    * `-flusher.flush-op-timeout`
    * All `-table-manager.*` flags
    * All `-deletes.*` flags
    * All `-purger.*` flags
    * All `-metrics.*` flags
    * All `-dynamodb.*` flags
    * All `-s3.*` flags
    * All `-azure.*` flags
    * All `-bigtable.*` flags
    * All `-gcs.*` flags
    * All `-cassandra.*` flags
    * All `-boltdb.*` flags
    * All `-local.*` flags
    * All `-swift.*` flags
    * All `-store.*` flags except `-store.engine`, `-store.max-query-length`, `-store.max-labels-query-length`
    * All `-grpc-store.*` flags
  * The following API endpoints have been removed:
    * `/api/v1/chunks` and `/chunks`
  * The following metrics have been removed:
    * `cortex_ingester_flush_queue_length`
    * `cortex_ingester_queried_chunks`
    * `cortex_ingester_chunks_created_total`
    * `cortex_ingester_wal_replay_duration_seconds`
    * `cortex_ingester_wal_corruptions_total`
    * `cortex_ingester_sent_chunks`
    * `cortex_ingester_received_chunks`
    * `cortex_ingester_flush_series_in_progress`
    * `cortex_ingester_chunk_utilization`
    * `cortex_ingester_chunk_length`
    * `cortex_ingester_chunk_size_bytes`
    * `cortex_ingester_chunk_age_seconds`
    * `cortex_ingester_memory_chunks`
    * `cortex_ingester_flushing_enqueued_series_total`
    * `cortex_ingester_flushing_dequeued_series_total`
    * `cortex_ingester_dropped_chunks_total`
    * `cortex_oldest_unflushed_chunk_timestamp_seconds`
    * `prometheus_local_storage_chunk_ops_total`
    * `prometheus_local_storage_chunkdesc_ops_total`
    * `prometheus_local_storage_memory_chunkdescs`
* [CHANGE] Changed default storage backends from `s3` to `filesystem` #833
  This effects the following flags:
  * `-blocks-storage.backend` now defaults to `filesystem`
  * `-blocks-storage.filesystem.dir` now defaults to `blocks`
  * `-alertmanager-storage.backend` now defaults to `filesystem`
  * `-alertmanager-storage.filesystem.dir` now defaults to `alertmanager`
  * `-ruler-storage.backend` now defaults to `filesystem`
  * `-ruler-storage.filesystem.dir` now defaults to `ruler`
* [CHANGE] Renamed metric `cortex_experimental_features_in_use_total` as `cortex_experimental_features_used_total` and added `feature` label. #32 #658
* [CHANGE] Removed `log_messages_total` metric. #32
* [CHANGE] Some files and directories created by Mimir components on local disk now have stricter permissions, and are only readable by owner, but not group or others. #58
* [CHANGE] Memcached client DNS resolution switched from golang built-in to [`miekg/dns`](https://github.com/miekg/dns). #142
* [CHANGE] The metric `cortex_deprecated_flags_inuse_total` has been renamed to `deprecated_flags_inuse_total` as part of using grafana/dskit functionality. #185
* [CHANGE] API: The `-api.response-compression-enabled` flag has been removed, and GZIP response compression is always enabled except on `/api/v1/push` and `/push` endpoints. #880
* [CHANGE] Update Go version to 1.17.3. #480
* [CHANGE] The `status_code` label on gRPC client metrics has changed from '200' and '500' to '2xx', '5xx', '4xx', 'cancel' or 'error'. #537
* [CHANGE] Removed the deprecated `-<prefix>.fifocache.size` flag. #618
* [CHANGE] Enable index header lazy loading by default. #693
  * `-blocks-storage.bucket-store.index-header-lazy-loading-enabled` default from `false` to `true`
  * `-blocks-storage.bucket-store.index-header-lazy-loading-idle-timeout` default from `20m` to `1h`
* [CHANGE] Shuffle-sharding:
  * `-distributor.sharding-strategy` option has been removed, and shuffle sharding is enabled by default. Default shard size is set to 0, which disables shuffle sharding for the tenant (all ingesters will receive tenants's samples). #888
  * `-ruler.sharding-strategy` option has been removed from ruler. Ruler now uses shuffle-sharding by default, but respects `ruler_tenant_shard_size`, which defaults to 0 (ie. use all rulers for tenant). #889
  * `-store-gateway.sharding-strategy` option has been removed store-gateways. Store-gateway now uses shuffle-sharding by default, but respects `store_gateway_tenant_shard_size` for tenant, and this value defaults to 0. #891
* [CHANGE] Server: `-server.http-listen-port` (yaml: `server.http_listen_port`) now defaults to `8080` (previously `80`). #871
* [CHANGE] Changed the default value of `-blocks-storage.bucket-store.ignore-deletion-marks-delay` from 6h to 1h. #892
* [CHANGE] Changed default settings for memcached clients: #959 #1000
  * The default value for the following config options has changed from `10000` to `25000`:
    * `-blocks-storage.bucket-store.chunks-cache.memcached.max-async-buffer-size`
    * `-blocks-storage.bucket-store.index-cache.memcached.max-async-buffer-size`
    * `-blocks-storage.bucket-store.metadata-cache.memcached.max-async-buffer-size`
    * `-query-frontend.results-cache.memcached.max-async-buffer-size`
  * The default value for the following config options has changed from `0` (unlimited) to `100`:
    * `-blocks-storage.bucket-store.chunks-cache.memcached.max-get-multi-batch-size`
    * `-blocks-storage.bucket-store.index-cache.memcached.max-get-multi-batch-size`
    * `-blocks-storage.bucket-store.metadata-cache.memcached.max-get-multi-batch-size`
    * `-query-frontend.results-cache.memcached.max-get-multi-batch-size`
  * The default value for the following config options has changed from `16` to `100`:
    * `-blocks-storage.bucket-store.chunks-cache.memcached.max-idle-connections`
    * `-blocks-storage.bucket-store.index-cache.memcached.max-idle-connections`
    * `-blocks-storage.bucket-store.metadata-cache.memcached.max-idle-connections`
    * `-query-frontend.results-cache.memcached.max-idle-connections`
  * The default value for the following config options has changed from `100ms` to `200ms`:
    * `-blocks-storage.bucket-store.metadata-cache.memcached.timeout`
    * `-blocks-storage.bucket-store.index-cache.memcached.timeout`
    * `-blocks-storage.bucket-store.chunks-cache.memcached.timeout`
    * `-query-frontend.results-cache.memcached.timeout`
* [CHANGE] Changed the default value of `-blocks-storage.bucket-store.bucket-index.enabled` to `true`. The default configuration must now run the compactor in order to write the bucket index or else queries to long term storage will fail. #924
* [CHANGE] Option `-auth.enabled` has been renamed to `-auth.multitenancy-enabled`. #1130
* [CHANGE] Default tenant ID used with disabled auth (`-auth.multitenancy-enabled=false`) has changed from `fake` to `anonymous`. This tenant ID can now be changed with `-auth.no-auth-tenant` option. #1063
* [CHANGE] The default values for the following local directories have changed: #1072
  * `-alertmanager.storage.path` default value changed to `./data-alertmanager/`
  * `-compactor.data-dir` default value changed to `./data-compactor/`
  * `-ruler.rule-path` default value changed to `./data-ruler/`
* [CHANGE] The default value for gRPC max send message size has been changed from 16MB to 100MB. This affects the following parameters: #1152
  * `-query-frontend.grpc-client-config.grpc-max-send-msg-size`
  * `-ingester.client.grpc-max-send-msg-size`
  * `-querier.frontend-client.grpc-max-send-msg-size`
  * `-query-scheduler.grpc-client-config.grpc-max-send-msg-size`
  * `-ruler.client.grpc-max-send-msg-size`
* [CHANGE] Remove `-http.prefix` flag (and `http_prefix` config file option). #763
* [CHANGE] Remove legacy endpoints. Please use their alternatives listed below. As part of the removal process we are
  introducing two new sets of endpoints for the ruler configuration API: `<prometheus-http-prefix>/rules` and
  `<prometheus-http-prefix>/config/v1/rules/**`. We are also deprecating `<prometheus-http-prefix>/rules` and `/api/v1/rules`;
  and will remove them in Mimir 2.2.0. #763 #1222
  * Query endpoints

    | Legacy                                                  | Alternative                                                |
    | ------------------------------------------------------- | ---------------------------------------------------------- |
    | `/<legacy-http-prefix>/api/v1/query`                    | `<prometheus-http-prefix>/api/v1/query`                    |
    | `/<legacy-http-prefix>/api/v1/query_range`              | `<prometheus-http-prefix>/api/v1/query_range`              |
    | `/<legacy-http-prefix>/api/v1/query_exemplars`          | `<prometheus-http-prefix>/api/v1/query_exemplars`          |
    | `/<legacy-http-prefix>/api/v1/series`                   | `<prometheus-http-prefix>/api/v1/series`                   |
    | `/<legacy-http-prefix>/api/v1/labels`                   | `<prometheus-http-prefix>/api/v1/labels`                   |
    | `/<legacy-http-prefix>/api/v1/label/{name}/values`      | `<prometheus-http-prefix>/api/v1/label/{name}/values`      |
    | `/<legacy-http-prefix>/api/v1/metadata`                 | `<prometheus-http-prefix>/api/v1/metadata`                 |
    | `/<legacy-http-prefix>/api/v1/read`                     | `<prometheus-http-prefix>/api/v1/read`                     |
    | `/<legacy-http-prefix>/api/v1/cardinality/label_names`  | `<prometheus-http-prefix>/api/v1/cardinality/label_names`  |
    | `/<legacy-http-prefix>/api/v1/cardinality/label_values` | `<prometheus-http-prefix>/api/v1/cardinality/label_values` |
    | `/api/prom/user_stats`                                  | `/api/v1/user_stats`                                       |

  * Distributor endpoints

    | Legacy endpoint               | Alternative                   |
    | ----------------------------- | ----------------------------- |
    | `/<legacy-http-prefix>/push`  | `/api/v1/push`                |
    | `/all_user_stats`             | `/distributor/all_user_stats` |
    | `/ha-tracker`                 | `/distributor/ha_tracker`     |

  * Ingester endpoints

    | Legacy          | Alternative           |
    | --------------- | --------------------- |
    | `/ring`         | `/ingester/ring`      |
    | `/shutdown`     | `/ingester/shutdown`  |
    | `/flush`        | `/ingester/flush`     |
    | `/push`         | `/ingester/push`      |

  * Ruler endpoints

    | Legacy                                                | Alternative                                         | Alternative #2 (not available before Mimir 2.0.0)                    |
    | ----------------------------------------------------- | --------------------------------------------------- | ------------------------------------------------------------------- |
    | `/<legacy-http-prefix>/api/v1/rules`                  | `<prometheus-http-prefix>/api/v1/rules`             |                                                                     |
    | `/<legacy-http-prefix>/api/v1/alerts`                 | `<prometheus-http-prefix>/api/v1/alerts`            |                                                                     |
    | `/<legacy-http-prefix>/rules`                         | `/api/v1/rules` (see below)                         |  `<prometheus-http-prefix>/config/v1/rules`                         |
    | `/<legacy-http-prefix>/rules/{namespace}`             | `/api/v1/rules/{namespace}` (see below)             |  `<prometheus-http-prefix>/config/v1/rules/{namespace}`             |
    | `/<legacy-http-prefix>/rules/{namespace}/{groupName}` | `/api/v1/rules/{namespace}/{groupName}` (see below) |  `<prometheus-http-prefix>/config/v1/rules/{namespace}/{groupName}` |
    | `/<legacy-http-prefix>/rules/{namespace}`             | `/api/v1/rules/{namespace}` (see below)             |  `<prometheus-http-prefix>/config/v1/rules/{namespace}`             |
    | `/<legacy-http-prefix>/rules/{namespace}/{groupName}` | `/api/v1/rules/{namespace}/{groupName}` (see below) |  `<prometheus-http-prefix>/config/v1/rules/{namespace}/{groupName}` |
    | `/<legacy-http-prefix>/rules/{namespace}`             | `/api/v1/rules/{namespace}` (see below)             |  `<prometheus-http-prefix>/config/v1/rules/{namespace}`             |
    | `/ruler_ring`                                         | `/ruler/ring`                                       |                                                                     |

    > __Note:__ The `/api/v1/rules/**` endpoints are considered deprecated with Mimir 2.0.0 and will be removed
    in Mimir 2.2.0. After upgrading to 2.0.0 we recommend switching uses to the equivalent
    `/<prometheus-http-prefix>/config/v1/**` endpoints that Mimir 2.0.0 introduces.

  * Alertmanager endpoints

    | Legacy                      | Alternative                        |
    | --------------------------- | ---------------------------------- |
    | `/<legacy-http-prefix>`     | `/alertmanager`                    |
    | `/status`                   | `/multitenant_alertmanager/status` |

* [CHANGE] Ingester: changed `-ingester.stream-chunks-when-using-blocks` default value from `false` to `true`. #717
* [CHANGE] Ingester: default `-ingester.ring.min-ready-duration` reduced from 1m to 15s. #126
* [CHANGE] Ingester: `-ingester.ring.min-ready-duration` now start counting the delay after the ring's health checks have passed instead of when the ring client was started. #126
* [CHANGE] Ingester: allow experimental ingester max-exemplars setting to be changed dynamically #144
  * CLI flag `-blocks-storage.tsdb.max-exemplars` is renamed to `-ingester.max-global-exemplars-per-user`.
  * YAML `max_exemplars` is moved from `tsdb` to `overrides` and renamed to `max_global_exemplars_per_user`.
* [CHANGE] Ingester: active series metrics `cortex_ingester_active_series` and `cortex_ingester_active_series_custom_tracker` are now removed when their value is zero. #672 #690
* [CHANGE] Ingester: changed default value of `-blocks-storage.tsdb.retention-period` from `6h` to `24h`. #966
* [CHANGE] Ingester: changed default value of `-blocks-storage.tsdb.close-idle-tsdb-timeout` from `0` to `13h`. #967
* [CHANGE] Ingester: changed default value of `-ingester.ring.final-sleep` from `30s` to `0s`. #981
* [CHANGE] Ingester: the following low level settings have been removed: #1153
  * `-ingester-client.expected-labels`
  * `-ingester-client.expected-samples-per-series`
  * `-ingester-client.expected-timeseries`
* [CHANGE] Ingester: following command line options related to ingester ring were renamed: #1155
  * `-consul.*` changed to `-ingester.ring.consul.*`
  * `-etcd.*` changed to `-ingester.ring.etcd.*`
  * `-multi.*` changed to `-ingester.ring.multi.*`
  * `-distributor.excluded-zones` changed to `-ingester.ring.excluded-zones`
  * `-distributor.replication-factor` changed to `-ingester.ring.replication-factor`
  * `-distributor.zone-awareness-enabled` changed to `-ingester.ring.zone-awareness-enabled`
  * `-ingester.availability-zone` changed to `-ingester.ring.instance-availability-zone`
  * `-ingester.final-sleep` changed to `-ingester.ring.final-sleep`
  * `-ingester.heartbeat-period` changed to `-ingester.ring.heartbeat-period`
  * `-ingester.join-after` changed to `-ingester.ring.join-after`
  * `-ingester.lifecycler.ID` changed to `-ingester.ring.instance-id`
  * `-ingester.lifecycler.addr` changed to `-ingester.ring.instance-addr`
  * `-ingester.lifecycler.interface` changed to `-ingester.ring.instance-interface-names`
  * `-ingester.lifecycler.port` changed to `-ingester.ring.instance-port`
  * `-ingester.min-ready-duration` changed to `-ingester.ring.min-ready-duration`
  * `-ingester.num-tokens` changed to `-ingester.ring.num-tokens`
  * `-ingester.observe-period` changed to `-ingester.ring.observe-period`
  * `-ingester.readiness-check-ring-health` changed to `-ingester.ring.readiness-check-ring-health`
  * `-ingester.tokens-file-path` changed to `-ingester.ring.tokens-file-path`
  * `-ingester.unregister-on-shutdown` changed to `-ingester.ring.unregister-on-shutdown`
  * `-ring.heartbeat-timeout` changed to `-ingester.ring.heartbeat-timeout`
  * `-ring.prefix` changed to `-ingester.ring.prefix`
  * `-ring.store` changed to `-ingester.ring.store`
* [CHANGE] Ingester: fields in YAML configuration for ingester ring have been changed: #1155
  * `ingester.lifecycler` changed to `ingester.ring`
  * Fields from `ingester.lifecycler.ring` moved to `ingester.ring`
  * `ingester.lifecycler.address` changed to `ingester.ring.instance_addr`
  * `ingester.lifecycler.id` changed to `ingester.ring.instance_id`
  * `ingester.lifecycler.port` changed to `ingester.ring.instance_port`
  * `ingester.lifecycler.availability_zone` changed to `ingester.ring.instance_availability_zone`
  * `ingester.lifecycler.interface_names` changed to `ingester.ring.instance_interface_names`
* [CHANGE] Distributor: removed the `-distributor.shard-by-all-labels` configuration option. It is now assumed to be true. #698
* [CHANGE] Distributor: change default value of `-distributor.instance-limits.max-inflight-push-requests` to `2000`. #964
* [CHANGE] Distributor: change default value of `-distributor.remote-timeout` from `2s` to `20s`. #970
* [CHANGE] Distributor: removed the `-distributor.extra-query-delay` flag (and its respective YAML config option). #1048
* [CHANGE] Query-frontend: Enable query stats by default, they can still be disabled with `-query-frontend.query-stats-enabled=false`. #83
* [CHANGE] Query-frontend: the `cortex_frontend_mapped_asts_total` metric has been renamed to `cortex_frontend_query_sharding_rewrites_attempted_total`. #150
* [CHANGE] Query-frontend: added `sharded` label to `cortex_query_seconds_total` metric. #235
* [CHANGE] Query-frontend: changed the flag name for controlling query sharding total shards from `-querier.total-shards` to `-query-frontend.query-sharding-total-shards`. #230
* [CHANGE] Query-frontend: flag `-querier.parallelise-shardable-queries` has been renamed to `-query-frontend.parallelize-shardable-queries` #284
* [CHANGE] Query-frontend: removed the deprecated (and unused) `-frontend.cache-split-interval`. Use `-query-frontend.split-queries-by-interval` instead. #587
* [CHANGE] Query-frontend: range query response now omits the `data` field when it's empty (error case) like Prometheus does, previously it was `"data":{"resultType":"","result":null}`. #629
* [CHANGE] Query-frontend: instant queries now honor the `-query-frontend.max-retries-per-request` flag. #630
* [CHANGE] Query-frontend: removed in-memory and Redis cache support. Reason is that these caching backends were just supported by query-frontend, while all other Mimir services only support memcached. #796
  * The following CLI flags (and their respective YAML config options) have been removed:
    * `-frontend.cache.enable-fifocache`
    * `-frontend.redis.*`
    * `-frontend.fifocache.*`
  * The following metrics have been removed:
    * `querier_cache_added_total`
    * `querier_cache_added_new_total`
    * `querier_cache_evicted_total`
    * `querier_cache_entries`
    * `querier_cache_gets_total`
    * `querier_cache_misses_total`
    * `querier_cache_stale_gets_total`
    * `querier_cache_memory_bytes`
    * `cortex_rediscache_request_duration_seconds`
* [CHANGE] Query-frontend: migrated memcached backend client to the same one used in other components (memcached config and metrics are now consistent across all Mimir services). #821
  * The following CLI flags (and their respective YAML config options) have been added:
    * `-query-frontend.results-cache.backend` (set it to `memcached` if `-query-frontend.cache-results=true`)
  * The following CLI flags (and their respective YAML config options) have been changed:
    * `-frontend.memcached.hostname` and `-frontend.memcached.service` have been removed: use `-query-frontend.results-cache.memcached.addresses` instead
  * The following CLI flags (and their respective YAML config options) have been renamed:
    * `-frontend.background.write-back-concurrency` renamed to `-query-frontend.results-cache.memcached.max-async-concurrency`
    * `-frontend.background.write-back-buffer` renamed to `-query-frontend.results-cache.memcached.max-async-buffer-size`
    * `-frontend.memcached.batchsize` renamed to `-query-frontend.results-cache.memcached.max-get-multi-batch-size`
    * `-frontend.memcached.parallelism` renamed to `-query-frontend.results-cache.memcached.max-get-multi-concurrency`
    * `-frontend.memcached.timeout` renamed to `-query-frontend.results-cache.memcached.timeout`
    * `-frontend.memcached.max-item-size` renamed to `-query-frontend.results-cache.memcached.max-item-size`
    * `-frontend.memcached.max-idle-conns` renamed to `-query-frontend.results-cache.memcached.max-idle-connections`
    * `-frontend.compression` renamed to `-query-frontend.results-cache.compression`
  * The following CLI flags (and their respective YAML config options) have been removed:
    * `-frontend.memcached.circuit-breaker-consecutive-failures`: feature removed
    * `-frontend.memcached.circuit-breaker-timeout`: feature removed
    * `-frontend.memcached.circuit-breaker-interval`: feature removed
    * `-frontend.memcached.update-interval`: new setting is hardcoded to 30s
    * `-frontend.memcached.consistent-hash`: new setting is always enabled
    * `-frontend.default-validity` and `-frontend.memcached.expiration`: new setting is hardcoded to 7 days
  * The following metrics have been changed:
    * `cortex_cache_dropped_background_writes_total{name}` changed to `thanos_memcached_operation_skipped_total{name, operation, reason}`
    * `cortex_cache_value_size_bytes{name, method}` changed to `thanos_memcached_operation_data_size_bytes{name}`
    * `cortex_cache_request_duration_seconds{name, method, status_code}` changed to `thanos_memcached_operation_duration_seconds{name, operation}`
    * `cortex_cache_fetched_keys{name}` changed to `thanos_cache_memcached_requests_total{name}`
    * `cortex_cache_hits{name}` changed to `thanos_cache_memcached_hits_total{name}`
    * `cortex_memcache_request_duration_seconds{name, method, status_code}` changed to `thanos_memcached_operation_duration_seconds{name, operation}`
    * `cortex_memcache_client_servers{name}` changed to `thanos_memcached_dns_provider_results{name, addr}`
    * `cortex_memcache_client_set_skip_total{name}` changed to `thanos_memcached_operation_skipped_total{name, operation, reason}`
    * `cortex_dns_lookups_total` changed to `thanos_memcached_dns_lookups_total`
    * For all metrics the value of the "name" label has changed from `frontend.memcached` to `frontend-cache`
  * The following metrics have been removed:
    * `cortex_cache_background_queue_length{name}`
* [CHANGE] Query-frontend: merged `query_range` into `frontend` in the YAML config (keeping the same keys) and renamed flags: #825
  * `-querier.max-retries-per-request` renamed to `-query-frontend.max-retries-per-request`
  * `-querier.split-queries-by-interval` renamed to `-query-frontend.split-queries-by-interval`
  * `-querier.align-querier-with-step` renamed to `-query-frontend.align-querier-with-step`
  * `-querier.cache-results` renamed to `-query-frontend.cache-results`
  * `-querier.parallelise-shardable-queries` renamed to `-query-frontend.parallelize-shardable-queries`
* [CHANGE] Query-frontend: the default value of `-query-frontend.split-queries-by-interval` has changed from `0` to `24h`. #1131
* [CHANGE] Query-frontend: `-frontend.` flags were renamed to `-query-frontend.`: #1167
* [CHANGE] Query-frontend / Query-scheduler: classified the `-query-frontend.querier-forget-delay` and `-query-scheduler.querier-forget-delay` flags (and their respective YAML config options) as experimental. #1208
* [CHANGE] Querier / ruler: Change `-querier.max-fetched-chunks-per-query` configuration to limit to maximum number of chunks that can be fetched in a single query. The number of chunks fetched by ingesters AND long-term storare combined should not exceed the value configured on `-querier.max-fetched-chunks-per-query`. [#4260](https://github.com/cortexproject/cortex/pull/4260)
* [CHANGE] Querier / ruler: Option `-querier.ingester-streaming` has been removed. Querier/ruler now always use streaming method to query ingesters. #204
* [CHANGE] Querier: always fetch labels from store and respect start/end times in request; the option `-querier.query-store-for-labels-enabled` has been removed and is now always on. #518 #1132
* [CHANGE] Querier / ruler: removed the `-store.query-chunk-limit` flag (and its respective YAML config option `max_chunks_per_query`). `-querier.max-fetched-chunks-per-query` (and its respective YAML config option `max_fetched_chunks_per_query`) should be used instead. #705
* [CHANGE] Querier/Ruler: `-querier.active-query-tracker-dir` option has been removed. Active query tracking is now done via Activity tracker configured by `-activity-tracker.filepath` and enabled by default. Limit for max number of concurrent queries (`-querier.max-concurrent`) is now respected even if activity tracking is not enabled. #661 #822
* [CHANGE] Querier/ruler/query-frontend: the experimental `-querier.at-modifier-enabled` CLI flag has been removed and the PromQL `@` modifier is always enabled. #941
* [CHANGE] Querier: removed `-querier.worker-match-max-concurrent` and `-querier.worker-parallelism` CLI flags (and their respective YAML config options). Mimir now behaves like if `-querier.worker-match-max-concurrent` is always enabled and you should configure the max concurrency per querier process using `-querier.max-concurrent` instead. #958
* [CHANGE] Querier: changed default value of `-querier.query-ingesters-within` from `0` to `13h`. #967
* [CHANGE] Querier: rename metric `cortex_query_fetched_chunks_bytes_total` to `cortex_query_fetched_chunk_bytes_total` to be consistent with the limit name. #476
* [CHANGE] Ruler: add two new metrics `cortex_ruler_list_rules_seconds` and `cortex_ruler_load_rule_groups_seconds` to the ruler. #906
* [CHANGE] Ruler: endpoints for listing configured rules now return HTTP status code 200 and an empty map when there are no rules instead of an HTTP 404 and plain text error message. The following endpoints are affected: #456
  * `<prometheus-http-prefix>/config/v1/rules`
  * `<prometheus-http-prefix>/config/v1/rules/{namespace}`
  * `<prometheus-http-prefix>/rules` (deprecated)
  * `<prometheus-http-prefix>/rules/{namespace}` (deprecated)
  * `/api/v1/rules` (deprecated)
  * `/api/v1/rules/{namespace}` (deprecated)
* [CHANGE] Ruler: removed `configdb` support from Ruler backend storages. #15 #38 #819
* [CHANGE] Ruler: removed the support for the deprecated storage configuration via `-ruler.storage.*` CLI flags (and their respective YAML config options). Use `-ruler-storage.*` instead. #628
* [CHANGE] Ruler: set new default limits for rule groups: `-ruler.max-rules-per-rule-group` to 20 (previously 0, disabled) and `-ruler.max-rule-groups-per-tenant` to 70 (previously 0, disabled). #847
* [CHANGE] Ruler: removed `-ruler.enable-sharding` option, and changed default value of `-ruler.ring.store` to `memberlist`. #943
* [CHANGE] Ruler: `-ruler.alertmanager-use-v2` has been removed. The ruler will always use the `v2` endpoints. #954 #1100
* [CHANGE] Ruler: `-experimental.ruler.enable-api` flag has been renamed to `-ruler.enable-api` and is now stable. The default value has also changed from `false` to `true`, so both ruler and alertmanager API are enabled by default. #913 #1065
* [CHANGE] Ruler: add support for [DNS service discovery format](./docs/sources/configuration/arguments.md#dns-service-discovery) for `-ruler.alertmanager-url`. `-ruler.alertmanager-discovery` flag has been removed. URLs following the prior SRV format, will be treated as a static target. To continue using service discovery for these URLs prepend `dnssrvnoa+` to them. #993
  * The following metrics for Alertmanager DNS service discovery are replaced:
    * `prometheus_sd_dns_lookups_total` replaced by `cortex_dns_lookups_total{component="ruler"}`
    * `prometheus_sd_dns_lookup_failures_total` replaced by `cortex_dns_failures_total{component="ruler"}`
* [CHANGE] Ruler: deprecate `/api/v1/rules/**` and `<prometheus-http-prefix/rules/**` configuration API endpoints in favour of `/<prometheus-http-prefix>/config/v1/rules/**`. Deprecated endpoints will be removed in Mimir 2.2.0. Main configuration API endpoints are now `/<prometheus-http-prefix>/config/api/v1/rules/**` introduced in Mimir 2.0.0. #1222
* [CHANGE] Store-gateway: index cache now includes tenant in cache keys, this invalidates previous cached entries. #607
* [CHANGE] Store-gateway: increased memcached index caching TTL from 1 day to 7 days. #718
* [CHANGE] Store-gateway: options `-store-gateway.sharding-enabled` and `-querier.store-gateway-addresses` were removed. Default value of `-store-gateway.sharding-ring.store` is now `memberlist` and default value for `-store-gateway.sharding-ring.wait-stability-min-duration` changed from `1m` to `0` (disabled). #976
* [CHANGE] Compactor: compactor will no longer try to compact blocks that are already marked for deletion. Previously compactor would consider blocks marked for deletion within `-compactor.deletion-delay / 2` period as eligible for compaction. [#4328](https://github.com/cortexproject/cortex/pull/4328)
* [CHANGE] Compactor: Removed support for block deletion marks migration. If you're upgrading from Cortex < 1.7.0 to Mimir, you should upgrade the compactor to Cortex >= 1.7.0 first, run it at least once and then upgrade to Mimir. #122
* [CHANGE] Compactor: removed the `cortex_compactor_group_vertical_compactions_total` metric. #278
* [CHANGE] Compactor: no longer waits for initial blocks cleanup to finish before starting compactions. #282
* [CHANGE] Compactor: removed overlapping sources detection. Overlapping sources may exist due to edge cases (timing issues) when horizontally sharding compactor, but are correctly handled by compactor. #494
* [CHANGE] Compactor: compactor now uses deletion marks from `<tenant>/markers` location in the bucket. Marker files are no longer fetched, only listed. #550
* [CHANGE] Compactor: Default value of `-compactor.block-sync-concurrency` has changed from 20 to 8. This flag is now only used to control number of goroutines for downloading and uploading blocks during compaction. #552
* [CHANGE] Compactor is now included in `all` target (single-binary). #866
* [CHANGE] Compactor: Removed `-compactor.sharding-enabled` option. Sharding in compactor is now always enabled. Default value of `-compactor.ring.store` has changed from `consul` to `memberlist`. Default value of `-compactor.ring.wait-stability-min-duration` is now 0, which disables the feature. #956
* [CHANGE] Alertmanager: removed `-alertmanager.configs.auto-webhook-root` #977
* [CHANGE] Alertmanager: removed `configdb` support from Alertmanager backend storages. #15 #38 #819
* [CHANGE] Alertmanager: Don't count user-not-found errors from replicas as failures in the `cortex_alertmanager_state_fetch_replica_state_failed_total` metric. #190
* [CHANGE] Alertmanager: Use distributor for non-API routes. #213
* [CHANGE] Alertmanager: removed `-alertmanager.storage.*` configuration options, with the exception of the CLI flags `-alertmanager.storage.path` and `-alertmanager.storage.retention`. Use `-alertmanager-storage.*` instead. #632
* [CHANGE] Alertmanager: set default value for `-alertmanager.web.external-url=http://localhost:8080/alertmanager` to match the default configuration. #808 #1067
* [CHANGE] Alertmanager: `-experimental.alertmanager.enable-api` flag has been renamed to `-alertmanager.enable-api` and is now stable. #913
* [CHANGE] Alertmanager: now always runs with sharding enabled; other modes of operation are removed. #1044 #1126
  * The following configuration options are removed:
    * `-alertmanager.sharding-enabled`
    * `-alertmanager.cluster.advertise-address`
    * `-alertmanager.cluster.gossip-interval`
    * `-alertmanager.cluster.listen-address`
    * `-alertmanager.cluster.peers`
    * `-alertmanager.cluster.push-pull-interval`
  * The following configuration options are renamed:
    * `-alertmanager.cluster.peer-timeout` to `-alertmanager.peer-timeout`
* [CHANGE] Alertmanager: the default value of `-alertmanager.sharding-ring.store` is now `memberlist`. #1171
* [CHANGE] Ring: changed default value of `-distributor.ring.store` (Distributor ring) and `-ring.store` (Ingester ring) to `memberlist`. #1046
* [CHANGE] Memberlist: the `memberlist_kv_store_value_bytes` metric has been removed due to values no longer being stored in-memory as encoded bytes. [#4345](https://github.com/cortexproject/cortex/pull/4345)
* [CHANGE] Memberlist: forward only changes, not entire original message. [#4419](https://github.com/cortexproject/cortex/pull/4419)
* [CHANGE] Memberlist: don't accept old tombstones as incoming change, and don't forward such messages to other gossip members. [#4420](https://github.com/cortexproject/cortex/pull/4420)
* [CHANGE] Memberlist: changed probe interval from `1s` to `5s` and probe timeout from `500ms` to `2s`. #563
* [CHANGE] Memberlist: the `name` label on metrics `cortex_dns_failures_total`, `cortex_dns_lookups_total` and `cortex_dns_provider_results` was renamed to `component`. #993
* [CHANGE] Limits: removed deprecated limits for rejecting old samples #799
  This removes the following flags:
  * `-validation.reject-old-samples`
  * `-validation.reject-old-samples.max-age`
* [CHANGE] Limits: removed local limit-related flags in favor of global limits. #725
  The distributor ring is now required, and can be configured via the `distributor.ring.*` flags.
  This removes the following flags:
  * `-distributor.ingestion-rate-strategy` -> will now always use the "global" strategy
  * `-ingester.max-series-per-user` -> set `-ingester.max-global-series-per-user` to `N` times the existing value of `-ingester.max-series-per-user` instead
  * `-ingester.max-series-per-metric` -> set `-ingester.max-global-series-per-metric`  to `N` times the existing value of `-ingester.max-series-per-metric` instead
  * `-ingester.max-metadata-per-user` -> set `-ingester.max-global-metadata-per-user` to `N` times the existing value of `-ingester.max-metadata-per-user` instead
  * `-ingester.max-metadata-per-metric` -> set `-ingester.max-global-metadata-per-metric` to `N` times the existing value of `-ingester.max-metadata-per-metric` instead
  * In the above notes, `N` refers to the number of ingester replicas
  Additionally, default values for the following flags have changed:
  * `-ingester.max-global-series-per-user` from `0` to `150000`
  * `-ingester.max-global-series-per-metric` from `0` to `20000`
  * `-distributor.ingestion-rate-limit` from `25000` to `10000`
  * `-distributor.ingestion-burst-size` from `50000` to `200000`
* [CHANGE] Limits: removed limit `enforce_metric_name`, now behave as if set to `true` always. #686
* [CHANGE] Limits: Option `-ingester.max-samples-per-query` and its YAML field `max_samples_per_query` have been removed. It required `-querier.ingester-streaming` option to be set to false, but since `-querier.ingester-streaming` is removed (always defaulting to true), the limit using it was removed as well. #204 #1132
* [CHANGE] Limits: Set the default max number of inflight ingester push requests (`-ingester.instance-limits.max-inflight-push-requests`) to 30000 in order to prevent clusters from being overwhelmed by request volume or temporary slow-downs. #259
* [CHANGE] Overrides exporter: renamed metric `cortex_overrides` to `cortex_limits_overrides`. #173 #407
* [FEATURE] The following features have been moved from experimental to stable: #913 #1002
  * Alertmanager config API
  * Alertmanager receiver firewall
  * Alertmanager sharding
  * Azure blob storage support
  * Blocks storage bucket index
  * Disable the ring health check in the readiness endpoint (`-ingester.readiness-check-ring-health=false`)
  * Distributor: do not extend writes on unhealthy ingesters
  * Do not unregister ingesters from ring on shutdown (`-ingester.unregister-on-shutdown=false`)
  * HA Tracker: cleanup of old replicas from KV Store
  * Instance limits in ingester and distributor
  * OpenStack Swift storage support
  * Query-frontend: query stats tracking
  * Query-scheduler
  * Querier: tenant federation
  * Ruler config API
  * S3 Server Side Encryption (SSE) using KMS
  * TLS configuration for gRPC, HTTP and etcd clients
  * Zone-aware replication
  * `/labels` API using matchers
  * The following querier limits:
    * `-querier.max-fetched-chunks-per-query`
    * `-querier.max-fetched-chunk-bytes-per-query`
    * `-querier.max-fetched-series-per-query`
  * The following alertmanager limits:
    * Notification rate (`-alertmanager.notification-rate-limit` and `-alertmanager.notification-rate-limit-per-integration`)
    * Dispatcher groups (`-alertmanager.max-dispatcher-aggregation-groups`)
    * User config size (`-alertmanager.max-config-size-bytes`)
    * Templates count in user config (`-alertmanager.max-templates-count`)
    * Max template size (`-alertmanager.max-template-size-bytes`)
* [FEATURE] The endpoints `/api/v1/status/buildinfo`, `<prometheus-http-prefix>/api/v1/status/buildinfo`, and `<alertmanager-http-prefix>/api/v1/status/buildinfo` have been added to display build information and enabled features. #1219 #1240
* [FEATURE] PromQL: added `present_over_time` support. #139
* [FEATURE] Added "Activity tracker" feature which can log ongoing activities from previous Mimir run in case of a crash. It is enabled by default and controlled by the `-activity-tracker.filepath` flag. It can be disabled by setting this path to an empty string. Currently, the Store-gateway, Ruler, Querier, Query-frontend and Ingester components use this feature to track queries. #631 #782 #822 #1121
* [FEATURE] Divide configuration parameters into categories "basic", "advanced", and "experimental". Only flags in the basic category are shown when invoking `-help`, whereas `-help-all` will include flags in all categories (basic, advanced, experimental). #840
* [FEATURE] Querier: Added support for tenant federation to exemplar endpoints. #927
* [FEATURE] Ingester: can expose metrics on active series matching custom trackers configured via `-ingester.active-series-custom-trackers` (or its respective YAML config option). When configured, active series for custom trackers are exposed by the `cortex_ingester_active_series_custom_tracker` metric. #42 #672
* [FEATURE] Ingester: Enable snapshotting of in-memory TSDB on disk during shutdown via `-blocks-storage.tsdb.memory-snapshot-on-shutdown` (experimental). #249
* [FEATURE] Ingester: Added `-blocks-storage.tsdb.isolation-enabled` flag, which allows disabling TSDB isolation feature. This is enabled by default (per TSDB default), but disabling can improve performance of write requests. #512
* [FEATURE] Ingester: Added `-blocks-storage.tsdb.head-chunks-write-queue-size` flag, which allows setting the size of the queue used by the TSDB before m-mapping chunks (experimental). #591
  * Added `cortex_ingester_tsdb_mmap_chunk_write_queue_operations_total` metric to track different operations of this queue.
* [FEATURE] Distributor: Added `-api.skip-label-name-validation-header-enabled` option to allow skipping label name validation on the HTTP write path based on `X-Mimir-SkipLabelNameValidation` header being `true` or not. #390
* [FEATURE] Query-frontend: Add `cortex_query_fetched_series_total` and `cortex_query_fetched_chunks_bytes_total` per-user counters to expose the number of series and bytes fetched as part of queries. These metrics can be enabled with the `-frontend.query-stats-enabled` flag (or its respective YAML config option `query_stats_enabled`). [#4343](https://github.com/cortexproject/cortex/pull/4343)
* [FEATURE] Query-frontend: Add `cortex_query_fetched_chunks_total` per-user counter to expose the number of chunks fetched as part of queries. This metric can be enabled with the `-query-frontend.query-stats-enabled` flag (or its respective YAML config option `query_stats_enabled`). #31
* [FEATURE] Query-frontend: Add query sharding for instant and range queries. You can enable querysharding by setting `-query-frontend.parallelize-shardable-queries` to `true`. The following additional config and exported metrics have been added. #79 #80 #100 #124 #140 #148 #150 #151 #153 #154 #155 #156 #157 #158 #159 #160 #163 #169 #172 #196 #205 #225 #226 #227 #228 #230 #235 #240 #239 #246 #244 #319 #330 #371 #385 #400 #458 #586 #630 #660 #707 #1542
  * New config options:
    * `-query-frontend.query-sharding-total-shards`: The amount of shards to use when doing parallelisation via query sharding.
    * `-query-frontend.query-sharding-max-sharded-queries`: The max number of sharded queries that can be run for a given received query. 0 to disable limit.
    * `-blocks-storage.bucket-store.series-hash-cache-max-size-bytes`: Max size - in bytes - of the in-memory series hash cache in the store-gateway.
    * `-blocks-storage.tsdb.series-hash-cache-max-size-bytes`: Max size - in bytes - of the in-memory series hash cache in the ingester.
  * New exported metrics:
    * `cortex_bucket_store_series_hash_cache_requests_total`
    * `cortex_bucket_store_series_hash_cache_hits_total`
    * `cortex_frontend_query_sharding_rewrites_succeeded_total`
    * `cortex_frontend_sharded_queries_per_query`
  * Renamed metrics:
    * `cortex_frontend_mapped_asts_total` to `cortex_frontend_query_sharding_rewrites_attempted_total`
  * Modified metrics:
    * added `sharded` label to `cortex_query_seconds_total`
  * When query sharding is enabled, the following querier config must be set on query-frontend too:
    * `-querier.max-concurrent`
    * `-querier.timeout`
    * `-querier.max-samples`
    * `-querier.at-modifier-enabled`
    * `-querier.default-evaluation-interval`
    * `-querier.active-query-tracker-dir`
    * `-querier.lookback-delta`
  * Sharding can be dynamically controlled per request using the `Sharding-Control: 64` header. (0 to disable)
  * Sharding can be dynamically controlled per tenant using the limit `query_sharding_total_shards`. (0 to disable)
  * Added `sharded_queries` count to the "query stats" log.
  * The number of shards is adjusted to be compatible with number of compactor shards that are used by a split-and-merge compactor. The querier can use this to avoid querying blocks that cannot have series in a given query shard.
* [FEATURE] Query-Frontend: Added `-query-frontend.cache-unaligned-requests` option to cache responses for requests that do not have step-aligned start and end times. This can improve speed of repeated queries, but can also pollute cache with results that are never reused. #432
* [FEATURE] Querier: Added label names cardinality endpoint `<prefix>/api/v1/cardinality/label_names` that is disabled by default. Can be enabled/disabled via the CLI flag `-querier.cardinality-analysis-enabled` or its respective YAML config option. Configurable on a per-tenant basis. #301 #377 #474
* [FEATURE] Querier: Added label values cardinality endpoint `<prefix>/api/v1/cardinality/label_values` that is disabled by default. Can be enabled/disabled via the CLI flag `-querier.cardinality-analysis-enabled` or its respective YAML config option, and configurable on a per-tenant basis. The maximum number of label names allowed to be queried in a single API call can be controlled via `-querier.label-values-max-cardinality-label-names-per-request`. #332 #395 #474
* [FEATURE] Querier: Added `-store.max-labels-query-length` to restrict the range of `/series`, label-names and label-values requests. #507
* [FEATURE] Ruler: Add new `-ruler.query-stats-enabled` which when enabled will report the `cortex_ruler_query_seconds_total` as a per-user metric that tracks the sum of the wall time of executing queries in the ruler in seconds. [#4317](https://github.com/cortexproject/cortex/pull/4317)
* [FEATURE] Ruler: Added federated rule groups. #533
  * Added `-ruler.tenant-federation.enabled` config flag.
  * Added support for `source_tenants` field on rule groups.
* [FEATURE] Store-gateway: Added `/store-gateway/tenants` and `/store-gateway/tenant/{tenant}/blocks` endpoints that provide functionality that was provided by `tools/listblocks`. #911 #973
* [FEATURE] Compactor: compactor now uses new algorithm that we call "split-and-merge". Previous compaction strategy was removed. With the `split-and-merge` compactor source blocks for a given tenant are grouped into `-compactor.split-groups` number of groups. Each group of blocks is then compacted separately, and is split into `-compactor.split-and-merge-shards` shards (configurable on a per-tenant basis). Compaction of each tenant shards can be horizontally scaled. Number of compactors that work on jobs for single tenant can be limited by using `-compactor.compactor-tenant-shard-size` parameter, or per-tenant `compactor_tenant_shard_size` override.  #275 #281 #282 #283 #288 #290 #303 #307 #317 #323 #324 #328 #353 #368 #479 #820
* [FEATURE] Compactor: Added `-compactor.max-compaction-time` to control how long can compaction for a single tenant take. If compactions for a tenant take longer, no new compactions are started in the same compaction cycle. Running compactions are not stopped however, and may take much longer. #523
* [FEATURE] Compactor: When compactor finds blocks with out-of-order chunks, it will mark them for no-compaction. Blocks marked for no-compaction are ignored in future compactions too. Added metric `cortex_compactor_blocks_marked_for_no_compaction_total` to track number of blocks marked for no-compaction. Added `CortexCompactorSkippedBlocksWithOutOfOrderChunks` alert based on new metric. Markers are only checked from `<tenant>/markers` location, but uploaded to the block directory too. #520 #535 #550
* [FEATURE] Compactor: multiple blocks are now downloaded and uploaded at once, which can shorten compaction process. #552
* [ENHANCEMENT] Exemplars are now emitted for all gRPC calls and many operations tracked by histograms. #180
* [ENHANCEMENT] New options `-server.http-listen-network` and `-server.grpc-listen-network` allow binding as 'tcp4' or 'tcp6'. #180
* [ENHANCEMENT] Query federation: improve performance in MergeQueryable by memoizing labels. #312
* [ENHANCEMENT] Add histogram metrics `cortex_distributor_sample_delay_seconds` and `cortex_ingester_tsdb_sample_out_of_order_delta_seconds` #488
* [ENHANCEMENT] Check internal directory access before starting up. #1217
* [ENHANCEMENT] Azure client: expose option to configure MSI URL and user-assigned identity. #584
* [ENHANCEMENT] Added a new metric `mimir_build_info` to coincide with `cortex_build_info`. The metric `cortex_build_info` has not been removed. #1022
* [ENHANCEMENT] Mimir runs a sanity check of storage config at startup and will fail to start if the sanity check doesn't pass. This is done to find potential config issues before starting up. #1180
* [ENHANCEMENT] Validate alertmanager and ruler storage configurations to ensure they don't use same bucket name and region values as those configured for the blocks storage. #1214
* [ENHANCEMENT] Ingester: added option `-ingester.readiness-check-ring-health` to disable the ring health check in the readiness endpoint. When disabled, the health checks are run against only the ingester itself instead of all ingesters in the ring. #48 #126
* [ENHANCEMENT] Ingester: reduce CPU and memory utilization if remote write requests contains a large amount of "out of bounds" samples. #413
* [ENHANCEMENT] Ingester: reduce CPU and memory utilization when querying chunks from ingesters. #430
* [ENHANCEMENT] Ingester: Expose ingester ring page on ingesters. #654
* [ENHANCEMENT] Distributor: added option `-distributor.excluded-zones` to exclude ingesters running in specific zones both on write and read path. #51
* [ENHANCEMENT] Distributor: add tags to tracing span for distributor push with user, cluster and replica. #210
* [ENHANCEMENT] Distributor: performance optimisations. #212 #217 #242
* [ENHANCEMENT] Distributor: reduce latency when HA-Tracking by doing KVStore updates in the background. #271
* [ENHANCEMENT] Distributor: make distributor inflight push requests count include background calls to ingester. #398
* [ENHANCEMENT] Distributor: silently drop exemplars more than 5 minutes older than samples in the same batch. #544
* [ENHANCEMENT] Distributor: reject exemplars with blank label names or values. The `cortex_discarded_exemplars_total` metric will use the `exemplar_labels_blank` reason in this case. #873
* [ENHANCEMENT] Query-frontend: added `cortex_query_frontend_workers_enqueued_requests_total` metric to track the number of requests enqueued in each query-scheduler. #384
* [ENHANCEMENT] Query-frontend: added `cortex_query_frontend_non_step_aligned_queries_total` to track the total number of range queries with start/end not aligned to step. #347 #357 #582
* [ENHANCEMENT] Query-scheduler: exported summary `cortex_query_scheduler_inflight_requests` tracking total number of inflight requests (both enqueued and processing) in percentile buckets. #675
* [ENHANCEMENT] Querier: can use the `LabelNames` call with matchers, if matchers are provided in the `/labels` API call, instead of using the more expensive `MetricsForLabelMatchers` call as before. #3 #1186
* [ENHANCEMENT] Querier / store-gateway: optimized regex matchers. #319 #334 #355
* [ENHANCEMENT] Querier: when fetching data for specific query-shard, we can ignore some blocks based on compactor-shard ID, since sharding of series by query sharding and compactor is the same. Added metrics: #438 #450
  * `cortex_querier_blocks_found_total`
  * `cortex_querier_blocks_queried_total`
  * `cortex_querier_blocks_with_compactor_shard_but_incompatible_query_shard_total`
* [ENHANCEMENT] Querier / ruler: reduce cpu usage, latency and peak memory consumption. #459 #463 #589
* [ENHANCEMENT] Querier: labels requests now obey `-querier.query-ingesters-within`, making them a little more efficient. #518
* [ENHANCEMENT] Querier: retry store-gateway in case of unexpected failure, instead of failing the query. #1003
* [ENHANCEMENT] Querier / ruler: reduce memory used by streaming queries, particularly in ruler. [#4341](https://github.com/cortexproject/cortex/pull/4341)
* [ENHANCEMENT] Ruler: Using shuffle sharding subring on GetRules API. [#4466](https://github.com/cortexproject/cortex/pull/4466)
* [ENHANCEMENT] Ruler: wait for ruler ring client to self-detect during startup. #990
* [ENHANCEMENT] Store-gateway: added `cortex_bucket_store_sent_chunk_size_bytes` metric, tracking the size of chunks sent from store-gateway to querier. #123
* [ENHANCEMENT] Store-gateway: reduced CPU and memory utilization due to exported metrics aggregation for instances with a large number of tenants. #123 #142
* [ENHANCEMENT] Store-gateway: added an in-memory LRU cache for chunks attributes. Can be enabled setting `-blocks-storage.bucket-store.chunks-cache.attributes-in-memory-max-items=X` where `X` is the max number of items to keep in the in-memory cache. The following new metrics are exposed: #279 #415 #437
  * `cortex_cache_memory_requests_total`
  * `cortex_cache_memory_hits_total`
  * `cortex_cache_memory_items_count`
* [ENHANCEMENT] Store-gateway: log index cache requests to tracing spans. #419
* [ENHANCEMENT] Store-gateway: store-gateway can now ignore blocks with minimum time within `-blocks-storage.bucket-store.ignore-blocks-within` duration. Useful when used together with `-querier.query-store-after`. #502
* [ENHANCEMENT] Store-gateway: label values with matchers now doesn't preload or list series, reducing latency and memory consumption. #534
* [ENHANCEMENT] Store-gateway: the results of `LabelNames()`, `LabelValues()` and `Series(skipChunks=true)` calls are now cached in the index cache. #590
* [ENHANCEMENT] Store-gateway: Added `-store-gateway.sharding-ring.unregister-on-shutdown` option that allows store-gateway to stay in the ring even after shutdown. Defaults to `true`, which is the same as current behaviour. #610 #614
* [ENHANCEMENT] Store-gateway: wait for ring tokens stability instead of ring stability to speed up startup and tests. #620
* [ENHANCEMENT] Compactor: add timeout for waiting on compactor to become ACTIVE in the ring. [#4262](https://github.com/cortexproject/cortex/pull/4262)
* [ENHANCEMENT] Compactor: skip already planned compaction jobs if the tenant doesn't belong to the compactor instance anymore. #303
* [ENHANCEMENT] Compactor: Blocks cleaner will ignore users that it no longer "owns" when sharding is enabled, and user ownership has changed since last scan. #325
* [ENHANCEMENT] Compactor: added `-compactor.compaction-jobs-order` support to configure which compaction jobs should run first for a given tenant (in case there are multiple ones). Supported values are: `smallest-range-oldest-blocks-first` (default), `newest-blocks-first`. #364
* [ENHANCEMENT] Compactor: delete blocks marked for deletion faster. #490
* [ENHANCEMENT] Compactor: expose low-level concurrency options for compactor: `-compactor.max-opening-blocks-concurrency`, `-compactor.max-closing-blocks-concurrency`, `-compactor.symbols-flushers-concurrency`. #569 #701
* [ENHANCEMENT] Compactor: expand compactor logs to include total compaction job time, total time for uploads and block counts. #549
* [ENHANCEMENT] Ring: allow experimental configuration of disabling of heartbeat timeouts by setting the relevant configuration value to zero. Applies to the following: [#4342](https://github.com/cortexproject/cortex/pull/4342)
  * `-distributor.ring.heartbeat-timeout`
  * `-ingester.ring.heartbeat-timeout`
  * `-ruler.ring.heartbeat-timeout`
  * `-alertmanager.sharding-ring.heartbeat-timeout`
  * `-compactor.ring.heartbeat-timeout`
  * `-store-gateway.sharding-ring.heartbeat-timeout`
* [ENHANCEMENT] Ring: allow heartbeats to be explicitly disabled by setting the interval to zero. This is considered experimental. This applies to the following configuration options: [#4344](https://github.com/cortexproject/cortex/pull/4344)
  * `-distributor.ring.heartbeat-period`
  * `-ingester.ring.heartbeat-period`
  * `-ruler.ring.heartbeat-period`
  * `-alertmanager.sharding-ring.heartbeat-period`
  * `-compactor.ring.heartbeat-period`
  * `-store-gateway.sharding-ring.heartbeat-period`
* [ENHANCEMENT] Memberlist: optimized receive path for processing ring state updates, to help reduce CPU utilization in large clusters. [#4345](https://github.com/cortexproject/cortex/pull/4345)
* [ENHANCEMENT] Memberlist: expose configuration of memberlist packet compression via `-memberlist.compression-enabled`. [#4346](https://github.com/cortexproject/cortex/pull/4346)
* [ENHANCEMENT] Memberlist: Add `-memberlist.advertise-addr` and `-memberlist.advertise-port` options for setting the address to advertise to other members of the cluster to enable NAT traversal. #260
* [ENHANCEMENT] Memberlist: reduce CPU utilization for rings with a large number of members. #537 #563 #634
* [ENHANCEMENT] Overrides exporter: include additional limits in the per-tenant override exporter. The following limits have been added to the `cortex_limit_overrides` metric: #21
  * `max_fetched_series_per_query`
  * `max_fetched_chunk_bytes_per_query`
  * `ruler_max_rules_per_rule_group`
  * `ruler_max_rule_groups_per_tenant`
* [ENHANCEMENT] Overrides exporter: add a metrics `cortex_limits_defaults` to expose the default values of limits. #173
* [ENHANCEMENT] Overrides exporter: Add `max_fetched_chunks_per_query` and `max_global_exemplars_per_user` limits to the default and per-tenant limits exported as metrics. #471 #515
* [ENHANCEMENT] Upgrade Go to 1.17.8. #1347 #1381
* [ENHANCEMENT] Upgrade Docker base images to `alpine:3.15.0`. #1348
* [BUGFIX] Azure storage: only create HTTP client once, to reduce memory utilization. #605
* [BUGFIX] Ingester: fixed ingester stuck on start up (LEAVING ring state) when `-ingester.ring.heartbeat-period=0` and `-ingester.unregister-on-shutdown=false`. [#4366](https://github.com/cortexproject/cortex/pull/4366)
* [BUGFIX] Ingester: prevent any reads or writes while the ingester is stopping. This will prevent accessing TSDB blocks once they have been already closed. [#4304](https://github.com/cortexproject/cortex/pull/4304)
* [BUGFIX] Ingester: TSDB now waits for pending readers before truncating Head block, fixing the `chunk not found` error and preventing wrong query results. #16
* [BUGFIX] Ingester: don't create TSDB or appender if no samples are sent by a tenant. #162
* [BUGFIX] Ingester: fix out-of-order chunks in TSDB head in-memory series after WAL replay in case some samples were appended to TSDB WAL before series. #530
* [BUGFIX] Distributor: when cleaning up obsolete elected replicas from KV store, HA tracker didn't update number of cluster per user correctly. [#4336](https://github.com/cortexproject/cortex/pull/4336)
* [BUGFIX] Distributor: fix bug in query-exemplar where some results would get dropped. #583
* [BUGFIX] Query-frontend: Fixes @ modifier functions (start/end) when splitting queries by time. #206
* [BUGFIX] Query-frontend: Ensure query_range requests handled by the query-frontend return JSON formatted errors. #360 #499
* [BUGFIX] Query-frontend: don't reuse cached results for queries that are not step-aligned. #424
* [BUGFIX] Query-frontend: fix API error messages that were mentioning Prometheus `--enable-feature=promql-negative-offset` and `--enable-feature=promql-at-modifier` flags. #688
* [BUGFIX] Query-frontend: worker's cancellation channels are now buffered to ensure that all request cancellations are properly handled. #741
* [BUGFIX] Querier: fixed `/api/v1/user_stats` endpoint. When zone-aware replication is enabled, `MaxUnavailableZones` param is used instead of `MaxErrors`, so setting `MaxErrors = 0` doesn't make the Querier wait for all Ingesters responses. #474
* [BUGFIX] Querier: Disable query scheduler SRV DNS lookup. #689
* [BUGFIX] Ruler: fixed counting of PromQL evaluation errors as user-errors when updating `cortex_ruler_queries_failed_total`. [#4335](https://github.com/cortexproject/cortex/pull/4335)
* [BUGFIX] Ruler: fix formatting of rule groups in `/ruler/rule_groups` endpoint. #655
* [BUGFIX] Ruler: do not log `unable to read rules directory` at startup if the directory hasn't been created yet. #1058
* [BUGFIX] Ruler: enable Prometheus-compatible endpoints regardless of `-ruler.enable-api`. The flag now only controls the configuration API. This is what the config flag description stated, but not what was happening. #1216
* [BUGFIX] Compactor: fixed panic while collecting Prometheus metrics. #28
* [BUGFIX] Compactor: compactor should now be able to correctly mark blocks for deletion and no-compaction, if such marking was previously interrupted. #1015
* [BUGFIX] Alertmanager: remove stale template files. #4495
* [BUGFIX] Alertmanager: don't replace user configurations with blank fallback configurations (when enabled), particularly during scaling up/down instances when sharding is enabled. #224
* [BUGFIX] Ring: multi KV runtime config changes are now propagated to all rings, not just ingester ring. #1047
* [BUGFIX] Memberlist: fixed corrupted packets when sending compound messages with more than 255 messages or messages bigger than 64KB. #551
* [BUGFIX] Overrides exporter: successfully startup even if runtime config is not set. #1056
* [BUGFIX] Fix internal modules to wait for other modules depending on them before stopping. #1472

### Mixin

_Changes since `grafana/cortex-jsonnet` `1.9.0`._

* [CHANGE] Removed chunks storage support from mixin. #641 #643 #645 #811 #812 #813
  * Removed `tsdb.libsonnet`: no need to import it anymore (its content is already automatically included when using Jsonnet)
  * Removed the following fields from `_config`:
    * `storage_engine` (defaults to `blocks`)
    * `chunk_index_backend`
    * `chunk_store_backend`
  * Removed schema config map
  * Removed the following dashboards:
    * "Cortex / Chunks"
    * "Cortex / WAL"
    * "Cortex / Blocks vs Chunks"
  * Removed the following alerts:
    * `CortexOldChunkInMemory`
    * `CortexCheckpointCreationFailed`
    * `CortexCheckpointDeletionFailed`
    * `CortexProvisioningMemcachedTooSmall`
    * `CortexWALCorruption`
    * `CortexTableSyncFailure`
    * `CortexTransferFailed`
  * Removed the following recording rules:
    * `cortex_chunk_store_index_lookups_per_query`
    * `cortex_chunk_store_series_pre_intersection_per_query`
    * `cortex_chunk_store_series_post_intersection_per_query`
    * `cortex_chunk_store_chunks_per_query`
    * `cortex_bigtable_request_duration_seconds`
    * `cortex_cassandra_request_duration_seconds`
    * `cortex_dynamo_request_duration_seconds`
    * `cortex_database_request_duration_seconds`
    * `cortex_gcs_request_duration_seconds`
* [CHANGE] Update grafana-builder dependency: use $__rate_interval in qpsPanel and latencyPanel. [#372](https://github.com/grafana/cortex-jsonnet/pull/372)
* [CHANGE] `namespace` template variable in dashboards now only selects namespaces for selected clusters. [#311](https://github.com/grafana/cortex-jsonnet/pull/311)
* [CHANGE] `CortexIngesterRestarts` alert severity changed from `critical` to `warning`. [#321](https://github.com/grafana/cortex-jsonnet/pull/321)
* [CHANGE] Dashboards: added overridable `job_labels` and `cluster_labels` to the configuration object as label lists to uniquely identify jobs and clusters in the metric names and group-by lists in dashboards. [#319](https://github.com/grafana/cortex-jsonnet/pull/319)
* [CHANGE] Dashboards: `alert_aggregation_labels` has been removed from the configuration and overriding this value has been deprecated. Instead the labels are now defined by the `cluster_labels` list, and should be overridden accordingly through that list. [#319](https://github.com/grafana/cortex-jsonnet/pull/319)
* [CHANGE] Renamed `CortexCompactorHasNotUploadedBlocksSinceStart` to `CortexCompactorHasNotUploadedBlocks`. [#334](https://github.com/grafana/cortex-jsonnet/pull/334)
* [CHANGE] Renamed `CortexCompactorRunFailed` to `CortexCompactorHasNotSuccessfullyRunCompaction`. [#334](https://github.com/grafana/cortex-jsonnet/pull/334)
* [CHANGE] Renamed `CortexInconsistentConfig` alert to `CortexInconsistentRuntimeConfig` and increased severity to `critical`. [#335](https://github.com/grafana/cortex-jsonnet/pull/335)
* [CHANGE] Increased `CortexBadRuntimeConfig` alert severity to `critical` and removed support for `cortex_overrides_last_reload_successful` metric (was removed in Cortex 1.3.0). [#335](https://github.com/grafana/cortex-jsonnet/pull/335)
* [CHANGE] Grafana 'min step' changed to 15s so dashboard show better detail. [#340](https://github.com/grafana/cortex-jsonnet/pull/340)
* [CHANGE] Replace `CortexRulerFailedEvaluations` with two new alerts: `CortexRulerTooManyFailedPushes` and `CortexRulerTooManyFailedQueries`. [#347](https://github.com/grafana/cortex-jsonnet/pull/347)
* [CHANGE] Removed `CortexCacheRequestErrors` alert. This alert was not working because the legacy Cortex cache client instrumentation doesn't track errors. [#346](https://github.com/grafana/cortex-jsonnet/pull/346)
* [CHANGE] Removed `CortexQuerierCapacityFull` alert. [#342](https://github.com/grafana/cortex-jsonnet/pull/342)
* [CHANGE] Changes blocks storage alerts to group metrics by the configured `cluster_labels` (supporting the deprecated `alert_aggregation_labels`). [#351](https://github.com/grafana/cortex-jsonnet/pull/351)
* [CHANGE] Increased `CortexIngesterReachingSeriesLimit` critical alert threshold from 80% to 85%. [#363](https://github.com/grafana/cortex-jsonnet/pull/363)
* [CHANGE] Changed default `job_names` for query-frontend, query-scheduler and querier to match custom deployments too. [#376](https://github.com/grafana/cortex-jsonnet/pull/376)
* [CHANGE] Split `cortex_api` recording rule group into three groups. This is a workaround for large clusters where this group can become slow to evaluate. [#401](https://github.com/grafana/cortex-jsonnet/pull/401)
* [CHANGE] Increased `CortexIngesterReachingSeriesLimit` warning threshold from 70% to 80% and critical threshold from 85% to 90%. [#404](https://github.com/grafana/cortex-jsonnet/pull/404)
* [CHANGE] Raised `CortexKVStoreFailure` alert severity from warning to critical. #493
* [CHANGE] Increase `CortexRolloutStuck` alert "for" duration from 15m to 30m. #493 #573
* [CHANGE] The Alertmanager and Ruler compiled dashboards (`alertmanager.json` and `ruler.json`) have been respectively renamed to `mimir-alertmanager.json` and `mimir-ruler.json`. #869
* [CHANGE] Removed `cortex_overrides_metric` from `_config`. #871
* [CHANGE] Renamed recording rule groups (`cortex_` prefix changed to `mimir_`). #871
* [CHANGE] Alerts name prefix has been changed from `Cortex` to `Mimir` (eg. alert `CortexIngesterUnhealthy` has been renamed to `MimirIngesterUnhealthy`). #879
* [CHANGE] Enabled resources dashboards by default. Can be disabled setting `resources_dashboards_enabled` config field to `false`. #920
* [FEATURE] Added `Cortex / Overrides` dashboard, displaying default limits and per-tenant overrides applied to Mimir. #673
* [FEATURE] Added `Mimir / Tenants` and `Mimir / Top tenants` dashboards, displaying user-based metrics. #776
* [FEATURE] Added querier autoscaling panels and alerts. #1006 #1016
* [FEATURE] Mimir / Top tenants dashboard now has tenants ranked by rule group size and evaluation time. #1338
* [ENHANCEMENT] cortex-mixin: Make `cluster_namespace_deployment:kube_pod_container_resource_requests_{cpu_cores,memory_bytes}:sum` backwards compatible with `kube-state-metrics` v2.0.0. [#317](https://github.com/grafana/cortex-jsonnet/pull/317)
* [ENHANCEMENT] Cortex-mixin: Include `cortex-gw-internal` naming variation in default `gateway` job names. [#328](https://github.com/grafana/cortex-jsonnet/pull/328)
* [ENHANCEMENT] Ruler dashboard: added object storage metrics. [#354](https://github.com/grafana/cortex-jsonnet/pull/354)
* [ENHANCEMENT] Alertmanager dashboard: added object storage metrics. [#354](https://github.com/grafana/cortex-jsonnet/pull/354)
* [ENHANCEMENT] Added documentation text panels and descriptions to reads and writes dashboards. [#324](https://github.com/grafana/cortex-jsonnet/pull/324)
* [ENHANCEMENT] Dashboards: defined container functions for common resources panels: containerDiskWritesPanel, containerDiskReadsPanel, containerDiskSpaceUtilization. [#331](https://github.com/grafana/cortex-jsonnet/pull/331)
* [ENHANCEMENT] cortex-mixin: Added `alert_excluded_routes` config to exclude specific routes from alerts. [#338](https://github.com/grafana/cortex-jsonnet/pull/338)
* [ENHANCEMENT] Added `CortexMemcachedRequestErrors` alert. [#346](https://github.com/grafana/cortex-jsonnet/pull/346)
* [ENHANCEMENT] Ruler dashboard: added "Per route p99 latency" panel in the "Configuration API" row. [#353](https://github.com/grafana/cortex-jsonnet/pull/353)
* [ENHANCEMENT] Increased the `for` duration of the `CortexIngesterReachingSeriesLimit` warning alert to 3h. [#362](https://github.com/grafana/cortex-jsonnet/pull/362)
* [ENHANCEMENT] Added a new tier (`medium_small_user`) so we have another tier between 100K and 1Mil active series. [#364](https://github.com/grafana/cortex-jsonnet/pull/364)
* [ENHANCEMENT] Extend Alertmanager dashboard: [#313](https://github.com/grafana/cortex-jsonnet/pull/313)
  * "Tenants" stat panel - shows number of discovered tenant configurations.
  * "Replication" row - information about the replication of tenants/alerts/silences over instances.
  * "Tenant Configuration Sync" row - information about the configuration sync procedure.
  * "Sharding Initial State Sync" row - information about the initial state sync procedure when sharding is enabled.
  * "Sharding Runtime State Sync" row - information about various state operations which occur when sharding is enabled (replication, fetch, marge, persist).
* [ENHANCEMENT] Update gsutil command for `not healthy index found` playbook [#370](https://github.com/grafana/cortex-jsonnet/pull/370)
* [ENHANCEMENT] Added Alertmanager alerts and playbooks covering configuration syncs and sharding operation: [#377 [#378](https://github.com/grafana/cortex-jsonnet/pull/378)
  * `CortexAlertmanagerSyncConfigsFailing`
  * `CortexAlertmanagerRingCheckFailing`
  * `CortexAlertmanagerPartialStateMergeFailing`
  * `CortexAlertmanagerReplicationFailing`
  * `CortexAlertmanagerPersistStateFailing`
  * `CortexAlertmanagerInitialSyncFailed`
* [ENHANCEMENT] Add recording rules to improve responsiveness of Alertmanager dashboard. [#387](https://github.com/grafana/cortex-jsonnet/pull/387)
* [ENHANCEMENT] Add `CortexRolloutStuck` alert. [#405](https://github.com/grafana/cortex-jsonnet/pull/405)
* [ENHANCEMENT] Added `CortexKVStoreFailure` alert. [#406](https://github.com/grafana/cortex-jsonnet/pull/406)
* [ENHANCEMENT] Use configured `ruler` jobname for ruler dashboard panels. [#409](https://github.com/grafana/cortex-jsonnet/pull/409)
* [ENHANCEMENT] Add ability to override `datasource` for generated dashboards. [#407](https://github.com/grafana/cortex-jsonnet/pull/407)
* [ENHANCEMENT] Use alertmanager jobname for alertmanager dashboard panels [#411](https://github.com/grafana/cortex-jsonnet/pull/411)
* [ENHANCEMENT] Added `CortexDistributorReachingInflightPushRequestLimit` alert. [#408](https://github.com/grafana/cortex-jsonnet/pull/408)
* [ENHANCEMENT] Added `CortexReachingTCPConnectionsLimit` alert. #403
* [ENHANCEMENT] Added "Cortex / Writes Networking" and "Cortex / Reads Networking" dashboards. #405
* [ENHANCEMENT] Improved "Queue length" panel in "Cortex / Queries" dashboard. #408
* [ENHANCEMENT] Add `CortexDistributorReachingInflightPushRequestLimit` alert and playbook. #401
* [ENHANCEMENT] Added "Recover accidentally deleted blocks (Google Cloud specific)" playbook. #475
* [ENHANCEMENT] Added support to multi-zone store-gateway deployments. #608 #615
* [ENHANCEMENT] Show supplementary alertmanager services in the Rollout Progress dashboard. #738 #855
* [ENHANCEMENT] Added `mimir` to default job names. This makes dashboards and alerts working when Mimir is installed in single-binary mode and the deployment is named `mimir`. #921
* [ENHANCEMENT] Introduced a new alert for the Alertmanager: `MimirAlertmanagerAllocatingTooMuchMemory`. It has two severities based on the memory usage against limits, a `warning` level at 80% and a `critical` level at 90%. #1206
* [ENHANCEMENT] Faster memcached cache requests. #2720
* [BUGFIX] Fixed `CortexIngesterHasNotShippedBlocks` alert false positive in case an ingester instance had ingested samples in the past, then no traffic was received for a long period and then it started receiving samples again. [#308](https://github.com/grafana/cortex-jsonnet/pull/308)
* [BUGFIX] Fixed `CortexInconsistentRuntimeConfig` metric. [#335](https://github.com/grafana/cortex-jsonnet/pull/335)
* [BUGFIX] Fixed scaling dashboard to correctly work when a Cortex service deployment spans across multiple zones (a zone is expected to have the `zone-[a-z]` suffix). [#365](https://github.com/grafana/cortex-jsonnet/pull/365)
* [BUGFIX] Fixed rollout progress dashboard to correctly work when a Cortex service deployment spans across multiple zones (a zone is expected to have the `zone-[a-z]` suffix). [#366](https://github.com/grafana/cortex-jsonnet/pull/366)
* [BUGFIX] Fixed rollout progress dashboard to include query-scheduler too. [#376](https://github.com/grafana/cortex-jsonnet/pull/376)
* [BUGFIX] Upstream recording rule `node_namespace_pod_container:container_cpu_usage_seconds_total:sum_irate` renamed. [#379](https://github.com/grafana/cortex-jsonnet/pull/379)
* [BUGFIX] Fixed writes/reads/alertmanager resources dashboards to use `$._config.job_names.gateway`. [#403](https://github.com/grafana/cortex-jsonnet/pull/403)
* [BUGFIX] Span the annotation.message in alerts as YAML multiline strings. [#412](https://github.com/grafana/cortex-jsonnet/pull/412)
* [BUGFIX] Fixed "Instant queries / sec" in "Cortex / Reads" dashboard. #445
* [BUGFIX] Fixed and added missing KV store panels in Writes, Reads, Ruler and Compactor dashboards. #448
* [BUGFIX] Fixed Alertmanager dashboard when alertmanager is running as part of single binary. #1064
* [BUGFIX] Fixed Ruler dashboard when ruler is running as part of single binary. #1260
* [BUGFIX] Query-frontend: fixed bad querier status code mapping with query-sharding enabled. #1227

### Jsonnet

_Changes since `grafana/cortex-jsonnet` `1.9.0`._

* [CHANGE] Removed chunks storage support. #639
  * Removed the following fields from `_config`:
    * `storage_engine` (defaults to `blocks`)
    * `querier_second_storage_engine` (not supported anymore)
    * `table_manager_enabled`, `table_prefix`
    * `memcached_index_writes_enabled` and `memcached_index_writes_max_item_size_mb`
    * `storeMemcachedChunksConfig`
    * `storeConfig`
    * `max_chunk_idle`
    * `schema` (the schema configmap is still added for backward compatibility reasons)
    * `bigtable_instance` and `bigtable_project`
    * `client_configs`
    * `enabledBackends`
    * `storage_backend`
    * `cassandra_addresses`
    * `s3_bucket_name`
    * `ingester_deployment_without_wal` (was only used by chunks storage)
    * `ingester` (was only used to configure chunks storage WAL)
  * Removed the following CLI flags from `ingester_args`:
    * `ingester.max-chunk-age`
    * `ingester.max-stale-chunk-idle`
    * `ingester.max-transfer-retries`
    * `ingester.retain-period`
* [CHANGE] Changed `overrides-exporter.libsonnet` from being based on cortex-tools to Mimir `overrides-exporter` target. #646
* [CHANGE] Store gateway: set `-blocks-storage.bucket-store.index-cache.memcached.max-get-multi-concurrency`,
  `-blocks-storage.bucket-store.chunks-cache.memcached.max-get-multi-concurrency`,
  `-blocks-storage.bucket-store.metadata-cache.memcached.max-get-multi-concurrency`,
  `-blocks-storage.bucket-store.index-cache.memcached.max-idle-connections`,
  `-blocks-storage.bucket-store.chunks-cache.memcached.max-idle-connections`,
  `-blocks-storage.bucket-store.metadata-cache.memcached.max-idle-connections` to 100 [#414](https://github.com/grafana/cortex-jsonnet/pull/414)
* [CHANGE] Alertmanager: mounted overrides configmap to alertmanager too. [#315](https://github.com/grafana/cortex-jsonnet/pull/315)
* [CHANGE] Memcached: upgraded memcached from `1.5.17` to `1.6.9`. [#316](https://github.com/grafana/cortex-jsonnet/pull/316)
* [CHANGE] Store-gateway: increased memory request and limit respectively from 6GB / 6GB to 12GB / 18GB. [#322](https://github.com/grafana/cortex-jsonnet/pull/322)
* [CHANGE] Store-gateway: increased `-blocks-storage.bucket-store.max-chunk-pool-bytes` from 2GB (default) to 12GB. [#322](https://github.com/grafana/cortex-jsonnet/pull/322)
* [CHANGE] Ingester/Ruler: set `-server.grpc-max-send-msg-size-bytes` and `-server.grpc-max-send-msg-size-bytes` to sensible default values (10MB). [#326](https://github.com/grafana/cortex-jsonnet/pull/326)
* [CHANGE] Decreased `-server.grpc-max-concurrent-streams` from 100k to 10k. [#369](https://github.com/grafana/cortex-jsonnet/pull/369)
* [CHANGE] Decreased blocks storage ingesters graceful termination period from 80m to 20m. [#369](https://github.com/grafana/cortex-jsonnet/pull/369)
* [CHANGE] Increase the rules per group and rule groups limits on different tiers. [#396](https://github.com/grafana/cortex-jsonnet/pull/396)
* [CHANGE] Removed `max_samples_per_query` limit, since it only works with chunks and only when using `-distributor.shard-by-all-labels=false`. [#397](https://github.com/grafana/cortex-jsonnet/pull/397)
* [CHANGE] Removed chunks storage query sharding config support. The following config options have been removed: [#398](https://github.com/grafana/cortex-jsonnet/pull/398)
  * `_config` > `queryFrontend` > `shard_factor`
  * `_config` > `queryFrontend` > `sharded_queries_enabled`
  * `_config` > `queryFrontend` > `query_split_factor`
* [CHANGE] Rename ruler_s3_bucket_name and ruler_gcs_bucket_name to ruler_storage_bucket_name: [#415](https://github.com/grafana/cortex-jsonnet/pull/415)
* [CHANGE] Fine-tuned rolling update policy for distributor, querier, query-frontend, query-scheduler. [#420](https://github.com/grafana/cortex-jsonnet/pull/420)
* [CHANGE] Increased memcached metadata/chunks/index-queries max connections from 4k to 16k. [#420](https://github.com/grafana/cortex-jsonnet/pull/420)
* [CHANGE] Disabled step alignment in query-frontend to be compliant with PromQL. [#420](https://github.com/grafana/cortex-jsonnet/pull/420)
* [CHANGE] Do not limit compactor CPU and request a number of cores equal to the configured concurrency. [#420](https://github.com/grafana/cortex-jsonnet/pull/420)
* [CHANGE] Configured split-and-merge compactor. #853
  * The following CLI flags are set on compactor:
    * `-compactor.split-and-merge-shards=0`
    * `-compactor.compactor-tenant-shard-size=1`
    * `-compactor.split-groups=1`
    * `-compactor.max-opening-blocks-concurrency=4`
    * `-compactor.max-closing-blocks-concurrency=2`
    * `-compactor.symbols-flushers-concurrency=4`
  * The following per-tenant overrides have been set on `super_user` and `mega_user` classes:
    ```
    compactor_split_and_merge_shards: 2,
    compactor_tenant_shard_size: 2,
    compactor_split_groups: 2,
    ```
* [CHANGE] The entrypoint file to include has been renamed from `cortex.libsonnet` to `mimir.libsonnet`. #897
* [CHANGE] The default image config field has been renamed from `cortex` to `mimir`. #896
   ```
   {
     _images+:: {
       mimir: '...',
     },
   }
   ```
* [CHANGE] Removed `cortex_` prefix from config fields. #898
  * The following config fields have been renamed:
    * `cortex_bucket_index_enabled` renamed to `bucket_index_enabled`
    * `cortex_compactor_cleanup_interval` renamed to `compactor_cleanup_interval`
    * `cortex_compactor_data_disk_class` renamed to `compactor_data_disk_class`
    * `cortex_compactor_data_disk_size` renamed to `compactor_data_disk_size`
    * `cortex_compactor_max_concurrency` renamed to `compactor_max_concurrency`
    * `cortex_distributor_allow_multiple_replicas_on_same_node` renamed to `distributor_allow_multiple_replicas_on_same_node`
    * `cortex_ingester_data_disk_class` renamed to `ingester_data_disk_class`
    * `cortex_ingester_data_disk_size` renamed to `ingester_data_disk_size`
    * `cortex_querier_allow_multiple_replicas_on_same_node` renamed to `querier_allow_multiple_replicas_on_same_node`
    * `cortex_query_frontend_allow_multiple_replicas_on_same_node` renamed to `query_frontend_allow_multiple_replicas_on_same_node`
    * `cortex_query_sharding_enabled` renamed to `query_sharding_enabled`
    * `cortex_query_sharding_msg_size_factor` renamed to `query_sharding_msg_size_factor`
    * `cortex_ruler_allow_multiple_replicas_on_same_node` renamed to `ruler_allow_multiple_replicas_on_same_node`
    * `cortex_store_gateway_data_disk_class` renamed to `store_gateway_data_disk_class`
    * `cortex_store_gateway_data_disk_size` renamed to `store_gateway_data_disk_size`
* [CHANGE] The overrides configmap default mountpoint has changed from `/etc/cortex` to `/etc/mimir`. It can be customized via the `overrides_configmap_mountpoint` config field. #899
* [CHANGE] Enabled in the querier the features to query label names with matchers, PromQL at modifier and query long-term storage for labels. #905
* [CHANGE] Reduced TSDB blocks retention on ingesters disk from 96h to 24h. #905
* [CHANGE] Enabled closing of idle TSDB in ingesters. #905
* [CHANGE] Disabled TSDB isolation in ingesters for better performances. #905
* [CHANGE] Changed log level of querier, query-frontend, query-scheduler and alertmanager from `debug` to `info`. #905
* [CHANGE] Enabled attributes in-memory cache in store-gateway. #905
* [CHANGE] Configured store-gateway to not load blocks containing samples more recent than 10h (because such samples are queried from ingesters). #905
* [CHANGE] Dynamically compute `-compactor.deletion-delay` based on other settings, in order to reduce the deletion delay as much as possible and lower the number of live blocks in the storage. #907
* [CHANGE] The config field `distributorConfig` has been renamed to `ingesterRingClientConfig`. Config field `ringClient` has been removed in favor of `ingesterRingClientConfig`. #997 #1057
* [CHANGE] Gossip.libsonnet has been fixed to modify all ring configurations, not only the ingester ring config. Furthermore it now supports migration via multi KV store. #1057 #1099
* [CHANGE] Changed the default of `bucket_index_enabled` to `true`. #924
* [CHANGE] Remove the support for the test-exporter. #1133
* [CHANGE] Removed `$.distributor_deployment_labels`, `$.ingester_deployment_labels` and `$.querier_deployment_labels` fields, that were used by gossip.libsonnet to inject additional label. Now the label is injected directly into pods of statefulsets and deployments. #1297
* [CHANGE] Disabled `-ingester.readiness-check-ring-health`. #1352
* [CHANGE] Changed Alertmanager CPU request from `100m` to `2` cores, and memory request from `1Gi` to `10Gi`. Set Alertmanager memory limit to `15Gi`. #1206
* [CHANGE] gossip.libsonnet has been renamed to memberlist.libsonnet, and is now imported by default. Use of memberlist for ring is enabled by setting `_config.memberlist_ring_enabled` to true. #1526
* [FEATURE] Added query sharding support. It can be enabled setting `cortex_query_sharding_enabled: true` in the `_config` object. #653
* [FEATURE] Added shuffle-sharding support. It can be enabled and configured using the following config: #902
   ```
   _config+:: {
     shuffle_sharding:: {
       ingester_write_path_enabled: true,
       ingester_read_path_enabled: true,
       querier_enabled: true,
       ruler_enabled: true,
       store_gateway_enabled: true,
     },
   }
   ```
* [FEATURE] Added multi-zone ingesters and store-gateways support. #1352 #1552
* [ENHANCEMENT] Add overrides config to compactor. This allows setting retention configs per user. [#386](https://github.com/grafana/cortex-jsonnet/pull/386)
* [ENHANCEMENT] Added 256MB memory ballast to querier. [#369](https://github.com/grafana/cortex-jsonnet/pull/369)
* [ENHANCEMENT] Update `etcd-operator` to latest version (see https://github.com/grafana/jsonnet-libs/pull/480). [#263](https://github.com/grafana/cortex-jsonnet/pull/263)
* [ENHANCEMENT] Add support for Azure storage in Alertmanager configuration. [#381](https://github.com/grafana/cortex-jsonnet/pull/381)
* [ENHANCEMENT] Add support for running Alertmanager in sharding mode. [#394](https://github.com/grafana/cortex-jsonnet/pull/394)
* [ENHANCEMENT] Allow to customize PromQL engine settings via `queryEngineConfig`. [#399](https://github.com/grafana/cortex-jsonnet/pull/399)
* [ENHANCEMENT] Define Azure object storage ruler args. [#416](https://github.com/grafana/cortex-jsonnet/pull/416)
* [ENHANCEMENT] Added the following config options to allow to schedule multiple replicas of the same service on the same node: [#418](https://github.com/grafana/cortex-jsonnet/pull/418)
  * `cortex_distributor_allow_multiple_replicas_on_same_node`
  * `cortex_ruler_allow_multiple_replicas_on_same_node`
  * `cortex_querier_allow_multiple_replicas_on_same_node`
  * `cortex_query_frontend_allow_multiple_replicas_on_same_node`
* [BUGFIX] Alertmanager: fixed `--alertmanager.cluster.peers` CLI flag passed to alertmanager when HA is enabled. [#329](https://github.com/grafana/cortex-jsonnet/pull/329)
* [BUGFIX] Fixed `-distributor.extend-writes` setting on ruler when `unregister_ingesters_on_shutdown` is disabled. [#369](https://github.com/grafana/cortex-jsonnet/pull/369)
* [BUGFIX] Treat `compactor_blocks_retention_period` type as string rather than int.[#395](https://github.com/grafana/cortex-jsonnet/pull/395)
* [BUGFIX] Pass `-ruler-storage.s3.endpoint` to ruler when using S3. [#421](https://github.com/grafana/cortex-jsonnet/pull/421)
* [BUGFIX] Remove service selector on label `gossip_ring_member` from other services than `gossip-ring`. [#1008](https://github.com/grafana/mimir/pull/1008)
* [BUGFIX] Rename `-ingester.readiness-check-ring-health` to `-ingester.ring.readiness-check-ring-health`, to reflect current name of flag. #1460

### Mimirtool

_Changes since cortextool `0.10.7`._

* [CHANGE] The following environment variables have been renamed: #883
  * `CORTEX_ADDRESS` to `MIMIR_ADDRESS`
  * `CORTEX_API_USER` to `MIMIR_API_USER`
  * `CORTEX_API_KEY` to `MIMIR_API_KEY`
  * `CORTEX_TENANT_ID` to `MIMIR_TENANT_ID`
  * `CORTEX_TLS_CA_PATH` to `MIMIR_TLS_CA_PATH`
  * `CORTEX_TLS_CERT_PATH` to `MIMIR_TLS_CERT_PATH`
  * `CORTEX_TLS_KEY_PATH` to `MIMIR_TLS_KEY_PATH`
* [CHANGE] Change `cortex` backend to `mimir`. #883
* [CHANGE] Do not publish `mimirtool` binary for 386 windows architecture. #1263
* [CHANGE] `analyse` command has been renamed to `analyze`. #1318
* [FEATURE] Support Arm64 on Darwin for all binaries (benchtool etc). https://github.com/grafana/cortex-tools/pull/215
* [ENHANCEMENT] Correctly support federated rules. #823
* [BUGFIX] Fix `cortextool rules` legends displaying wrong symbols for updates and deletions. https://github.com/grafana/cortex-tools/pull/226

### Query-tee

_Changes since Cortex `1.10.0`._

* [ENHANCEMENT] Added `/api/v1/query_exemplars` API endpoint support (no results comparison). #168
* [ENHANCEMENT] Add a flag (`--proxy.compare-use-relative-error`) in the query-tee to compare floating point values using relative error. #208
* [ENHANCEMENT] Add a flag (`--proxy.compare-skip-recent-samples`) in the query-tee to skip comparing recent samples. By default samples not older than 1 minute are skipped. #234
* [BUGFIX] Fixes a panic in the query-tee when comparing result. #207
* [BUGFIX] Ensure POST requests are handled correctly #286

### Blocksconvert

_Changes since Cortex `1.10.0`._

* [CHANGE] Blocksconvert tool was removed from Mimir. #637

### Metaconvert

_Changes since Cortex `1.10.0`._

* [CHANGE] `thanosconvert` tool has been renamed to `metaconvert`. `-config.file` option has been removed, while it now requires `-tenant` option to work on single tenant only. It now also preserves labels recognized by Mimir. #1120

### Test-exporter

_Changes since Cortex `1.10.0`._

* [CHANGE] Removed the test-exporter tool. #1133

### Tools

_Changes since Cortex `1.10.0`._

* [CHANGE] Removed `query-audit`. You can use `query-tee` to compare query results and performances of two Grafana Mimir backends. #1380

## [Cortex 1.10.0 CHANGELOG](https://github.com/grafana/mimir/blob/a13959db5d38ff65c2b7ef52c56331d2f4dbc00c/CHANGELOG.md#cortex-1100--2021-08-03)<|MERGE_RESOLUTION|>--- conflicted
+++ resolved
@@ -17,11 +17,7 @@
 * [FEATURE] Continuous-test: now runable as a module with `mimir -target=continuous-test`. #7747
 * [FEATURE] Store-gateway: Allow specific tenants to be enabled or disabled via `-store-gateway.enabled-tenants` or `-store-gateway.disabled-tenants` CLI flags or their corresponding YAML settings. #7653
 * [FEATURE] New `-<prefix>.s3.bucket-lookup-type` flag configures lookup style type, used to access bucket in s3 compatible providers. #7684
-<<<<<<< HEAD
-* [FEATURE] Querier: add experimental streaming PromQL engine, enabled with `-querier.promql-engine=streaming`. #7693 #7898 #7899 #8023 #8058 #8096 #8121 #8197 #8230 #8247 #8276
-=======
-* [FEATURE] Querier: add experimental streaming PromQL engine, enabled with `-querier.promql-engine=streaming`. #7693 #7898 #7899 #8023 #8058 #8096 #8121 #8197 #8230 #8247 #8277
->>>>>>> d29d1f14
+* [FEATURE] Querier: add experimental streaming PromQL engine, enabled with `-querier.promql-engine=streaming`. #7693 #7898 #7899 #8023 #8058 #8096 #8121 #8197 #8230 #8247 #8276 #8277
 * [FEATURE] New `/ingester/unregister-on-shutdown` HTTP endpoint allows dynamic access to ingesters' `-ingester.ring.unregister-on-shutdown` configuration. #7739
 * [FEATURE] Server: added experimental [PROXY protocol support](https://www.haproxy.org/download/2.3/doc/proxy-protocol.txt). The PROXY protocol support can be enabled via `-server.proxy-protocol-enabled=true`. When enabled, the support is added both to HTTP and gRPC listening ports. #7698
 * [FEATURE] mimirtool: Add `runtime-config verify` sub-command, for verifying Mimir runtime config files. #8123
