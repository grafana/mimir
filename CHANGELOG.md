# Changelog

## main / unreleased

### Grafana Mimir

* [CHANGE] Querier: Introduce `-querier.max-partial-query-length` to limit the time range for partial queries at the querier level and deprecate `-store.max-query-length`. #3825
* [CHANGE] Store-gateway: Remove experimental `-blocks-storage.bucket-store.max-concurrent-reject-over-limit` flag. #3706
<<<<<<< HEAD
* [FEATURE] Store-gateway: streaming of series. The store-gateway can now stream results back to the querier instead of buffering them. This is expected to greatly reduce peak memory consumption while keeping latency the same. You can enable this feature by setting `-blocks-storage.bucket-store.batch-series-size` to a value in the high thousands (5000-10000). This is still an experimental feature and is subject to a changing API and instability. #3540 #3546 #3587 #3606 #3611 #3620 #3645 #3355 #3697 #3666 #3687 #3728 #3739 #3751 #3779
* [FEATURE] Alertmanager: Added support for the Webex receiver. #3758
=======
* [FEATURE] Store-gateway: streaming of series. The store-gateway can now stream results back to the querier instead of buffering them. This is expected to greatly reduce peak memory consumption while keeping latency the same. You can enable this feature by setting `-blocks-storage.bucket-store.batch-series-size` to a value in the high thousands (5000-10000). This is still an experimental feature and is subject to a changing API and instability. #3540 #3546 #3587 #3606 #3611 #3620 #3645 #3355 #3697 #3666 #3687 #3728 #3739 #3751 #3779 #3839
>>>>>>> 4a80c31f
* [ENHANCEMENT] Added new metric `thanos_shipper_last_successful_upload_time`: Unix timestamp (in seconds) of the last successful TSDB block uploaded to the bucket. #3627
* [ENHANCEMENT] Ruler: Added `-ruler.alertmanager-client.tls-enabled` configuration for alertmanager client. #3432 #3597
* [ENHANCEMENT] Activity tracker logs now have `component=activity-tracker` label. #3556
* [ENHANCEMENT] Distributor: remove labels with empty values #2439
* [ENHANCEMENT] Query-frontend: track query HTTP requests in the Activity Tracker. #3561
* [ENHANCEMENT] Store-gateway: Add experimental alternate implementation of index-header reader that does not use memory mapped files. The index-header reader is expected to improve stability of the store-gateway. You can enable this implementation with the flag `-blocks-storage.bucket-store.index-header.stream-reader-enabled`. #3639 #3691 #3703 #3742 #3785 #3787 #3797
* [ENHANCEMENT] Query-scheduler: add `cortex_query_scheduler_cancelled_requests_total` metric to track the number of requests that are already cancelled when dequeued. #3696
* [ENHANCEMENT] Store-gateway: add `cortex_bucket_store_partitioner_extended_ranges_total` metric to keep track of the ranges that the partitioner decided to overextend and merge in order to save API call to the object storage. #3769
* [ENHANCEMENT] Compactor: Auto-forget unhealthy compactors after ten failed ring heartbeats. #3771
* [ENHANCEMENT] Ruler: change default value of `-ruler.for-grace-period` from `10m` to `2m` and update help text. The new default value reflects how we operate Mimir at Grafana Labs. #3817
* [ENHANCEMENT] Ingester: Added experimental flags to force usage of _postings for matchers cache_. These flags will be removed in the future and it's not recommended to change them. #3823
  * `-blocks-storage.tsdb.head-postings-for-matchers-cache-ttl`
  * `-blocks-storage.tsdb.head-postings-for-matchers-cache-size`
  * `-blocks-storage.tsdb.head-postings-for-matchers-cache-force`
* [ENHANCEMENT] Ingester: Improved series selection performance when some of the matchers do not match any series. #3827
* [ENHANCEMENT] Alertmanager: Add new additional template function `tenantID` returning id of the tenant owning the alert. #3758
* [BUGFIX] Log the names of services that are not yet running rather than `unsupported value type` when calling `/ready` and some services are not running. #3625
* [BUGFIX] Alertmanager: Fix template spurious deletion with relative data dir. #3604
* [BUGFIX] Security: update prometheus/exporter-toolkit for CVE-2022-46146. #3675
* [BUGFIX] Security: update golang.org/x/net for CVE-2022-41717. #3755
* [BUGFIX] Debian package: Fix post-install, environment file path and user creation. #3720
* [BUGFIX] memberlist: Fix panic during Mimir startup when Mimir receives gossip message before it's ready. #3746
* [BUGFIX] Store-gateway: fix `cortex_bucket_store_partitioner_requested_bytes_total` metric to not double count overlapping ranges. #3769
* [BUGFIX] Update `github.com/thanos-io/objstore` to address issue with Multipart PUT on s3-compatible Object Storage. #3802 #3821
* [BUGFIX] Distributor, Query-scheduler: Make sure ring metrics include a `cortex_` prefix as expected by dashboards. #3809
* [BUGFIX] Querier: canceled requests are no longer reported as "consistency check" failures. #3837

### Mixin

* [ENHANCEMENT] Alerts: Added `MimirIngesterInstanceHasNoTenants` alert that fires when an ingester replica is not receiving write requests for any tenant. #3681
* [ENHANCEMENT] Alerts: Extended `MimirAllocatingTooMuchMemory` to check read-write deployment containers. #3710
* [ENHANCEMENT] Alerts: Added `MimirAlertmanagerInstanceHasNoTenants` alert that fires when an alertmanager instance ows no tenants. #3826
* [ENHANCEMENT] Alerts: Added `MimirRulerInstanceHasNoRuleGroups` alert that fires when a ruler replica is not assigned any rule group to evaluate. #3723
* [BUGFIX] Alerts: Fixed `MimirIngesterRestarts` alert when Mimir is deployed in read-write mode. #3716
* [BUGFIX] Alerts: Fixed `MimirIngesterHasNotShippedBlocks` and `MimirIngesterHasNotShippedBlocksSinceStart` alerts for when Mimir is deployed in read-write or monolithic modes and updated them to use new `thanos_shipper_last_successful_upload_time` metric. #3627
* [BUGFIX] Alerts: Fixed `MimirMemoryMapAreasTooHigh` alert when Mimir is deployed in read-write mode. #3626
* [BUGFIX] Alerts: Fixed `MimirCompactorSkippedBlocksWithOutOfOrderChunks` matching on non-existent label. #3628
* [BUGFIX] Dashboards: Fix `Rollout Progress` dashboard incorrectly using Gateway metrics when Gateway was not enabled. #3709
* [BUGFIX] Tenants dashboard: Make it compatible with all deployment types. #3754
* [BUGFIX] Alerts: Fixed `MimirCompactorHasNotUploadedBlocks` to not fire if compactor has nothing to do. #3793

### Jsonnet

* [CHANGE] Replaced the deprecated `policy/v1beta1` with `policy/v1` when configuring a PodDisruptionBudget for read-write deployment mode. #3811
* [CHANGE] Removed `-server.http-write-timeout` default option value from querier and query-frontend, as it defaults to a higher value in the code now, and cannot be lower than `-querier.timeout`. #3836
* [ENHANCEMENT] Update `rollout-operator` to `v0.2.0`. #3624
* [ENHANCEMENT] Add `user_24M` and `user_32M` classes to operations config. #3367
* [BUGFIX] Apply ingesters and store-gateways per-zone CLI flags overrides to read-write deployment mode too. #3766
* [BUGFIX] Apply overrides-exporter CLI flags to mimir-backend when running Mimir in read-write deployment mode. #3790

### Mimirtool

* [ENHANCEMENT] Mimirtool is now available to install through Homebrew with `brew install mimirtool`. #3776

### Documentation

* [BUGFIX] Querier: Remove assertion that the `-querier.max-concurrent` flag must also be set for the query-frontend. #3678
* [ENHANCEMENT] Update migration from cortex documentation. #3662

### Tools

## 2.5.0

### Grafana Mimir

* [CHANGE] Flag `-azure.msi-resource` is now ignored, and will be removed in Mimir 2.7. This setting is now made automatically by Azure. #2682
* [CHANGE] Experimental flag `-blocks-storage.tsdb.out-of-order-capacity-min` has been removed. #3261
* [CHANGE] Distributor: Wrap errors from pushing to ingesters with useful context, for example clarifying timeouts. #3307
* [CHANGE] The default value of `-server.http-write-timeout` has changed from 30s to 2m. #3346
* [CHANGE] Reduce period of health checks in connection pools for querier->store-gateway, ruler->ruler, and alertmanager->alertmanager clients to 10s. This reduces the time to fail a gRPC call when the remote stops responding. #3168
* [CHANGE] Hide TSDB block ranges period config from doc and mark it experimental. #3518
* [FEATURE] Alertmanager: added Discord support. #3309
* [ENHANCEMENT] Added `-server.tls-min-version` and `-server.tls-cipher-suites` flags to configure cipher suites and min TLS version supported by HTTP and gRPC servers. #2898
* [ENHANCEMENT] Distributor: Add age filter to forwarding functionality, to not forward samples which are older than defined duration. If such samples are not ingested, `cortex_discarded_samples_total{reason="forwarded-sample-too-old"}` is increased. #3049 #3113
* [ENHANCEMENT] Store-gateway: Reduce memory allocation when generating ids in index cache. #3179
* [ENHANCEMENT] Query-frontend: truncate queries based on the configured creation grace period (`--validation.create-grace-period`) to avoid querying too far into the future. #3172
* [ENHANCEMENT] Ingester: Reduce activity tracker memory allocation. #3203
* [ENHANCEMENT] Query-frontend: Log more detailed information in the case of a failed query. #3190
* [ENHANCEMENT] Added `-usage-stats.installation-mode` configuration to track the installation mode via the anonymous usage statistics. #3244
* [ENHANCEMENT] Compactor: Add new `cortex_compactor_block_max_time_delta_seconds` histogram for detecting if compaction of blocks is lagging behind. #3240 #3429
* [ENHANCEMENT] Ingester: reduced the memory footprint of active series custom trackers. #2568
* [ENHANCEMENT] Distributor: Include `X-Scope-OrgId` header in requests forwarded to configured forwarding endpoint. #3283 #3385
* [ENHANCEMENT] Alertmanager: reduced memory utilization in Mimir clusters with a large number of tenants. #3309
* [ENHANCEMENT] Add experimental flag `-shutdown-delay` to allow components to wait after receiving SIGTERM and before stopping. In this time the component returns 503 from /ready endpoint. #3298
* [ENHANCEMENT] Go: update to go 1.19.3. #3371
* [ENHANCEMENT] Alerts: added `RulerRemoteEvaluationFailing` alert, firing when communication between ruler and frontend fails in remote operational mode. #3177 #3389
* [ENHANCEMENT] Clarify which S3 signature versions are supported in the error "unsupported signature version". #3376
* [ENHANCEMENT] Store-gateway: improved index header reading performance. #3393 #3397 #3436
* [ENHANCEMENT] Store-gateway: improved performance of series matching. #3391
* [ENHANCEMENT] Move the validation of incoming series before the distributor's forwarding functionality, so that we don't forward invalid series. #3386 #3458
* [ENHANCEMENT] S3 bucket configuration now validates that the endpoint does not have the bucket name prefix. #3414
* [ENHANCEMENT] Query-frontend: added "fetched index bytes" to query statistics, so that the statistics contain the total bytes read by store-gateways from TSDB block indexes. #3206
* [ENHANCEMENT] Distributor: push wrapper should only receive unforwarded samples. #2980
* [ENHANCEMENT] Added the `/api/v1/status/config` API to maintain API compatibility with prometheus. #3596
* [BUGFIX] Flusher: Add `Overrides` as a dependency to prevent panics when starting with `-target=flusher`. #3151
* [BUGFIX] Updated `golang.org/x/text` dependency to fix CVE-2022-32149. #3285
* [BUGFIX] Query-frontend: properly close gRPC streams to the query-scheduler to stop memory and goroutines leak. #3302
* [BUGFIX] Ruler: persist evaluation delay configured in the rulegroup. #3392
* [BUGFIX] Ring status pages: show 100% ownership as "100%", not "1e+02%". #3435
* [BUGFIX] Fix panics in OTLP ingest path when parse errors exist. #3538

### Mixin

* [CHANGE] Alerts: Change `MimirSchedulerQueriesStuck` `for` time to 7 minutes to account for the time it takes for HPA to scale up. #3223
* [CHANGE] Dashboards: Removed the `Querier > Stages` panel from the `Mimir / Queries` dashboard. #3311
* [CHANGE] Configuration: The format of the `autoscaling` section of the configuration has changed to support more components. #3378
  * Instead of specific config variables for each component, they are listed in a dictionary. For example, `autoscaling.querier_enabled` becomes `autoscaling.querier.enabled`.
* [FEATURE] Dashboards: Added "Mimir / Overview resources" dashboard, providing an high level view over a Mimir cluster resources utilization. #3481
* [FEATURE] Dashboards: Added "Mimir / Overview networking" dashboard, providing an high level view over a Mimir cluster network bandwidth, inflight requests and TCP connections. #3487
* [FEATURE] Compile baremetal mixin along k8s mixin. #3162 #3514
* [ENHANCEMENT] Alerts: Add MimirRingMembersMismatch firing when a component does not have the expected number of running jobs. #2404
* [ENHANCEMENT] Dashboards: Add optional row about the Distributor's metric forwarding feature to the `Mimir / Writes` dashboard. #3182 #3394 #3394 #3461
* [ENHANCEMENT] Dashboards: Remove the "Instance Mapper" row from the "Alertmanager Resources Dashboard". This is a Grafana Cloud specific service and not relevant for external users. #3152
* [ENHANCEMENT] Dashboards: Add "remote read", "metadata", and "exemplar" queries to "Mimir / Overview" dashboard. #3245
* [ENHANCEMENT] Dashboards: Use non-red colors for non-error series in the "Mimir / Overview" dashboard. #3246
* [ENHANCEMENT] Dashboards: Add support to multi-zone deployments for the experimental read-write deployment mode. #3256
* [ENHANCEMENT] Dashboards: If enabled, add new row to the `Mimir / Writes` for distributor autoscaling metrics. #3378
* [ENHANCEMENT] Dashboards: Add read path insights row to the "Mimir / Tenants" dashboard. #3326
* [ENHANCEMENT] Alerts: Add runbook urls for alerts. #3452
* [ENHANCEMENT] Configuration: Make it possible to configure namespace label, job label, and job prefix. #3482
* [ENHANCEMENT] Dashboards: improved resources and networking dashboards to work with read-write deployment mode too. #3497 #3504 #3519 #3531
* [ENHANCEMENT] Alerts: Added "MimirDistributorForwardingErrorRate" alert, which fires on high error rates in the distributor’s forwarding feature. #3200
* [ENHANCEMENT] Improve phrasing in Overview dashboard. #3488
* [BUGFIX] Dashboards: Fix legend showing `persistentvolumeclaim` when using `deployment_type=baremetal` for `Disk space utilization` panels. #3173 #3184
* [BUGFIX] Alerts: Fixed `MimirGossipMembersMismatch` alert when Mimir is deployed in read-write mode. #3489
* [BUGFIX] Dashboards: Remove "Inflight requests" from object store panels because the panel is not tracking the inflight requests to object storage. #3521

### Jsonnet

* [CHANGE] Replaced the deprecated `policy/v1beta1` with `policy/v1` when configuring a PodDisruptionBudget. #3284
* [CHANGE] [Common storage configuration](https://grafana.com/docs/mimir/v2.3.x/operators-guide/configure/configure-object-storage-backend/#common-configuration) is now used to configure object storage in all components. This is a breaking change in terms of Jsonnet manifests and also a CLI flag update for components that use object storage, so it will require a rollout of those components. The changes include: #3257
  * `blocks_storage_backend` was renamed to `storage_backend` and is now used as the common storage backend for all components.
    * So were the related `blocks_storage_azure_account_(name|key)` and `blocks_storage_s3_endpoint` configurations.
  * `storage_s3_endpoint` is now rendered by default using the `aws_region` configuration instead of a hardcoded `us-east-1`.
  * `ruler_client_type` and `alertmanager_client_type` were renamed to `ruler_storage_backend` and `alertmanager_storage_backend` respectively, and their corresponding CLI flags won't be rendered unless explicitly set to a value different from the one in `storage_backend` (like `local`).
  * `alertmanager_s3_bucket_name`, `alertmanager_gcs_bucket_name` and `alertmanager_azure_container_name` have been removed, and replaced by a single `alertmanager_storage_bucket_name` configuration used for all object storages.
  * `genericBlocksStorageConfig` configuration object was removed, and so any extensions to it will be now ignored. Use `blockStorageConfig` instead.
  * `rulerClientConfig` and `alertmanagerStorageClientConfig` configuration objects were renamed to `rulerStorageConfig` and `alertmanagerStorageConfig` respectively, and so any extensions to their previous names will be now ignored. Use the new names instead.
  * The CLI flags `*.s3.region` are no longer rendered as they are optional and the region can be inferred by Mimir by performing an initial API call to the endpoint.
  * The migration to this change should usually consist of:
    * Renaming `blocks_storage_backend` key to `storage_backend`.
    * For Azure/S3:
      * Renaming `blocks_storage_(azure|s3)_*` configurations to `storage_(azure|s3)_*`.
      * If `ruler_storage_(azure|s3)_*` and `alertmanager_storage_(azure|s3)_*` keys were different from the `block_storage_*` ones, they should be now provided using CLI flags, see [configuration reference](https://grafana.com/docs/mimir/v2.3.x/operators-guide/configure/reference-configuration-parameters/) for more details.
    * Removing `ruler_client_type` and `alertmanager_client_type` if their value match the `storage_backend`, or renaming them to their new names otherwise.
    * Reviewing any possible extensions to `genericBlocksStorageConfig`, `rulerClientConfig` and `alertmanagerStorageClientConfig` and moving them to the corresponding new options.
    * Renaming the alertmanager's bucket name configuration from provider-specific to the new `alertmanager_storage_bucket_name` key.
* [CHANGE] The `overrides-exporter.libsonnet` file is now always imported. The overrides-exporter can be enabled in jsonnet setting the following: #3379
  ```jsonnet
  {
    _config+:: {
      overrides_exporter_enabled: true,
    }
  }
  ```
* [FEATURE] Added support for experimental read-write deployment mode. Enabling the read-write deployment mode on a existing Mimir cluster is a destructive operation, because the cluster will be re-created. If you're creating a new Mimir cluster, you can deploy it in read-write mode adding the following configuration: #3379 #3475 #3405
  ```jsonnet
  {
    _config+:: {
      deployment_mode: 'read-write',

      // See operations/mimir/read-write-deployment.libsonnet for more configuration options.
      mimir_write_replicas: 3,
      mimir_read_replicas: 2,
      mimir_backend_replicas: 3,
    }
  }
  ```
* [ENHANCEMENT] Add autoscaling support to the `mimir-read` component when running the read-write-deployment model. #3419
* [ENHANCEMENT] Added `$._config.usageStatsConfig` to track the installation mode via the anonymous usage statistics. #3294
* [ENHANCEMENT] The query-tee node port (`$._config.query_tee_node_port`) is now optional. #3272
* [ENHANCEMENT] Add support for autoscaling distributors. #3378
* [ENHANCEMENT] Make auto-scaling logic ensure integer KEDA thresholds. #3512
* [BUGFIX] Fixed query-scheduler ring configuration for dedicated ruler's queries and query-frontends. #3237 #3239
* [BUGFIX] Jsonnet: Fix auto-scaling so that ruler-querier CPU threshold is a string-encoded integer millicores value. #3520

### Mimirtool

* [FEATURE] Added `mimirtool alertmanager verify` command to validate configuration without uploading. #3440
* [ENHANCEMENT] Added `mimirtool rules delete-namespace` command to delete all of the rule groups in a namespace including the namespace itself. #3136
* [ENHANCEMENT] Refactor `mimirtool analyze prometheus`: add concurrency and resiliency #3349
  * Add `--concurrency` flag. Default: number of logical CPUs
* [BUGFIX] `--log.level=debug` now correctly prints the response from the remote endpoint when a request fails. #3180

### Documentation

* [ENHANCEMENT] Documented how to configure HA deduplication using Consul in a Mimir Helm deployment. #2972
* [ENHANCEMENT] Improve `MimirQuerierAutoscalerNotActive` runbook. #3186
* [ENHANCEMENT] Improve `MimirSchedulerQueriesStuck` runbook to reflect debug steps with querier auto-scaling enabled. #3223
* [ENHANCEMENT] Use imperative for docs titles. #3178 #3332 #3343
* [ENHANCEMENT] Docs: mention gRPC compression in "Production tips". #3201
* [ENHANCEMENT] Update ADOPTERS.md. #3224 #3225
* [ENHANCEMENT] Add a note for jsonnet deploying. #3213
* [ENHANCEMENT] out-of-order runbook update with use case. #3253
* [ENHANCEMENT] Fixed TSDB retention mentioned in the "Recover source blocks from ingesters" runbook. #3280
* [ENHANCEMENT] Run Grafana Mimir in production using the Helm chart. #3072
* [ENHANCEMENT] Use common configuration in the tutorial. #3282
* [ENHANCEMENT] Updated detailed steps for migrating blocks from Thanos to Mimir. #3290
* [ENHANCEMENT] Add scheme to DNS service discovery docs. #3450
* [BUGFIX] Remove reference to file that no longer exists in contributing guide. #3404
* [BUGFIX] Fix some minor typos in the contributing guide and on the runbooks page. #3418
* [BUGFIX] Fix small typos in API reference. #3526
* [BUGFIX] Fixed TSDB retention mentioned in the "Recover source blocks from ingesters" runbook. #3278
* [BUGFIX] Fixed configuration example in the "Configuring the Grafana Mimir query-frontend to work with Prometheus" guide. #3374

### Tools

* [FEATURE] Add `copyblocks` tool, to copy Mimir blocks between two GCS buckets. #3264
* [ENHANCEMENT] copyblocks: copy no-compact global markers and optimize min time filter check. #3268
* [ENHANCEMENT] Mimir rules GitHub action: Added the ability to change default value of `label` when running `prepare` command. #3236
* [BUGFIX] Mimir rules Github action: Fix single line output. #3421

## 2.4.0

### Grafana Mimir

* [CHANGE] Distributor: change the default value of `-distributor.remote-timeout` to `2s` from `20s` and `-distributor.forwarding.request-timeout` to `2s` from `10s` to improve distributor resource usage when ingesters crash. #2728 #2912
* [CHANGE] Anonymous usage statistics tracking: added the `-ingester.ring.store` value. #2981
* [CHANGE] Series metadata `HELP` that is longer than `-validation.max-metadata-length` is now truncated silently, instead of being dropped with a 400 status code. #2993
* [CHANGE] Ingester: changed default setting for `-ingester.ring.readiness-check-ring-health` from `true` to `false`. #2953
* [CHANGE] Anonymous usage statistics tracking has been enabled by default, to help Mimir maintainers make better decisions to support the open source community. #2939 #3034
* [CHANGE] Anonymous usage statistics tracking: added the minimum and maximum value of `-ingester.out-of-order-time-window`. #2940
* [CHANGE] The default hash ring heartbeat period for distributors, ingesters, rulers and compactors has been increased from `5s` to `15s`. Now the default heartbeat period for all Mimir hash rings is `15s`. #3033
* [CHANGE] Reduce the default TSDB head compaction concurrency (`-blocks-storage.tsdb.head-compaction-concurrency`) from 5 to 1, in order to reduce CPU spikes. #3093
* [CHANGE] Ruler: the ruler's [remote evaluation mode](https://grafana.com/docs/mimir/latest/operators-guide/architecture/components/ruler/#remote) (`-ruler.query-frontend.address`) is now stable. #3109
* [CHANGE] Limits: removed the deprecated YAML configuration option `active_series_custom_trackers_config`. Please use `active_series_custom_trackers` instead. #3110
* [CHANGE] Ingester: removed the deprecated configuration option `-ingester.ring.join-after`. #3111
* [CHANGE] Querier: removed the deprecated configuration option `-querier.shuffle-sharding-ingesters-lookback-period`. The value of `-querier.query-ingesters-within` is now used internally for shuffle sharding lookback, while you can use `-querier.shuffle-sharding-ingesters-enabled` to enable or disable shuffle sharding on the read path. #3111
* [CHANGE] Memberlist: cluster label verification feature (`-memberlist.cluster-label` and `-memberlist.cluster-label-verification-disabled`) is now marked as stable. #3108
* [CHANGE] Distributor: only single per-tenant forwarding endpoint can be configured now. Support for per-rule endpoint has been removed. #3095
* [FEATURE] Query-scheduler: added an experimental ring-based service discovery support for the query-scheduler. Refer to [query-scheduler configuration](https://grafana.com/docs/mimir/next/operators-guide/architecture/components/query-scheduler/#configuration) for more information. #2957
* [FEATURE] Introduced the experimental endpoint `/api/v1/user_limits` exposed by all components that load runtime configuration. This endpoint exposes realtime limits for the authenticated tenant, in JSON format. #2864 #3017
* [FEATURE] Query-scheduler: added the experimental configuration option `-query-scheduler.max-used-instances` to restrict the number of query-schedulers effectively used regardless how many replicas are running. This feature can be useful when using the experimental read-write deployment mode. #3005
* [ENHANCEMENT] Go: updated to go 1.19.2. #2637 #3127 #3129
* [ENHANCEMENT] Runtime config: don't unmarshal runtime configuration files if they haven't changed. This can save a bit of CPU and memory on every component using runtime config. #2954
* [ENHANCEMENT] Query-frontend: Add `cortex_frontend_query_result_cache_skipped_total` and `cortex_frontend_query_result_cache_attempted_total` metrics to track the reason why query results are not cached. #2855
* [ENHANCEMENT] Distributor: pool more connections per host when forwarding request. Mark requests as idempotent so they can be retried under some conditions. #2968
* [ENHANCEMENT] Distributor: failure to send request to forwarding target now also increments `cortex_distributor_forward_errors_total`, with `status_code="failed"`. #2968
* [ENHANCEMENT] Distributor: added support forwarding push requests via gRPC, using `httpgrpc` messages from weaveworks/common library. #2996
* [ENHANCEMENT] Query-frontend / Querier: increase internal backoff period used to retry connections to query-frontend / query-scheduler. #3011
* [ENHANCEMENT] Querier: do not log "error processing requests from scheduler" when the query-scheduler is shutting down. #3012
* [ENHANCEMENT] Query-frontend: query sharding process is now time-bounded and it is cancelled if the request is aborted. #3028
* [ENHANCEMENT] Query-frontend: improved Prometheus response JSON encoding performance. #2450
* [ENHANCEMENT] TLS: added configuration parameters to configure the client's TLS cipher suites and minimum version. The following new CLI flags have been added: #3070
  * `-alertmanager.alertmanager-client.tls-cipher-suites`
  * `-alertmanager.alertmanager-client.tls-min-version`
  * `-alertmanager.sharding-ring.etcd.tls-cipher-suites`
  * `-alertmanager.sharding-ring.etcd.tls-min-version`
  * `-compactor.ring.etcd.tls-cipher-suites`
  * `-compactor.ring.etcd.tls-min-version`
  * `-distributor.forwarding.grpc-client.tls-cipher-suites`
  * `-distributor.forwarding.grpc-client.tls-min-version`
  * `-distributor.ha-tracker.etcd.tls-cipher-suites`
  * `-distributor.ha-tracker.etcd.tls-min-version`
  * `-distributor.ring.etcd.tls-cipher-suites`
  * `-distributor.ring.etcd.tls-min-version`
  * `-ingester.client.tls-cipher-suites`
  * `-ingester.client.tls-min-version`
  * `-ingester.ring.etcd.tls-cipher-suites`
  * `-ingester.ring.etcd.tls-min-version`
  * `-memberlist.tls-cipher-suites`
  * `-memberlist.tls-min-version`
  * `-querier.frontend-client.tls-cipher-suites`
  * `-querier.frontend-client.tls-min-version`
  * `-querier.store-gateway-client.tls-cipher-suites`
  * `-querier.store-gateway-client.tls-min-version`
  * `-query-frontend.grpc-client-config.tls-cipher-suites`
  * `-query-frontend.grpc-client-config.tls-min-version`
  * `-query-scheduler.grpc-client-config.tls-cipher-suites`
  * `-query-scheduler.grpc-client-config.tls-min-version`
  * `-query-scheduler.ring.etcd.tls-cipher-suites`
  * `-query-scheduler.ring.etcd.tls-min-version`
  * `-ruler.alertmanager-client.tls-cipher-suites`
  * `-ruler.alertmanager-client.tls-min-version`
  * `-ruler.client.tls-cipher-suites`
  * `-ruler.client.tls-min-version`
  * `-ruler.query-frontend.grpc-client-config.tls-cipher-suites`
  * `-ruler.query-frontend.grpc-client-config.tls-min-version`
  * `-ruler.ring.etcd.tls-cipher-suites`
  * `-ruler.ring.etcd.tls-min-version`
  * `-store-gateway.sharding-ring.etcd.tls-cipher-suites`
  * `-store-gateway.sharding-ring.etcd.tls-min-version`
* [ENHANCEMENT] Store-gateway: Add `-blocks-storage.bucket-store.max-concurrent-reject-over-limit` option to allow requests that exceed the max number of inflight object storage requests to be rejected. #2999
* [ENHANCEMENT] Query-frontend: allow setting a separate limit on the total (before splitting/sharding) query length of range queries with the new experimental `-query-frontend.max-total-query-length` flag, which defaults to `-store.max-query-length` if unset or set to 0. #3058
* [ENHANCEMENT] Query-frontend: Lower TTL for cache entries overlapping the out-of-order samples ingestion window (re-using `-ingester.out-of-order-allowance` from ingesters). #2935
* [ENHANCEMENT] Ruler: added support to forcefully disable recording and/or alerting rules evaluation. The following new configuration options have been introduced, which can be overridden on a per-tenant basis in the runtime configuration: #3088
  * `-ruler.recording-rules-evaluation-enabled`
  * `-ruler.alerting-rules-evaluation-enabled`
* [ENHANCEMENT] Distributor: Improved error messages reported when the distributor fails to remote write to ingesters. #3055
* [ENHANCEMENT] Improved tracing spans tracked by distributors, ingesters and store-gateways. #2879 #3099 #3089
* [ENHANCEMENT] Ingester: improved the performance of label value cardinality endpoint. #3044
* [ENHANCEMENT] Ruler: use backoff retry on remote evaluation #3098
* [ENHANCEMENT] Query-frontend: Include multiple tenant IDs in query logs when present instead of dropping them. #3125
* [ENHANCEMENT] Query-frontend: truncate queries based on the configured blocks retention period (`-compactor.blocks-retention-period`) to avoid querying past this period. #3134
* [ENHANCEMENT] Alertmanager: reduced memory utilization in Mimir clusters with a large number of tenants. #3143
* [ENHANCEMENT] Store-gateway: added extra span logging to improve observability. #3131
* [ENHANCEMENT] Compactor: cleaning up different tenants' old blocks and updating bucket indexes is now more independent. This prevents a single tenant from delaying cleanup for other tenants. #2631
* [ENHANCEMENT] Distributor: request rate, ingestion rate, and inflight requests limits are now enforced before reading and parsing the body of the request. This makes the distributor more resilient against a burst of requests over those limit. #2419
* [BUGFIX] Querier: Fix 400 response while handling streaming remote read. #2963
* [BUGFIX] Fix a bug causing query-frontend, query-scheduler, and querier not failing if one of their internal components fail. #2978
* [BUGFIX] Querier: re-balance the querier worker connections when a query-frontend or query-scheduler is terminated. #3005
* [BUGFIX] Distributor: Now returns the quorum error from ingesters. For example, with replication_factor=3, two HTTP 400 errors and one HTTP 500 error, now the distributor will always return HTTP 400. Previously the behaviour was to return the error which the distributor first received. #2979
* [BUGFIX] Ruler: fix panic when ruler.external_url is explicitly set to an empty string ("") in YAML. #2915
* [BUGFIX] Alertmanager: Fix support for the Telegram API URL in the global settings. #3097
* [BUGFIX] Alertmanager: Fix parsing of label matchers without label value in the API used to retrieve alerts. #3097
* [BUGFIX] Ruler: Fix not restoring alert state for rule groups when other ruler replicas shut down. #3156
* [BUGFIX] Updated `golang.org/x/net` dependency to fix CVE-2022-27664. #3124
* [BUGFIX] Fix distributor from returning a `500` status code when a `400` was received from the ingester. #3211
* [BUGFIX] Fix incorrect OS value set in Mimir v2.3.* RPM packages. #3221

### Mixin

* [CHANGE] Alerts: MimirQuerierAutoscalerNotActive is now critical and fires after 1h instead of 15m. #2958
* [FEATURE] Dashboards: Added "Mimir / Overview" dashboards, providing an high level view over a Mimir cluster. #3122 #3147 #3155
* [ENHANCEMENT] Dashboards: Updated the "Writes" and "Rollout progress" dashboards to account for samples ingested via the new OTLP ingestion endpoint. #2919 #2938
* [ENHANCEMENT] Dashboards: Include per-tenant request rate in "Tenants" dashboard. #2874
* [ENHANCEMENT] Dashboards: Include inflight object store requests in "Reads" dashboard. #2914
* [ENHANCEMENT] Dashboards: Make queries used to find job, cluster and namespace for dropdown menus configurable. #2893
* [ENHANCEMENT] Dashboards: Include rate of label and series queries in "Reads" dashboard. #3065 #3074
* [ENHANCEMENT] Dashboards: Fix legend showing on per-pod panels. #2944
* [ENHANCEMENT] Dashboards: Use the "req/s" unit on panels showing the requests rate. #3118
* [ENHANCEMENT] Dashboards: Use a consistent color across dashboards for the error rate. #3154

### Jsonnet

* [FEATURE] Added support for query-scheduler ring-based service discovery. #3128
* [ENHANCEMENT] Querier autoscaling is now slower on scale downs: scale down 10% every 1m instead of 100%. #2962
* [BUGFIX] Memberlist: `gossip_member_label` is now set for ruler-queriers. #3141

### Mimirtool

* [ENHANCEMENT] mimirtool analyze: Store the query errors instead of exit during the analysis. #3052
* [BUGFIX] mimir-tool remote-read: fix returns where some conditions [return nil error even if there is error](https://github.com/grafana/cortex-tools/issues/260). #3053

### Documentation

* [ENHANCEMENT] Added documentation on how to configure storage retention. #2970
* [ENHANCEMENT] Improved gRPC clients config documentation. #3020
* [ENHANCEMENT] Added documentation on how to manage alerting and recording rules. #2983
* [ENHANCEMENT] Improved `MimirSchedulerQueriesStuck` runbook. #3006
* [ENHANCEMENT] Added "Cluster label verification" section to memberlist documentation. #3096
* [ENHANCEMENT] Mention compression in multi-zone replication documentation. #3107
* [BUGFIX] Fixed configuration option names in "Enabling zone-awareness via the Grafana Mimir Jsonnet". #3018
* [BUGFIX] Fixed `mimirtool analyze` parameters documentation. #3094
* [BUGFIX] Fixed YAML configuraton in the "Manage the configuration of Grafana Mimir with Helm" guide. #3042
* [BUGFIX] Fixed Alertmanager capacity planning documentation. #3132

### Tools

- [BUGFIX] trafficdump: Fixed panic occurring when `-success-only=true` and the captured request failed. #2863

## 2.3.1

### Grafana Mimir
* [BUGFIX] Query-frontend: query sharding took exponential time to map binary expressions. #3027
* [BUGFIX] Distributor: Stop panics on OTLP endpoint when a single metric has multiple timeseries. #3040

## 2.3.0

### Grafana Mimir

* [CHANGE] Ingester: Added user label to ingester metric `cortex_ingester_tsdb_out_of_order_samples_appended_total`. On multitenant clusters this helps us find the rate of appended out-of-order samples for a specific tenant. #2493
* [CHANGE] Compactor: delete source and output blocks from local disk on compaction failed, to reduce likelihood that subsequent compactions fail because of no space left on disk. #2261
* [CHANGE] Ruler: Remove unused CLI flags `-ruler.search-pending-for` and `-ruler.flush-period` (and their respective YAML config options). #2288
* [CHANGE] Successful gRPC requests are no longer logged (only affects internal API calls). #2309
* [CHANGE] Add new `-*.consul.cas-retry-delay` flags. They have a default value of `1s`, while previously there was no delay between retries. #2309
* [CHANGE] Store-gateway: Remove the experimental ability to run requests in a dedicated OS thread pool and associated CLI flag `-store-gateway.thread-pool-size`. #2423
* [CHANGE] Memberlist: disabled TCP-based ping fallback, because Mimir already uses a custom transport based on TCP. #2456
* [CHANGE] Change default value for `-distributor.ha-tracker.max-clusters` to `100` to provide a DoS protection. #2465
* [CHANGE] Experimental block upload API exposed by compactor has changed: Previous `/api/v1/upload/block/{block}` endpoint for starting block upload is now `/api/v1/upload/block/{block}/start`, and previous endpoint `/api/v1/upload/block/{block}?uploadComplete=true` for finishing block upload is now `/api/v1/upload/block/{block}/finish`. New API endpoint has been added: `/api/v1/upload/block/{block}/check`. #2486 #2548
* [CHANGE] Compactor: changed `-compactor.max-compaction-time` default from `0s` (disabled) to `1h`. When compacting blocks for a tenant, the compactor will move to compact blocks of another tenant or re-plan blocks to compact at least every 1h. #2514
* [CHANGE] Distributor: removed previously deprecated `extend_writes` (see #1856) YAML key and `-distributor.extend-writes` CLI flag from the distributor config. #2551
* [CHANGE] Ingester: removed previously deprecated `active_series_custom_trackers` (see #1188) YAML key from the ingester config. #2552
* [CHANGE] The tenant ID `__mimir_cluster` is reserved by Mimir and not allowed to store metrics. #2643
* [CHANGE] Purger: removed the purger component and moved its API endpoints `/purger/delete_tenant` and `/purger/delete_tenant_status` to the compactor at `/compactor/delete_tenant` and `/compactor/delete_tenant_status`. The new endpoints on the compactor are stable. #2644
* [CHANGE] Memberlist: Change the leave timeout duration (`-memberlist.leave-timeout duration`) from 5s to 20s and connection timeout (`-memberlist.packet-dial-timeout`) from 5s to 2s. This makes leave timeout 10x the connection timeout, so that we can communicate the leave to at least 1 node, if the first 9 we try to contact times out. #2669
* [CHANGE] Alertmanager: return status code `412 Precondition Failed` and log info message when alertmanager isn't configured for a tenant. #2635
* [CHANGE] Distributor: if forwarding rules are used to forward samples, exemplars are now removed from the request. #2710 #2725
* [CHANGE] Limits: change the default value of `max_global_series_per_metric` limit to `0` (disabled). Setting this limit by default does not provide much benefit because series are sharded by all labels. #2714
* [CHANGE] Ingester: experimental `-blocks-storage.tsdb.new-chunk-disk-mapper` has been removed, new chunk disk mapper is now always used, and is no longer marked experimental. Default value of `-blocks-storage.tsdb.head-chunks-write-queue-size` has changed to 1000000, this enables async chunk queue by default, which leads to improved latency on the write path when new chunks are created in ingesters. #2762
* [CHANGE] Ingester: removed deprecated `-blocks-storage.tsdb.isolation-enabled` option. TSDB-level isolation is now always disabled in Mimir. #2782
* [CHANGE] Compactor: `-compactor.partial-block-deletion-delay` must either be set to 0 (to disable partial blocks deletion) or a value higher than `4h`. #2787
* [CHANGE] Query-frontend: CLI flag `-query-frontend.align-querier-with-step` has been deprecated. Please use `-query-frontend.align-queries-with-step` instead. #2840
* [FEATURE] Compactor: Adds the ability to delete partial blocks after a configurable delay. This option can be configured per tenant. #2285
  - `-compactor.partial-block-deletion-delay`, as a duration string, allows you to set the delay since a partial block has been modified before marking it for deletion. A value of `0`, the default, disables this feature.
  - The metric `cortex_compactor_blocks_marked_for_deletion_total` has a new value for the `reason` label `reason="partial"`, when a block deletion marker is triggered by the partial block deletion delay.
* [FEATURE] Querier: enabled support for queries with negative offsets, which are not cached in the query results cache. #2429
* [FEATURE] EXPERIMENTAL: OpenTelemetry Metrics ingestion path on `/otlp/v1/metrics`. #695 #2436 #2461
* [FEATURE] Querier: Added support for tenant federation to metric metadata endpoint. #2467
* [FEATURE] Query-frontend: introduced experimental support to split instant queries by time. The instant query splitting can be enabled setting `-query-frontend.split-instant-queries-by-interval`. #2469 #2564 #2565 #2570 #2571 #2572 #2573 #2574 #2575 #2576 #2581 #2582 #2601 #2632 #2633 #2634 #2641 #2642 #2766
* [FEATURE] Introduced an experimental anonymous usage statistics tracking (disabled by default), to help Mimir maintainers make better decisions to support the open source community. The tracking system anonymously collects non-sensitive, non-personally identifiable information about the running Mimir cluster, and is disabled by default. #2643 #2662 #2685 #2732 #2733 #2735
* [FEATURE] Introduced an experimental deployment mode called read-write and running a fully featured Mimir cluster with three components: write, read and backend. The read-write deployment mode is a trade-off between the monolithic mode (only one component, no isolation) and the microservices mode (many components, high isolation). #2754 #2838
* [ENHANCEMENT] Distributor: Decreased distributor tests execution time. #2562
* [ENHANCEMENT] Alertmanager: Allow the HTTP `proxy_url` configuration option in the receiver's configuration. #2317
* [ENHANCEMENT] ring: optimize shuffle-shard computation when lookback is used, and all instances have registered timestamp within the lookback window. In that case we can immediately return origial ring, because we would select all instances anyway. #2309
* [ENHANCEMENT] Memberlist: added experimental memberlist cluster label support via `-memberlist.cluster-label` and `-memberlist.cluster-label-verification-disabled` CLI flags (and their respective YAML config options). #2354
* [ENHANCEMENT] Object storage can now be configured for all components using the `common` YAML config option key (or `-common.storage.*` CLI flags). #2330 #2347
* [ENHANCEMENT] Go: updated to go 1.18.4. #2400
* [ENHANCEMENT] Store-gateway, listblocks: list of blocks now includes stats from `meta.json` file: number of series, samples and chunks. #2425
* [ENHANCEMENT] Added more buckets to `cortex_ingester_client_request_duration_seconds` histogram metric, to correctly track requests taking longer than 1s (up until 16s). #2445
* [ENHANCEMENT] Azure client: Improve memory usage for large object storage downloads. #2408
* [ENHANCEMENT] Distributor: Add `-distributor.instance-limits.max-inflight-push-requests-bytes`. This limit protects the distributor against multiple large requests that together may cause an OOM, but are only a few, so do not trigger the `max-inflight-push-requests` limit. #2413
* [ENHANCEMENT] Distributor: Drop exemplars in distributor for tenants where exemplars are disabled. #2504
* [ENHANCEMENT] Runtime Config: Allow operator to specify multiple comma-separated yaml files in `-runtime-config.file` that will be merged in left to right order. #2583
* [ENHANCEMENT] Query sharding: shard binary operations only if it doesn't lead to non-shardable vector selectors in one of the operands. #2696
* [ENHANCEMENT] Add packaging for both debian based deb file and redhat based rpm file using FPM. #1803
* [ENHANCEMENT] Distributor: Add `cortex_distributor_query_ingester_chunks_deduped_total` and `cortex_distributor_query_ingester_chunks_total` metrics for determining how effective ingester chunk deduplication at query time is. #2713
* [ENHANCEMENT] Upgrade Docker base images to `alpine:3.16.2`. #2729
* [ENHANCEMENT] Ruler: Add `<prometheus-http-prefix>/api/v1/status/buildinfo` endpoint. #2724
* [ENHANCEMENT] Querier: Ensure all queries pulled from query-frontend or query-scheduler are immediately executed. The maximum workers concurrency in each querier is configured by `-querier.max-concurrent`. #2598
* [ENHANCEMENT] Distributor: Add `cortex_distributor_received_requests_total` and `cortex_distributor_requests_in_total` metrics to provide visiblity into appropriate per-tenant request limits. #2770
* [ENHANCEMENT] Distributor: Add single forwarding remote-write endpoint for a tenant (`forwarding_endpoint`), instead of using per-rule endpoints. This takes precendence over per-rule endpoints. #2801
* [ENHANCEMENT] Added `err-mimir-distributor-max-write-message-size` to the errors catalog. #2470
* [ENHANCEMENT] Add sanity check at startup to ensure the configured filesystem directories don't overlap for different components. #2828 #2947
* [BUGFIX] TSDB: Fixed a bug on the experimental out-of-order implementation that led to wrong query results. #2701
* [BUGFIX] Compactor: log the actual error on compaction failed. #2261
* [BUGFIX] Alertmanager: restore state from storage even when running a single replica. #2293
* [BUGFIX] Ruler: do not block "List Prometheus rules" API endpoint while syncing rules. #2289
* [BUGFIX] Ruler: return proper `*status.Status` error when running in remote operational mode. #2417
* [BUGFIX] Alertmanager: ensure the configured `-alertmanager.web.external-url` is either a path starting with `/`, or a full URL including the scheme and hostname. #2381 #2542
* [BUGFIX] Memberlist: fix problem with loss of some packets, typically ring updates when instances were removed from the ring during shutdown. #2418
* [BUGFIX] Ingester: fix misfiring `MimirIngesterHasUnshippedBlocks` and stale `cortex_ingester_oldest_unshipped_block_timestamp_seconds` when some block uploads fail. #2435
* [BUGFIX] Query-frontend: fix incorrect mapping of http status codes 429 to 500 when request queue is full. #2447
* [BUGFIX] Memberlist: Fix problem with ring being empty right after startup. Memberlist KV store now tries to "fast-join" the cluster to avoid serving empty KV store. #2505
* [BUGFIX] Compactor: Fix bug when using `-compactor.partial-block-deletion-delay`: compactor didn't correctly check for modification time of all block files. #2559
* [BUGFIX] Query-frontend: fix wrong query sharding results for queries with boolean result like `1 < bool 0`. #2558
* [BUGFIX] Fixed error messages related to per-instance limits incorrectly reporting they can be set on a per-tenant basis. #2610
* [BUGFIX] Perform HA-deduplication before forwarding samples according to forwarding rules in the distributor. #2603 #2709
* [BUGFIX] Fix reporting of tracing spans from PromQL engine. #2707
* [BUGFIX] Apply relabel and drop_label rules before forwarding rules in the distributor. #2703
* [BUGFIX] Distributor: Register `cortex_discarded_requests_total` metric, which previously was not registered and therefore not exported. #2712
* [BUGFIX] Ruler: fix not restoring alerts' state at startup. #2648
* [BUGFIX] Ingester: Fix disk filling up after restarting ingesters with out-of-order support disabled while it was enabled before. #2799
* [BUGFIX] Memberlist: retry joining memberlist cluster on startup when no nodes are resolved. #2837
* [BUGFIX] Query-frontend: fix incorrect mapping of http status codes 413 to 500 when request is too large. #2819
* [BUGFIX] Alertmanager: revert upstream alertmananger to v0.24.0 to fix panic when unmarshalling email headers #2924 #2925

### Mixin

* [CHANGE] Dashboards: "Slow Queries" dashboard no longer works with versions older than Grafana 9.0. #2223
* [CHANGE] Alerts: use RSS memory instead of working set memory in the `MimirAllocatingTooMuchMemory` alert for ingesters. #2480
* [CHANGE] Dashboards: remove the "Cache - Latency (old)" panel from the "Mimir / Queries" dashboard. #2796
* [FEATURE] Dashboards: added support to experimental read-write deployment mode. #2780
* [ENHANCEMENT] Dashboards: added missed rule evaluations to the "Evaluations per second" panel in the "Mimir / Ruler" dashboard. #2314
* [ENHANCEMENT] Dashboards: add k8s resource requests to CPU and memory panels. #2346
* [ENHANCEMENT] Dashboards: add RSS memory utilization panel for ingesters, store-gateways and compactors. #2479
* [ENHANCEMENT] Dashboards: allow to configure graph tooltip. #2647
* [ENHANCEMENT] Alerts: MimirFrontendQueriesStuck and MimirSchedulerQueriesStuck alerts are more reliable now as they consider all the intermediate samples in the minute prior to the evaluation. #2630
* [ENHANCEMENT] Alerts: added `RolloutOperatorNotReconciling` alert, firing if the optional rollout-operator is not successfully reconciling. #2700
* [ENHANCEMENT] Dashboards: added support to query-tee in front of ruler-query-frontend in the "Remote ruler reads" dashboard. #2761
* [ENHANCEMENT] Dashboards: Introduce support for baremetal deployment, setting `deployment_type: 'baremetal'` in the mixin `_config`. #2657
* [ENHANCEMENT] Dashboards: use timeseries panel to show exemplars. #2800
* [BUGFIX] Dashboards: fixed unit of latency panels in the "Mimir / Ruler" dashboard. #2312
* [BUGFIX] Dashboards: fixed "Intervals per query" panel in the "Mimir / Queries" dashboard. #2308
* [BUGFIX] Dashboards: Make "Slow Queries" dashboard works with Grafana 9.0. #2223
* [BUGFIX] Dashboards: add missing API routes to Ruler dashboard. #2412
* [BUGFIX] Dashboards: stop setting 'interval' in dashboards; it should be set on your datasource. #2802

### Jsonnet

* [CHANGE] query-scheduler is enabled by default. We advise to deploy the query-scheduler to improve the scalability of the query-frontend. #2431
* [CHANGE] Replaced anti-affinity rules with pod topology spread constraints for distributor, query-frontend, querier and ruler. #2517
  - The following configuration options have been removed:
    - `distributor_allow_multiple_replicas_on_same_node`
    - `query_frontend_allow_multiple_replicas_on_same_node`
    - `querier_allow_multiple_replicas_on_same_node`
    - `ruler_allow_multiple_replicas_on_same_node`
  - The following configuration options have been added:
    - `distributor_topology_spread_max_skew`
    - `query_frontend_topology_spread_max_skew`
    - `querier_topology_spread_max_skew`
    - `ruler_topology_spread_max_skew`
* [CHANGE] Change `max_global_series_per_metric` to 0 in all plans, and as a default value. #2669
* [FEATURE] Memberlist: added support for experimental memberlist cluster label, through the jsonnet configuration options `memberlist_cluster_label` and `memberlist_cluster_label_verification_disabled`. #2349
* [FEATURE] Added ruler-querier autoscaling support. It requires [KEDA](https://keda.sh) installed in the Kubernetes cluster. Ruler-querier autoscaler can be enabled and configure through the following options in the jsonnet config: #2545
  * `autoscaling_ruler_querier_enabled`: `true` to enable autoscaling.
  * `autoscaling_ruler_querier_min_replicas`: minimum number of ruler-querier replicas.
  * `autoscaling_ruler_querier_max_replicas`: maximum number of ruler-querier replicas.
  * `autoscaling_prometheus_url`: Prometheus base URL from which to scrape Mimir metrics (e.g. `http://prometheus.default:9090/prometheus`).
* [ENHANCEMENT] Memberlist now uses DNS service-discovery by default. #2549
* [ENHANCEMENT] Upgrade memcached image tag to `memcached:1.6.16-alpine`. #2740
* [ENHANCEMENT] Added `$._config.configmaps` and `$._config.runtime_config_files` to make it easy to add new configmaps or runtime config file to all components. #2748

### Mimirtool

* [ENHANCEMENT] Added `mimirtool backfill` command to upload Prometheus blocks using API available in the compactor. #1822
* [ENHANCEMENT] mimirtool bucket-validation: Verify existing objects can be overwritten by subsequent uploads. #2491
* [ENHANCEMENT] mimirtool config convert: Now supports migrating to the current version of Mimir. #2629
* [BUGFIX] mimirtool analyze: Fix dashboard JSON unmarshalling errors by using custom parsing. #2386
* [BUGFIX] Version checking no longer prompts for updating when already on latest version. #2723

### Mimir Continuous Test

* [ENHANCEMENT] Added basic authentication and bearer token support for when Mimir is behind a gateway authenticating the calls. #2717

### Query-tee

* [CHANGE] Renamed CLI flag `-server.service-port` to `-server.http-service-port`. #2683
* [CHANGE] Renamed metric `cortex_querytee_request_duration_seconds` to `cortex_querytee_backend_request_duration_seconds`. Metric `cortex_querytee_request_duration_seconds` is now reported without label `backend`. #2683
* [ENHANCEMENT] Added HTTP over gRPC support to `query-tee` to allow testing gRPC requests to Mimir instances. #2683

### Documentation

* [ENHANCEMENT] Referenced `mimirtool` commands in the HTTP API documentation. #2516
* [ENHANCEMENT] Improved DNS service discovery documentation. #2513

### Tools

* [ENHANCEMENT] `markblocks` now processes multiple blocks concurrently. #2677

## 2.2.0

### Grafana Mimir

* [CHANGE] Increased default configuration for `-server.grpc-max-recv-msg-size-bytes` and `-server.grpc-max-send-msg-size-bytes` from 4MB to 100MB. #1884
* [CHANGE] Default values have changed for the following settings. This improves query performance for recent data (within 12h) by only reading from ingesters: #1909 #1921
    - `-blocks-storage.bucket-store.ignore-blocks-within` now defaults to `10h` (previously `0`)
    - `-querier.query-store-after` now defaults to `12h` (previously `0`)
* [CHANGE] Alertmanager: removed support for migrating local files from Cortex 1.8 or earlier. Related to original Cortex PR https://github.com/cortexproject/cortex/pull/3910. #2253
* [CHANGE] The following settings are now classified as advanced because the defaults should work for most users and tuning them requires in-depth knowledge of how the read path works: #1929
    - `-querier.query-ingesters-within`
    - `-querier.query-store-after`
* [CHANGE] Config flag category overrides can be set dynamically at runtime. #1934
* [CHANGE] Ingester: deprecated `-ingester.ring.join-after`. Mimir now behaves as this setting is always set to 0s. This configuration option will be removed in Mimir 2.4.0. #1965
* [CHANGE] Blocks uploaded by ingester no longer contain `__org_id__` label. Compactor now ignores this label and will compact blocks with and without this label together. `mimirconvert` tool will remove the label from blocks as "unknown" label. #1972
* [CHANGE] Querier: deprecated `-querier.shuffle-sharding-ingesters-lookback-period`, instead adding `-querier.shuffle-sharding-ingesters-enabled` to enable or disable shuffle sharding on the read path. The value of `-querier.query-ingesters-within` is now used internally for shuffle sharding lookback. #2110
* [CHANGE] Memberlist: `-memberlist.abort-if-join-fails` now defaults to false. Previously it defaulted to true. #2168
* [CHANGE] Ruler: `/api/v1/rules*` and `/prometheus/rules*` configuration endpoints are removed. Use `/prometheus/config/v1/rules*`. #2182
* [CHANGE] Ingester: `-ingester.exemplars-update-period` has been renamed to `-ingester.tsdb-config-update-period`. You can use it to update multiple, per-tenant TSDB configurations. #2187
* [FEATURE] Ingester: (Experimental) Add the ability to ingest out-of-order samples up to an allowed limit. If you enable this feature, it requires additional memory and disk space. This feature also enables a write-behind log, which might lead to longer ingester-start replays. When this feature is disabled, there is no overhead on memory, disk space, or startup times. #2187
  * `-ingester.out-of-order-time-window`, as duration string, allows you to set how back in time a sample can be. The default is `0s`, where `s` is seconds.
  * `cortex_ingester_tsdb_out_of_order_samples_appended_total` metric tracks the total number of out-of-order samples ingested by the ingester.
  * `cortex_discarded_samples_total` has a new label `reason="sample-too-old"`, when the `-ingester.out-of-order-time-window` flag is greater than zero. The label tracks the number of samples that were discarded for being too old; they were out of order, but beyond the time window allowed. The labels `reason="sample-out-of-order"` and `reason="sample-out-of-bounds"` are not used when out-of-order ingestion is enabled.
* [ENHANCEMENT] Distributor: Added limit to prevent tenants from sending excessive number of requests: #1843
  * The following CLI flags (and their respective YAML config options) have been added:
    * `-distributor.request-rate-limit`
    * `-distributor.request-burst-limit`
  * The following metric is exposed to tell how many requests have been rejected:
    * `cortex_discarded_requests_total`
* [ENHANCEMENT] Store-gateway: Add the experimental ability to run requests in a dedicated OS thread pool. This feature can be configured using `-store-gateway.thread-pool-size` and is disabled by default. Replaces the ability to run index header operations in a dedicated thread pool. #1660 #1812
* [ENHANCEMENT] Improved error messages to make them easier to understand; each now have a unique, global identifier that you can use to look up in the runbooks for more information. #1907 #1919 #1888 #1939 #1984 #2009 #2056 #2066 #2104 #2150 #2234
* [ENHANCEMENT] Memberlist KV: incoming messages are now processed on per-key goroutine. This may reduce loss of "maintanance" packets in busy memberlist installations, but use more CPU. New `memberlist_client_received_broadcasts_dropped_total` counter tracks number of dropped per-key messages. #1912
* [ENHANCEMENT] Blocks Storage, Alertmanager, Ruler: add support a prefix to the bucket store (`*_storage.storage_prefix`). This enables using the same bucket for the three components. #1686 #1951
* [ENHANCEMENT] Upgrade Docker base images to `alpine:3.16.0`. #2028
* [ENHANCEMENT] Store-gateway: Add experimental configuration option for the store-gateway to attempt to pre-populate the file system cache when memory-mapping index-header files. Enabled with `-blocks-storage.bucket-store.index-header.map-populate-enabled=true`. Note this flag only has an effect when running on Linux. #2019 #2054
* [ENHANCEMENT] Chunk Mapper: reduce memory usage of async chunk mapper. #2043
* [ENHANCEMENT] Ingester: reduce sleep time when reading WAL. #2098
* [ENHANCEMENT] Compactor: Run sanity check on blocks storage configuration at startup. #2144
* [ENHANCEMENT] Compactor: Add HTTP API for uploading TSDB blocks. Enabled with `-compactor.block-upload-enabled`. #1694 #2126
* [ENHANCEMENT] Ingester: Enable querying overlapping blocks by default. #2187
* [ENHANCEMENT] Distributor: Auto-forget unhealthy distributors after ten failed ring heartbeats. #2154
* [ENHANCEMENT] Distributor: Add new metric `cortex_distributor_forward_errors_total` for error codes resulting from forwarding requests. #2077
* [ENHANCEMENT] `/ready` endpoint now returns and logs detailed services information. #2055
* [ENHANCEMENT] Memcached client: Reduce number of connections required to fetch cached keys from memcached. #1920
* [ENHANCEMENT] Improved error message returned when `-querier.query-store-after` validation fails. #1914
* [BUGFIX] Fix regexp parsing panic for regexp label matchers with start/end quantifiers. #1883
* [BUGFIX] Ingester: fixed deceiving error log "failed to update cached shipped blocks after shipper initialisation", occurring for each new tenant in the ingester. #1893
* [BUGFIX] Ring: fix bug where instances may appear unhealthy in the hash ring web UI even though they are not. #1933
* [BUGFIX] API: gzip is now enforced when identity encoding is explicitly rejected. #1864
* [BUGFIX] Fix panic at startup when Mimir is running in monolithic mode and query sharding is enabled. #2036
* [BUGFIX] Ruler: report `cortex_ruler_queries_failed_total` metric for any remote query error except 4xx when remote operational mode is enabled. #2053 #2143
* [BUGFIX] Ingester: fix slow rollout when using `-ingester.ring.unregister-on-shutdown=false` with long `-ingester.ring.heartbeat-period`. #2085
* [BUGFIX] Ruler: add timeout for remote rule evaluation queries to prevent rule group evaluations getting stuck indefinitely. The duration is configurable with `-querier.timeout` (default `2m`). #2090 #2222
* [BUGFIX] Limits: Active series custom tracker configuration has been named back from `active_series_custom_trackers_config` to `active_series_custom_trackers`. For backwards compatibility both version is going to be supported for until Mimir v2.4. When both fields are specified, `active_series_custom_trackers_config` takes precedence over `active_series_custom_trackers`. #2101
* [BUGFIX] Ingester: fixed the order of labels applied when incrementing the `cortex_discarded_metadata_total` metric. #2096
* [BUGFIX] Ingester: fixed bug where retrieving metadata for a metric with multiple metadata entries would return multiple copies of a single metadata entry rather than all available entries. #2096
* [BUGFIX] Distributor: canceled requests are no longer accounted as internal errors. #2157
* [BUGFIX] Memberlist: Fix typo in memberlist admin UI. #2202
* [BUGFIX] Ruler: fixed typo in error message when ruler failed to decode a rule group. #2151
* [BUGFIX] Active series custom tracker configuration is now displayed properly on `/runtime_config` page. #2065
* [BUGFIX] Query-frontend: `vector` and `time` functions were sharded, which made expressions like `vector(1) > 0 and vector(1)` fail. #2355

### Mixin

* [CHANGE] Split `mimir_queries` rules group into `mimir_queries` and `mimir_ingester_queries` to keep number of rules per group within the default per-tenant limit. #1885
* [CHANGE] Dashboards: Expose full image tag in "Mimir / Rollout progress" dashboard's "Pod per version panel." #1932
* [CHANGE] Dashboards: Disabled gateway panels by default, because most users don't have a gateway exposing the metrics expected by Mimir dashboards. You can re-enable it setting `gateway_enabled: true` in the mixin config and recompiling the mixin running `make build-mixin`. #1955
* [CHANGE] Alerts: adapt `MimirFrontendQueriesStuck` and `MimirSchedulerQueriesStuck` to consider ruler query path components. #1949
* [CHANGE] Alerts: Change `MimirRulerTooManyFailedQueries` severity to `critical`. #2165
* [ENHANCEMENT] Dashboards: Add config option `datasource_regex` to customise the regular expression used to select valid datasources for Mimir dashboards. #1802
* [ENHANCEMENT] Dashboards: Added "Mimir / Remote ruler reads" and "Mimir / Remote ruler reads resources" dashboards. #1911 #1937
* [ENHANCEMENT] Dashboards: Make networking panels work for pods created by the mimir-distributed helm chart. #1927
* [ENHANCEMENT] Alerts: Add `MimirStoreGatewayNoSyncedTenants` alert that fires when there is a store-gateway owning no tenants. #1882
* [ENHANCEMENT] Rules: Make `recording_rules_range_interval` configurable for cases where Mimir metrics are scraped less often that every 30 seconds. #2118
* [ENHANCEMENT] Added minimum Grafana version to mixin dashboards. #1943
* [BUGFIX] Fix `container_memory_usage_bytes:sum` recording rule. #1865
* [BUGFIX] Fix `MimirGossipMembersMismatch` alerts if Mimir alertmanager is activated. #1870
* [BUGFIX] Fix `MimirRulerMissedEvaluations` to show % of missed alerts as a value between 0 and 100 instead of 0 and 1. #1895
* [BUGFIX] Fix `MimirCompactorHasNotUploadedBlocks` alert false positive when Mimir is deployed in monolithic mode. #1902
* [BUGFIX] Fix `MimirGossipMembersMismatch` to make it less sensitive during rollouts and fire one alert per installation, not per job. #1926
* [BUGFIX] Do not trigger `MimirAllocatingTooMuchMemory` alerts if no container limits are supplied. #1905
* [BUGFIX] Dashboards: Remove empty "Chunks per query" panel from `Mimir / Queries` dashboard. #1928
* [BUGFIX] Dashboards: Use Grafana's `$__rate_interval` for rate queries in dashboards to support scrape intervals of >15s. #2011
* [BUGFIX] Alerts: Make each version of `MimirCompactorHasNotUploadedBlocks` distinct to avoid rule evaluation failures due to duplicate series being generated. #2197
* [BUGFIX] Fix `MimirGossipMembersMismatch` alert when using remote ruler evaluation. #2159

### Jsonnet

* [CHANGE] Remove use of `-querier.query-store-after`, `-querier.shuffle-sharding-ingesters-lookback-period`, `-blocks-storage.bucket-store.ignore-blocks-within`, and `-blocks-storage.tsdb.close-idle-tsdb-timeout` CLI flags since the values now match defaults. #1915 #1921
* [CHANGE] Change default value for `-blocks-storage.bucket-store.chunks-cache.memcached.timeout` to `450ms` to increase use of cached data. #2035
* [CHANGE] The `memberlist_ring_enabled` configuration now applies to Alertmanager. #2102 #2103 #2107
* [CHANGE] Default value for `memberlist_ring_enabled` is now true. It means that all hash rings use Memberlist as default KV store instead of Consul (previous default). #2161
* [CHANGE] Configure `-ingester.max-global-metadata-per-user` to correspond to 20% of the configured max number of series per tenant. #2250
* [CHANGE] Configure `-ingester.max-global-metadata-per-metric` to be 10. #2250
* [CHANGE] Change `_config.multi_zone_ingester_max_unavailable` to 25. #2251
* [FEATURE] Added querier autoscaling support. It requires [KEDA](https://keda.sh) installed in the Kubernetes cluster and query-scheduler enabled in the Mimir cluster. Querier autoscaler can be enabled and configure through the following options in the jsonnet config: #2013 #2023
  * `autoscaling_querier_enabled`: `true` to enable autoscaling.
  * `autoscaling_querier_min_replicas`: minimum number of querier replicas.
  * `autoscaling_querier_max_replicas`: maximum number of querier replicas.
  * `autoscaling_prometheus_url`: Prometheus base URL from which to scrape Mimir metrics (e.g. `http://prometheus.default:9090/prometheus`).
* [FEATURE] Jsonnet: Add support for ruler remote evaluation mode (`ruler_remote_evaluation_enabled`), which deploys and uses a dedicated query path for rule evaluation. This enables the benefits of the query-frontend for rule evaluation, such as query sharding. #2073
* [ENHANCEMENT] Added `compactor` service, that can be used to route requests directly to compactor (e.g. admin UI). #2063
* [ENHANCEMENT] Added a `consul_enabled` configuration option to provide the ability to disable consul. It is automatically set to false when `memberlist_ring_enabled` is true and `multikv_migration_enabled` (used for migration from Consul to memberlist) is not set. #2093 #2152
* [BUGFIX] Querier: Fix disabling shuffle sharding on the read path whilst keeping it enabled on write path. #2164

### Mimirtool

* [CHANGE] mimirtool rules: `--use-legacy-routes` now toggles between using `/prometheus/config/v1/rules` (default) and `/api/v1/rules` (legacy) endpoints. #2182
* [FEATURE] Added bearer token support for when Mimir is behind a gateway authenticating by bearer token. #2146
* [BUGFIX] mimirtool analyze: Fix dashboard JSON unmarshalling errors (#1840). #1973
* [BUGFIX] Make mimirtool build for Windows work again. #2273

### Mimir Continuous Test

* [ENHANCEMENT] Added the `-tests.smoke-test` flag to run the `mimir-continuous-test` suite once and immediately exit. #2047 #2094

### Documentation

* [ENHANCEMENT] Published Grafana Mimir runbooks as part of documentation. #1970
* [ENHANCEMENT] Improved ruler's "remote operational mode" documentation. #1906
* [ENHANCEMENT] Recommend fast disks for ingesters and store-gateways in production tips. #1903
* [ENHANCEMENT] Explain the runtime override of active series matchers. #1868
* [ENHANCEMENT] Clarify "Set rule group" API specification. #1869
* [ENHANCEMENT] Published Mimir jsonnet documentation. #2024
* [ENHANCEMENT] Documented required scrape interval for using alerting and recording rules from Mimir jsonnet. #2147
* [ENHANCEMENT] Runbooks: Mention memberlist as possible source of problems for various alerts. #2158
* [ENHANCEMENT] Added step-by-step article about migrating from Consul to Memberlist KV store using jsonnet without downtime. #2166
* [ENHANCEMENT] Documented `/memberlist` admin page. #2166
* [ENHANCEMENT] Documented how to configure Grafana Mimir's ruler with Jsonnet. #2127
* [ENHANCEMENT] Documented how to configure queriers’ autoscaling with Jsonnet. #2128
* [ENHANCEMENT] Updated mixin building instructions in "Installing Grafana Mimir dashboards and alerts" article. #2015 #2163
* [ENHANCEMENT] Fix location of "Monitoring Grafana Mimir" article in the documentation hierarchy. #2130
* [ENHANCEMENT] Runbook for `MimirRequestLatency` was expanded with more practical advice. #1967
* [BUGFIX] Fixed ruler configuration used in the getting started guide. #2052
* [BUGFIX] Fixed Mimir Alertmanager datasource in Grafana used by "Play with Grafana Mimir" tutorial. #2115
* [BUGFIX] Fixed typos in "Scaling out Grafana Mimir" article. #2170
* [BUGFIX] Added missing ring endpoint exposed by Ingesters. #1918

## 2.1.0

### Grafana Mimir

* [CHANGE] Compactor: No longer upload debug meta files to object storage. #1257
* [CHANGE] Default values have changed for the following settings: #1547
    - `-alertmanager.alertmanager-client.grpc-max-recv-msg-size` now defaults to 100 MiB (previously was not configurable and set to 16 MiB)
    - `-alertmanager.alertmanager-client.grpc-max-send-msg-size` now defaults to 100 MiB (previously was not configurable and set to 4 MiB)
    - `-alertmanager.max-recv-msg-size` now defaults to 100 MiB (previously was 16 MiB)
* [CHANGE] Ingester: Add `user` label to metrics `cortex_ingester_ingested_samples_total` and `cortex_ingester_ingested_samples_failures_total`. #1533
* [CHANGE] Ingester: Changed `-blocks-storage.tsdb.isolation-enabled` default from `true` to `false`. The config option has also been deprecated and will be removed in 2 minor version. #1655
* [CHANGE] Query-frontend: results cache keys are now versioned, this will cause cache to be re-filled when rolling out this version. #1631
* [CHANGE] Store-gateway: enabled attributes in-memory cache by default. New default configuration is `-blocks-storage.bucket-store.chunks-cache.attributes-in-memory-max-items=50000`. #1727
* [CHANGE] Compactor: Removed the metric `cortex_compactor_garbage_collected_blocks_total` since it duplicates `cortex_compactor_blocks_marked_for_deletion_total`. #1728
* [CHANGE] All: Logs that used the`org_id` label now use `user` label. #1634 #1758
* [CHANGE] Alertmanager: the following metrics are not exported for a given `user` and `integration` when the metric value is zero: #1783
  * `cortex_alertmanager_notifications_total`
  * `cortex_alertmanager_notifications_failed_total`
  * `cortex_alertmanager_notification_requests_total`
  * `cortex_alertmanager_notification_requests_failed_total`
  * `cortex_alertmanager_notification_rate_limited_total`
* [CHANGE] Removed the following metrics exposed by the Mimir hash rings: #1791
  * `cortex_member_ring_tokens_owned`
  * `cortex_member_ring_tokens_to_own`
  * `cortex_ring_tokens_owned`
  * `cortex_ring_member_ownership_percent`
* [CHANGE] Querier / Ruler: removed the following metrics tracking number of query requests send to each ingester. You can use `cortex_request_duration_seconds_count{route=~"/cortex.Ingester/(QueryStream|QueryExemplars)"}` instead. #1797
  * `cortex_distributor_ingester_queries_total`
  * `cortex_distributor_ingester_query_failures_total`
* [CHANGE] Distributor: removed the following metrics tracking the number of requests from a distributor to ingesters: #1799
  * `cortex_distributor_ingester_appends_total`
  * `cortex_distributor_ingester_append_failures_total`
* [CHANGE] Distributor / Ruler: deprecated `-distributor.extend-writes`. Now Mimir always behaves as if this setting was set to `false`, which we expect to be safe for every Mimir cluster setup. #1856
* [FEATURE] Querier: Added support for [streaming remote read](https://prometheus.io/blog/2019/10/10/remote-read-meets-streaming/). Should be noted that benefits of chunking the response are partial here, since in a typical `query-frontend` setup responses will be buffered until they've been completed. #1735
* [FEATURE] Ruler: Allow setting `evaluation_delay` for each rule group via rules group configuration file. #1474
* [FEATURE] Ruler: Added support for expression remote evaluation. #1536 #1818
  * The following CLI flags (and their respective YAML config options) have been added:
    * `-ruler.query-frontend.address`
    * `-ruler.query-frontend.grpc-client-config.grpc-max-recv-msg-size`
    * `-ruler.query-frontend.grpc-client-config.grpc-max-send-msg-size`
    * `-ruler.query-frontend.grpc-client-config.grpc-compression`
    * `-ruler.query-frontend.grpc-client-config.grpc-client-rate-limit`
    * `-ruler.query-frontend.grpc-client-config.grpc-client-rate-limit-burst`
    * `-ruler.query-frontend.grpc-client-config.backoff-on-ratelimits`
    * `-ruler.query-frontend.grpc-client-config.backoff-min-period`
    * `-ruler.query-frontend.grpc-client-config.backoff-max-period`
    * `-ruler.query-frontend.grpc-client-config.backoff-retries`
    * `-ruler.query-frontend.grpc-client-config.tls-enabled`
    * `-ruler.query-frontend.grpc-client-config.tls-ca-path`
    * `-ruler.query-frontend.grpc-client-config.tls-cert-path`
    * `-ruler.query-frontend.grpc-client-config.tls-key-path`
    * `-ruler.query-frontend.grpc-client-config.tls-server-name`
    * `-ruler.query-frontend.grpc-client-config.tls-insecure-skip-verify`
* [FEATURE] Distributor: Added the ability to forward specifics metrics to alternative remote_write API endpoints. #1052
* [FEATURE] Ingester: Active series custom trackers now supports runtime tenant-specific overrides. The configuration has been moved to limit config, the ingester config has been deprecated.  #1188
* [ENHANCEMENT] Alertmanager API: Concurrency limit for GET requests is now configurable using `-alertmanager.max-concurrent-get-requests-per-tenant`. #1547
* [ENHANCEMENT] Alertmanager: Added the ability to configure additional gRPC client settings for the Alertmanager distributor #1547
  - `-alertmanager.alertmanager-client.backoff-max-period`
  - `-alertmanager.alertmanager-client.backoff-min-period`
  - `-alertmanager.alertmanager-client.backoff-on-ratelimits`
  - `-alertmanager.alertmanager-client.backoff-retries`
  - `-alertmanager.alertmanager-client.grpc-client-rate-limit`
  - `-alertmanager.alertmanager-client.grpc-client-rate-limit-burst`
  - `-alertmanager.alertmanager-client.grpc-compression`
  - `-alertmanager.alertmanager-client.grpc-max-recv-msg-size`
  - `-alertmanager.alertmanager-client.grpc-max-send-msg-size`
* [ENHANCEMENT] Ruler: Add more detailed query information to ruler query stats logging. #1411
* [ENHANCEMENT] Admin: Admin API now has some styling. #1482 #1549 #1821 #1824
* [ENHANCEMENT] Alertmanager: added `insight=true` field to alertmanager dispatch logs. #1379
* [ENHANCEMENT] Store-gateway: Add the experimental ability to run index header operations in a dedicated thread pool. This feature can be configured using `-blocks-storage.bucket-store.index-header-thread-pool-size` and is disabled by default. #1660
* [ENHANCEMENT] Store-gateway: don't drop all blocks if instance finds itself as unhealthy or missing in the ring. #1806 #1823
* [ENHANCEMENT] Querier: wait until inflight queries are completed when shutting down queriers. #1756 #1767
* [BUGFIX] Query-frontend: do not shard queries with a subquery unless the subquery is inside a shardable aggregation function call. #1542
* [BUGFIX] Query-frontend: added `component=query-frontend` label to results cache memcached metrics to fix a panic when Mimir is running in single binary mode and results cache is enabled. #1704
* [BUGFIX] Mimir: services' status content-type is now correctly set to `text/html`. #1575
* [BUGFIX] Multikv: Fix panic when using using runtime config to set primary KV store used by `multi` KV. #1587
* [BUGFIX] Multikv: Fix watching for runtime config changes in `multi` KV store in ruler and querier. #1665
* [BUGFIX] Memcached: allow to use CNAME DNS records for the memcached backend addresses. #1654
* [BUGFIX] Querier: fixed temporary partial query results when shuffle sharding is enabled and hash ring backend storage is flushed / reset. #1829
* [BUGFIX] Alertmanager: prevent more file traversal cases related to template names. #1833
* [BUGFUX] Alertmanager: Allow usage with `-alertmanager-storage.backend=local`. Note that when using this storage type, the Alertmanager is not able persist state remotely, so it not recommended for production use. #1836
* [BUGFIX] Alertmanager: Do not validate alertmanager configuration if it's not running. #1835

### Mixin

* [CHANGE] Dashboards: Remove per-user series legends from Tenants dashboard. #1605
* [CHANGE] Dashboards: Show in-memory series and the per-user series limit on Tenants dashboard. #1613
* [CHANGE] Dashboards: Slow-queries dashboard now uses `user` label from logs instead of `org_id`. #1634
* [CHANGE] Dashboards: changed all Grafana dashboards UIDs to not conflict with Cortex ones, to let people install both while migrating from Cortex to Mimir: #1801 #1808
  * Alertmanager from `a76bee5913c97c918d9e56a3cc88cc28` to `b0d38d318bbddd80476246d4930f9e55`
  * Alertmanager Resources from `68b66aed90ccab448009089544a8d6c6` to `a6883fb22799ac74479c7db872451092`
  * Compactor from `9c408e1d55681ecb8a22c9fab46875cc` to `1b3443aea86db629e6efdb7d05c53823`
  * Compactor Resources from `df9added6f1f4332f95848cca48ebd99` to `09a5c49e9cdb2f2b24c6d184574a07fd`
  * Config from `61bb048ced9817b2d3e07677fb1c6290` to `5d9d0b4724c0f80d68467088ec61e003`
  * Object Store from `d5a3a4489d57c733b5677fb55370a723` to `e1324ee2a434f4158c00a9ee279d3292`
  * Overrides from `b5c95fee2e5e7c4b5930826ff6e89a12` to `1e2c358600ac53f09faea133f811b5bb`
  * Queries from `d9931b1054053c8b972d320774bb8f1d` to `b3abe8d5c040395cc36615cb4334c92d`
  * Reads from `8d6ba60eccc4b6eedfa329b24b1bd339` to `e327503188913dc38ad571c647eef643`
  * Reads Networking from `c0464f0d8bd026f776c9006b05910000` to `54b2a0a4748b3bd1aefa92ce5559a1c2`
  * Reads Resources from `2fd2cda9eea8d8af9fbc0a5960425120` to `cc86fd5aa9301c6528986572ad974db9`
  * Rollout Progress from `7544a3a62b1be6ffd919fc990ab8ba8f` to `7f0b5567d543a1698e695b530eb7f5de`
  * Ruler from `44d12bcb1f95661c6ab6bc946dfc3473` to `631e15d5d85afb2ca8e35d62984eeaa0`
  * Scaling from `88c041017b96856c9176e07cf557bdcf` to `64bbad83507b7289b514725658e10352`
  * Slow queries from `e6f3091e29d2636e3b8393447e925668` to `6089e1ce1e678788f46312a0a1e647e6`
  * Tenants from `35fa247ce651ba189debf33d7ae41611` to `35fa247ce651ba189debf33d7ae41611`
  * Top Tenants from `bc6e12d4fe540e4a1785b9d3ca0ffdd9` to `bc6e12d4fe540e4a1785b9d3ca0ffdd9`
  * Writes from `0156f6d15aa234d452a33a4f13c838e3` to `8280707b8f16e7b87b840fc1cc92d4c5`
  * Writes Networking from `681cd62b680b7154811fe73af55dcfd4` to `978c1cb452585c96697a238eaac7fe2d`
  * Writes Resources from `c0464f0d8bd026f776c9006b0591bb0b` to `bc9160e50b52e89e0e49c840fea3d379`
* [FEATURE] Alerts: added the following alerts on `mimir-continuous-test` tool: #1676
  - `MimirContinuousTestNotRunningOnWrites`
  - `MimirContinuousTestNotRunningOnReads`
  - `MimirContinuousTestFailed`
* [ENHANCEMENT] Added `per_cluster_label` support to allow to change the label name used to differentiate between Kubernetes clusters. #1651
* [ENHANCEMENT] Dashboards: Show QPS and latency of the Alertmanager Distributor. #1696
* [ENHANCEMENT] Playbooks: Add Alertmanager suggestions for `MimirRequestErrors` and `MimirRequestLatency` #1702
* [ENHANCEMENT] Dashboards: Allow custom datasources. #1749
* [ENHANCEMENT] Dashboards: Add config option `gateway_enabled` (defaults to `true`) to disable gateway panels from dashboards. #1761
* [ENHANCEMENT] Dashboards: Extend Top tenants dashboard with queries for tenants with highest sample rate, discard rate, and discard rate growth. #1842
* [ENHANCEMENT] Dashboards: Show ingestion rate limit and rule group limit on Tenants dashboard. #1845
* [ENHANCEMENT] Dashboards: Add "last successful run" panel to compactor dashboard. #1628
* [BUGFIX] Dashboards: Fix "Failed evaluation rate" panel on Tenants dashboard. #1629
* [BUGFIX] Honor the configured `per_instance_label` in all dashboards and alerts. #1697

### Jsonnet

* [FEATURE] Added support for `mimir-continuous-test`. To deploy `mimir-continuous-test` you can use the following configuration: #1675 #1850
  ```jsonnet
  _config+: {
    continuous_test_enabled: true,
    continuous_test_tenant_id: 'type-tenant-id',
    continuous_test_write_endpoint: 'http://type-write-path-hostname',
    continuous_test_read_endpoint: 'http://type-read-path-hostname/prometheus',
  },
  ```
* [ENHANCEMENT] Ingester anti-affinity can now be disabled by using `ingester_allow_multiple_replicas_on_same_node` configuration key. #1581
* [ENHANCEMENT] Added `node_selector` configuration option to select Kubernetes nodes where Mimir should run. #1596
* [ENHANCEMENT] Alertmanager: Added a `PodDisruptionBudget` of `withMaxUnavailable = 1`, to ensure we maintain quorum during rollouts. #1683
* [ENHANCEMENT] Store-gateway anti-affinity can now be enabled/disabled using `store_gateway_allow_multiple_replicas_on_same_node` configuration key. #1730
* [ENHANCEMENT] Added `store_gateway_zone_a_args`, `store_gateway_zone_b_args` and `store_gateway_zone_c_args` configuration options. #1807
* [BUGFIX] Pass primary and secondary multikv stores via CLI flags. Introduced new `multikv_switch_primary_secondary` config option to flip primary and secondary in runtime config.

### Mimirtool

* [BUGFIX] `config convert`: Retain Cortex defaults for `blocks_storage.backend`, `ruler_storage.backend`, `alertmanager_storage.backend`, `auth.type`, `activity_tracker.filepath`, `alertmanager.data_dir`, `blocks_storage.filesystem.dir`, `compactor.data_dir`, `ruler.rule_path`, `ruler_storage.filesystem.dir`, and `graphite.querier.schemas.backend`. #1626 #1762

### Tools

* [FEATURE] Added a `markblocks` tool that creates `no-compact` and `delete` marks for the blocks. #1551
* [FEATURE] Added `mimir-continuous-test` tool to continuously run smoke tests on live Mimir clusters. #1535 #1540 #1653 #1603 #1630 #1691 #1675 #1676 #1692 #1706 #1709 #1775 #1777 #1778 #1795
* [FEATURE] Added `mimir-rules-action` GitHub action, located at `operations/mimir-rules-action/`, used to lint, prepare, verify, diff, and sync rules to a Mimir cluster. #1723

## 2.0.0

### Grafana Mimir

_Changes since Cortex 1.10.0._

* [CHANGE] Remove chunks storage engine. #86 #119 #510 #545 #743 #744 #748 #753 #755 #757 #758 #759 #760 #762 #764 #789 #812 #813
  * The following CLI flags (and their respective YAML config options) have been removed:
    * `-store.engine`
    * `-schema-config-file`
    * `-ingester.checkpoint-duration`
    * `-ingester.checkpoint-enabled`
    * `-ingester.chunk-encoding`
    * `-ingester.chunk-age-jitter`
    * `-ingester.concurrent-flushes`
    * `-ingester.flush-on-shutdown-with-wal-enabled`
    * `-ingester.flush-op-timeout`
    * `-ingester.flush-period`
    * `-ingester.max-chunk-age`
    * `-ingester.max-chunk-idle`
    * `-ingester.max-series-per-query` (and `max_series_per_query` from runtime config)
    * `-ingester.max-stale-chunk-idle`
    * `-ingester.max-transfer-retries`
    * `-ingester.min-chunk-length`
    * `-ingester.recover-from-wal`
    * `-ingester.retain-period`
    * `-ingester.spread-flushes`
    * `-ingester.wal-dir`
    * `-ingester.wal-enabled`
    * `-querier.query-parallelism`
    * `-querier.second-store-engine`
    * `-querier.use-second-store-before-time`
    * `-flusher.wal-dir`
    * `-flusher.concurrent-flushes`
    * `-flusher.flush-op-timeout`
    * All `-table-manager.*` flags
    * All `-deletes.*` flags
    * All `-purger.*` flags
    * All `-metrics.*` flags
    * All `-dynamodb.*` flags
    * All `-s3.*` flags
    * All `-azure.*` flags
    * All `-bigtable.*` flags
    * All `-gcs.*` flags
    * All `-cassandra.*` flags
    * All `-boltdb.*` flags
    * All `-local.*` flags
    * All `-swift.*` flags
    * All `-store.*` flags except `-store.engine`, `-store.max-query-length`, `-store.max-labels-query-length`
    * All `-grpc-store.*` flags
  * The following API endpoints have been removed:
    * `/api/v1/chunks` and `/chunks`
  * The following metrics have been removed:
    * `cortex_ingester_flush_queue_length`
    * `cortex_ingester_queried_chunks`
    * `cortex_ingester_chunks_created_total`
    * `cortex_ingester_wal_replay_duration_seconds`
    * `cortex_ingester_wal_corruptions_total`
    * `cortex_ingester_sent_chunks`
    * `cortex_ingester_received_chunks`
    * `cortex_ingester_flush_series_in_progress`
    * `cortex_ingester_chunk_utilization`
    * `cortex_ingester_chunk_length`
    * `cortex_ingester_chunk_size_bytes`
    * `cortex_ingester_chunk_age_seconds`
    * `cortex_ingester_memory_chunks`
    * `cortex_ingester_flushing_enqueued_series_total`
    * `cortex_ingester_flushing_dequeued_series_total`
    * `cortex_ingester_dropped_chunks_total`
    * `cortex_oldest_unflushed_chunk_timestamp_seconds`
    * `prometheus_local_storage_chunk_ops_total`
    * `prometheus_local_storage_chunkdesc_ops_total`
    * `prometheus_local_storage_memory_chunkdescs`
* [CHANGE] Changed default storage backends from `s3` to `filesystem` #833
  This effects the following flags:
  * `-blocks-storage.backend` now defaults to `filesystem`
  * `-blocks-storage.filesystem.dir` now defaults to `blocks`
  * `-alertmanager-storage.backend` now defaults to `filesystem`
  * `-alertmanager-storage.filesystem.dir` now defaults to `alertmanager`
  * `-ruler-storage.backend` now defaults to `filesystem`
  * `-ruler-storage.filesystem.dir` now defaults to `ruler`
* [CHANGE] Renamed metric `cortex_experimental_features_in_use_total` as `cortex_experimental_features_used_total` and added `feature` label. #32 #658
* [CHANGE] Removed `log_messages_total` metric. #32
* [CHANGE] Some files and directories created by Mimir components on local disk now have stricter permissions, and are only readable by owner, but not group or others. #58
* [CHANGE] Memcached client DNS resolution switched from golang built-in to [`miekg/dns`](https://github.com/miekg/dns). #142
* [CHANGE] The metric `cortex_deprecated_flags_inuse_total` has been renamed to `deprecated_flags_inuse_total` as part of using grafana/dskit functionality. #185
* [CHANGE] API: The `-api.response-compression-enabled` flag has been removed, and GZIP response compression is always enabled except on `/api/v1/push` and `/push` endpoints. #880
* [CHANGE] Update Go version to 1.17.3. #480
* [CHANGE] The `status_code` label on gRPC client metrics has changed from '200' and '500' to '2xx', '5xx', '4xx', 'cancel' or 'error'. #537
* [CHANGE] Removed the deprecated `-<prefix>.fifocache.size` flag. #618
* [CHANGE] Enable index header lazy loading by default. #693
  * `-blocks-storage.bucket-store.index-header-lazy-loading-enabled` default from `false` to `true`
  * `-blocks-storage.bucket-store.index-header-lazy-loading-idle-timeout` default from `20m` to `1h`
* [CHANGE] Shuffle-sharding:
  * `-distributor.sharding-strategy` option has been removed, and shuffle sharding is enabled by default. Default shard size is set to 0, which disables shuffle sharding for the tenant (all ingesters will receive tenants's samples). #888
  * `-ruler.sharding-strategy` option has been removed from ruler. Ruler now uses shuffle-sharding by default, but respects `ruler_tenant_shard_size`, which defaults to 0 (ie. use all rulers for tenant). #889
  * `-store-gateway.sharding-strategy` option has been removed store-gateways. Store-gateway now uses shuffle-sharding by default, but respects `store_gateway_tenant_shard_size` for tenant, and this value defaults to 0. #891
* [CHANGE] Server: `-server.http-listen-port` (yaml: `server.http_listen_port`) now defaults to `8080` (previously `80`). #871
* [CHANGE] Changed the default value of `-blocks-storage.bucket-store.ignore-deletion-marks-delay` from 6h to 1h. #892
* [CHANGE] Changed default settings for memcached clients: #959 #1000
  * The default value for the following config options has changed from `10000` to `25000`:
    * `-blocks-storage.bucket-store.chunks-cache.memcached.max-async-buffer-size`
    * `-blocks-storage.bucket-store.index-cache.memcached.max-async-buffer-size`
    * `-blocks-storage.bucket-store.metadata-cache.memcached.max-async-buffer-size`
    * `-query-frontend.results-cache.memcached.max-async-buffer-size`
  * The default value for the following config options has changed from `0` (unlimited) to `100`:
    * `-blocks-storage.bucket-store.chunks-cache.memcached.max-get-multi-batch-size`
    * `-blocks-storage.bucket-store.index-cache.memcached.max-get-multi-batch-size`
    * `-blocks-storage.bucket-store.metadata-cache.memcached.max-get-multi-batch-size`
    * `-query-frontend.results-cache.memcached.max-get-multi-batch-size`
  * The default value for the following config options has changed from `16` to `100`:
    * `-blocks-storage.bucket-store.chunks-cache.memcached.max-idle-connections`
    * `-blocks-storage.bucket-store.index-cache.memcached.max-idle-connections`
    * `-blocks-storage.bucket-store.metadata-cache.memcached.max-idle-connections`
    * `-query-frontend.results-cache.memcached.max-idle-connections`
  * The default value for the following config options has changed from `100ms` to `200ms`:
    * `-blocks-storage.bucket-store.metadata-cache.memcached.timeout`
    * `-blocks-storage.bucket-store.index-cache.memcached.timeout`
    * `-blocks-storage.bucket-store.chunks-cache.memcached.timeout`
    * `-query-frontend.results-cache.memcached.timeout`
* [CHANGE] Changed the default value of `-blocks-storage.bucket-store.bucket-index.enabled` to `true`. The default configuration must now run the compactor in order to write the bucket index or else queries to long term storage will fail. #924
* [CHANGE] Option `-auth.enabled` has been renamed to `-auth.multitenancy-enabled`. #1130
* [CHANGE] Default tenant ID used with disabled auth (`-auth.multitenancy-enabled=false`) has changed from `fake` to `anonymous`. This tenant ID can now be changed with `-auth.no-auth-tenant` option. #1063
* [CHANGE] The default values for the following local directories have changed: #1072
  * `-alertmanager.storage.path` default value changed to `./data-alertmanager/`
  * `-compactor.data-dir` default value changed to `./data-compactor/`
  * `-ruler.rule-path` default value changed to `./data-ruler/`
* [CHANGE] The default value for gRPC max send message size has been changed from 16MB to 100MB. This affects the following parameters: #1152
  * `-query-frontend.grpc-client-config.grpc-max-send-msg-size`
  * `-ingester.client.grpc-max-send-msg-size`
  * `-querier.frontend-client.grpc-max-send-msg-size`
  * `-query-scheduler.grpc-client-config.grpc-max-send-msg-size`
  * `-ruler.client.grpc-max-send-msg-size`
* [CHANGE] Remove `-http.prefix` flag (and `http_prefix` config file option). #763
* [CHANGE] Remove legacy endpoints. Please use their alternatives listed below. As part of the removal process we are
  introducing two new sets of endpoints for the ruler configuration API: `<prometheus-http-prefix>/rules` and
  `<prometheus-http-prefix>/config/v1/rules/**`. We are also deprecating `<prometheus-http-prefix>/rules` and `/api/v1/rules`;
  and will remove them in Mimir 2.2.0. #763 #1222
  * Query endpoints

    | Legacy                                                  | Alternative                                                |
    | ------------------------------------------------------- | ---------------------------------------------------------- |
    | `/<legacy-http-prefix>/api/v1/query`                    | `<prometheus-http-prefix>/api/v1/query`                    |
    | `/<legacy-http-prefix>/api/v1/query_range`              | `<prometheus-http-prefix>/api/v1/query_range`              |
    | `/<legacy-http-prefix>/api/v1/query_exemplars`          | `<prometheus-http-prefix>/api/v1/query_exemplars`          |
    | `/<legacy-http-prefix>/api/v1/series`                   | `<prometheus-http-prefix>/api/v1/series`                   |
    | `/<legacy-http-prefix>/api/v1/labels`                   | `<prometheus-http-prefix>/api/v1/labels`                   |
    | `/<legacy-http-prefix>/api/v1/label/{name}/values`      | `<prometheus-http-prefix>/api/v1/label/{name}/values`      |
    | `/<legacy-http-prefix>/api/v1/metadata`                 | `<prometheus-http-prefix>/api/v1/metadata`                 |
    | `/<legacy-http-prefix>/api/v1/read`                     | `<prometheus-http-prefix>/api/v1/read`                     |
    | `/<legacy-http-prefix>/api/v1/cardinality/label_names`  | `<prometheus-http-prefix>/api/v1/cardinality/label_names`  |
    | `/<legacy-http-prefix>/api/v1/cardinality/label_values` | `<prometheus-http-prefix>/api/v1/cardinality/label_values` |
    | `/api/prom/user_stats`                                  | `/api/v1/user_stats`                                       |

  * Distributor endpoints

    | Legacy endpoint               | Alternative                   |
    | ----------------------------- | ----------------------------- |
    | `/<legacy-http-prefix>/push`  | `/api/v1/push`                |
    | `/all_user_stats`             | `/distributor/all_user_stats` |
    | `/ha-tracker`                 | `/distributor/ha_tracker`     |

  * Ingester endpoints

    | Legacy          | Alternative           |
    | --------------- | --------------------- |
    | `/ring`         | `/ingester/ring`      |
    | `/shutdown`     | `/ingester/shutdown`  |
    | `/flush`        | `/ingester/flush`     |
    | `/push`         | `/ingester/push`      |

  * Ruler endpoints

    | Legacy                                                | Alternative                                         | Alternative #2 (not available before Mimir 2.0.0)                    |
    | ----------------------------------------------------- | --------------------------------------------------- | ------------------------------------------------------------------- |
    | `/<legacy-http-prefix>/api/v1/rules`                  | `<prometheus-http-prefix>/api/v1/rules`             |                                                                     |
    | `/<legacy-http-prefix>/api/v1/alerts`                 | `<prometheus-http-prefix>/api/v1/alerts`            |                                                                     |
    | `/<legacy-http-prefix>/rules`                         | `/api/v1/rules` (see below)                         |  `<prometheus-http-prefix>/config/v1/rules`                         |
    | `/<legacy-http-prefix>/rules/{namespace}`             | `/api/v1/rules/{namespace}` (see below)             |  `<prometheus-http-prefix>/config/v1/rules/{namespace}`             |
    | `/<legacy-http-prefix>/rules/{namespace}/{groupName}` | `/api/v1/rules/{namespace}/{groupName}` (see below) |  `<prometheus-http-prefix>/config/v1/rules/{namespace}/{groupName}` |
    | `/<legacy-http-prefix>/rules/{namespace}`             | `/api/v1/rules/{namespace}` (see below)             |  `<prometheus-http-prefix>/config/v1/rules/{namespace}`             |
    | `/<legacy-http-prefix>/rules/{namespace}/{groupName}` | `/api/v1/rules/{namespace}/{groupName}` (see below) |  `<prometheus-http-prefix>/config/v1/rules/{namespace}/{groupName}` |
    | `/<legacy-http-prefix>/rules/{namespace}`             | `/api/v1/rules/{namespace}` (see below)             |  `<prometheus-http-prefix>/config/v1/rules/{namespace}`             |
    | `/ruler_ring`                                         | `/ruler/ring`                                       |                                                                     |

    > __Note:__ The `/api/v1/rules/**` endpoints are considered deprecated with Mimir 2.0.0 and will be removed
    in Mimir 2.2.0. After upgrading to 2.0.0 we recommend switching uses to the equivalent
    `/<prometheus-http-prefix>/config/v1/**` endpoints that Mimir 2.0.0 introduces.

  * Alertmanager endpoints

    | Legacy                      | Alternative                        |
    | --------------------------- | ---------------------------------- |
    | `/<legacy-http-prefix>`     | `/alertmanager`                    |
    | `/status`                   | `/multitenant_alertmanager/status` |

* [CHANGE] Ingester: changed `-ingester.stream-chunks-when-using-blocks` default value from `false` to `true`. #717
* [CHANGE] Ingester: default `-ingester.ring.min-ready-duration` reduced from 1m to 15s. #126
* [CHANGE] Ingester: `-ingester.ring.min-ready-duration` now start counting the delay after the ring's health checks have passed instead of when the ring client was started. #126
* [CHANGE] Ingester: allow experimental ingester max-exemplars setting to be changed dynamically #144
  * CLI flag `-blocks-storage.tsdb.max-exemplars` is renamed to `-ingester.max-global-exemplars-per-user`.
  * YAML `max_exemplars` is moved from `tsdb` to `overrides` and renamed to `max_global_exemplars_per_user`.
* [CHANGE] Ingester: active series metrics `cortex_ingester_active_series` and `cortex_ingester_active_series_custom_tracker` are now removed when their value is zero. #672 #690
* [CHANGE] Ingester: changed default value of `-blocks-storage.tsdb.retention-period` from `6h` to `24h`. #966
* [CHANGE] Ingester: changed default value of `-blocks-storage.tsdb.close-idle-tsdb-timeout` from `0` to `13h`. #967
* [CHANGE] Ingester: changed default value of `-ingester.ring.final-sleep` from `30s` to `0s`. #981
* [CHANGE] Ingester: the following low level settings have been removed: #1153
  * `-ingester-client.expected-labels`
  * `-ingester-client.expected-samples-per-series`
  * `-ingester-client.expected-timeseries`
* [CHANGE] Ingester: following command line options related to ingester ring were renamed: #1155
  * `-consul.*` changed to `-ingester.ring.consul.*`
  * `-etcd.*` changed to `-ingester.ring.etcd.*`
  * `-multi.*` changed to `-ingester.ring.multi.*`
  * `-distributor.excluded-zones` changed to `-ingester.ring.excluded-zones`
  * `-distributor.replication-factor` changed to `-ingester.ring.replication-factor`
  * `-distributor.zone-awareness-enabled` changed to `-ingester.ring.zone-awareness-enabled`
  * `-ingester.availability-zone` changed to `-ingester.ring.instance-availability-zone`
  * `-ingester.final-sleep` changed to `-ingester.ring.final-sleep`
  * `-ingester.heartbeat-period` changed to `-ingester.ring.heartbeat-period`
  * `-ingester.join-after` changed to `-ingester.ring.join-after`
  * `-ingester.lifecycler.ID` changed to `-ingester.ring.instance-id`
  * `-ingester.lifecycler.addr` changed to `-ingester.ring.instance-addr`
  * `-ingester.lifecycler.interface` changed to `-ingester.ring.instance-interface-names`
  * `-ingester.lifecycler.port` changed to `-ingester.ring.instance-port`
  * `-ingester.min-ready-duration` changed to `-ingester.ring.min-ready-duration`
  * `-ingester.num-tokens` changed to `-ingester.ring.num-tokens`
  * `-ingester.observe-period` changed to `-ingester.ring.observe-period`
  * `-ingester.readiness-check-ring-health` changed to `-ingester.ring.readiness-check-ring-health`
  * `-ingester.tokens-file-path` changed to `-ingester.ring.tokens-file-path`
  * `-ingester.unregister-on-shutdown` changed to `-ingester.ring.unregister-on-shutdown`
  * `-ring.heartbeat-timeout` changed to `-ingester.ring.heartbeat-timeout`
  * `-ring.prefix` changed to `-ingester.ring.prefix`
  * `-ring.store` changed to `-ingester.ring.store`
* [CHANGE] Ingester: fields in YAML configuration for ingester ring have been changed: #1155
  * `ingester.lifecycler` changed to `ingester.ring`
  * Fields from `ingester.lifecycler.ring` moved to `ingester.ring`
  * `ingester.lifecycler.address` changed to `ingester.ring.instance_addr`
  * `ingester.lifecycler.id` changed to `ingester.ring.instance_id`
  * `ingester.lifecycler.port` changed to `ingester.ring.instance_port`
  * `ingester.lifecycler.availability_zone` changed to `ingester.ring.instance_availability_zone`
  * `ingester.lifecycler.interface_names` changed to `ingester.ring.instance_interface_names`
* [CHANGE] Distributor: removed the `-distributor.shard-by-all-labels` configuration option. It is now assumed to be true. #698
* [CHANGE] Distributor: change default value of `-distributor.instance-limits.max-inflight-push-requests` to `2000`. #964
* [CHANGE] Distributor: change default value of `-distributor.remote-timeout` from `2s` to `20s`. #970
* [CHANGE] Distributor: removed the `-distributor.extra-query-delay` flag (and its respective YAML config option). #1048
* [CHANGE] Query-frontend: Enable query stats by default, they can still be disabled with `-query-frontend.query-stats-enabled=false`. #83
* [CHANGE] Query-frontend: the `cortex_frontend_mapped_asts_total` metric has been renamed to `cortex_frontend_query_sharding_rewrites_attempted_total`. #150
* [CHANGE] Query-frontend: added `sharded` label to `cortex_query_seconds_total` metric. #235
* [CHANGE] Query-frontend: changed the flag name for controlling query sharding total shards from `-querier.total-shards` to `-query-frontend.query-sharding-total-shards`. #230
* [CHANGE] Query-frontend: flag `-querier.parallelise-shardable-queries` has been renamed to `-query-frontend.parallelize-shardable-queries` #284
* [CHANGE] Query-frontend: removed the deprecated (and unused) `-frontend.cache-split-interval`. Use `-query-frontend.split-queries-by-interval` instead. #587
* [CHANGE] Query-frontend: range query response now omits the `data` field when it's empty (error case) like Prometheus does, previously it was `"data":{"resultType":"","result":null}`. #629
* [CHANGE] Query-frontend: instant queries now honor the `-query-frontend.max-retries-per-request` flag. #630
* [CHANGE] Query-frontend: removed in-memory and Redis cache support. Reason is that these caching backends were just supported by query-frontend, while all other Mimir services only support memcached. #796
  * The following CLI flags (and their respective YAML config options) have been removed:
    * `-frontend.cache.enable-fifocache`
    * `-frontend.redis.*`
    * `-frontend.fifocache.*`
  * The following metrics have been removed:
    * `querier_cache_added_total`
    * `querier_cache_added_new_total`
    * `querier_cache_evicted_total`
    * `querier_cache_entries`
    * `querier_cache_gets_total`
    * `querier_cache_misses_total`
    * `querier_cache_stale_gets_total`
    * `querier_cache_memory_bytes`
    * `cortex_rediscache_request_duration_seconds`
* [CHANGE] Query-frontend: migrated memcached backend client to the same one used in other components (memcached config and metrics are now consistent across all Mimir services). #821
  * The following CLI flags (and their respective YAML config options) have been added:
    * `-query-frontend.results-cache.backend` (set it to `memcached` if `-query-frontend.cache-results=true`)
  * The following CLI flags (and their respective YAML config options) have been changed:
    * `-frontend.memcached.hostname` and `-frontend.memcached.service` have been removed: use `-query-frontend.results-cache.memcached.addresses` instead
  * The following CLI flags (and their respective YAML config options) have been renamed:
    * `-frontend.background.write-back-concurrency` renamed to `-query-frontend.results-cache.memcached.max-async-concurrency`
    * `-frontend.background.write-back-buffer` renamed to `-query-frontend.results-cache.memcached.max-async-buffer-size`
    * `-frontend.memcached.batchsize` renamed to `-query-frontend.results-cache.memcached.max-get-multi-batch-size`
    * `-frontend.memcached.parallelism` renamed to `-query-frontend.results-cache.memcached.max-get-multi-concurrency`
    * `-frontend.memcached.timeout` renamed to `-query-frontend.results-cache.memcached.timeout`
    * `-frontend.memcached.max-item-size` renamed to `-query-frontend.results-cache.memcached.max-item-size`
    * `-frontend.memcached.max-idle-conns` renamed to `-query-frontend.results-cache.memcached.max-idle-connections`
    * `-frontend.compression` renamed to `-query-frontend.results-cache.compression`
  * The following CLI flags (and their respective YAML config options) have been removed:
    * `-frontend.memcached.circuit-breaker-consecutive-failures`: feature removed
    * `-frontend.memcached.circuit-breaker-timeout`: feature removed
    * `-frontend.memcached.circuit-breaker-interval`: feature removed
    * `-frontend.memcached.update-interval`: new setting is hardcoded to 30s
    * `-frontend.memcached.consistent-hash`: new setting is always enabled
    * `-frontend.default-validity` and `-frontend.memcached.expiration`: new setting is hardcoded to 7 days
  * The following metrics have been changed:
    * `cortex_cache_dropped_background_writes_total{name}` changed to `thanos_memcached_operation_skipped_total{name, operation, reason}`
    * `cortex_cache_value_size_bytes{name, method}` changed to `thanos_memcached_operation_data_size_bytes{name}`
    * `cortex_cache_request_duration_seconds{name, method, status_code}` changed to `thanos_memcached_operation_duration_seconds{name, operation}`
    * `cortex_cache_fetched_keys{name}` changed to `thanos_cache_memcached_requests_total{name}`
    * `cortex_cache_hits{name}` changed to `thanos_cache_memcached_hits_total{name}`
    * `cortex_memcache_request_duration_seconds{name, method, status_code}` changed to `thanos_memcached_operation_duration_seconds{name, operation}`
    * `cortex_memcache_client_servers{name}` changed to `thanos_memcached_dns_provider_results{name, addr}`
    * `cortex_memcache_client_set_skip_total{name}` changed to `thanos_memcached_operation_skipped_total{name, operation, reason}`
    * `cortex_dns_lookups_total` changed to `thanos_memcached_dns_lookups_total`
    * For all metrics the value of the "name" label has changed from `frontend.memcached` to `frontend-cache`
  * The following metrics have been removed:
    * `cortex_cache_background_queue_length{name}`
* [CHANGE] Query-frontend: merged `query_range` into `frontend` in the YAML config (keeping the same keys) and renamed flags: #825
  * `-querier.max-retries-per-request` renamed to `-query-frontend.max-retries-per-request`
  * `-querier.split-queries-by-interval` renamed to `-query-frontend.split-queries-by-interval`
  * `-querier.align-querier-with-step` renamed to `-query-frontend.align-querier-with-step`
  * `-querier.cache-results` renamed to `-query-frontend.cache-results`
  * `-querier.parallelise-shardable-queries` renamed to `-query-frontend.parallelize-shardable-queries`
* [CHANGE] Query-frontend: the default value of `-query-frontend.split-queries-by-interval` has changed from `0` to `24h`. #1131
* [CHANGE] Query-frontend: `-frontend.` flags were renamed to `-query-frontend.`: #1167
* [CHANGE] Query-frontend / Query-scheduler: classified the `-query-frontend.querier-forget-delay` and `-query-scheduler.querier-forget-delay` flags (and their respective YAML config options) as experimental. #1208
* [CHANGE] Querier / ruler: Change `-querier.max-fetched-chunks-per-query` configuration to limit to maximum number of chunks that can be fetched in a single query. The number of chunks fetched by ingesters AND long-term storare combined should not exceed the value configured on `-querier.max-fetched-chunks-per-query`. [#4260](https://github.com/cortexproject/cortex/pull/4260)
* [CHANGE] Querier / ruler: Option `-querier.ingester-streaming` has been removed. Querier/ruler now always use streaming method to query ingesters. #204
* [CHANGE] Querier: always fetch labels from store and respect start/end times in request; the option `-querier.query-store-for-labels-enabled` has been removed and is now always on. #518 #1132
* [CHANGE] Querier / ruler: removed the `-store.query-chunk-limit` flag (and its respective YAML config option `max_chunks_per_query`). `-querier.max-fetched-chunks-per-query` (and its respective YAML config option `max_fetched_chunks_per_query`) should be used instead. #705
* [CHANGE] Querier/Ruler: `-querier.active-query-tracker-dir` option has been removed. Active query tracking is now done via Activity tracker configured by `-activity-tracker.filepath` and enabled by default. Limit for max number of concurrent queries (`-querier.max-concurrent`) is now respected even if activity tracking is not enabled. #661 #822
* [CHANGE] Querier/ruler/query-frontend: the experimental `-querier.at-modifier-enabled` CLI flag has been removed and the PromQL `@` modifier is always enabled. #941
* [CHANGE] Querier: removed `-querier.worker-match-max-concurrent` and `-querier.worker-parallelism` CLI flags (and their respective YAML config options). Mimir now behaves like if `-querier.worker-match-max-concurrent` is always enabled and you should configure the max concurrency per querier process using `-querier.max-concurrent` instead. #958
* [CHANGE] Querier: changed default value of `-querier.query-ingesters-within` from `0` to `13h`. #967
* [CHANGE] Querier: rename metric `cortex_query_fetched_chunks_bytes_total` to `cortex_query_fetched_chunk_bytes_total` to be consistent with the limit name. #476
* [CHANGE] Ruler: add two new metrics `cortex_ruler_list_rules_seconds` and `cortex_ruler_load_rule_groups_seconds` to the ruler. #906
* [CHANGE] Ruler: endpoints for listing configured rules now return HTTP status code 200 and an empty map when there are no rules instead of an HTTP 404 and plain text error message. The following endpoints are affected: #456
  * `<prometheus-http-prefix>/config/v1/rules`
  * `<prometheus-http-prefix>/config/v1/rules/{namespace}`
  * `<prometheus-http-prefix>/rules` (deprecated)
  * `<prometheus-http-prefix>/rules/{namespace}` (deprecated)
  * `/api/v1/rules` (deprecated)
  * `/api/v1/rules/{namespace}` (deprecated)
* [CHANGE] Ruler: removed `configdb` support from Ruler backend storages. #15 #38 #819
* [CHANGE] Ruler: removed the support for the deprecated storage configuration via `-ruler.storage.*` CLI flags (and their respective YAML config options). Use `-ruler-storage.*` instead. #628
* [CHANGE] Ruler: set new default limits for rule groups: `-ruler.max-rules-per-rule-group` to 20 (previously 0, disabled) and `-ruler.max-rule-groups-per-tenant` to 70 (previously 0, disabled). #847
* [CHANGE] Ruler: removed `-ruler.enable-sharding` option, and changed default value of `-ruler.ring.store` to `memberlist`. #943
* [CHANGE] Ruler: `-ruler.alertmanager-use-v2` has been removed. The ruler will always use the `v2` endpoints. #954 #1100
* [CHANGE] Ruler: `-experimental.ruler.enable-api` flag has been renamed to `-ruler.enable-api` and is now stable. The default value has also changed from `false` to `true`, so both ruler and alertmanager API are enabled by default. #913 #1065
* [CHANGE] Ruler: add support for [DNS service discovery format](./docs/sources/configuration/arguments.md#dns-service-discovery) for `-ruler.alertmanager-url`. `-ruler.alertmanager-discovery` flag has been removed. URLs following the prior SRV format, will be treated as a static target. To continue using service discovery for these URLs prepend `dnssrvnoa+` to them. #993
  * The following metrics for Alertmanager DNS service discovery are replaced:
    * `prometheus_sd_dns_lookups_total` replaced by `cortex_dns_lookups_total{component="ruler"}`
    * `prometheus_sd_dns_lookup_failures_total` replaced by `cortex_dns_failures_total{component="ruler"}`
* [CHANGE] Ruler: deprecate `/api/v1/rules/**` and `<prometheus-http-prefix/rules/**` configuration API endpoints in favour of `/<prometheus-http-prefix>/config/v1/rules/**`. Deprecated endpoints will be removed in Mimir 2.2.0. Main configuration API endpoints are now `/<prometheus-http-prefix>/config/api/v1/rules/**` introduced in Mimir 2.0.0. #1222
* [CHANGE] Store-gateway: index cache now includes tenant in cache keys, this invalidates previous cached entries. #607
* [CHANGE] Store-gateway: increased memcached index caching TTL from 1 day to 7 days. #718
* [CHANGE] Store-gateway: options `-store-gateway.sharding-enabled` and `-querier.store-gateway-addresses` were removed. Default value of `-store-gateway.sharding-ring.store` is now `memberlist` and default value for `-store-gateway.sharding-ring.wait-stability-min-duration` changed from `1m` to `0` (disabled). #976
* [CHANGE] Compactor: compactor will no longer try to compact blocks that are already marked for deletion. Previously compactor would consider blocks marked for deletion within `-compactor.deletion-delay / 2` period as eligible for compaction. [#4328](https://github.com/cortexproject/cortex/pull/4328)
* [CHANGE] Compactor: Removed support for block deletion marks migration. If you're upgrading from Cortex < 1.7.0 to Mimir, you should upgrade the compactor to Cortex >= 1.7.0 first, run it at least once and then upgrade to Mimir. #122
* [CHANGE] Compactor: removed the `cortex_compactor_group_vertical_compactions_total` metric. #278
* [CHANGE] Compactor: no longer waits for initial blocks cleanup to finish before starting compactions. #282
* [CHANGE] Compactor: removed overlapping sources detection. Overlapping sources may exist due to edge cases (timing issues) when horizontally sharding compactor, but are correctly handled by compactor. #494
* [CHANGE] Compactor: compactor now uses deletion marks from `<tenant>/markers` location in the bucket. Marker files are no longer fetched, only listed. #550
* [CHANGE] Compactor: Default value of `-compactor.block-sync-concurrency` has changed from 20 to 8. This flag is now only used to control number of goroutines for downloading and uploading blocks during compaction. #552
* [CHANGE] Compactor is now included in `all` target (single-binary). #866
* [CHANGE] Compactor: Removed `-compactor.sharding-enabled` option. Sharding in compactor is now always enabled. Default value of `-compactor.ring.store` has changed from `consul` to `memberlist`. Default value of `-compactor.ring.wait-stability-min-duration` is now 0, which disables the feature. #956
* [CHANGE] Alertmanager: removed `-alertmanager.configs.auto-webhook-root` #977
* [CHANGE] Alertmanager: removed `configdb` support from Alertmanager backend storages. #15 #38 #819
* [CHANGE] Alertmanager: Don't count user-not-found errors from replicas as failures in the `cortex_alertmanager_state_fetch_replica_state_failed_total` metric. #190
* [CHANGE] Alertmanager: Use distributor for non-API routes. #213
* [CHANGE] Alertmanager: removed `-alertmanager.storage.*` configuration options, with the exception of the CLI flags `-alertmanager.storage.path` and `-alertmanager.storage.retention`. Use `-alertmanager-storage.*` instead. #632
* [CHANGE] Alertmanager: set default value for `-alertmanager.web.external-url=http://localhost:8080/alertmanager` to match the default configuration. #808 #1067
* [CHANGE] Alertmanager: `-experimental.alertmanager.enable-api` flag has been renamed to `-alertmanager.enable-api` and is now stable. #913
* [CHANGE] Alertmanager: now always runs with sharding enabled; other modes of operation are removed. #1044 #1126
  * The following configuration options are removed:
    * `-alertmanager.sharding-enabled`
    * `-alertmanager.cluster.advertise-address`
    * `-alertmanager.cluster.gossip-interval`
    * `-alertmanager.cluster.listen-address`
    * `-alertmanager.cluster.peers`
    * `-alertmanager.cluster.push-pull-interval`
  * The following configuration options are renamed:
    * `-alertmanager.cluster.peer-timeout` to `-alertmanager.peer-timeout`
* [CHANGE] Alertmanager: the default value of `-alertmanager.sharding-ring.store` is now `memberlist`. #1171
* [CHANGE] Ring: changed default value of `-distributor.ring.store` (Distributor ring) and `-ring.store` (Ingester ring) to `memberlist`. #1046
* [CHANGE] Memberlist: the `memberlist_kv_store_value_bytes` metric has been removed due to values no longer being stored in-memory as encoded bytes. [#4345](https://github.com/cortexproject/cortex/pull/4345)
* [CHANGE] Memberlist: forward only changes, not entire original message. [#4419](https://github.com/cortexproject/cortex/pull/4419)
* [CHANGE] Memberlist: don't accept old tombstones as incoming change, and don't forward such messages to other gossip members. [#4420](https://github.com/cortexproject/cortex/pull/4420)
* [CHANGE] Memberlist: changed probe interval from `1s` to `5s` and probe timeout from `500ms` to `2s`. #563
* [CHANGE] Memberlist: the `name` label on metrics `cortex_dns_failures_total`, `cortex_dns_lookups_total` and `cortex_dns_provider_results` was renamed to `component`. #993
* [CHANGE] Limits: removed deprecated limits for rejecting old samples #799
  This removes the following flags:
  * `-validation.reject-old-samples`
  * `-validation.reject-old-samples.max-age`
* [CHANGE] Limits: removed local limit-related flags in favor of global limits. #725
  The distributor ring is now required, and can be configured via the `distributor.ring.*` flags.
  This removes the following flags:
  * `-distributor.ingestion-rate-strategy` -> will now always use the "global" strategy
  * `-ingester.max-series-per-user` -> set `-ingester.max-global-series-per-user` to `N` times the existing value of `-ingester.max-series-per-user` instead
  * `-ingester.max-series-per-metric` -> set `-ingester.max-global-series-per-metric`  to `N` times the existing value of `-ingester.max-series-per-metric` instead
  * `-ingester.max-metadata-per-user` -> set `-ingester.max-global-metadata-per-user` to `N` times the existing value of `-ingester.max-metadata-per-user` instead
  * `-ingester.max-metadata-per-metric` -> set `-ingester.max-global-metadata-per-metric` to `N` times the existing value of `-ingester.max-metadata-per-metric` instead
  * In the above notes, `N` refers to the number of ingester replicas
  Additionally, default values for the following flags have changed:
  * `-ingester.max-global-series-per-user` from `0` to `150000`
  * `-ingester.max-global-series-per-metric` from `0` to `20000`
  * `-distributor.ingestion-rate-limit` from `25000` to `10000`
  * `-distributor.ingestion-burst-size` from `50000` to `200000`
* [CHANGE] Limits: removed limit `enforce_metric_name`, now behave as if set to `true` always. #686
* [CHANGE] Limits: Option `-ingester.max-samples-per-query` and its YAML field `max_samples_per_query` have been removed. It required `-querier.ingester-streaming` option to be set to false, but since `-querier.ingester-streaming` is removed (always defaulting to true), the limit using it was removed as well. #204 #1132
* [CHANGE] Limits: Set the default max number of inflight ingester push requests (`-ingester.instance-limits.max-inflight-push-requests`) to 30000 in order to prevent clusters from being overwhelmed by request volume or temporary slow-downs. #259
* [CHANGE] Overrides exporter: renamed metric `cortex_overrides` to `cortex_limits_overrides`. #173 #407
* [FEATURE] The following features have been moved from experimental to stable: #913 #1002
  * Alertmanager config API
  * Alertmanager receiver firewall
  * Alertmanager sharding
  * Azure blob storage support
  * Blocks storage bucket index
  * Disable the ring health check in the readiness endpoint (`-ingester.readiness-check-ring-health=false`)
  * Distributor: do not extend writes on unhealthy ingesters
  * Do not unregister ingesters from ring on shutdown (`-ingester.unregister-on-shutdown=false`)
  * HA Tracker: cleanup of old replicas from KV Store
  * Instance limits in ingester and distributor
  * OpenStack Swift storage support
  * Query-frontend: query stats tracking
  * Query-scheduler
  * Querier: tenant federation
  * Ruler config API
  * S3 Server Side Encryption (SSE) using KMS
  * TLS configuration for gRPC, HTTP and etcd clients
  * Zone-aware replication
  * `/labels` API using matchers
  * The following querier limits:
    * `-querier.max-fetched-chunks-per-query`
    * `-querier.max-fetched-chunk-bytes-per-query`
    * `-querier.max-fetched-series-per-query`
  * The following alertmanager limits:
    * Notification rate (`-alertmanager.notification-rate-limit` and `-alertmanager.notification-rate-limit-per-integration`)
    * Dispatcher groups (`-alertmanager.max-dispatcher-aggregation-groups`)
    * User config size (`-alertmanager.max-config-size-bytes`)
    * Templates count in user config (`-alertmanager.max-templates-count`)
    * Max template size (`-alertmanager.max-template-size-bytes`)
* [FEATURE] The endpoints `/api/v1/status/buildinfo`, `<prometheus-http-prefix>/api/v1/status/buildinfo`, and `<alertmanager-http-prefix>/api/v1/status/buildinfo` have been added to display build information and enabled features. #1219 #1240
* [FEATURE] PromQL: added `present_over_time` support. #139
* [FEATURE] Added "Activity tracker" feature which can log ongoing activities from previous Mimir run in case of a crash. It is enabled by default and controlled by the `-activity-tracker.filepath` flag. It can be disabled by setting this path to an empty string. Currently, the Store-gateway, Ruler, Querier, Query-frontend and Ingester components use this feature to track queries. #631 #782 #822 #1121
* [FEATURE] Divide configuration parameters into categories "basic", "advanced", and "experimental". Only flags in the basic category are shown when invoking `-help`, whereas `-help-all` will include flags in all categories (basic, advanced, experimental). #840
* [FEATURE] Querier: Added support for tenant federation to exemplar endpoints. #927
* [FEATURE] Ingester: can expose metrics on active series matching custom trackers configured via `-ingester.active-series-custom-trackers` (or its respective YAML config option). When configured, active series for custom trackers are exposed by the `cortex_ingester_active_series_custom_tracker` metric. #42 #672
* [FEATURE] Ingester: Enable snapshotting of in-memory TSDB on disk during shutdown via `-blocks-storage.tsdb.memory-snapshot-on-shutdown` (experimental). #249
* [FEATURE] Ingester: Added `-blocks-storage.tsdb.isolation-enabled` flag, which allows disabling TSDB isolation feature. This is enabled by default (per TSDB default), but disabling can improve performance of write requests. #512
* [FEATURE] Ingester: Added `-blocks-storage.tsdb.head-chunks-write-queue-size` flag, which allows setting the size of the queue used by the TSDB before m-mapping chunks (experimental). #591
  * Added `cortex_ingester_tsdb_mmap_chunk_write_queue_operations_total` metric to track different operations of this queue.
* [FEATURE] Distributor: Added `-api.skip-label-name-validation-header-enabled` option to allow skipping label name validation on the HTTP write path based on `X-Mimir-SkipLabelNameValidation` header being `true` or not. #390
* [FEATURE] Query-frontend: Add `cortex_query_fetched_series_total` and `cortex_query_fetched_chunks_bytes_total` per-user counters to expose the number of series and bytes fetched as part of queries. These metrics can be enabled with the `-frontend.query-stats-enabled` flag (or its respective YAML config option `query_stats_enabled`). [#4343](https://github.com/cortexproject/cortex/pull/4343)
* [FEATURE] Query-frontend: Add `cortex_query_fetched_chunks_total` per-user counter to expose the number of chunks fetched as part of queries. This metric can be enabled with the `-query-frontend.query-stats-enabled` flag (or its respective YAML config option `query_stats_enabled`). #31
* [FEATURE] Query-frontend: Add query sharding for instant and range queries. You can enable querysharding by setting `-query-frontend.parallelize-shardable-queries` to `true`. The following additional config and exported metrics have been added. #79 #80 #100 #124 #140 #148 #150 #151 #153 #154 #155 #156 #157 #158 #159 #160 #163 #169 #172 #196 #205 #225 #226 #227 #228 #230 #235 #240 #239 #246 #244 #319 #330 #371 #385 #400 #458 #586 #630 #660 #707 #1542
  * New config options:
    * `-query-frontend.query-sharding-total-shards`: The amount of shards to use when doing parallelisation via query sharding.
    * `-query-frontend.query-sharding-max-sharded-queries`: The max number of sharded queries that can be run for a given received query. 0 to disable limit.
    * `-blocks-storage.bucket-store.series-hash-cache-max-size-bytes`: Max size - in bytes - of the in-memory series hash cache in the store-gateway.
    * `-blocks-storage.tsdb.series-hash-cache-max-size-bytes`: Max size - in bytes - of the in-memory series hash cache in the ingester.
  * New exported metrics:
    * `cortex_bucket_store_series_hash_cache_requests_total`
    * `cortex_bucket_store_series_hash_cache_hits_total`
    * `cortex_frontend_query_sharding_rewrites_succeeded_total`
    * `cortex_frontend_sharded_queries_per_query`
  * Renamed metrics:
    * `cortex_frontend_mapped_asts_total` to `cortex_frontend_query_sharding_rewrites_attempted_total`
  * Modified metrics:
    * added `sharded` label to `cortex_query_seconds_total`
  * When query sharding is enabled, the following querier config must be set on query-frontend too:
    * `-querier.max-concurrent`
    * `-querier.timeout`
    * `-querier.max-samples`
    * `-querier.at-modifier-enabled`
    * `-querier.default-evaluation-interval`
    * `-querier.active-query-tracker-dir`
    * `-querier.lookback-delta`
  * Sharding can be dynamically controlled per request using the `Sharding-Control: 64` header. (0 to disable)
  * Sharding can be dynamically controlled per tenant using the limit `query_sharding_total_shards`. (0 to disable)
  * Added `sharded_queries` count to the "query stats" log.
  * The number of shards is adjusted to be compatible with number of compactor shards that are used by a split-and-merge compactor. The querier can use this to avoid querying blocks that cannot have series in a given query shard.
* [FEATURE] Query-Frontend: Added `-query-frontend.cache-unaligned-requests` option to cache responses for requests that do not have step-aligned start and end times. This can improve speed of repeated queries, but can also pollute cache with results that are never reused. #432
* [FEATURE] Querier: Added label names cardinality endpoint `<prefix>/api/v1/cardinality/label_names` that is disabled by default. Can be enabled/disabled via the CLI flag `-querier.cardinality-analysis-enabled` or its respective YAML config option. Configurable on a per-tenant basis. #301 #377 #474
* [FEATURE] Querier: Added label values cardinality endpoint `<prefix>/api/v1/cardinality/label_values` that is disabled by default. Can be enabled/disabled via the CLI flag `-querier.cardinality-analysis-enabled` or its respective YAML config option, and configurable on a per-tenant basis. The maximum number of label names allowed to be queried in a single API call can be controlled via `-querier.label-values-max-cardinality-label-names-per-request`. #332 #395 #474
* [FEATURE] Querier: Added `-store.max-labels-query-length` to restrict the range of `/series`, label-names and label-values requests. #507
* [FEATURE] Ruler: Add new `-ruler.query-stats-enabled` which when enabled will report the `cortex_ruler_query_seconds_total` as a per-user metric that tracks the sum of the wall time of executing queries in the ruler in seconds. [#4317](https://github.com/cortexproject/cortex/pull/4317)
* [FEATURE] Ruler: Added federated rule groups. #533
  * Added `-ruler.tenant-federation.enabled` config flag.
  * Added support for `source_tenants` field on rule groups.
* [FEATURE] Store-gateway: Added `/store-gateway/tenants` and `/store-gateway/tenant/{tenant}/blocks` endpoints that provide functionality that was provided by `tools/listblocks`. #911 #973
* [FEATURE] Compactor: compactor now uses new algorithm that we call "split-and-merge". Previous compaction strategy was removed. With the `split-and-merge` compactor source blocks for a given tenant are grouped into `-compactor.split-groups` number of groups. Each group of blocks is then compacted separately, and is split into `-compactor.split-and-merge-shards` shards (configurable on a per-tenant basis). Compaction of each tenant shards can be horizontally scaled. Number of compactors that work on jobs for single tenant can be limited by using `-compactor.compactor-tenant-shard-size` parameter, or per-tenant `compactor_tenant_shard_size` override.  #275 #281 #282 #283 #288 #290 #303 #307 #317 #323 #324 #328 #353 #368 #479 #820
* [FEATURE] Compactor: Added `-compactor.max-compaction-time` to control how long can compaction for a single tenant take. If compactions for a tenant take longer, no new compactions are started in the same compaction cycle. Running compactions are not stopped however, and may take much longer. #523
* [FEATURE] Compactor: When compactor finds blocks with out-of-order chunks, it will mark them for no-compaction. Blocks marked for no-compaction are ignored in future compactions too. Added metric `cortex_compactor_blocks_marked_for_no_compaction_total` to track number of blocks marked for no-compaction. Added `CortexCompactorSkippedBlocksWithOutOfOrderChunks` alert based on new metric. Markers are only checked from `<tenant>/markers` location, but uploaded to the block directory too. #520 #535 #550
* [FEATURE] Compactor: multiple blocks are now downloaded and uploaded at once, which can shorten compaction process. #552
* [ENHANCEMENT] Exemplars are now emitted for all gRPC calls and many operations tracked by histograms. #180
* [ENHANCEMENT] New options `-server.http-listen-network` and `-server.grpc-listen-network` allow binding as 'tcp4' or 'tcp6'. #180
* [ENHANCEMENT] Query federation: improve performance in MergeQueryable by memoizing labels. #312
* [ENHANCEMENT] Add histogram metrics `cortex_distributor_sample_delay_seconds` and `cortex_ingester_tsdb_sample_out_of_order_delta_seconds` #488
* [ENHANCEMENT] Check internal directory access before starting up. #1217
* [ENHANCEMENT] Azure client: expose option to configure MSI URL and user-assigned identity. #584
* [ENHANCEMENT] Added a new metric `mimir_build_info` to coincide with `cortex_build_info`. The metric `cortex_build_info` has not been removed. #1022
* [ENHANCEMENT] Mimir runs a sanity check of storage config at startup and will fail to start if the sanity check doesn't pass. This is done to find potential config issues before starting up. #1180
* [ENHANCEMENT] Validate alertmanager and ruler storage configurations to ensure they don't use same bucket name and region values as those configured for the blocks storage. #1214
* [ENHANCEMENT] Ingester: added option `-ingester.readiness-check-ring-health` to disable the ring health check in the readiness endpoint. When disabled, the health checks are run against only the ingester itself instead of all ingesters in the ring. #48 #126
* [ENHANCEMENT] Ingester: reduce CPU and memory utilization if remote write requests contains a large amount of "out of bounds" samples. #413
* [ENHANCEMENT] Ingester: reduce CPU and memory utilization when querying chunks from ingesters. #430
* [ENHANCEMENT] Ingester: Expose ingester ring page on ingesters. #654
* [ENHANCEMENT] Distributor: added option `-distributor.excluded-zones` to exclude ingesters running in specific zones both on write and read path. #51
* [ENHANCEMENT] Distributor: add tags to tracing span for distributor push with user, cluster and replica. #210
* [ENHANCEMENT] Distributor: performance optimisations. #212 #217 #242
* [ENHANCEMENT] Distributor: reduce latency when HA-Tracking by doing KVStore updates in the background. #271
* [ENHANCEMENT] Distributor: make distributor inflight push requests count include background calls to ingester. #398
* [ENHANCEMENT] Distributor: silently drop exemplars more than 5 minutes older than samples in the same batch. #544
* [ENHANCEMENT] Distributor: reject exemplars with blank label names or values. The `cortex_discarded_exemplars_total` metric will use the `exemplar_labels_blank` reason in this case. #873
* [ENHANCEMENT] Query-frontend: added `cortex_query_frontend_workers_enqueued_requests_total` metric to track the number of requests enqueued in each query-scheduler. #384
* [ENHANCEMENT] Query-frontend: added `cortex_query_frontend_non_step_aligned_queries_total` to track the total number of range queries with start/end not aligned to step. #347 #357 #582
* [ENHANCEMENT] Query-scheduler: exported summary `cortex_query_scheduler_inflight_requests` tracking total number of inflight requests (both enqueued and processing) in percentile buckets. #675
* [ENHANCEMENT] Querier: can use the `LabelNames` call with matchers, if matchers are provided in the `/labels` API call, instead of using the more expensive `MetricsForLabelMatchers` call as before. #3 #1186
* [ENHANCEMENT] Querier / store-gateway: optimized regex matchers. #319 #334 #355
* [ENHANCEMENT] Querier: when fetching data for specific query-shard, we can ignore some blocks based on compactor-shard ID, since sharding of series by query sharding and compactor is the same. Added metrics: #438 #450
  * `cortex_querier_blocks_found_total`
  * `cortex_querier_blocks_queried_total`
  * `cortex_querier_blocks_with_compactor_shard_but_incompatible_query_shard_total`
* [ENHANCEMENT] Querier / ruler: reduce cpu usage, latency and peak memory consumption. #459 #463 #589
* [ENHANCEMENT] Querier: labels requests now obey `-querier.query-ingesters-within`, making them a little more efficient. #518
* [ENHANCEMENT] Querier: retry store-gateway in case of unexpected failure, instead of failing the query. #1003
* [ENHANCEMENT] Querier / ruler: reduce memory used by streaming queries, particularly in ruler. [#4341](https://github.com/cortexproject/cortex/pull/4341)
* [ENHANCEMENT] Ruler: Using shuffle sharding subring on GetRules API. [#4466](https://github.com/cortexproject/cortex/pull/4466)
* [ENHANCEMENT] Ruler: wait for ruler ring client to self-detect during startup. #990
* [ENHANCEMENT] Store-gateway: added `cortex_bucket_store_sent_chunk_size_bytes` metric, tracking the size of chunks sent from store-gateway to querier. #123
* [ENHANCEMENT] Store-gateway: reduced CPU and memory utilization due to exported metrics aggregation for instances with a large number of tenants. #123 #142
* [ENHANCEMENT] Store-gateway: added an in-memory LRU cache for chunks attributes. Can be enabled setting `-blocks-storage.bucket-store.chunks-cache.attributes-in-memory-max-items=X` where `X` is the max number of items to keep in the in-memory cache. The following new metrics are exposed: #279 #415 #437
  * `cortex_cache_memory_requests_total`
  * `cortex_cache_memory_hits_total`
  * `cortex_cache_memory_items_count`
* [ENHANCEMENT] Store-gateway: log index cache requests to tracing spans. #419
* [ENHANCEMENT] Store-gateway: store-gateway can now ignore blocks with minimum time within `-blocks-storage.bucket-store.ignore-blocks-within` duration. Useful when used together with `-querier.query-store-after`. #502
* [ENHANCEMENT] Store-gateway: label values with matchers now doesn't preload or list series, reducing latency and memory consumption. #534
* [ENHANCEMENT] Store-gateway: the results of `LabelNames()`, `LabelValues()` and `Series(skipChunks=true)` calls are now cached in the index cache. #590
* [ENHANCEMENT] Store-gateway: Added `-store-gateway.sharding-ring.unregister-on-shutdown` option that allows store-gateway to stay in the ring even after shutdown. Defaults to `true`, which is the same as current behaviour. #610 #614
* [ENHANCEMENT] Store-gateway: wait for ring tokens stability instead of ring stability to speed up startup and tests. #620
* [ENHANCEMENT] Compactor: add timeout for waiting on compactor to become ACTIVE in the ring. [#4262](https://github.com/cortexproject/cortex/pull/4262)
* [ENHANCEMENT] Compactor: skip already planned compaction jobs if the tenant doesn't belong to the compactor instance anymore. #303
* [ENHANCEMENT] Compactor: Blocks cleaner will ignore users that it no longer "owns" when sharding is enabled, and user ownership has changed since last scan. #325
* [ENHANCEMENT] Compactor: added `-compactor.compaction-jobs-order` support to configure which compaction jobs should run first for a given tenant (in case there are multiple ones). Supported values are: `smallest-range-oldest-blocks-first` (default), `newest-blocks-first`. #364
* [ENHANCEMENT] Compactor: delete blocks marked for deletion faster. #490
* [ENHANCEMENT] Compactor: expose low-level concurrency options for compactor: `-compactor.max-opening-blocks-concurrency`, `-compactor.max-closing-blocks-concurrency`, `-compactor.symbols-flushers-concurrency`. #569 #701
* [ENHANCEMENT] Compactor: expand compactor logs to include total compaction job time, total time for uploads and block counts. #549
* [ENHANCEMENT] Ring: allow experimental configuration of disabling of heartbeat timeouts by setting the relevant configuration value to zero. Applies to the following: [#4342](https://github.com/cortexproject/cortex/pull/4342)
  * `-distributor.ring.heartbeat-timeout`
  * `-ingester.ring.heartbeat-timeout`
  * `-ruler.ring.heartbeat-timeout`
  * `-alertmanager.sharding-ring.heartbeat-timeout`
  * `-compactor.ring.heartbeat-timeout`
  * `-store-gateway.sharding-ring.heartbeat-timeout`
* [ENHANCEMENT] Ring: allow heartbeats to be explicitly disabled by setting the interval to zero. This is considered experimental. This applies to the following configuration options: [#4344](https://github.com/cortexproject/cortex/pull/4344)
  * `-distributor.ring.heartbeat-period`
  * `-ingester.ring.heartbeat-period`
  * `-ruler.ring.heartbeat-period`
  * `-alertmanager.sharding-ring.heartbeat-period`
  * `-compactor.ring.heartbeat-period`
  * `-store-gateway.sharding-ring.heartbeat-period`
* [ENHANCEMENT] Memberlist: optimized receive path for processing ring state updates, to help reduce CPU utilization in large clusters. [#4345](https://github.com/cortexproject/cortex/pull/4345)
* [ENHANCEMENT] Memberlist: expose configuration of memberlist packet compression via `-memberlist.compression-enabled`. [#4346](https://github.com/cortexproject/cortex/pull/4346)
* [ENHANCEMENT] Memberlist: Add `-memberlist.advertise-addr` and `-memberlist.advertise-port` options for setting the address to advertise to other members of the cluster to enable NAT traversal. #260
* [ENHANCEMENT] Memberlist: reduce CPU utilization for rings with a large number of members. #537 #563 #634
* [ENHANCEMENT] Overrides exporter: include additional limits in the per-tenant override exporter. The following limits have been added to the `cortex_limit_overrides` metric: #21
  * `max_fetched_series_per_query`
  * `max_fetched_chunk_bytes_per_query`
  * `ruler_max_rules_per_rule_group`
  * `ruler_max_rule_groups_per_tenant`
* [ENHANCEMENT] Overrides exporter: add a metrics `cortex_limits_defaults` to expose the default values of limits. #173
* [ENHANCEMENT] Overrides exporter: Add `max_fetched_chunks_per_query` and `max_global_exemplars_per_user` limits to the default and per-tenant limits exported as metrics. #471 #515
* [ENHANCEMENT] Upgrade Go to 1.17.8. #1347 #1381
* [ENHANCEMENT] Upgrade Docker base images to `alpine:3.15.0`. #1348
* [BUGFIX] Azure storage: only create HTTP client once, to reduce memory utilization. #605
* [BUGFIX] Ingester: fixed ingester stuck on start up (LEAVING ring state) when `-ingester.ring.heartbeat-period=0` and `-ingester.unregister-on-shutdown=false`. [#4366](https://github.com/cortexproject/cortex/pull/4366)
* [BUGFIX] Ingester: prevent any reads or writes while the ingester is stopping. This will prevent accessing TSDB blocks once they have been already closed. [#4304](https://github.com/cortexproject/cortex/pull/4304)
* [BUGFIX] Ingester: TSDB now waits for pending readers before truncating Head block, fixing the `chunk not found` error and preventing wrong query results. #16
* [BUGFIX] Ingester: don't create TSDB or appender if no samples are sent by a tenant. #162
* [BUGFIX] Ingester: fix out-of-order chunks in TSDB head in-memory series after WAL replay in case some samples were appended to TSDB WAL before series. #530
* [BUGFIX] Distributor: when cleaning up obsolete elected replicas from KV store, HA tracker didn't update number of cluster per user correctly. [#4336](https://github.com/cortexproject/cortex/pull/4336)
* [BUGFIX] Distributor: fix bug in query-exemplar where some results would get dropped. #583
* [BUGFIX] Query-frontend: Fixes @ modifier functions (start/end) when splitting queries by time. #206
* [BUGFIX] Query-frontend: Ensure query_range requests handled by the query-frontend return JSON formatted errors. #360 #499
* [BUGFIX] Query-frontend: don't reuse cached results for queries that are not step-aligned. #424
* [BUGFIX] Query-frontend: fix API error messages that were mentioning Prometheus `--enable-feature=promql-negative-offset` and `--enable-feature=promql-at-modifier` flags. #688
* [BUGFIX] Query-frontend: worker's cancellation channels are now buffered to ensure that all request cancellations are properly handled. #741
* [BUGFIX] Querier: fixed `/api/v1/user_stats` endpoint. When zone-aware replication is enabled, `MaxUnavailableZones` param is used instead of `MaxErrors`, so setting `MaxErrors = 0` doesn't make the Querier wait for all Ingesters responses. #474
* [BUGFIX] Querier: Disable query scheduler SRV DNS lookup. #689
* [BUGFIX] Ruler: fixed counting of PromQL evaluation errors as user-errors when updating `cortex_ruler_queries_failed_total`. [#4335](https://github.com/cortexproject/cortex/pull/4335)
* [BUGFIX] Ruler: fix formatting of rule groups in `/ruler/rule_groups` endpoint. #655
* [BUGFIX] Ruler: do not log `unable to read rules directory` at startup if the directory hasn't been created yet. #1058
* [BUGFIX] Ruler: enable Prometheus-compatible endpoints regardless of `-ruler.enable-api`. The flag now only controls the configuration API. This is what the config flag description stated, but not what was happening. #1216
* [BUGFIX] Compactor: fixed panic while collecting Prometheus metrics. #28
* [BUGFIX] Compactor: compactor should now be able to correctly mark blocks for deletion and no-compaction, if such marking was previously interrupted. #1015
* [BUGFIX] Alertmanager: remove stale template files. #4495
* [BUGFIX] Alertmanager: don't replace user configurations with blank fallback configurations (when enabled), particularly during scaling up/down instances when sharding is enabled. #224
* [BUGFIX] Ring: multi KV runtime config changes are now propagated to all rings, not just ingester ring. #1047
* [BUGFIX] Memberlist: fixed corrupted packets when sending compound messages with more than 255 messages or messages bigger than 64KB. #551
* [BUGFIX] Overrides exporter: successfully startup even if runtime config is not set. #1056
* [BUGFIX] Fix internal modules to wait for other modules depending on them before stopping. #1472

### Mixin

_Changes since `grafana/cortex-jsonnet` `1.9.0`._

* [CHANGE] Removed chunks storage support from mixin. #641 #643 #645 #811 #812 #813
  * Removed `tsdb.libsonnet`: no need to import it anymore (its content is already automatically included when using Jsonnet)
  * Removed the following fields from `_config`:
    * `storage_engine` (defaults to `blocks`)
    * `chunk_index_backend`
    * `chunk_store_backend`
  * Removed schema config map
  * Removed the following dashboards:
    * "Cortex / Chunks"
    * "Cortex / WAL"
    * "Cortex / Blocks vs Chunks"
  * Removed the following alerts:
    * `CortexOldChunkInMemory`
    * `CortexCheckpointCreationFailed`
    * `CortexCheckpointDeletionFailed`
    * `CortexProvisioningMemcachedTooSmall`
    * `CortexWALCorruption`
    * `CortexTableSyncFailure`
    * `CortexTransferFailed`
  * Removed the following recording rules:
    * `cortex_chunk_store_index_lookups_per_query`
    * `cortex_chunk_store_series_pre_intersection_per_query`
    * `cortex_chunk_store_series_post_intersection_per_query`
    * `cortex_chunk_store_chunks_per_query`
    * `cortex_bigtable_request_duration_seconds`
    * `cortex_cassandra_request_duration_seconds`
    * `cortex_dynamo_request_duration_seconds`
    * `cortex_database_request_duration_seconds`
    * `cortex_gcs_request_duration_seconds`
* [CHANGE] Update grafana-builder dependency: use $__rate_interval in qpsPanel and latencyPanel. [#372](https://github.com/grafana/cortex-jsonnet/pull/372)
* [CHANGE] `namespace` template variable in dashboards now only selects namespaces for selected clusters. [#311](https://github.com/grafana/cortex-jsonnet/pull/311)
* [CHANGE] `CortexIngesterRestarts` alert severity changed from `critical` to `warning`. [#321](https://github.com/grafana/cortex-jsonnet/pull/321)
* [CHANGE] Dashboards: added overridable `job_labels` and `cluster_labels` to the configuration object as label lists to uniquely identify jobs and clusters in the metric names and group-by lists in dashboards. [#319](https://github.com/grafana/cortex-jsonnet/pull/319)
* [CHANGE] Dashboards: `alert_aggregation_labels` has been removed from the configuration and overriding this value has been deprecated. Instead the labels are now defined by the `cluster_labels` list, and should be overridden accordingly through that list. [#319](https://github.com/grafana/cortex-jsonnet/pull/319)
* [CHANGE] Renamed `CortexCompactorHasNotUploadedBlocksSinceStart` to `CortexCompactorHasNotUploadedBlocks`. [#334](https://github.com/grafana/cortex-jsonnet/pull/334)
* [CHANGE] Renamed `CortexCompactorRunFailed` to `CortexCompactorHasNotSuccessfullyRunCompaction`. [#334](https://github.com/grafana/cortex-jsonnet/pull/334)
* [CHANGE] Renamed `CortexInconsistentConfig` alert to `CortexInconsistentRuntimeConfig` and increased severity to `critical`. [#335](https://github.com/grafana/cortex-jsonnet/pull/335)
* [CHANGE] Increased `CortexBadRuntimeConfig` alert severity to `critical` and removed support for `cortex_overrides_last_reload_successful` metric (was removed in Cortex 1.3.0). [#335](https://github.com/grafana/cortex-jsonnet/pull/335)
* [CHANGE] Grafana 'min step' changed to 15s so dashboard show better detail. [#340](https://github.com/grafana/cortex-jsonnet/pull/340)
* [CHANGE] Replace `CortexRulerFailedEvaluations` with two new alerts: `CortexRulerTooManyFailedPushes` and `CortexRulerTooManyFailedQueries`. [#347](https://github.com/grafana/cortex-jsonnet/pull/347)
* [CHANGE] Removed `CortexCacheRequestErrors` alert. This alert was not working because the legacy Cortex cache client instrumentation doesn't track errors. [#346](https://github.com/grafana/cortex-jsonnet/pull/346)
* [CHANGE] Removed `CortexQuerierCapacityFull` alert. [#342](https://github.com/grafana/cortex-jsonnet/pull/342)
* [CHANGE] Changes blocks storage alerts to group metrics by the configured `cluster_labels` (supporting the deprecated `alert_aggregation_labels`). [#351](https://github.com/grafana/cortex-jsonnet/pull/351)
* [CHANGE] Increased `CortexIngesterReachingSeriesLimit` critical alert threshold from 80% to 85%. [#363](https://github.com/grafana/cortex-jsonnet/pull/363)
* [CHANGE] Changed default `job_names` for query-frontend, query-scheduler and querier to match custom deployments too. [#376](https://github.com/grafana/cortex-jsonnet/pull/376)
* [CHANGE] Split `cortex_api` recording rule group into three groups. This is a workaround for large clusters where this group can become slow to evaluate. [#401](https://github.com/grafana/cortex-jsonnet/pull/401)
* [CHANGE] Increased `CortexIngesterReachingSeriesLimit` warning threshold from 70% to 80% and critical threshold from 85% to 90%. [#404](https://github.com/grafana/cortex-jsonnet/pull/404)
* [CHANGE] Raised `CortexKVStoreFailure` alert severity from warning to critical. #493
* [CHANGE] Increase `CortexRolloutStuck` alert "for" duration from 15m to 30m. #493 #573
* [CHANGE] The Alertmanager and Ruler compiled dashboards (`alertmanager.json` and `ruler.json`) have been respectively renamed to `mimir-alertmanager.json` and `mimir-ruler.json`. #869
* [CHANGE] Removed `cortex_overrides_metric` from `_config`. #871
* [CHANGE] Renamed recording rule groups (`cortex_` prefix changed to `mimir_`). #871
* [CHANGE] Alerts name prefix has been changed from `Cortex` to `Mimir` (eg. alert `CortexIngesterUnhealthy` has been renamed to `MimirIngesterUnhealthy`). #879
* [CHANGE] Enabled resources dashboards by default. Can be disabled setting `resources_dashboards_enabled` config field to `false`. #920
* [FEATURE] Added `Cortex / Overrides` dashboard, displaying default limits and per-tenant overrides applied to Mimir. #673
* [FEATURE] Added `Mimir / Tenants` and `Mimir / Top tenants` dashboards, displaying user-based metrics. #776
* [FEATURE] Added querier autoscaling panels and alerts. #1006 #1016
* [FEATURE] Mimir / Top tenants dashboard now has tenants ranked by rule group size and evaluation time. #1338
* [ENHANCEMENT] cortex-mixin: Make `cluster_namespace_deployment:kube_pod_container_resource_requests_{cpu_cores,memory_bytes}:sum` backwards compatible with `kube-state-metrics` v2.0.0. [#317](https://github.com/grafana/cortex-jsonnet/pull/317)
* [ENHANCEMENT] Cortex-mixin: Include `cortex-gw-internal` naming variation in default `gateway` job names. [#328](https://github.com/grafana/cortex-jsonnet/pull/328)
* [ENHANCEMENT] Ruler dashboard: added object storage metrics. [#354](https://github.com/grafana/cortex-jsonnet/pull/354)
* [ENHANCEMENT] Alertmanager dashboard: added object storage metrics. [#354](https://github.com/grafana/cortex-jsonnet/pull/354)
* [ENHANCEMENT] Added documentation text panels and descriptions to reads and writes dashboards. [#324](https://github.com/grafana/cortex-jsonnet/pull/324)
* [ENHANCEMENT] Dashboards: defined container functions for common resources panels: containerDiskWritesPanel, containerDiskReadsPanel, containerDiskSpaceUtilization. [#331](https://github.com/grafana/cortex-jsonnet/pull/331)
* [ENHANCEMENT] cortex-mixin: Added `alert_excluded_routes` config to exclude specific routes from alerts. [#338](https://github.com/grafana/cortex-jsonnet/pull/338)
* [ENHANCEMENT] Added `CortexMemcachedRequestErrors` alert. [#346](https://github.com/grafana/cortex-jsonnet/pull/346)
* [ENHANCEMENT] Ruler dashboard: added "Per route p99 latency" panel in the "Configuration API" row. [#353](https://github.com/grafana/cortex-jsonnet/pull/353)
* [ENHANCEMENT] Increased the `for` duration of the `CortexIngesterReachingSeriesLimit` warning alert to 3h. [#362](https://github.com/grafana/cortex-jsonnet/pull/362)
* [ENHANCEMENT] Added a new tier (`medium_small_user`) so we have another tier between 100K and 1Mil active series. [#364](https://github.com/grafana/cortex-jsonnet/pull/364)
* [ENHANCEMENT] Extend Alertmanager dashboard: [#313](https://github.com/grafana/cortex-jsonnet/pull/313)
  * "Tenants" stat panel - shows number of discovered tenant configurations.
  * "Replication" row - information about the replication of tenants/alerts/silences over instances.
  * "Tenant Configuration Sync" row - information about the configuration sync procedure.
  * "Sharding Initial State Sync" row - information about the initial state sync procedure when sharding is enabled.
  * "Sharding Runtime State Sync" row - information about various state operations which occur when sharding is enabled (replication, fetch, marge, persist).
* [ENHANCEMENT] Update gsutil command for `not healthy index found` playbook [#370](https://github.com/grafana/cortex-jsonnet/pull/370)
* [ENHANCEMENT] Added Alertmanager alerts and playbooks covering configuration syncs and sharding operation: [#377 [#378](https://github.com/grafana/cortex-jsonnet/pull/378)
  * `CortexAlertmanagerSyncConfigsFailing`
  * `CortexAlertmanagerRingCheckFailing`
  * `CortexAlertmanagerPartialStateMergeFailing`
  * `CortexAlertmanagerReplicationFailing`
  * `CortexAlertmanagerPersistStateFailing`
  * `CortexAlertmanagerInitialSyncFailed`
* [ENHANCEMENT] Add recording rules to improve responsiveness of Alertmanager dashboard. [#387](https://github.com/grafana/cortex-jsonnet/pull/387)
* [ENHANCEMENT] Add `CortexRolloutStuck` alert. [#405](https://github.com/grafana/cortex-jsonnet/pull/405)
* [ENHANCEMENT] Added `CortexKVStoreFailure` alert. [#406](https://github.com/grafana/cortex-jsonnet/pull/406)
* [ENHANCEMENT] Use configured `ruler` jobname for ruler dashboard panels. [#409](https://github.com/grafana/cortex-jsonnet/pull/409)
* [ENHANCEMENT] Add ability to override `datasource` for generated dashboards. [#407](https://github.com/grafana/cortex-jsonnet/pull/407)
* [ENHANCEMENT] Use alertmanager jobname for alertmanager dashboard panels [#411](https://github.com/grafana/cortex-jsonnet/pull/411)
* [ENHANCEMENT] Added `CortexDistributorReachingInflightPushRequestLimit` alert. [#408](https://github.com/grafana/cortex-jsonnet/pull/408)
* [ENHANCEMENT] Added `CortexReachingTCPConnectionsLimit` alert. #403
* [ENHANCEMENT] Added "Cortex / Writes Networking" and "Cortex / Reads Networking" dashboards. #405
* [ENHANCEMENT] Improved "Queue length" panel in "Cortex / Queries" dashboard. #408
* [ENHANCEMENT] Add `CortexDistributorReachingInflightPushRequestLimit` alert and playbook. #401
* [ENHANCEMENT] Added "Recover accidentally deleted blocks (Google Cloud specific)" playbook. #475
* [ENHANCEMENT] Added support to multi-zone store-gateway deployments. #608 #615
* [ENHANCEMENT] Show supplementary alertmanager services in the Rollout Progress dashboard. #738 #855
* [ENHANCEMENT] Added `mimir` to default job names. This makes dashboards and alerts working when Mimir is installed in single-binary mode and the deployment is named `mimir`. #921
* [ENHANCEMENT] Introduced a new alert for the Alertmanager: `MimirAlertmanagerAllocatingTooMuchMemory`. It has two severities based on the memory usage against limits, a `warning` level at 80% and a `critical` level at 90%. #1206
* [ENHANCEMENT] Faster memcached cache requests. #2720
* [BUGFIX] Fixed `CortexIngesterHasNotShippedBlocks` alert false positive in case an ingester instance had ingested samples in the past, then no traffic was received for a long period and then it started receiving samples again. [#308](https://github.com/grafana/cortex-jsonnet/pull/308)
* [BUGFIX] Fixed `CortexInconsistentRuntimeConfig` metric. [#335](https://github.com/grafana/cortex-jsonnet/pull/335)
* [BUGFIX] Fixed scaling dashboard to correctly work when a Cortex service deployment spans across multiple zones (a zone is expected to have the `zone-[a-z]` suffix). [#365](https://github.com/grafana/cortex-jsonnet/pull/365)
* [BUGFIX] Fixed rollout progress dashboard to correctly work when a Cortex service deployment spans across multiple zones (a zone is expected to have the `zone-[a-z]` suffix). [#366](https://github.com/grafana/cortex-jsonnet/pull/366)
* [BUGFIX] Fixed rollout progress dashboard to include query-scheduler too. [#376](https://github.com/grafana/cortex-jsonnet/pull/376)
* [BUGFIX] Upstream recording rule `node_namespace_pod_container:container_cpu_usage_seconds_total:sum_irate` renamed. [#379](https://github.com/grafana/cortex-jsonnet/pull/379)
* [BUGFIX] Fixed writes/reads/alertmanager resources dashboards to use `$._config.job_names.gateway`. [#403](https://github.com/grafana/cortex-jsonnet/pull/403)
* [BUGFIX] Span the annotation.message in alerts as YAML multiline strings. [#412](https://github.com/grafana/cortex-jsonnet/pull/412)
* [BUGFIX] Fixed "Instant queries / sec" in "Cortex / Reads" dashboard. #445
* [BUGFIX] Fixed and added missing KV store panels in Writes, Reads, Ruler and Compactor dashboards. #448
* [BUGFIX] Fixed Alertmanager dashboard when alertmanager is running as part of single binary. #1064
* [BUGFIX] Fixed Ruler dashboard when ruler is running as part of single binary. #1260
* [BUGFIX] Query-frontend: fixed bad querier status code mapping with query-sharding enabled. #1227

### Jsonnet

_Changes since `grafana/cortex-jsonnet` `1.9.0`._

* [CHANGE] Removed chunks storage support. #639
  * Removed the following fields from `_config`:
    * `storage_engine` (defaults to `blocks`)
    * `querier_second_storage_engine` (not supported anymore)
    * `table_manager_enabled`, `table_prefix`
    * `memcached_index_writes_enabled` and `memcached_index_writes_max_item_size_mb`
    * `storeMemcachedChunksConfig`
    * `storeConfig`
    * `max_chunk_idle`
    * `schema` (the schema configmap is still added for backward compatibility reasons)
    * `bigtable_instance` and `bigtable_project`
    * `client_configs`
    * `enabledBackends`
    * `storage_backend`
    * `cassandra_addresses`
    * `s3_bucket_name`
    * `ingester_deployment_without_wal` (was only used by chunks storage)
    * `ingester` (was only used to configure chunks storage WAL)
  * Removed the following CLI flags from `ingester_args`:
    * `ingester.max-chunk-age`
    * `ingester.max-stale-chunk-idle`
    * `ingester.max-transfer-retries`
    * `ingester.retain-period`
* [CHANGE] Changed `overrides-exporter.libsonnet` from being based on cortex-tools to Mimir `overrides-exporter` target. #646
* [CHANGE] Store gateway: set `-blocks-storage.bucket-store.index-cache.memcached.max-get-multi-concurrency`,
  `-blocks-storage.bucket-store.chunks-cache.memcached.max-get-multi-concurrency`,
  `-blocks-storage.bucket-store.metadata-cache.memcached.max-get-multi-concurrency`,
  `-blocks-storage.bucket-store.index-cache.memcached.max-idle-connections`,
  `-blocks-storage.bucket-store.chunks-cache.memcached.max-idle-connections`,
  `-blocks-storage.bucket-store.metadata-cache.memcached.max-idle-connections` to 100 [#414](https://github.com/grafana/cortex-jsonnet/pull/414)
* [CHANGE] Alertmanager: mounted overrides configmap to alertmanager too. [#315](https://github.com/grafana/cortex-jsonnet/pull/315)
* [CHANGE] Memcached: upgraded memcached from `1.5.17` to `1.6.9`. [#316](https://github.com/grafana/cortex-jsonnet/pull/316)
* [CHANGE] Store-gateway: increased memory request and limit respectively from 6GB / 6GB to 12GB / 18GB. [#322](https://github.com/grafana/cortex-jsonnet/pull/322)
* [CHANGE] Store-gateway: increased `-blocks-storage.bucket-store.max-chunk-pool-bytes` from 2GB (default) to 12GB. [#322](https://github.com/grafana/cortex-jsonnet/pull/322)
* [CHANGE] Ingester/Ruler: set `-server.grpc-max-send-msg-size-bytes` and `-server.grpc-max-send-msg-size-bytes` to sensible default values (10MB). [#326](https://github.com/grafana/cortex-jsonnet/pull/326)
* [CHANGE] Decreased `-server.grpc-max-concurrent-streams` from 100k to 10k. [#369](https://github.com/grafana/cortex-jsonnet/pull/369)
* [CHANGE] Decreased blocks storage ingesters graceful termination period from 80m to 20m. [#369](https://github.com/grafana/cortex-jsonnet/pull/369)
* [CHANGE] Increase the rules per group and rule groups limits on different tiers. [#396](https://github.com/grafana/cortex-jsonnet/pull/396)
* [CHANGE] Removed `max_samples_per_query` limit, since it only works with chunks and only when using `-distributor.shard-by-all-labels=false`. [#397](https://github.com/grafana/cortex-jsonnet/pull/397)
* [CHANGE] Removed chunks storage query sharding config support. The following config options have been removed: [#398](https://github.com/grafana/cortex-jsonnet/pull/398)
  * `_config` > `queryFrontend` > `shard_factor`
  * `_config` > `queryFrontend` > `sharded_queries_enabled`
  * `_config` > `queryFrontend` > `query_split_factor`
* [CHANGE] Rename ruler_s3_bucket_name and ruler_gcs_bucket_name to ruler_storage_bucket_name: [#415](https://github.com/grafana/cortex-jsonnet/pull/415)
* [CHANGE] Fine-tuned rolling update policy for distributor, querier, query-frontend, query-scheduler. [#420](https://github.com/grafana/cortex-jsonnet/pull/420)
* [CHANGE] Increased memcached metadata/chunks/index-queries max connections from 4k to 16k. [#420](https://github.com/grafana/cortex-jsonnet/pull/420)
* [CHANGE] Disabled step alignment in query-frontend to be compliant with PromQL. [#420](https://github.com/grafana/cortex-jsonnet/pull/420)
* [CHANGE] Do not limit compactor CPU and request a number of cores equal to the configured concurrency. [#420](https://github.com/grafana/cortex-jsonnet/pull/420)
* [CHANGE] Configured split-and-merge compactor. #853
  * The following CLI flags are set on compactor:
    * `-compactor.split-and-merge-shards=0`
    * `-compactor.compactor-tenant-shard-size=1`
    * `-compactor.split-groups=1`
    * `-compactor.max-opening-blocks-concurrency=4`
    * `-compactor.max-closing-blocks-concurrency=2`
    * `-compactor.symbols-flushers-concurrency=4`
  * The following per-tenant overrides have been set on `super_user` and `mega_user` classes:
    ```
    compactor_split_and_merge_shards: 2,
    compactor_tenant_shard_size: 2,
    compactor_split_groups: 2,
    ```
* [CHANGE] The entrypoint file to include has been renamed from `cortex.libsonnet` to `mimir.libsonnet`. #897
* [CHANGE] The default image config field has been renamed from `cortex` to `mimir`. #896
   ```
   {
     _images+:: {
       mimir: '...',
     },
   }
   ```
* [CHANGE] Removed `cortex_` prefix from config fields. #898
  * The following config fields have been renamed:
    * `cortex_bucket_index_enabled` renamed to `bucket_index_enabled`
    * `cortex_compactor_cleanup_interval` renamed to `compactor_cleanup_interval`
    * `cortex_compactor_data_disk_class` renamed to `compactor_data_disk_class`
    * `cortex_compactor_data_disk_size` renamed to `compactor_data_disk_size`
    * `cortex_compactor_max_concurrency` renamed to `compactor_max_concurrency`
    * `cortex_distributor_allow_multiple_replicas_on_same_node` renamed to `distributor_allow_multiple_replicas_on_same_node`
    * `cortex_ingester_data_disk_class` renamed to `ingester_data_disk_class`
    * `cortex_ingester_data_disk_size` renamed to `ingester_data_disk_size`
    * `cortex_querier_allow_multiple_replicas_on_same_node` renamed to `querier_allow_multiple_replicas_on_same_node`
    * `cortex_query_frontend_allow_multiple_replicas_on_same_node` renamed to `query_frontend_allow_multiple_replicas_on_same_node`
    * `cortex_query_sharding_enabled` renamed to `query_sharding_enabled`
    * `cortex_query_sharding_msg_size_factor` renamed to `query_sharding_msg_size_factor`
    * `cortex_ruler_allow_multiple_replicas_on_same_node` renamed to `ruler_allow_multiple_replicas_on_same_node`
    * `cortex_store_gateway_data_disk_class` renamed to `store_gateway_data_disk_class`
    * `cortex_store_gateway_data_disk_size` renamed to `store_gateway_data_disk_size`
* [CHANGE] The overrides configmap default mountpoint has changed from `/etc/cortex` to `/etc/mimir`. It can be customized via the `overrides_configmap_mountpoint` config field. #899
* [CHANGE] Enabled in the querier the features to query label names with matchers, PromQL at modifier and query long-term storage for labels. #905
* [CHANGE] Reduced TSDB blocks retention on ingesters disk from 96h to 24h. #905
* [CHANGE] Enabled closing of idle TSDB in ingesters. #905
* [CHANGE] Disabled TSDB isolation in ingesters for better performances. #905
* [CHANGE] Changed log level of querier, query-frontend, query-scheduler and alertmanager from `debug` to `info`. #905
* [CHANGE] Enabled attributes in-memory cache in store-gateway. #905
* [CHANGE] Configured store-gateway to not load blocks containing samples more recent than 10h (because such samples are queried from ingesters). #905
* [CHANGE] Dynamically compute `-compactor.deletion-delay` based on other settings, in order to reduce the deletion delay as much as possible and lower the number of live blocks in the storage. #907
* [CHANGE] The config field `distributorConfig` has been renamed to `ingesterRingClientConfig`. Config field `ringClient` has been removed in favor of `ingesterRingClientConfig`. #997 #1057
* [CHANGE] Gossip.libsonnet has been fixed to modify all ring configurations, not only the ingester ring config. Furthermore it now supports migration via multi KV store. #1057 #1099
* [CHANGE] Changed the default of `bucket_index_enabled` to `true`. #924
* [CHANGE] Remove the support for the test-exporter. #1133
* [CHANGE] Removed `$.distributor_deployment_labels`, `$.ingester_deployment_labels` and `$.querier_deployment_labels` fields, that were used by gossip.libsonnet to inject additional label. Now the label is injected directly into pods of statefulsets and deployments. #1297
* [CHANGE] Disabled `-ingester.readiness-check-ring-health`. #1352
* [CHANGE] Changed Alertmanager CPU request from `100m` to `2` cores, and memory request from `1Gi` to `10Gi`. Set Alertmanager memory limit to `15Gi`. #1206
* [CHANGE] gossip.libsonnet has been renamed to memberlist.libsonnet, and is now imported by default. Use of memberlist for ring is enabled by setting `_config.memberlist_ring_enabled` to true. #1526
* [FEATURE] Added query sharding support. It can be enabled setting `cortex_query_sharding_enabled: true` in the `_config` object. #653
* [FEATURE] Added shuffle-sharding support. It can be enabled and configured using the following config: #902
   ```
   _config+:: {
     shuffle_sharding:: {
       ingester_write_path_enabled: true,
       ingester_read_path_enabled: true,
       querier_enabled: true,
       ruler_enabled: true,
       store_gateway_enabled: true,
     },
   }
   ```
* [FEATURE] Added multi-zone ingesters and store-gateways support. #1352 #1552
* [ENHANCEMENT] Add overrides config to compactor. This allows setting retention configs per user. [#386](https://github.com/grafana/cortex-jsonnet/pull/386)
* [ENHANCEMENT] Added 256MB memory ballast to querier. [#369](https://github.com/grafana/cortex-jsonnet/pull/369)
* [ENHANCEMENT] Update `etcd-operator` to latest version (see https://github.com/grafana/jsonnet-libs/pull/480). [#263](https://github.com/grafana/cortex-jsonnet/pull/263)
* [ENHANCEMENT] Add support for Azure storage in Alertmanager configuration. [#381](https://github.com/grafana/cortex-jsonnet/pull/381)
* [ENHANCEMENT] Add support for running Alertmanager in sharding mode. [#394](https://github.com/grafana/cortex-jsonnet/pull/394)
* [ENHANCEMENT] Allow to customize PromQL engine settings via `queryEngineConfig`. [#399](https://github.com/grafana/cortex-jsonnet/pull/399)
* [ENHANCEMENT] Define Azure object storage ruler args. [#416](https://github.com/grafana/cortex-jsonnet/pull/416)
* [ENHANCEMENT] Added the following config options to allow to schedule multiple replicas of the same service on the same node: [#418](https://github.com/grafana/cortex-jsonnet/pull/418)
  * `cortex_distributor_allow_multiple_replicas_on_same_node`
  * `cortex_ruler_allow_multiple_replicas_on_same_node`
  * `cortex_querier_allow_multiple_replicas_on_same_node`
  * `cortex_query_frontend_allow_multiple_replicas_on_same_node`
* [BUGFIX] Alertmanager: fixed `--alertmanager.cluster.peers` CLI flag passed to alertmanager when HA is enabled. [#329](https://github.com/grafana/cortex-jsonnet/pull/329)
* [BUGFIX] Fixed `-distributor.extend-writes` setting on ruler when `unregister_ingesters_on_shutdown` is disabled. [#369](https://github.com/grafana/cortex-jsonnet/pull/369)
* [BUGFIX] Treat `compactor_blocks_retention_period` type as string rather than int.[#395](https://github.com/grafana/cortex-jsonnet/pull/395)
* [BUGFIX] Pass `-ruler-storage.s3.endpoint` to ruler when using S3. [#421](https://github.com/grafana/cortex-jsonnet/pull/421)
* [BUGFIX] Remove service selector on label `gossip_ring_member` from other services than `gossip-ring`. [#1008](https://github.com/grafana/mimir/pull/1008)
* [BUGFIX] Rename `-ingester.readiness-check-ring-health` to `-ingester.ring.readiness-check-ring-health`, to reflect current name of flag. #1460

### Mimirtool

_Changes since cortextool `0.10.7`._

* [CHANGE] The following environment variables have been renamed: #883
  * `CORTEX_ADDRESS` to `MIMIR_ADDRESS`
  * `CORTEX_API_USER` to `MIMIR_API_USER`
  * `CORTEX_API_KEY` to `MIMIR_API_KEY`
  * `CORTEX_TENANT_ID` to `MIMIR_TENANT_ID`
  * `CORTEX_TLS_CA_PATH` to `MIMIR_TLS_CA_PATH`
  * `CORTEX_TLS_CERT_PATH` to `MIMIR_TLS_CERT_PATH`
  * `CORTEX_TLS_KEY_PATH` to `MIMIR_TLS_KEY_PATH`
* [CHANGE] Change `cortex` backend to `mimir`. #883
* [CHANGE] Do not publish `mimirtool` binary for 386 windows architecture. #1263
* [CHANGE] `analyse` command has been renamed to `analyze`. #1318
* [FEATURE] Support Arm64 on Darwin for all binaries (benchtool etc). https://github.com/grafana/cortex-tools/pull/215
* [ENHANCEMENT] Correctly support federated rules. #823
* [BUGFIX] Fix `cortextool rules` legends displaying wrong symbols for updates and deletions. https://github.com/grafana/cortex-tools/pull/226

### Query-tee

_Changes since Cortex `1.10.0`._

* [ENHANCEMENT] Added `/api/v1/query_exemplars` API endpoint support (no results comparison). #168
* [ENHANCEMENT] Add a flag (`--proxy.compare-use-relative-error`) in the query-tee to compare floating point values using relative error. #208
* [ENHANCEMENT] Add a flag (`--proxy.compare-skip-recent-samples`) in the query-tee to skip comparing recent samples. By default samples not older than 1 minute are skipped. #234
* [BUGFIX] Fixes a panic in the query-tee when comparing result. #207
* [BUGFIX] Ensure POST requests are handled correctly #286

### Blocksconvert

_Changes since Cortex `1.10.0`._

* [CHANGE] Blocksconvert tool was removed from Mimir. #637

### Metaconvert

_Changes since Cortex `1.10.0`._

* [CHANGE] `thanosconvert` tool has been renamed to `metaconvert`. `-config.file` option has been removed, while it now requires `-tenant` option to work on single tenant only. It now also preserves labels recognized by Mimir. #1120

### Test-exporter

_Changes since Cortex `1.10.0`._

* [CHANGE] Removed the test-exporter tool. #1133

### Tools

_Changes since Cortex `1.10.0`._

* [CHANGE] Removed `query-audit`. You can use `query-tee` to compare query results and performances of two Grafana Mimir backends. #1380

## [Cortex 1.10.0 CHANGELOG](https://github.com/grafana/mimir/blob/a13959db5d38ff65c2b7ef52c56331d2f4dbc00c/CHANGELOG.md#cortex-1100--2021-08-03)<|MERGE_RESOLUTION|>--- conflicted
+++ resolved
@@ -6,12 +6,8 @@
 
 * [CHANGE] Querier: Introduce `-querier.max-partial-query-length` to limit the time range for partial queries at the querier level and deprecate `-store.max-query-length`. #3825
 * [CHANGE] Store-gateway: Remove experimental `-blocks-storage.bucket-store.max-concurrent-reject-over-limit` flag. #3706
-<<<<<<< HEAD
-* [FEATURE] Store-gateway: streaming of series. The store-gateway can now stream results back to the querier instead of buffering them. This is expected to greatly reduce peak memory consumption while keeping latency the same. You can enable this feature by setting `-blocks-storage.bucket-store.batch-series-size` to a value in the high thousands (5000-10000). This is still an experimental feature and is subject to a changing API and instability. #3540 #3546 #3587 #3606 #3611 #3620 #3645 #3355 #3697 #3666 #3687 #3728 #3739 #3751 #3779
+* [FEATURE] Store-gateway: streaming of series. The store-gateway can now stream results back to the querier instead of buffering them. This is expected to greatly reduce peak memory consumption while keeping latency the same. You can enable this feature by setting `-blocks-storage.bucket-store.batch-series-size` to a value in the high thousands (5000-10000). This is still an experimental feature and is subject to a changing API and instability. #3540 #3546 #3587 #3606 #3611 #3620 #3645 #3355 #3697 #3666 #3687 #3728 #3739 #3751 #3779 #3839
 * [FEATURE] Alertmanager: Added support for the Webex receiver. #3758
-=======
-* [FEATURE] Store-gateway: streaming of series. The store-gateway can now stream results back to the querier instead of buffering them. This is expected to greatly reduce peak memory consumption while keeping latency the same. You can enable this feature by setting `-blocks-storage.bucket-store.batch-series-size` to a value in the high thousands (5000-10000). This is still an experimental feature and is subject to a changing API and instability. #3540 #3546 #3587 #3606 #3611 #3620 #3645 #3355 #3697 #3666 #3687 #3728 #3739 #3751 #3779 #3839
->>>>>>> 4a80c31f
 * [ENHANCEMENT] Added new metric `thanos_shipper_last_successful_upload_time`: Unix timestamp (in seconds) of the last successful TSDB block uploaded to the bucket. #3627
 * [ENHANCEMENT] Ruler: Added `-ruler.alertmanager-client.tls-enabled` configuration for alertmanager client. #3432 #3597
 * [ENHANCEMENT] Activity tracker logs now have `component=activity-tracker` label. #3556
