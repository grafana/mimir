--- conflicted
+++ resolved
@@ -55,11 +55,8 @@
 * [BUGFIX] Fix issue where downstream consumers may not generate correct cache keys for experimental error caching. #9644
 * [BUGFIX] Fix issue where active series requests error when encountering a stale posting. #9580
 * [BUGFIX] Fix pooling buffer reuse logic when `-distributor.max-request-pool-buffer-size` is set. #9666
-<<<<<<< HEAD
+* [BUGFIX] Fix issue when using the experimental `-ruler.max-independent-rule-evaluation-concurrency` feature, where the ruler could panic as it updates a running ruleset or shutdowns. #9726
 * [BUGFIX] Ingester: Fix race condition in per-tenant TSDB creation. #9708
-=======
-* [BUGFIX] Fix issue when using the experimental `-ruler.max-independent-rule-evaluation-concurrency` feature, where the ruler could panic as it updates a running ruleset or shutdowns. #9726
->>>>>>> 11337c62
 
 ### Mixin
 
