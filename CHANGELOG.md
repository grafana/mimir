# Changelog

## main / unreleased

### Grafana Mimir

* [CHANGE] Alertmanager: the following metrics are not exported for a given `user` when the metric value is zero: #9359
  * `cortex_alertmanager_alerts_received_total`
  * `cortex_alertmanager_alerts_invalid_total`
  * `cortex_alertmanager_partial_state_merges_total`
  * `cortex_alertmanager_partial_state_merges_failed_total`
  * `cortex_alertmanager_state_replication_total`
  * `cortex_alertmanager_state_replication_failed_total`
  * `cortex_alertmanager_alerts`
  * `cortex_alertmanager_silences`
* [CHANGE] Distributor: Drop experimental `-distributor.direct-otlp-translation-enabled` flag, since direct OTLP translation is well tested at this point. #9647
* [FEATURE] Querier: add experimental streaming PromQL engine, enabled with `-querier.query-engine=mimir`. #9367 #9368 #9398 #9399 #9403 #9417 #9418 #9419 #9420 #9482 #9504 #9505 #9507 #9518 #9531 #9532 #9533 #9553 #9558 #9588 #9589 #9639 #9641 #9642 #9651 #9664 #9681 #9717
* [FEATURE] Query-frontend: added experimental configuration options `query-frontend.cache-errors` and `query-frontend.results-cache-ttl-for-errors` to allow non-transient responses to be cached. When set to `true` error responses from hitting limits or bad data are cached for a short TTL. #9028
* [FEATURE] gRPC: Support S2 compression. #9322
  * `-alertmanager.alertmanager-client.grpc-compression=s2`
  * `-ingester.client.grpc-compression=s2`
  * `-querier.frontend-client.grpc-compression=s2`
  * `-querier.scheduler-client.grpc-compression=s2`
  * `-query-frontend.grpc-client-config.grpc-compression=s2`
  * `-query-scheduler.grpc-client-config.grpc-compression=s2`
  * `-ruler.client.grpc-compression=s2`
  * `-ruler.query-frontend.grpc-client-config.grpc-compression=s2`
* [FEATURE] Alertmanager: limit added for maximum size of the Grafana state (`-alertmanager.max-grafana-state-size-bytes`). #9475
* [FEATURE] Alertmanager: limit added for maximum size of the Grafana configuration (`-alertmanager.max-config-size-bytes`). #9402
* [FEATURE] Ingester: Experimental support for ingesting out-of-order native histograms. This is disabled by default and can be enabled by setting `-ingester.ooo-native-histograms-ingestion-enabled` to `true`. #7175
* [FEATURE] Distributor: Added `-api.skip-label-count-validation-header-enabled` option to allow skipping label count validation on the HTTP write path based on `X-Mimir-SkipLabelCountValidation` header being `true` or not. #9576
* [FEATURE] Ruler: Add experimental support for caching the contents of rule groups. This is disabled by default and can be enabled by setting `-ruler-storage.cache.rule-group-enabled`. #9595
* [ENHANCEMENT] mimirtool: Adds bearer token support for mimirtool's analyze ruler/prometheus commands. #9587
* [ENHANCEMENT] Ruler: Support `exclude_alerts` parameter in `<prometheus-http-prefix>/api/v1/rules` endpoint. #9300
* [ENHANCEMENT] Distributor: add a metric to track tenants who are sending newlines in their label values called `cortex_distributor_label_values_with_newlines_total`. #9400
* [ENHANCEMENT] Ingester: improve performance of reading the WAL. #9508
* [ENHANCEMENT] Query-scheduler: improve the errors and traces emitted by query-schedulers when communicating with queriers. #9519
* [ENHANCEMENT] Compactor: uploaded blocks cannot be bigger than max configured compactor time range, and cannot cross the boundary for given time range. #9524
* [ENHANCEMENT] The distributor now validates that received label values only contain allowed characters. #9185
* [ENHANCEMENT] Add SASL plain authentication support to Kafka client used by the experimental ingest storage. Configure SASL credentials via the following settings: #9584
  * `-ingest-storage.kafka.sasl-password`
  * `-ingest-storage.kafka.sasl-username`
* [ENHANCEMENT] memberlist: TCP transport write path is now non-blocking, and is configurable by new flags: #9594
  * `-memberlist.max-concurrent-writes`
  * `-memberlist.acquire-writer-timeout`
* [ENHANCEMENT] memberlist: Notifications can now be processed once per interval specified by `-memberlist.notify-interval` to reduce notify storm CPU activity in large clusters. #9594
* [ENHANCEMENT] Return server-side total bytes processed statistics as a header through query frontend. #9645
<<<<<<< HEAD
* [ENHANCEMENT] Ingester: Emit traces for block syncing, to join up block-upload traces. #9656
=======
* [ENHANCEMENT] Query-scheduler: Remove the experimental `query-scheduler.prioritize-query-components` flag. Request queues always prioritize query component dequeuing above tenant fairness. #9703
>>>>>>> f7b60179
* [BUGFIX] Fix issue where functions such as `rate()` over native histograms could return incorrect values if a float stale marker was present in the selected range. #9508
* [BUGFIX] Fix issue where negation of native histograms (eg. `-some_native_histogram_series`) did nothing. #9508
* [BUGFIX] Fix issue where `metric might not be a counter, name does not end in _total/_sum/_count/_bucket` annotation would be emitted even if `rate` or `increase` did not have enough samples to compute a result. #9508
* [BUGFIX] Fix issue where sharded queries could return annotations with incorrect or confusing position information. #9536
* [BUGFIX] Fix issue where downstream consumers may not generate correct cache keys for experimental error caching. #9644
* [BUGFIX] Fix issue where active series requests error when encountering a stale posting. #9580
* [BUGFIX] Fix pooling buffer reuse logic when `-distributor.max-request-pool-buffer-size` is set. #9666

### Mixin

* [CHANGE] Remove backwards compatibility for `thanos_memcached_` prefixed metrics in dashboards and alerts removed in 2.12. #9674
* [ENHANCEMENT] Unify ingester autoscaling panels on 'Mimir / Writes' dashboard to work for both ingest-storage and non-ingest-storage autoscaling. #9617
* [ENHANCEMENT] Dashboards: visualize the age of source blocks in the "Mimir / Compactor" dashboard. #9697
* [BUGFIX] Dashboards: Fix autoscaling metrics joins when series churn. #9412 #9450 #9432
* [BUGFIX] Alerts: Fix autoscaling metrics joins in `MimirAutoscalerNotActive` when series churn. #9412
* [BUGFIX] Alerts: Exclude failed cache "add" operations from alerting since failures are expected in normal operation. #9658

### Jsonnet

* [CHANGE] Remove support to set Redis as a cache backend from jsonnet. #9677
* [CHANGE] Rollout-operator now defaults to storing scaling operation metadata in a Kubernetes ConfigMap. This avoids recursively invoking the admission webhook in some Kubernetes environments. #9699
* [FEATURE] Add support to deploy distributors in multi availability zones. #9548
* [FEATURE] Add configuration settings to set the number of Memcached replicas for each type of cache (`memcached_frontend_replicas`, `memcached_index_queries_replicas`, `memcached_chunks_replicas`, `memcached_metadata_replicas`). #9679
* [ENHANCEMENT] Add `ingest_storage_ingester_autoscaling_triggers` option to specify multiple triggers in ScaledObject created for ingest-store ingester autoscaling. #9422
* [ENHANCEMENT] Add `ingest_storage_ingester_autoscaling_scale_up_stabilization_window_seconds` and `ingest_storage_ingester_autoscaling_scale_down_stabilization_window_seconds` config options to make stabilization window for ingester autoscaling when using ingest-storage configurable. #9445
* [ENHANCEMENT] Make label-selector in ReplicaTemplate/ingester-zone-a object configurable when using ingest-storage. #9480
* [ENHANCEMENT] Add `querier_only_args` option to specify CLI flags that apply only to queriers but not ruler-queriers. #9503
* [ENHANCEMENT] Validate the Kafka client ID configured when ingest storage is enabled. #9573

### Mimirtool

### Mimir Continuous Test

### Query-tee

* [FEATURE] Added `-proxy.compare-skip-samples-before` to skip samples before the given time when comparing responses. The time can be in RFC3339 format (or) RFC3339 without the timezone and seconds (or) date only. #9515
* [ENHANCEMENT] Added human-readable timestamps to comparison failure messages. #9665

### Documentation

### Tools

* [FEATURE] `splitblocks`: add new tool to split blocks larger than a specified duration into multiple blocks. #9517
* [ENHANCEMENT] `copyblocks`: Added `--skip-no-compact-block-duration-check`, which defaults to `false`, to simplify targeting blocks that are not awaiting compaction. #9439
* [ENHANCEMENT] `kafkatool`: add SASL plain authentication support. The following new CLI flags have been added: #9584
  * `--kafka-sasl-username`
  * `--kafka-sasl-password`

## 2.14.0

### Grafana Mimir

* [CHANGE] Update minimal supported version of Go to 1.22. #9134
* [CHANGE] Store-gateway / querier: enable streaming chunks from store-gateways to queriers by default. #6646
* [CHANGE] Querier: honor the start/end time range specified in the read hints when executing a remote read request. #8431
* [CHANGE] Querier: return only samples within the queried start/end time range when executing a remote read request using "SAMPLES" mode. Previously, samples outside of the range could have been returned. Samples outside of the queried time range may still be returned when executing a remote read request using "STREAMED_XOR_CHUNKS" mode. #8463
* [CHANGE] Querier: Set minimum for `-querier.max-concurrent` to four to prevent queue starvation with querier-worker queue prioritization algorithm; values below the minimum four are ignored and set to the minimum. #9054
* [CHANGE] Store-gateway: enabled `-blocks-storage.bucket-store.max-concurrent-queue-timeout` by default with a timeout of 5 seconds. #8496
* [CHANGE] Store-gateway: enabled `-blocks-storage.bucket-store.index-header.lazy-loading-concurrency-queue-timeout` by default with a timeout of 5 seconds . #8667
* [CHANGE] Distributor: Incoming OTLP requests were previously size-limited by using limit from `-distributor.max-recv-msg-size` option. We have added option `-distributor.max-otlp-request-size` for limiting OTLP requests, with default value of 100 MiB. #8574
* [CHANGE] Distributor: remove metric `cortex_distributor_sample_delay_seconds`. #8698
* [CHANGE] Query-frontend: Remove deprecated `frontend.align_queries_with_step` YAML configuration. The configuration option has been moved to per-tenant and default `limits` since Mimir 2.12. #8733 #8735
* [CHANGE] Store-gateway: Change default of `-blocks-storage.bucket-store.max-concurrent` to 200. #8768
* [CHANGE] Added new metric `cortex_compactor_disk_out_of_space_errors_total` which counts how many times a compaction failed due to the compactor being out of disk, alert if there is a single increase. #8237 #8278
* [CHANGE] Store-gateway: Remove experimental parameter `-blocks-storage.bucket-store.series-selection-strategy`. The default strategy is now `worst-case`. #8702
* [CHANGE] Store-gateway: Rename `-blocks-storage.bucket-store.series-selection-strategies.worst-case-series-preference` to `-blocks-storage.bucket-store.series-fetch-preference` and promote to stable. #8702
* [CHANGE] Querier, store-gateway: remove deprecated `-querier.prefer-streaming-chunks-from-store-gateways=true`. Streaming from store-gateways is now always enabled. #8696
* [CHANGE] Ingester: remove deprecated `-ingester.return-only-grpc-errors`. #8699 #8828
* [CHANGE] Distributor, ruler: remove deprecated `-ingester.client.report-grpc-codes-in-instrumentation-label-enabled`. #8700
* [CHANGE] Ingester client: experimental support for client-side circuit breakers, their configuration options (`-ingester.client.circuit-breaker.*`) and metrics (`cortex_ingester_client_circuit_breaker_results_total`, `cortex_ingester_client_circuit_breaker_transitions_total`) were removed. #8802
* [CHANGE] Ingester: circuit breakers do not open in case of per-instance limit errors anymore. Opening can be triggered only in case of push and pull requests exceeding the configured duration. #8854
* [CHANGE] Query-frontend: Return `413 Request Entity Too Large` if a response shard for an `/active_series` request is too large. #8861
* [CHANGE] Distributor: Promote replying with `Retry-After` header on retryable errors to stable and set `-distributor.retry-after-header.enabled=true` by default. #8694
* [CHANGE] Distributor: Replace `-distributor.retry-after-header.max-backoff-exponent` and `-distributor.retry-after-header.base-seconds` with `-distributor.retry-after-header.min-backoff` and `-distributor.retry-after-header.max-backoff` for easier configuration. #8694
* [CHANGE] Ingester: increase the default inactivity timeout of active series (`-ingester.active-series-metrics-idle-timeout`) from `10m` to `20m`. #8975
* [CHANGE] Distributor: Remove `-distributor.enable-otlp-metadata-storage` flag, which was deprecated in version 2.12. #9069
* [CHANGE] Ruler: Removed `-ruler.drain-notification-queue-on-shutdown` option, which is now enabled by default. #9115
* [CHANGE] Querier: allow wrapping errors with context errors only when the former actually correspond to `context.Canceled` and `context.DeadlineExceeded`. #9175
* [CHANGE] Query-scheduler: Remove the experimental `-query-scheduler.use-multi-algorithm-query-queue` flag. The new multi-algorithm tree queue is always used for the scheduler. #9210
* [CHANGE] Distributor: reject incoming requests until the distributor service has started. #9317
* [CHANGE] Ingester, Distributor: Remove deprecated `-ingester.limit-inflight-requests-using-grpc-method-limiter` and `-distributor.limit-inflight-requests-using-grpc-method-limiter`. The feature was deprecated and enabled by default in Mimir 2.12. #9407
* [CHANGE] Querier: Remove deprecated `-querier.max-query-into-future`. The feature was deprecated in Mimir 2.12. #9407
* [CHANGE] Cache: Deprecate experimental support for Redis as a cache backend. The support is set to be removed in the next major release. #9453
* [FEATURE] Alertmanager: Added `-alertmanager.log-parsing-label-matchers` to control logging when parsing label matchers. This flag is intended to be used with `-alertmanager.utf8-strict-mode-enabled` to validate UTF-8 strict mode is working as intended. The default value is `false`. #9173
* [FEATURE] Alertmanager: Added `-alertmanager.utf8-migration-logging-enabled` to enable logging of tenant configurations that are incompatible with UTF-8 strict mode. The default value is `false`. #9174
* [FEATURE] Querier: add experimental streaming PromQL engine, enabled with `-querier.query-engine=mimir`. #8422 #8430 #8454 #8455 #8360 #8490 #8508 #8577 #8660 #8671 #8677 #8747 #8850 #8872 #8838 #8911 #8909 #8923 #8924 #8925 #8932 #8933 #8934 #8962 #8986 #8993 #8995 #9008 #9017 #9018 #9019 #9120 #9121 #9136 #9139 #9140 #9145 #9191 #9192 #9194 #9196 #9201 #9212 #9225 #9260 #9272 #9277 #9278 #9280 #9281 #9342 #9343 #9371
* [FEATURE] Experimental Kafka-based ingest storage. #6888 #6894 #6929 #6940 #6951 #6974 #6982 #7029 #7030 #7091 #7142 #7147 #7148 #7153 #7160 #7193 #7349 #7376 #7388 #7391 #7393 #7394 #7402 #7404 #7423 #7424 #7437 #7486 #7503 #7508 #7540 #7621 #7682 #7685 #7694 #7695 #7696 #7697 #7701 #7733 #7734 #7741 #7752 #7838 #7851 #7871 #7877 #7880 #7882 #7887 #7891 #7925 #7955 #7967 #8031 #8063 #8077 #8088 #8135 #8176 #8184 #8194 #8216 #8217 #8222 #8233 #8503 #8542 #8579 #8657 #8686 #8688 #8703 #8706 #8708 #8738 #8750 #8778 #8808 #8809 #8841 #8842 #8845 #8853 #8886 #8988
  * What it is:
    * When the new ingest storage architecture is enabled, distributors write incoming write requests to a Kafka-compatible backend, and the ingesters asynchronously replay ingested data from Kafka. In this architecture, the write and read path are de-coupled through a Kafka-compatible backend. The write path and Kafka load is a function of the incoming write traffic, the read path load is a function of received queries. Whatever the load on the read path, it doesn't affect the write path.
  * New configuration options:
    * `-ingest-storage.enabled`
    * `-ingest-storage.kafka.*`: configures Kafka-compatible backend and how clients interact with it.
    * `-ingest-storage.ingestion-partition-tenant-shard-size`: configures the per-tenant shuffle-sharding shard size used by partitions ring.
    * `-ingest-storage.read-consistency`: configures the default read consistency.
    * `-ingest-storage.migration.distributor-send-to-ingesters-enabled`: enabled tee-ing writes to classic ingesters and Kafka, used during a live migration to the new ingest storage architecture.
    * `-ingester.partition-ring.*`: configures partitions ring backend.
* [FEATURE] Querier: added support for `limitk()` and `limit_ratio()` experimental PromQL functions. Experimental functions are disabled by default, but can be enabled setting `-querier.promql-experimental-functions-enabled=true` in the query-frontend and querier. #8632
* [FEATURE] Querier: experimental support for `X-Mimir-Chunk-Info-Logger` header that triggers logging information about TSDB chunks loaded from ingesters and store-gateways in the querier. The header should contain the comma separated list of labels for which their value will be included in the logs. #8599
* [FEATURE] Query frontend: added new query pruning middleware to enable pruning dead code (eg. expressions that cannot produce any results) and simplifying expressions (eg. expressions that can be evaluated immediately) in queries. #9086
* [FEATURE] Ruler: added experimental configuration, `-ruler.rule-evaluation-write-enabled`, to disable writing the result of rule evaluation to ingesters. This feature can be used for testing purposes. #9060
* [FEATURE] Ingester: added experimental configuration `ingester.ignore-ooo-exemplars`. When set to `true` out of order exemplars are no longer reported to the remote write client. #9151
* [ENHANCEMENT] Compactor: Add `cortex_compactor_compaction_job_duration_seconds` and `cortex_compactor_compaction_job_blocks` histogram metrics to track duration of individual compaction jobs and number of blocks per job. #8371
* [ENHANCEMENT] Rules: Added per namespace max rules per rule group limit. The maximum number of rules per rule groups for all namespaces continues to be configured by `-ruler.max-rules-per-rule-group`, but now, this can be superseded by the new `-ruler.max-rules-per-rule-group-by-namespace` option on a per namespace basis. This new limit can be overridden using the overrides mechanism to be applied per-tenant. #8378
* [ENHANCEMENT] Rules: Added per namespace max rule groups per tenant limit. The maximum number of rule groups per rule tenant for all namespaces continues to be configured by `-ruler.max-rule-groups-per-tenant`, but now, this can be superseded by the new `-ruler.max-rule-groups-per-tenant-by-namespace` option on a per namespace basis. This new limit can be overridden using the overrides mechanism to be applied per-tenant. #8425
* [ENHANCEMENT] Ruler: Added support to protect rules namespaces from modification. The `-ruler.protected-namespaces` flag can be used to specify namespaces that are protected from rule modifications. The header `X-Mimir-Ruler-Override-Namespace-Protection` can be used to override the protection. #8444
* [ENHANCEMENT] Query-frontend: be able to block remote read queries via the per tenant runtime override `blocked_queries`. #8372 #8415
* [ENHANCEMENT] Query-frontend: added `remote_read` to `op` supported label values for the `cortex_query_frontend_queries_total` metric. #8412
* [ENHANCEMENT] Query-frontend: log the overall length and start, end time offset from current time for remote read requests. The start and end times are calculated as the miminum and maximum times of the individual queries in the remote read request. #8404
* [ENHANCEMENT] Storage Provider: Added option `-<prefix>.s3.dualstack-enabled` that allows disabling S3 client from resolving AWS S3 endpoint into dual-stack IPv4/IPv6 endpoint. Defaults to true. #8405
* [ENHANCEMENT] HA Tracker: Added reporting of most recent elected replica change via `cortex_ha_tracker_last_election_timestamp_seconds` gauge, logging, and a new column in the HA Tracker status page. #8507
* [ENHANCEMENT] Use sd_notify to send events to systemd at start and stop of mimir services. Default systemd mimir.service config now wait for those events with a configurable timeout `TimeoutStartSec` default is 3 min to handle long start time (ex. store-gateway). #8220 #8555 #8658
* [ENHANCEMENT] Alertmanager: Reloading config and templates no longer needs to hit the disk. #4967
* [ENHANCEMENT] Compactor: Added experimental `-compactor.in-memory-tenant-meta-cache-size` option to set size of in-memory cache (in number of items) for parsed meta.json files. This can help when a tenant has many meta.json files and their parsing before each compaction cycle is using a lot of CPU time. #8544
* [ENHANCEMENT] Distributor: Interrupt OTLP write request translation when context is canceled or has timed out. #8524
* [ENHANCEMENT] Ingester, store-gateway: optimised regular expression matching for patterns like `1.*|2.*|3.*|...|1000.*`. #8632
* [ENHANCEMENT] Query-frontend: Add `header_cache_control` to query stats. #8590
* [ENHANCEMENT] Query-scheduler: Introduce `query-scheduler.use-multi-algorithm-query-queue`, which allows use of an experimental queue structure, with no change in external queue behavior. #7873
* [ENHANCEMENT] Query-scheduler: Improve CPU/memory performance of experimental query-scheduler. #8871
* [ENHANCEMENT] Expose a new `s3.trace.enabled` configuration option to enable detailed logging of operations against S3-compatible object stores. #8690
* [ENHANCEMENT] memberlist: locally-generated messages (e.g. ring updates) are sent to gossip network before forwarded messages. Introduced `-memberlist.broadcast-timeout-for-local-updates-on-shutdown` option to modify how long to wait until queue with locally-generated messages is empty when shutting down. Previously this was hard-coded to 10s, and wait included all messages (locally-generated and forwarded). Now it defaults to 10s, 0 means no timeout. Increasing this value may help to avoid problem when ring updates on shutdown are not propagated to other nodes, and ring entry is left in a wrong state. #8761
* [ENHANCEMENT] Querier: allow using both raw numbers of seconds and duration literals in queries where previously only one or the other was permitted. For example, `predict_linear` now accepts a duration literal (eg. `predict_linear(..., 4h)`), and range vector selectors now accept a number of seconds (eg. `rate(metric[2])`). #8780
* [ENHANCEMENT] Ruler: Add `ruler.max-independent-rule-evaluation-concurrency` to allow independent rules of a tenant to be run concurrently. You can control the amount of concurrency per tenant is controlled via the `-ruler.max-independent-rule-evaluation-concurrency-per-tenan` as a limit. Use a `-ruler.max-independent-rule-evaluation-concurrency` value of `0` can be used to disable the feature for all tenants. By default, this feature is disabled. A rule is eligible for concurrency as long as it doesn't depend on any other rules, doesn't have any other rules that depend on it, and has a total rule group runtime that exceeds 50% of its interval by default. The threshold can can be adjusted with `-ruler.independent-rule-evaluation-concurrency-min-duration-percentage`. #8146 #8858 #8880 #8884
  * This work introduces the following metrics:
    * `cortex_ruler_independent_rule_evaluation_concurrency_slots_in_use`
    * `cortex_ruler_independent_rule_evaluation_concurrency_attempts_started_total`
    * `cortex_ruler_independent_rule_evaluation_concurrency_attempts_incomplete_total`
    * `cortex_ruler_independent_rule_evaluation_concurrency_attempts_completed_total`
* [ENHANCEMENT] Expose a new `s3.session-token` configuration option to enable using temporary security credentials. #8952
* [ENHANCEMENT] Add HA deduplication features to the `mimir-microservices-mode` development environment. #9012
* [ENHANCEMENT] Remove experimental `-query-frontend.additional-query-queue-dimensions-enabled` and `-query-scheduler.additional-query-queue-dimensions-enabled`. Mimir now always includes "query components" as a queue dimension. #8984 #9135
* [ENHANCEMENT] Add a new ingester endpoint to prepare instances to downscale. #8956
* [ENHANCEMENT] Query-scheduler: Add `query-scheduler.prioritize-query-components` which, when enabled, will primarily prioritize dequeuing fairly across queue components, and secondarily prioritize dequeuing fairly across tenants. When disabled, tenant fairness is primarily prioritized. `query-scheduler.use-multi-algorithm-query-queue` must be enabled in order to use this flag. #9016 #9071
* [ENHANCEMENT] Update runtime configuration to read gzip-compressed files with `.gz` extension. #9074
* [ENHANCEMENT] Ingester: add `cortex_lifecycler_read_only` metric which is set to 1 when ingester's lifecycler is set to read-only mode. #9095
* [ENHANCEMENT] Add a new field, `encode_time_seconds` to query stats log messages, to record the amount of time it takes the query-frontend to encode a response. This does not include any serialization time for downstream components. #9062
* [ENHANCEMENT] OTLP: If the flag `-distributor.otel-created-timestamp-zero-ingestion-enabled` is true, OTel start timestamps are converted to Prometheus zero samples to mark series start. #9131
* [ENHANCEMENT] Querier: attach logs emitted during query consistency check to trace span for query. #9213
* [ENHANCEMENT] Query-scheduler: Experimental `-query-scheduler.prioritize-query-components` flag enables the querier-worker queue priority algorithm to take precedence over tenant rotation when dequeuing requests. #9220
* [ENHANCEMENT] Add application credential arguments for Openstack Swift storage backend. #9181
* [BUGFIX] Ruler: add support for draining any outstanding alert notifications before shutting down. This can be enabled with the `-ruler.drain-notification-queue-on-shutdown=true` CLI flag. #8346
* [BUGFIX] Query-frontend: fix `-querier.max-query-lookback` enforcement when `-compactor.blocks-retention-period` is not set, and viceversa. #8388
* [BUGFIX] Ingester: fix sporadic `not found` error causing an internal server error if label names are queried with matchers during head compaction. #8391
* [BUGFIX] Ingester, store-gateway: fix case insensitive regular expressions not matching correctly some Unicode characters. #8391
* [BUGFIX] Query-frontend: "query stats" log now includes the actual `status_code` when the request fails due to an error occurring in the query-frontend itself. #8407
* [BUGFIX] Store-gateway: fixed a case where, on a quick subsequent restart, the previous lazy-loaded index header snapshot was overwritten by a partially loaded one. #8281
* [BUGFIX] Ingester: fixed timestamp reported in the "the sample has been rejected because its timestamp is too old" error when the write request contains only histograms. #8462
* [BUGFIX] Store-gateway: store sparse index headers atomically to disk. #8485
* [BUGFIX] Query scheduler: fix a panic in request queueing. #8451
* [BUGFIX] Querier: fix issue where "context canceled" is logged for trace spans for requests to store-gateways that return no series when chunks streaming is enabled. #8510
* [BUGFIX] Alertmanager: Fix per-tenant silence limits not reloaded during runtime. #8456
* [BUGFIX] Alertmanager: Fixes a number of bugs in silences which could cause an existing silence to be deleted/expired when updating the silence failed. This could happen when the replacing silence was invalid or exceeded limits. #8525
* [BUGFIX] Alertmanager: Fix help message for utf-8-strict-mode. #8572
* [BUGFIX] Query-frontend: Ensure that internal errors result in an HTTP 500 response code instead of 422. #8595 #8666
* [BUGFIX] Configuration: Multi line envs variables are flatten during injection to be compatible with YAML syntax
* [BUGFIX] Querier: fix issue where queries can return incorrect results if a single store-gateway returns overlapping chunks for a series. #8827
* [BUGFIX] HA Tracker: store correct timestamp for last received request from elected replica. #8821
* [BUGFIX] Querier: do not return `grpc: the client connection is closing` errors as HTTP `499`. #8865 #8888
* [BUGFIX] Compactor: fix a race condition between different compactor replicas that may cause a deleted block to be still referenced as non-deleted in the bucket index. #8905
* [BUGFIX] Querier: fix issue where some native histogram-related warnings were not emitted when `rate()` was used over native histograms. #8918
* [BUGFIX] Ruler: map invalid org-id errors to 400 status code. #8935
* [BUGFIX] Querier: Fix invalid query results when multiple chunks are being merged. #8992
* [BUGFIX] Query-frontend: return annotations generated during evaluation of sharded queries. #9138
* [BUGFIX] Querier: Support optional start and end times on `/prometheus/api/v1/labels`, `/prometheus/api/v1/label/<label>/values`, and `/prometheus/api/v1/series` when `max_query_into_future: 0`. #9129
* [BUGFIX] Alertmanager: Fix config validation gap around unreferenced templates. #9207
* [BUGFIX] Alertmanager: Fix goroutine leak when stored config fails to apply and there is no existing tenant alertmanager #9211
* [BUGFIX] Querier: fix issue where both recently compacted blocks and their source blocks can be skipped during querying if store-gateways are restarting. #9224
* [BUGFIX] Alertmanager: fix receiver firewall to detect `0.0.0.0` and IPv6 interface-local multicast address as local addresses. #9308

### Mixin

* [CHANGE] Dashboards: set default auto-refresh rate to 5m. #8758
* [ENHANCEMENT] Dashboards: allow switching between using classic or native histograms in dashboards.
  * Overview dashboard: status, read/write latency and queries/ingestion per sec panels, `cortex_request_duration_seconds` metric. #7674 #8502 #8791
  * Writes dashboard: `cortex_request_duration_seconds` metric. #8757 #8791
  * Reads dashboard: `cortex_request_duration_seconds` metric. #8752
  * Rollout progress dashboard: `cortex_request_duration_seconds` metric. #8779
  * Alertmanager dashboard: `cortex_request_duration_seconds` metric. #8792
  * Ruler dashboard: `cortex_request_duration_seconds` metric. #8795
  * Queries dashboard: `cortex_request_duration_seconds` metric. #8800
  * Remote ruler reads dashboard: `cortex_request_duration_seconds` metric. #8801
* [ENHANCEMENT] Alerts: `MimirRunningIngesterReceiveDelayTooHigh` alert has been tuned to be more reactive to high receive delay. #8538
* [ENHANCEMENT] Dashboards: improve end-to-end latency and strong read consistency panels when experimental ingest storage is enabled. #8543 #8830
* [ENHANCEMENT] Dashboards: Add panels for monitoring ingester autoscaling when not using ingest-storage. These panels are disabled by default, but can be enabled using the `autoscaling.ingester.enabled: true` config option. #8484
* [ENHANCEMENT] Dashboards: Add panels for monitoring store-gateway autoscaling. These panels are disabled by default, but can be enabled using the `autoscaling.store_gateway.enabled: true` config option. #8824
* [ENHANCEMENT] Dashboards: add panels to show writes to experimental ingest storage backend in the "Mimir / Ruler" dashboard, when `_config.show_ingest_storage_panels` is enabled. #8732
* [ENHANCEMENT] Dashboards: show all series in tooltips on time series dashboard panels. #8748
* [ENHANCEMENT] Dashboards: add compactor autoscaling panels to "Mimir / Compactor" dashboard. The panels are disabled by default, but can be enabled setting `_config.autoscaling.compactor.enabled` to `true`. #8777
* [ENHANCEMENT] Alerts: added `MimirKafkaClientBufferedProduceBytesTooHigh` alert. #8763
* [ENHANCEMENT] Dashboards: added "Kafka produced records / sec" panel to "Mimir / Writes" dashboard. #8763
* [ENHANCEMENT] Alerts: added `MimirStrongConsistencyOffsetNotPropagatedToIngesters` alert, and rename `MimirIngesterFailsEnforceStrongConsistencyOnReadPath` alert to `MimirStrongConsistencyEnforcementFailed`. #8831
* [ENHANCEMENT] Dashboards: remove "All" option for namespace dropdown in dashboards. #8829
* [ENHANCEMENT] Dashboards: add Kafka end-to-end latency outliers panel in the "Mimir / Writes" dashboard. #8948
* [ENHANCEMENT] Dashboards: add "Out-of-order samples appended" panel to "Mimir / Tenants" dashboard. #8939
* [ENHANCEMENT] Alerts: `RequestErrors` and `RulerRemoteEvaluationFailing` have been enriched with a native histogram version. #9004
* [ENHANCEMENT] Dashboards: add 'Read path' selector to 'Mimir / Queries' dashboard. #8878
* [ENHANCEMENT] Dashboards: add annotation indicating active series are being reloaded to 'Mimir / Tenants' dashboard. #9257
* [ENHANCEMENT] Dashboards: limit results on the 'Failed evaluations rate' panel of the 'Mimir / Tenants' dashboard to 50 to avoid crashing the page when there are many failing groups. #9262
* [FEATURE] Alerts: add `MimirGossipMembersEndpointsOutOfSync` alert. #9347
* [BUGFIX] Dashboards: fix "current replicas" in autoscaling panels when HPA is not active. #8566
* [BUGFIX] Alerts: do not fire `MimirRingMembersMismatch` during the migration to experimental ingest storage. #8727
* [BUGFIX] Dashboards: avoid over-counting of ingesters metrics when migrating to experimental ingest storage. #9170
* [BUGFIX] Dashboards: fix `job_prefix` not utilized in `jobSelector`. #9155

### Jsonnet

* [CHANGE] Changed the following config options when the experimental ingest storage is enabled: #8874
  * `ingest_storage_ingester_autoscaling_min_replicas` changed to `ingest_storage_ingester_autoscaling_min_replicas_per_zone`
  * `ingest_storage_ingester_autoscaling_max_replicas` changed to `ingest_storage_ingester_autoscaling_max_replicas_per_zone`
* [CHANGE] Changed the overrides configmap generation to remove any field with `null` value. #9116
* [CHANGE] `$.replicaTemplate` function now takes replicas and labelSelector parameter. #9248
* [CHANGE] Renamed `ingest_storage_ingester_autoscaling_replica_template_custom_resource_definition_enabled` to `replica_template_custom_resource_definition_enabled`. #9248
* [FEATURE] Add support for automatically deleting compactor, store-gateway, ingester and read-write mode backend PVCs when the corresponding StatefulSet is scaled down. #8382 #8736
* [FEATURE] Automatically set GOMAXPROCS on ingesters. #9273
* [ENHANCEMENT] Added the following config options to set the number of partition ingester replicas when migrating to experimental ingest storage. #8517
  * `ingest_storage_migration_partition_ingester_zone_a_replicas`
  * `ingest_storage_migration_partition_ingester_zone_b_replicas`
  * `ingest_storage_migration_partition_ingester_zone_c_replicas`
* [ENHANCEMENT] Distributor: increase `-distributor.remote-timeout` when the experimental ingest storage is enabled. #8518
* [ENHANCEMENT] Memcached: Update to Memcached 1.6.28 and memcached-exporter 0.14.4. #8557
* [ENHANCEMENT] Rollout-operator: Allow the rollout-operator to be used as Kubernetes statefulset webhook to enable `no-downscale` and `prepare-downscale` annotations to be used on ingesters or store-gateways. #8743
* [ENHANCEMENT] Do not deploy ingester-zone-c when experimental ingest storage is enabled and `ingest_storage_ingester_zones` is configured to `2`. #8776
* [ENHANCEMENT] Added the config option `ingest_storage_migration_classic_ingesters_no_scale_down_delay` to disable the downscale delay on classic ingesters when migrating to experimental ingest storage. #8775 #8873
* [ENHANCEMENT] Configure experimental ingest storage on query-frontend too when enabled. #8843
* [ENHANCEMENT] Allow to override Kafka client ID on a per-component basis. #9026
* [ENHANCEMENT] Rollout-operator's access to ReplicaTemplate is now configured via config option `rollout_operator_replica_template_access_enabled`. #9252
* [ENHANCEMENT] Added support for new way of downscaling ingesters, using rollout-operator's resource-mirroring feature and read-only mode of ingesters. This can be enabled by using `ingester_automated_downscale_v2_enabled` config option. This is mutually exclusive with both `ingester_automated_downscale_enabled` (previous downscale mode) and `ingest_storage_ingester_autoscaling_enabled` (autoscaling for ingest-storage).
* [ENHANCEMENT] Update rollout-operator to `v0.19.1`. #9388
* [BUGFIX] Added missing node affinity matchers to write component. #8910

### Mimirtool

* [CHANGE] Disable colored output on mimirtool when the output is not to a terminal. #9423
* [CHANGE] Add `--force-color` flag to be able to enable colored output when the output is not to a terminal. #9423
* [CHANGE] Analyze Rules: Count recording rules used in rules group as used. #6133
* [CHANGE] Remove deprecated `--rule-files` flag in favor of CLI arguments for the following commands: #8701
  * `mimirtool rules load`
  * `mimirtool rules sync`
  * `mimirtool rules diff`
  * `mimirtool rules check`
  * `mimirtool rules prepare`
* [ENHANCEMENT] Remote read and backfill now supports the experimental native histograms. #9156

### Mimir Continuous Test

* [CHANGE] Use test metrics that do not pass through 0 to make identifying incorrect results easier. #8630
* [CHANGE] Allowed authentication to Mimir using both Tenant ID and basic/bearer auth. #9038
* [FEATURE] Experimental support for the `-tests.send-chunks-debugging-header` boolean flag to send the `X-Mimir-Chunk-Info-Logger: series_id` header with queries. #8599
* [ENHANCEMENT] Include human-friendly timestamps in diffs logged when a test fails. #8630
* [ENHANCEMENT] Add histograms to measure latency of read and write requests. #8583
* [ENHANCEMENT] Log successful test runs in addition to failed test runs. #8817
* [ENHANCEMENT] Series emitted by continuous-test now distribute more uniformly across ingesters. #9218 #9243
* [ENHANCEMENT] Configure `User-Agent` header for the Mimir client via `-tests.client.user-agent`. #9338
* [BUGFIX] Initialize test result metrics to 0 at startup so that alerts can correctly identify the first failure after startup. #8630

### Query-tee

* [CHANGE] If a preferred backend is configured, then query-tee always returns its response, regardless of the response status code. Previously, query-tee would only return the response from the preferred backend if it did not have a 5xx status code. #8634
* [ENHANCEMENT] Emit trace spans from query-tee. #8419
* [ENHANCEMENT] Log trace ID (if present) with all log messages written while processing a request. #8419
* [ENHANCEMENT] Log user agent when processing a request. #8419
* [ENHANCEMENT] Add `time` parameter to proxied instant queries if it is not included in the incoming request. This is optional but enabled by default, and can be disabled with `-proxy.add-missing-time-parameter-to-instant-queries=false`. #8419
* [ENHANCEMENT] Add support for sending only a proportion of requests to all backends, with the remainder only sent to the preferred backend. The default behaviour is to send all requests to all backends. This can be configured with `-proxy.secondary-backends-request-proportion`. #8532
* [ENHANCEMENT] Check annotations emitted by both backends are the same when comparing responses from two backends. #8660
* [ENHANCEMENT] Compare native histograms in query results when comparing results between two backends. #8724
* [ENHANCEMENT] Don't consider responses to be different during response comparison if both backends' responses contain different series, but all samples are within the recent sample window. #8749 #8894
* [ENHANCEMENT] When the expected and actual response for a matrix series is different, the full set of samples for that series from both backends will now be logged. #8947
* [ENHANCEMENT] Wait up to `-server.graceful-shutdown-timeout` for inflight requests to finish when shutting down, rather than immediately terminating inflight requests on shutdown. #8985
* [ENHANCEMENT] Optionally consider equivalent error messages the same when comparing responses. Enabled by default, disable with `-proxy.require-exact-error-match=true`. #9143 #9350 #9366
* [BUGFIX] Ensure any errors encountered while forwarding a request to a backend (eg. DNS resolution failures) are logged. #8419
* [BUGFIX] The comparison of the results should not fail when either side contains extra samples from within SkipRecentSamples duration. #8920
* [BUGFIX] When `-proxy.compare-skip-recent-samples` is enabled, compare sample timestamps with the time the query requests were made, rather than the time at which the comparison is occurring. #9416

### Documentation

* [ENHANCEMENT] Specify in which component the configuration flags `-compactor.blocks-retention-period`, `-querier.max-query-lookback`, `-query-frontend.max-total-query-length`, `-query-frontend.max-query-expression-size-bytes` are applied and that they are applied to remote read as well. #8433
* [ENHANCEMENT] Provide more detailed recommendations on how to migrate from classic to native histograms. #8864
* [ENHANCEMENT] Clarify that `{namespace}` and `{groupName}` path segments in the ruler config API should be URL-escaped. #8969
* [ENHANCEMENT] Include stalled compactor network drive information in runbooks. #9297
* [ENHANCEMENT] Document `/ingester/prepare-partition-downscale` and `/ingester/prepare-instance-ring-downscale` endpoints. #9132
* [ENHANCEMENT] Describe read-only mode of ingesters in component documentation. #9132

### Tools

* [CHANGE] `wal-reader`: Renamed `-series-entries` to `-print-series`. Renamed `-print-series-with-samples` to `-print-samples`. #8568
* [FEATURE] `query-bucket-index`: add new tool to query a bucket index file and print the blocks that would be used for a given query time range. #8818
* [FEATURE] `kafkatool`: add new CLI tool to operate Kafka. Supported commands: #9000
  * `brokers list-leaders-by-partition`
  * `consumer-group commit-offset`
  * `consumer-group copy-offset`
  * `consumer-group list-offsets`
  * `create-partitions`
* [ENHANCEMENT] `wal-reader`: References to unknown series from Samples, Exemplars, histogram or tombstones records are now always logged. #8568
* [ENHANCEMENT] `tsdb-series`: added `-stats` option to print min/max time of chunks, total number of samples and DPM for each series. #8420
* [ENHANCEMENT] `tsdb-print-chunk`: print counter reset information for native histograms. #8812
* [ENHANCEMENT] `grpcurl-query-ingesters`: print counter reset information for native histograms. #8820
* [ENHANCEMENT] `grpcurl-query-ingesters`: concurrently query ingesters. #9102
* [ENHANCEMENT] `grpcurl-query-ingesters`: sort series and chunks in output. #9180
* [ENHANCEMENT] `grpcurl-query-ingesters`: print full chunk timestamps, not just time component. #9180
* [ENHANCEMENT] `tsdb-series`: Added `-json` option to generate JSON output for easier post-processing. #8844
* [ENHANCEMENT] `tsdb-series`: Added `-min-time` and `-max-time` options to filter samples that are used for computing data-points per minute. #8844
* [ENHANCEMENT] `mimir-rules-action`: Added new input to support matching target namespaces by regex. #9244
* [ENHANCEMENT] `mimir-rules-action`: Added new inputs to support ignoring namespaces and ignoring namespaces by regex. #9258 #9324
* [BUGFIX] `copyblocks`, `undelete-blocks`, `copyprefix`: use a multipart upload to server-side copy objects greater than 5GiB in size on S3. #9357

## 2.13.0

### Grafana Mimir

* [CHANGE] Build: `grafana/mimir` docker image is now based on `gcr.io/distroless/static-debian12` image. Alpine-based docker image is still available as `grafana/mimir-alpine`, until Mimir 2.15. #8204 #8235
* [CHANGE] Ingester: `/ingester/flush` endpoint is now only allowed to execute only while the ingester is in `Running` state. The 503 status code is returned if the endpoint is called while the ingester is not in `Running` state. #7486
* [CHANGE] Distributor: Include label name in `err-mimir-label-value-too-long` error message: #7740
* [CHANGE] Ingester: enabled 1 out 10 errors log sampling by default. All the discarded samples will still be tracked by the `cortex_discarded_samples_total` metric. The feature can be configured via `-ingester.error-sample-rate` (0 to log all errors). #7807
* [CHANGE] Query-frontend: Query results caching and experimental query blocking now utilize the PromQL string-formatted query format rather than the unvalidated query as submitted to the frontend. #7742
  * Query results caching should be more stable as all equivalent queries receive the same cache key, but there may be cache churn on first deploy with the updated format
  * Query blocking can no longer be circumvented with an equivalent query in a different format; see [Configure queries to block](https://grafana.com/docs/mimir/latest/configure/configure-blocked-queries/)
* [CHANGE] Query-frontend: stop using `-validation.create-grace-period` to clamp how far into the future a query can span. #8075
* [CHANGE] Clamp [`GOMAXPROCS`](https://pkg.go.dev/runtime#GOMAXPROCS) to [`runtime.NumCPU`](https://pkg.go.dev/runtime#NumCPU). #8201
* [CHANGE] Anonymous usage statistics tracking: add CPU usage percentage tracking. #8282
* [CHANGE] Added new metric `cortex_compactor_disk_out_of_space_errors_total` which counts how many times a compaction failed due to the compactor being out of disk. #8237
* [CHANGE] Anonymous usage statistics tracking: report active series in addition to in-memory series. #8279
* [CHANGE] Ruler: `evaluation_delay` field in the rule group configuration has been deprecated. Please use `query_offset` instead (it has the same exact meaning and behaviour). #8295
* [CHANGE] General: remove `-log.buffered`. The configuration option has been enabled by default and deprecated since Mimir 2.11. #8395
* [CHANGE] Ruler: promote tenant federation from experimental to stable. #8400
* [CHANGE] Ruler: promote `-ruler.recording-rules-evaluation-enabled` and `-ruler.alerting-rules-evaluation-enabled` from experimental to stable. #8400
* [CHANGE] General: promote `-tenant-federation.max-tenants` from experimental to stable. #8400
* [FEATURE] Continuous-test: now runable as a module with `mimir -target=continuous-test`. #7747
* [FEATURE] Store-gateway: Allow specific tenants to be enabled or disabled via `-store-gateway.enabled-tenants` or `-store-gateway.disabled-tenants` CLI flags or their corresponding YAML settings. #7653
* [FEATURE] New `-<prefix>.s3.bucket-lookup-type` flag configures lookup style type, used to access bucket in s3 compatible providers. #7684
* [FEATURE] Querier: add experimental streaming PromQL engine, enabled with `-querier.promql-engine=mimir`. #7693 #7898 #7899 #8023 #8058 #8096 #8121 #8197 #8230 #8247 #8270 #8276 #8277 #8291 #8303 #8340 #8256 #8348
* [FEATURE] New `/ingester/unregister-on-shutdown` HTTP endpoint allows dynamic access to ingesters' `-ingester.ring.unregister-on-shutdown` configuration. #7739
* [FEATURE] Server: added experimental [PROXY protocol support](https://www.haproxy.org/download/2.3/doc/proxy-protocol.txt). The PROXY protocol support can be enabled via `-server.proxy-protocol-enabled=true`. When enabled, the support is added both to HTTP and gRPC listening ports. #7698
* [FEATURE] Query-frontend, querier: new experimental `/cardinality/active_native_histogram_metrics` API to get active native histogram metric names with statistics about active native histogram buckets. #7982 #7986 #8008
* [FEATURE] Alertmanager: Added `-alertmanager.max-silences-count` and `-alertmanager.max-silence-size-bytes` to set limits on per tenant silences. Disabled by default. #8241 #8249
* [FEATURE] Ingester: add experimental support for the server-side circuit breakers when writing to and reading from ingesters. This can be enabled using `-ingester.push-circuit-breaker.enabled` and `-ingester.read-circuit-breaker.enabled` options. Further `-ingester.push-circuit-breaker.*` and `-ingester.read-circuit-breaker.*` options for configuring circuit-breaker are available. Added metrics `cortex_ingester_circuit_breaker_results_total`,  `cortex_ingester_circuit_breaker_transitions_total`, `cortex_ingester_circuit_breaker_current_state` and `cortex_ingester_circuit_breaker_request_timeouts_total`. #8180 #8285 #8315 #8446
* [FEATURE] Distributor, ingester: add new setting `-validation.past-grace-period` to limit how old (based on the wall clock minus OOO window) the ingested samples can be. The default 0 value disables this limit. #8262
* [ENHANCEMENT] Distributor: add metrics `cortex_distributor_samples_per_request` and `cortex_distributor_exemplars_per_request` to track samples/exemplars per request. #8265
* [ENHANCEMENT] Reduced memory allocations in functions used to propagate contextual information between gRPC calls. #7529
* [ENHANCEMENT] Distributor: add experimental limit for exemplars per series per request, enabled with `-distributor.max-exemplars-per-series-per-request`, the number of discarded exemplars are tracked with `cortex_discarded_exemplars_total{reason="too_many_exemplars_per_series_per_request"}` #7989 #8010
* [ENHANCEMENT] Store-gateway: merge series from different blocks concurrently. #7456
* [ENHANCEMENT] Store-gateway: Add `stage="wait_max_concurrent"` to `cortex_bucket_store_series_request_stage_duration_seconds` which records how long the query had to wait for its turn for `-blocks-storage.bucket-store.max-concurrent`. #7609
* [ENHANCEMENT] Querier: add `cortex_querier_federation_upstream_query_wait_duration_seconds` to observe time from when a querier picks up a cross-tenant query to when work begins on its single-tenant counterparts. #7209
* [ENHANCEMENT] Compactor: Add `cortex_compactor_block_compaction_delay_seconds` metric to track how long it takes to compact blocks since the blocks are created. #7635
* [ENHANCEMENT] Store-gateway: add `outcome` label to `cortex_bucket_stores_gate_duration_seconds` histogram metric. Possible values for the `outcome` label are: `rejected_canceled`, `rejected_deadline_exceeded`, `rejected_other`, and `permitted`. #7784
* [ENHANCEMENT] Query-frontend: use zero-allocation experimental decoder for active series queries via `-query-frontend.use-active-series-decoder`. #7665
* [ENHANCEMENT] Go: updated to 1.22.2. #7802
* [ENHANCEMENT] Query-frontend: support `limit` parameter on `/prometheus/api/v1/label/{name}/values` and `/prometheus/api/v1/labels` endpoints. #7722
* [ENHANCEMENT] Expose TLS configuration for the S3 backend client. #7959
* [ENHANCEMENT] Rules: Support expansion of native histogram values when using rule templates #7974
* [ENHANCEMENT] Rules: Add metric `cortex_prometheus_rule_group_last_restore_duration_seconds` which measures how long it takes to restore rule groups using the `ALERTS_FOR_STATE` series #7974
* [ENHANCEMENT] OTLP: Improve remote write format translation performance by using label set hashes for metric identifiers instead of string based ones. #8012
* [ENHANCEMENT] Querying: Remove OpEmptyMatch from regex concatenations. #8012
* [ENHANCEMENT] Store-gateway: add `-blocks-storage.bucket-store.max-concurrent-queue-timeout`. When set, queries at the store-gateway's query gate will not wait longer than that to execute. If a query reaches the wait timeout, then the querier will retry the blocks on a different store-gateway. If all store-gateways are unavailable, then the query will fail with `err-mimir-store-consistency-check-failed`. #7777 #8149
* [ENHANCEMENT] Store-gateway: add `-blocks-storage.bucket-store.index-header.lazy-loading-concurrency-queue-timeout`. When set, loads of index-headers at the store-gateway's index-header lazy load gate will not wait longer than that to execute. If a load reaches the wait timeout, then the querier will retry the blocks on a different store-gateway. If all store-gateways are unavailable, then the query will fail with `err-mimir-store-consistency-check-failed`. #8138
* [ENHANCEMENT] Ingester: Optimize querying with regexp matchers. #8106
* [ENHANCEMENT] Distributor: Introduce `-distributor.max-request-pool-buffer-size` to allow configuring the maximum size of the request pool buffers. #8082
* [ENHANCEMENT] Store-gateway: improve performance when streaming chunks to queriers is enabled (`-querier.prefer-streaming-chunks-from-store-gateways=true`) and the query selects fewer than `-blocks-storage.bucket-store.batch-series-size` series (defaults to 5000 series). #8039
* [ENHANCEMENT] Ingester: active series are now updated along with owned series. They decrease when series change ownership between ingesters. This helps provide a more accurate total of active series when ingesters are added. This is only enabled when `-ingester.track-ingester-owned-series` or `-ingester.use-ingester-owned-series-for-limits` are enabled. #8084
* [ENHANCEMENT] Query-frontend: include route name in query stats log lines. #8191
* [ENHANCEMENT] OTLP: Speed up conversion from OTel to Mimir format by about 8% and reduce memory consumption by about 30%. Can be disabled via `-distributor.direct-otlp-translation-enabled=false` #7957
* [ENHANCEMENT] Ingester/Querier: Optimise regexps with long lists of alternates. #8221, #8234
* [ENHANCEMENT] Ingester: Include more detail in tracing of queries. #8242
* [ENHANCEMENT] Distributor: add `insight=true` to remote-write and OTLP write handlers when the HTTP response status code is 4xx. #8294
* [ENHANCEMENT] Ingester: reduce locked time while matching postings for a label, improving the write latency and compaction speed. #8327
* [ENHANCEMENT] Ingester: reduce the amount of locks taken during the Head compaction's garbage-collection process, improving the write latency and compaction speed. #8327
* [ENHANCEMENT] Query-frontend: log the start, end time and matchers for remote read requests to the query stats logs. #8326 #8370 #8373
* [BUGFIX] Distributor: prometheus retry on 5xx and 429 errors, while otlp collector only retry on 429, 502, 503 and 504, mapping other 5xx errors to the retryable ones in otlp endpoint. #8324 #8339
* [BUGFIX] Distributor: make OTLP endpoint return marshalled proto bytes as response body for 4xx/5xx errors. #8227
* [BUGFIX] Rules: improve error handling when querier is local to the ruler. #7567
* [BUGFIX] Querier, store-gateway: Protect against panics raised during snappy encoding. #7520
* [BUGFIX] Ingester: Prevent timely compaction of empty blocks. #7624
* [BUGFIX] Querier: Don't cache context.Canceled errors for bucket index. #7620
* [BUGFIX] Store-gateway: account for `"other"` time in LabelValues and LabelNames requests. #7622
* [BUGFIX] Query-frontend: Don't panic when using the `-query-frontend.downstream-url` flag. #7651
* [BUGFIX] Ingester: when receiving multiple exemplars for a native histogram via remote write, sort them and only report an error if all are older than the latest exemplar as this could be a partial update. #7640 #7948 #8014
* [BUGFIX] Ingester: don't retain blocks if they finish exactly on the boundary of the retention window. #7656
* [BUGFIX] Bug-fixes and improvements to experimental native histograms. #7744 #7813
* [BUGFIX] Querier: return an error when a query uses `label_join` with an invalid destination label name. #7744
* [BUGFIX] Compactor: correct outstanding job estimation in metrics and `compaction-planner` tool when block labels differ. #7745
* [BUGFIX] Ingester: turn native histogram validation errors in TSDB into soft ingester errors that result in returning 4xx to the end-user instead of 5xx. In the case of TSDB validation errors, the counter `cortex_discarded_samples_total` will be increased with the `reason` label set to `"invalid-native-histogram"`. #7736 #7773
* [BUGFIX] Do not wrap error message with `sampled 1/<frequency>` if it's not actually sampled. #7784
* [BUGFIX] Store-gateway: do not track cortex_querier_blocks_consistency_checks_failed_total metric if query has been canceled or interrued due to any error not related to blocks consistency check failed. #7752
* [BUGFIX] Ingester: ignore instances with no tokens when calculating local limits to prevent discards during ingester scale-up #7881
* [BUGFIX] Ingester: do not reuse exemplars slice in the write request if there are more than 10 exemplars per series. This should help to reduce the in-use memory in case of few requests with a very large number of exemplars. #7936
* [BUGFIX] Distributor: fix down scaling of native histograms in the distributor when timeseries unmarshal cache is in use. #7947
* [BUGFIX] Distributor: fix cardinality API to return more accurate number of in-memory series when number of zones is larger than replication factor. #7984
* [BUGFIX] All: fix config validation for non-ingester modules, when ingester's ring is configured with spread-minimizing token generation strategy. #7990
* [BUGFIX] Ingester: copy LabelValues strings out of mapped memory to avoid a segmentation fault if the region becomes unmapped before the result is marshaled. #8003
* [BUGFIX] OTLP: Don't generate target_info unless at least one identifying label is defined. #8012
* [BUGFIX] OTLP: Don't generate target_info unless there are metrics. #8012
* [BUGFIX] Query-frontend: Experimental query queue splitting: fix issue where offset and range selector duration were not considered when predicting query component. #7742
* [BUGFIX] Querying: Empty matrix results were incorrectly returning `null` instead of `[]`. #8029
* [BUGFIX] All: don't increment `thanos_objstore_bucket_operation_failures_total` metric for cancelled requests. #8072
* [BUGFIX] Query-frontend: fix empty metric name matcher not being applied under certain conditions. #8076
* [BUGFIX] Querying: Fix regex matching of multibyte runes with dot operator. #8089
* [BUGFIX] Querying: matrix results returned from instant queries were not sorted by series. #8113
* [BUGFIX] Query scheduler: Fix a crash in result marshaling. #8140
* [BUGFIX] Store-gateway: Allow long-running index scans to be interrupted. #8154
* [BUGFIX] Query-frontend: fix splitting of queries using `@ start()` and `@end()` modifiers on a subquery. Previously the `start()` and `end()` would be evaluated using the start end end of the split query instead of the original query. #8162
* [BUGFIX] Distributor: Don't discard time series with invalid exemplars, just drop affected exemplars. #8224
* [BUGFIX] Ingester: fixed in-memory series count when replaying a corrupted WAL. #8295
* [BUGFIX] Ingester: fix context cancellation handling when a query is busy looking up series in the TSDB index and `-blocks-storage.tsdb.head-postings-for-matchers-cache*` or `-blocks-storage.tsdb.block-postings-for-matchers-cache*` are in use. #8337
* [BUGFIX] Querier: fix edge case where bucket indexes are sometimes cached forever instead of with the expected TTL. #8343
* [BUGFIX] OTLP handler: fix errors returned by OTLP handler when used via httpgrpc tunneling. #8363
* [BUGFIX] Update `github.com/hashicorp/go-retryablehttp` to address [CVE-2024-6104](https://github.com/advisories/GHSA-v6v8-xj6m-xwqh). #8539
* [BUGFIX] Alertmanager: Fixes a number of bugs in silences which could cause an existing silence to be deleted/expired when updating the silence failed. This could happen when the replacing silence was invalid or exceeded limits. #8525
* [BUGFIX] Alertmanager: Fix per-tenant silence limits not reloaded during runtime. #8456
* [BUGFIX] Alertmanager: Fix help message for utf-8-strict-mode. #8572
* [BUGFIX] Upgrade golang to 1.22.5 to address [CVE-2024-24791](https://nvd.nist.gov/vuln/detail/CVE-2024-24791). #8600

### Mixin

* [CHANGE] Alerts: Removed obsolete `MimirQueriesIncorrect` alert that used test-exporter metrics. Test-exporter support was however removed in Mimir 2.0 release. #7774
* [CHANGE] Alerts: Change threshold for `MimirBucketIndexNotUpdated` alert to fire before queries begin to fail due to bucket index age. #7879
* [FEATURE] Dashboards: added 'Remote ruler reads networking' dashboard. #7751
* [FEATURE] Alerts: Add `MimirIngesterStuckProcessingRecordsFromKafka` alert. #8147
* [ENHANCEMENT] Alerts: allow configuring alerts range interval via `_config.base_alerts_range_interval_minutes`. #7591
* [ENHANCEMENT] Dashboards: Add panels for monitoring distributor and ingester when using ingest-storage. These panels are disabled by default, but can be enabled using `show_ingest_storage_panels: true` config option. Similarly existing panels used when distributors and ingesters use gRPC for forwarding requests can be disabled by setting `show_grpc_ingestion_panels: false`. #7670 #7699
* [ENHANCEMENT] Alerts: add the following alerts when using ingest-storage: #7699 #7702 #7867
  * `MimirIngesterLastConsumedOffsetCommitFailed`
  * `MimirIngesterFailedToReadRecordsFromKafka`
  * `MimirIngesterKafkaFetchErrorsRateTooHigh`
  * `MimirStartingIngesterKafkaReceiveDelayIncreasing`
  * `MimirRunningIngesterReceiveDelayTooHigh`
  * `MimirIngesterFailsToProcessRecordsFromKafka`
  * `MimirIngesterFailsEnforceStrongConsistencyOnReadPath`
* [ENHANCEMENT] Dashboards: add in-flight queries scaling metric panel for ruler-querier. #7749
* [ENHANCEMENT] Dashboards: renamed rows in the "Remote ruler reads" and "Remote ruler reads resources" dashboards to match the actual component names. #7750
* [ENHANCEMENT] Dashboards: allow switching between using classic of native histograms in dashboards. #7627
  * Overview dashboard, Status panel, `cortex_request_duration_seconds` metric.
* [ENHANCEMENT] Alerts: exclude `529` and `598` status codes from failure codes in `MimirRequestsError`. #7889
* [ENHANCEMENT] Dashboards: renamed "TCP Connections" panel to "Ingress TCP Connections" in the networking dashboards. #8092
* [ENHANCEMENT] Dashboards: update the use of deprecated "table (old)" panels to "table". #8181
* [ENHANCEMENT] Dashboards: added a `component` variable to "Slow queries" dashboard to allow checking the slow queries of the remote ruler evaluation query path. #8309
* [BUGFIX] Dashboards: fix regular expression for matching read-path gRPC ingester methods to include querying of exemplars, label-related queries, or active series queries. #7676
* [BUGFIX] Dashboards: fix user id abbreviations and column heads for Top Tenants dashboard. #7724
* [BUGFIX] Dashboards: fix incorrect query used for "queue length" panel on "Ruler" dashboard. #8006
* [BUGFIX] Dashboards: fix disk space utilization panels when running with a recent version of kube-state-metrics. #8212

### Jsonnet

* [CHANGE] Memcached: Change default read timeout for chunks and index caches to `750ms` from `450ms`. #7778
* [CHANGE] Fine-tuned `terminationGracePeriodSeconds` for the following components: #7364
  * Querier: changed from `30` to `180`
  * Query-scheduler: changed from `30` to `180`
* [CHANGE] Change TCP port exposed by `mimir-continuous-test` deployment to match with updated defaults of its container image (see changes below). #7958
* [FEATURE] Add support to deploy Mimir with experimental ingest storage enabled. #8028 #8222
* [ENHANCEMENT] Compactor: add `$._config.cortex_compactor_concurrent_rollout_enabled` option (disabled by default) that makes use of rollout-operator to speed up the rollout of compactors. #7783 #7878
* [ENHANCEMENT] Shuffle-sharding: add `$._config.shuffle_sharding.ingest_storage_partitions_enabled` and `$._config.shuffle_sharding.ingester_partitions_shard_size` options, that allow configuring partitions shard size in ingest-storage mode. #7804
* [ENHANCEMENT] Update rollout-operator to `v0.17.0`. #8399
* [ENHANCEMENT] Add `_config.autoscaling_querier_predictive_scaling_enabled` to scale querier based on inflight queries 7 days ago. #7775
* [ENHANCEMENT] Add support to autoscale ruler-querier replicas based on in-flight queries too (in addition to CPU and memory based scaling). #8060 #8188
* [ENHANCEMENT] Distributor: improved distributor HPA scaling metric to only take in account ready pods. This requires the metric `kube_pod_status_ready` to be available in the data source used by KEDA to query scaling metrics (configured via `_config.autoscaling_prometheus_url`). #8251
* [BUGFIX] Guard against missing samples in KEDA queries. #7691
* [BUGFIX] Alertmanager: Set -server.http-idle-timeout to avoid EOF errors in ruler. #8192

### Mimirtool

* [CHANGE] Deprecated `--rule-files` flag in favor of CLI arguments. #7756
* [FEATURE] mimirtool: Add `runtime-config verify` sub-command, for verifying Mimir runtime config files. #8123
* [ENHANCEMENT] `mimirtool promql format`: Format PromQL query with Prometheus' string or pretty-print formatter. #7742
* [ENHANCEMENT] Add `mimir-http-prefix` configuration to set the Mimir URL prefix when using legacy routes. #8069
* [ENHANCEMENT] Add option `--output-dir` to `mimirtool rules get` and `mimirtool rules print` to allow persisting rule groups to a file for edit and re-upload. #8142
* [BUGFIX] Fix panic in `loadgen` subcommand. #7629
* [BUGFIX] `mimirtool rules prepare`: do not add aggregation label to `on()` clause if already present in `group_left()` or `group_right()`. #7839
* [BUGFIX] Analyze Grafana: fix parsing queries with variables. #8062
* [BUGFIX] `mimirtool rules sync`: detect a change when the `query_offset` or the deprecated `evaluation_delay` configuration changes. #8297

### Mimir Continuous Test

* [CHANGE] `mimir-continuous-test` has been deprecated and replaced by a Mimir module that can be run as a target from the `mimir` binary using `mimir -target=continuous-test`. #7753
* [CHANGE] `-server.metrics-port` flag is no longer available for use in the module run of mimir-continuous-test, including the grafana/mimir-continuous-test Docker image which uses the new module. Configuring this port is still possible in the binary, which is deprecated. #7747
* [CHANGE] Allowed authenticatication to Mimir using both Tenant ID and basic/bearer auth #7619.
* [BUGFIX] Set `User-Agent` header for all requests sent from the testing client. #7607

### Query-tee

* [ENHANCEMENT] Log queries that take longer than `proxy.log-slow-query-response-threshold` when compared to other backends. #7346
* [ENHANCEMENT] Add two new metrics for measuring the relative duration between backends: #7782 #8013 #8330
  * `cortex_querytee_backend_response_relative_duration_seconds`
  * `cortex_querytee_backend_response_relative_duration_proportional`

### Documentation

* [ENHANCEMENT] Clarify Compactor and its storage volume when configured under Kubernetes. #7675
* [ENHANCEMENT] Add OTLP route to _Mimir routes by path_ runbooks section. #8074
* [ENHANCEMENT] Document option server.log-source-ips-full. #8268

### Tools

* [ENHANCEMENT] ulidtime: add option to show random part of ULID, timestamp in milliseconds and header. #7615
* [ENHANCEMENT] copyblocks: add a flag to configure part-size for multipart uploads in s3 client-side copying. #8292
* [ENHANCEMENT] copyblocks: enable pprof HTTP endpoints. #8292

## 2.12.0

### Grafana Mimir

* [CHANGE] Alertmanager: Deprecates the `v1` API. All `v1` API endpoints now respond with a JSON deprecation notice and a status code of `410`. All endpoints have a `v2` equivalent. The list of endpoints is: #7103
  * `<alertmanager-web.external-url>/api/v1/alerts`
  * `<alertmanager-web.external-url>/api/v1/receivers`
  * `<alertmanager-web.external-url>/api/v1/silence/{id}`
  * `<alertmanager-web.external-url>/api/v1/silences`
  * `<alertmanager-web.external-url>/api/v1/status`
* [CHANGE] Ingester: Increase default value of `-blocks-storage.tsdb.head-postings-for-matchers-cache-max-bytes` and `-blocks-storage.tsdb.block-postings-for-matchers-cache-max-bytes` to 100 MiB (previous default value was 10 MiB). #6764
* [CHANGE] Validate tenant IDs according to [documented behavior](https://grafana.com/docs/mimir/latest/configure/about-tenant-ids/) even when tenant federation is not enabled. Note that this will cause some previously accepted tenant IDs to be rejected such as those longer than 150 bytes or containing `|` characters. #6959
* [CHANGE] Ruler: don't use backoff retry on remote evaluation in case of `4xx` errors. #7004
* [CHANGE] Server: responses with HTTP 4xx status codes are now treated as errors and used in `status_code` label of request duration metric. #7045
* [CHANGE] Memberlist: change default for `-memberlist.stream-timeout` from `10s` to `2s`. #7076
* [CHANGE] Memcached: remove legacy `thanos_cache_memcached_*` and `thanos_memcached_*` prefixed metrics. Instead, Memcached and Redis cache clients now emit `thanos_cache_*` prefixed metrics with a `backend` label. #7076
* [CHANGE] Ruler: the following metrics, exposed when the ruler is configured to discover Alertmanager instances via service discovery, have been renamed: #7057
  * `prometheus_sd_failed_configs` renamed to `cortex_prometheus_sd_failed_configs`
  * `prometheus_sd_discovered_targets` renamed to `cortex_prometheus_sd_discovered_targets`
  * `prometheus_sd_received_updates_total` renamed to `cortex_prometheus_sd_received_updates_total`
  * `prometheus_sd_updates_delayed_total` renamed to `cortex_prometheus_sd_updates_delayed_total`
  * `prometheus_sd_updates_total` renamed to `cortex_prometheus_sd_updates_total`
  * `prometheus_sd_refresh_failures_total` renamed to `cortex_prometheus_sd_refresh_failures_total`
  * `prometheus_sd_refresh_duration_seconds` renamed to `cortex_prometheus_sd_refresh_duration_seconds`
* [CHANGE] Query-frontend: the default value for `-query-frontend.not-running-timeout` has been changed from 0 (disabled) to 2s. The configuration option has also been moved from "experimental" to "advanced". #7127
* [CHANGE] Store-gateway: to reduce disk contention on HDDs the default value for `blocks-storage.bucket-store.tenant-sync-concurrency` has been changed from `10` to `1` and the default value for `blocks-storage.bucket-store.block-sync-concurrency` has been changed from `20` to `4`. #7136
* [CHANGE] Store-gateway: Remove deprecated CLI flags `-blocks-storage.bucket-store.index-header-lazy-loading-enabled` and `-blocks-storage.bucket-store.index-header-lazy-loading-idle-timeout` and their corresponding YAML settings. Instead, use `-blocks-storage.bucket-store.index-header.lazy-loading-enabled` and `-blocks-storage.bucket-store.index-header.lazy-loading-idle-timeout`. #7521
* [CHANGE] Store-gateway: Mark experimental CLI flag `-blocks-storage.bucket-store.index-header.lazy-loading-concurrency` and its corresponding YAML settings as advanced. #7521
* [CHANGE] Store-gateway: Remove experimental CLI flag `-blocks-storage.bucket-store.index-header.sparse-persistence-enabled` since this is now the default behavior. #7535
* [CHANGE] All: set `-server.report-grpc-codes-in-instrumentation-label-enabled` to `true` by default, which enables reporting gRPC status codes as `status_code` labels in the `cortex_request_duration_seconds` metric. #7144
* [CHANGE] Distributor: report gRPC status codes as `status_code` labels in the `cortex_ingester_client_request_duration_seconds` metric by default. #7144
* [CHANGE] Distributor: CLI flag `-ingester.client.report-grpc-codes-in-instrumentation-label-enabled` has been deprecated, and its default value is set to `true`. #7144
* [CHANGE] Ingester: CLI flag `-ingester.return-only-grpc-errors` has been deprecated, and its default value is set to `true`. To ensure backwards compatibility, during a migration from a version prior to 2.11.0 to 2.12 or later, `-ingester.return-only-grpc-errors` should be set to `false`. Once all the components are migrated, the flag can be removed.   #7151
* [CHANGE] Ingester: the following CLI flags have been moved from "experimental" to "advanced": #7169
  * `-ingester.ring.token-generation-strategy`
  * `-ingester.ring.spread-minimizing-zones`
  * `-ingester.ring.spread-minimizing-join-ring-in-order`
* [CHANGE] Query-frontend: the default value of the CLI flag `-query-frontend.max-cache-freshness` (and its respective YAML configuration parameter) has been changed from `1m` to `10m`. #7161
* [CHANGE] Distributor: default the optimization `-distributor.write-requests-buffer-pooling-enabled` to `true`. #7165
* [CHANGE] Tracing: Move query information to span attributes instead of span logs. #7046
* [CHANGE] Distributor: the default value of circuit breaker's CLI flag `-ingester.client.circuit-breaker.cooldown-period` has been changed from `1m` to `10s`. #7310
* [CHANGE] Store-gateway: remove `cortex_bucket_store_blocks_loaded_by_duration`. `cortex_bucket_store_series_blocks_queried` is better suited for detecting when compactors are not able to keep up with the number of blocks to compact. #7309
* [CHANGE] Ingester, Distributor: the support for rejecting push requests received via gRPC before reading them into memory, enabled via `-ingester.limit-inflight-requests-using-grpc-method-limiter` and `-distributor.limit-inflight-requests-using-grpc-method-limiter`, is now stable and enabled by default. The configuration options have been deprecated and will be removed in Mimir 2.14. #7360
* [CHANGE] Distributor: Change`-distributor.enable-otlp-metadata-storage` flag's default to true, and deprecate it. The flag will be removed in Mimir 2.14. #7366
* [CHANGE] Store-gateway: Use a shorter TTL for cached items related to temporary blocks. #7407 #7534
* [CHANGE] Standardise exemplar label as "trace_id". #7475
* [CHANGE] The configuration option `-querier.max-query-into-future` has been deprecated and will be removed in Mimir 2.14. #7496
* [CHANGE] Distributor: the metric `cortex_distributor_sample_delay_seconds` has been deprecated and will be removed in Mimir 2.14. #7516
* [CHANGE] Query-frontend: The deprecated YAML setting `frontend.cache_unaligned_requests` has been moved to `limits.cache_unaligned_requests`. #7519
* [CHANGE] Querier: the CLI flag `-querier.minimize-ingester-requests` has been moved from "experimental" to "advanced". #7638
* [CHANGE] Ingester: allow only POST method on `/ingester/shutdown`, as previously it was too easy to accidentally trigger through GET requests. At the same time, add an option to keep the existing behavior by introducing an `-api.get-request-for-ingester-shutdown-enabled` flag. This flag will be removed in Mimir 2.15. #7707
* [FEATURE] Introduce `-server.log-source-ips-full` option to log all IPs from `Forwarded`, `X-Real-IP`, `X-Forwarded-For` headers. #7250
* [FEATURE] Introduce `-tenant-federation.max-tenants` option to limit the max number of tenants allowed for requests when federation is enabled. #6959
* [FEATURE] Cardinality API: added a new `count_method` parameter which enables counting active label names. #7085
* [FEATURE] Querier / query-frontend: added `-querier.promql-experimental-functions-enabled` CLI flag (and respective YAML config option) to enable experimental PromQL functions. The experimental functions introduced are: `mad_over_time()`, `sort_by_label()` and `sort_by_label_desc()`. #7057
* [FEATURE] Alertmanager API: added `-alertmanager.grafana-alertmanager-compatibility-enabled` CLI flag (and respective YAML config option) to enable an experimental API endpoints that support the migration of the Grafana Alertmanager. #7057
* [FEATURE] Alertmanager: Added `-alertmanager.utf8-strict-mode-enabled` to control support for any UTF-8 character as part of Alertmanager configuration/API matchers and labels. It's default value is set to `false`. #6898
* [FEATURE] Querier: added `histogram_avg()` function support to PromQL. #7293
* [FEATURE] Ingester: added `-blocks-storage.tsdb.timely-head-compaction` flag, which enables more timely head compaction, and defaults to `false`. #7372
* [FEATURE] Compactor: Added `/compactor/tenants` and `/compactor/tenant/{tenant}/planned_jobs` endpoints that provide functionality that was provided by `tools/compaction-planner` -- listing of planned compaction jobs based on tenants' bucket index. #7381
* [FEATURE] Add experimental support for streaming response bodies from queriers to frontends via `-querier.response-streaming-enabled`. This is currently only supported for the `/api/v1/cardinality/active_series` endpoint. #7173
* [FEATURE] Release: Added mimir distroless docker image. #7371
* [FEATURE] Add support for the new grammar of `{"metric_name", "l1"="val"}` to promql and some of the exposition formats. #7475 #7541
* [ENHANCEMENT] Distributor: Add a new metric `cortex_distributor_otlp_requests_total` to track the total number of OTLP requests. #7385
* [ENHANCEMENT] Vault: add lifecycle manager for token used to authenticate to Vault. This ensures the client token is always valid. Includes a gauge (`cortex_vault_token_lease_renewal_active`) to check whether token renewal is active, and the counters `cortex_vault_token_lease_renewal_success_total` and `cortex_vault_auth_success_total` to see the total number of successful lease renewals / authentications. #7337
* [ENHANCEMENT] Store-gateway: add no-compact details column on store-gateway tenants admin UI. #6848
* [ENHANCEMENT] PromQL: ignore small errors for bucketQuantile #6766
* [ENHANCEMENT] Distributor: improve efficiency of some errors #6785
* [ENHANCEMENT] Ruler: exclude vector queries from being tracked in `cortex_ruler_queries_zero_fetched_series_total`. #6544
* [ENHANCEMENT] Ruler: local storage backend now supports reading a rule group via `/config/api/v1/rules/{namespace}/{groupName}` configuration API endpoint. #6632
* [ENHANCEMENT] Query-Frontend and Query-Scheduler: split tenant query request queues by query component with `query-frontend.additional-query-queue-dimensions-enabled` and `query-scheduler.additional-query-queue-dimensions-enabled`. #6772
* [ENHANCEMENT] Distributor: support disabling metric relabel rules per-tenant via the flag `-distributor.metric-relabeling-enabled` or associated YAML. #6970
* [ENHANCEMENT] Distributor: `-distributor.remote-timeout` is now accounted from the first ingester push request being sent. #6972
* [ENHANCEMENT] Storage Provider: `-<prefix>.s3.sts-endpoint` sets a custom endpoint for AWS Security Token Service (AWS STS) in s3 storage provider. #6172
* [ENHANCEMENT] Querier: add `cortex_querier_queries_storage_type_total ` metric that indicates how many queries have executed for a source, ingesters or store-gateways. Add `cortex_querier_query_storegateway_chunks_total` metric to count the number of chunks fetched from a store gateway. #7099,#7145
* [ENHANCEMENT] Query-frontend: add experimental support for sharding active series queries via `-query-frontend.shard-active-series-queries`. #6784
* [ENHANCEMENT] Distributor: set `-distributor.reusable-ingester-push-workers=2000` by default and mark feature as `advanced`. #7128
* [ENHANCEMENT] All: set `-server.grpc.num-workers=100` by default and mark feature as `advanced`. #7131
* [ENHANCEMENT] Distributor: invalid metric name error message gets cleaned up to not include non-ascii strings. #7146
* [ENHANCEMENT] Store-gateway: add `source`, `level`, and `out_or_order` to `cortex_bucket_store_series_blocks_queried` metric that indicates the number of blocks that were queried from store gateways by block metadata. #7112 #7262 #7267
* [ENHANCEMENT] Compactor: After updating bucket-index, compactor now also computes estimated number of compaction jobs based on current bucket-index, and reports the result in `cortex_bucket_index_estimated_compaction_jobs` metric. If computation of jobs fails, `cortex_bucket_index_estimated_compaction_jobs_errors_total` is updated instead. #7299
* [ENHANCEMENT] Mimir: Integrate profiling into tracing instrumentation. #7363
* [ENHANCEMENT] Alertmanager: Adds metric `cortex_alertmanager_notifications_suppressed_total` that counts the total number of notifications suppressed for being silenced, inhibited, outside of active time intervals or within muted time intervals. #7384
* [ENHANCEMENT] Query-scheduler: added more buckets to `cortex_query_scheduler_queue_duration_seconds` histogram metric, in order to better track queries staying in the queue for longer than 10s. #7470
* [ENHANCEMENT] A `type` label is added to `prometheus_tsdb_head_out_of_order_samples_appended_total` metric. #7475
* [ENHANCEMENT] Distributor: Optimize OTLP endpoint. #7475
* [ENHANCEMENT] API: Use github.com/klauspost/compress for faster gzip and deflate compression of API responses. #7475
* [ENHANCEMENT] Ingester: Limiting on owned series (`-ingester.use-ingester-owned-series-for-limits`) now prevents discards in cases where a tenant is sharded across all ingesters (or shuffle sharding is disabled) and the ingester count increases. #7411
* [ENHANCEMENT] Block upload: include converted timestamps in the error message if block is from the future. #7538
* [ENHANCEMENT] Query-frontend: Introduce `-query-frontend.active-series-write-timeout` to allow configuring the server-side write timeout for active series requests. #7553 #7569
* [BUGFIX] Ingester: don't ignore errors encountered while iterating through chunks or samples in response to a query request. #6451
* [BUGFIX] Fix issue where queries can fail or omit OOO samples if OOO head compaction occurs between creating a querier and reading chunks #6766
* [BUGFIX] Fix issue where concatenatingChunkIterator can obscure errors #6766
* [BUGFIX] Fix panic during tsdb Commit #6766
* [BUGFIX] tsdb/head: wlog exemplars after samples #6766
* [BUGFIX] Ruler: fix issue where "failed to remotely evaluate query expression, will retry" messages are logged without context such as the trace ID and do not appear in trace events. #6789
* [BUGFIX] Ruler: do not retry requests to remote querier when server's response exceeds its configured max payload size. #7216
* [BUGFIX] Querier: fix issue where spans in query request traces were not nested correctly. #6893
* [BUGFIX] Fix issue where all incoming HTTP requests have duplicate trace spans. #6920
* [BUGFIX] Querier: do not retry requests to store-gateway when a query gets canceled. #6934
* [BUGFIX] Querier: return 499 status code instead of 500 when a request to remote read endpoint gets canceled. #6934
* [BUGFIX] Querier: fix issue where `-querier.max-fetched-series-per-query` is not applied to `/series` endpoint if the series are loaded from ingesters. #7055
* [BUGFIX] Distributor: fix issue where `-distributor.metric-relabeling-enabled` may cause distributors to panic #7176
* [BUGFIX] Distributor: fix issue where `-distributor.metric-relabeling-enabled` may cause distributors to write unsorted labels and corrupt blocks #7326
* [BUGFIX] Query-frontend: the `cortex_query_frontend_queries_total` report incorrectly reported `op="query"` for any request which wasn't a range query. Now the `op` label value can be one of the following: #7207
  * `query`: instant query
  * `query_range`: range query
  * `cardinality`: cardinality query
  * `label_names_and_values`: label names / values query
  * `active_series`: active series query
  * `other`: any other request
* [BUGFIX] Fix performance regression introduced in Mimir 2.11.0 when uploading blocks to AWS S3. #7240
* [BUGFIX] Query-frontend: fix race condition when sharding active series is enabled (see above) and response is compressed with snappy. #7290
* [BUGFIX] Query-frontend: "query stats" log unsuccessful replies from downstream as "failed". #7296
* [BUGFIX] Packaging: remove reload from systemd file as mimir does not take into account SIGHUP. #7345
* [BUGFIX] Compactor: do not allow out-of-order blocks to prevent timely compaction. #7342
* [BUGFIX] Update `google.golang.org/grpc` to resolve occasional issues with gRPC server closing its side of connection before it was drained by the client. #7380
* [BUGFIX] Query-frontend: abort response streaming for `active_series` requests when the request context is canceled. #7378
* [BUGFIX] Compactor: improve compaction of sporadic blocks. #7329
* [BUGFIX] Ruler: fix regression that caused client errors to be tracked in `cortex_ruler_write_requests_failed_total` metric. #7472
* [BUGFIX] promql: Fix Range selectors with an @ modifier are wrongly scoped in range queries. #7475
* [BUGFIX] Fix metadata API using wrong JSON field names. #7475
* [BUGFIX] Ruler: fix native histogram recording rule result corruption. #7552
* [BUGFIX] Querier: fix HTTP status code translations for remote read requests. Previously, remote-read had conflicting behaviours: when returning samples all internal errors were translated to HTTP 400; when returning chunks all internal errors were translated to HTTP 500. #7487
* [BUGFIX] Query-frontend: Fix memory leak on every request. #7654

### Mixin

* [CHANGE] The `job` label matcher for distributor and gateway have been extended to include any deployment matching `distributor.*` and `cortex-gw.*` respectively. This change allows to match custom and multi-zone distributor and gateway deployments too. #6817
* [ENHANCEMENT] Dashboards: Add panels for alertmanager activity of a tenant #6826
* [ENHANCEMENT] Dashboards: Add graphs to "Slow Queries" dashboard. #6880
* [ENHANCEMENT] Dashboards: Update all deprecated "graph" panels to "timeseries" panels. #6864 #7413 #7457
* [ENHANCEMENT] Dashboards: Make most columns in "Slow Queries" sortable. #7000
* [ENHANCEMENT] Dashboards: Render graph panels at full resolution as opposed to at half resolution. #7027
* [ENHANCEMENT] Dashboards: show query-scheduler queue length on "Reads" and "Remote Ruler Reads" dashboards. #7088
* [ENHANCEMENT] Dashboards: Add estimated number of compaction jobs to "Compactor", "Tenants" and "Top tenants" dashboards. #7449 #7481
* [ENHANCEMENT] Recording rules: add native histogram recording rules to `cortex_request_duration_seconds`. #7528
* [ENHANCEMENT] Dashboards: Add total owned series, and per-ingester in-memory and owned series to "Tenants" dashboard. #7511
* [BUGFIX] Dashboards: drop `step` parameter from targets as it is not supported. #7157
* [BUGFIX] Recording rules: drop rules for metrics removed in 2.0: `cortex_memcache_request_duration_seconds` and `cortex_cache_request_duration_seconds`. #7514

### Jsonnet

* [CHANGE] Distributor: Increase `JAEGER_REPORTER_MAX_QUEUE_SIZE` from the default (100) to 1000, to avoid dropping tracing spans. #7259
* [CHANGE] Querier: Increase `JAEGER_REPORTER_MAX_QUEUE_SIZE` from 1000 to 5000, to avoid dropping tracing spans. #6764
* [CHANGE] rollout-operator: remove default CPU limit. #7066
* [CHANGE] Store-gateway: Increase `JAEGER_REPORTER_MAX_QUEUE_SIZE` from the default (100) to 1000, to avoid dropping tracing spans. #7068
* [CHANGE] Query-frontend, ingester, ruler, backend and write instances: Increase `JAEGER_REPORTER_MAX_QUEUE_SIZE` from the default (100), to avoid dropping tracing spans. #7086
* [CHANGE] Ring: relaxed the hash ring heartbeat period and timeout for distributor, ingester, store-gateway and compactor: #6860
  * `-distributor.ring.heartbeat-period` set to `1m`
  * `-distributor.ring.heartbeat-timeout` set to `4m`
  * `-ingester.ring.heartbeat-period` set to `2m`
  * `-store-gateway.sharding-ring.heartbeat-period` set to `1m`
  * `-store-gateway.sharding-ring.heartbeat-timeout` set to `4m`
  * `-compactor.ring.heartbeat-period` set to `1m`
  * `-compactor.ring.heartbeat-timeout` set to `4m`
* [CHANGE] Ruler-querier: the topology spread constrain max skew is now configured through the configuration option `ruler_querier_topology_spread_max_skew` instead of `querier_topology_spread_max_skew`. #7204
* [CHANGE] Distributor: `-server.grpc.keepalive.max-connection-age` lowered from `2m` to `60s` and configured `-shutdown-delay=90s` and termination grace period to `100` seconds in order to reduce the chances of failed gRPC write requests when distributors gracefully shutdown. #7361
* [FEATURE] Added support for the following root-level settings to configure the list of matchers to apply to node affinity: #6782 #6829
  * `alertmanager_node_affinity_matchers`
  * `compactor_node_affinity_matchers`
  * `continuous_test_node_affinity_matchers`
  * `distributor_node_affinity_matchers`
  * `ingester_node_affinity_matchers`
  * `ingester_zone_a_node_affinity_matchers`
  * `ingester_zone_b_node_affinity_matchers`
  * `ingester_zone_c_node_affinity_matchers`
  * `mimir_backend_node_affinity_matchers`
  * `mimir_backend_zone_a_node_affinity_matchers`
  * `mimir_backend_zone_b_node_affinity_matchers`
  * `mimir_backend_zone_c_node_affinity_matchers`
  * `mimir_read_node_affinity_matchers`
  * `mimir_write_node_affinity_matchers`
  * `mimir_write_zone_a_node_affinity_matchers`
  * `mimir_write_zone_b_node_affinity_matchers`
  * `mimir_write_zone_c_node_affinity_matchers`
  * `overrides_exporter_node_affinity_matchers`
  * `querier_node_affinity_matchers`
  * `query_frontend_node_affinity_matchers`
  * `query_scheduler_node_affinity_matchers`
  * `rollout_operator_node_affinity_matchers`
  * `ruler_node_affinity_matchers`
  * `ruler_node_affinity_matchers`
  * `ruler_querier_node_affinity_matchers`
  * `ruler_query_frontend_node_affinity_matchers`
  * `ruler_query_scheduler_node_affinity_matchers`
  * `store_gateway_node_affinity_matchers`
  * `store_gateway_node_affinity_matchers`
  * `store_gateway_zone_a_node_affinity_matchers`
  * `store_gateway_zone_b_node_affinity_matchers`
  * `store_gateway_zone_c_node_affinity_matchers`
* [FEATURE] Ingester: Allow automated zone-by-zone downscaling, that can be enabled via the `ingester_automated_downscale_enabled` flag. It is disabled by default. #6850
* [ENHANCEMENT] Alerts: Add `MimirStoreGatewayTooManyFailedOperations` warning alert that triggers when Mimir store-gateway report error when interacting with the object storage. #6831
* [ENHANCEMENT] Querier HPA: improved scaling metric and scaling policies, in order to scale up and down more gradually. #6971
* [ENHANCEMENT] Rollout-operator: upgraded to v0.13.0. #7469
* [ENHANCEMENT] Rollout-operator: add tracing configuration to rollout-operator container (when tracing is enabled and configured). #7469
* [ENHANCEMENT] Query-frontend: configured `-shutdown-delay`, `-server.grpc.keepalive.max-connection-age` and termination grace period to reduce the likelihood of queries hitting terminated query-frontends. #7129
* [ENHANCEMENT] Autoscaling: add support for KEDA's `ignoreNullValues` option for Prometheus scaler. #7471
* [BUGFIX] Update memcached-exporter to 0.14.1 due to CVE-2023-39325. #6861

### Mimirtool

* [FEATURE] Add command `migrate-utf8` to migrate Alertmanager configurations for Alertmanager versions 0.27.0 and later. #7383
* [ENHANCEMENT] Add template render command to render locally a template. #7325
* [ENHANCEMENT] Add `--extra-headers` option to `mimirtool rules` command to add extra headers to requests for auth. #7141
* [ENHANCEMENT] Analyze Prometheus: set tenant header. #6737
* [ENHANCEMENT] Add argument `--output-dir` to `mimirtool alertmanager get` where the config and templates will be written to and can be loaded via `mimirtool alertmanager load` #6760
* [BUGFIX] Analyze rule-file: .metricsUsed field wasn't populated. #6953

### Mimir Continuous Test

* [ENHANCEMENT] Include comparison of all expected and actual values when any float sample does not match. #6756

### Query-tee

* [BUGFIX] Fix issue where `Host` HTTP header was not being correctly changed for the proxy targets. #7386
* [ENHANCEMENT] Allow using the value of X-Scope-OrgID for basic auth username in the forwarded request if URL username is set as `__REQUEST_HEADER_X_SCOPE_ORGID__`. #7452

### Documentation

* [CHANGE] No longer mark OTLP distributor endpoint as experimental. #7348
* [ENHANCEMENT] Added runbook for `KubePersistentVolumeFillingUp` alert. #7297
* [ENHANCEMENT] Add Grafana Cloud recommendations to OTLP documentation. #7375
* [BUGFIX] Fixed typo on single zone->zone aware replication Helm page. #7327

### Tools

* [CHANGE] copyblocks: The flags for copyblocks have been changed to align more closely with other tools. #6607
* [CHANGE] undelete-blocks: undelete-blocks-gcs has been removed and replaced with undelete-blocks, which supports recovering deleted blocks in versioned buckets from ABS, GCS, and S3-compatible object storage. #6607
* [FEATURE] copyprefix: Add tool to copy objects between prefixes. Supports ABS, GCS, and S3-compatible object storage. #6607

## 2.11.0

### Grafana Mimir

* [CHANGE] The following deprecated configurations have been removed: #6673 #6779 #6808 #6814
  * `-querier.iterators`
  * `-querier.batch-iterators`
  * `-blocks-storage.bucket-store.max-chunk-pool-bytes`
  * `-blocks-storage.bucket-store.chunk-pool-min-bucket-size-bytes`
  * `-blocks-storage.bucket-store.chunk-pool-max-bucket-size-bytes`
  * `-blocks-storage.bucket-store.bucket-index.enabled`
* [CHANGE] Querier: Split worker GRPC config into separate client configs for the frontend and scheduler to allow TLS to be configured correctly when specifying the `tls_server_name`. The GRPC config specified under `-querier.frontend-client.*` will no longer apply to the scheduler client, and will need to be set explicitly under `-querier.scheduler-client.*`. #6445 #6573
* [CHANGE] Store-gateway: enable sparse index headers by default. Sparse index headers reduce the time to load an index header up to 90%. #6005
* [CHANGE] Store-gateway: lazy-loading concurrency limit default value is now 4. #6004
* [CHANGE] General: enabled `-log.buffered` by default. The `-log.buffered` has been deprecated and will be removed in Mimir 2.13. #6131
* [CHANGE] Ingester: changed default `-blocks-storage.tsdb.series-hash-cache-max-size-bytes` setting from `1GB` to `350MB`. The new default cache size is enough to store the hashes for all series in a ingester, assuming up to 2M in-memory series per ingester and using the default 13h retention period for local TSDB blocks in the ingesters. #6130
* [CHANGE] Query-frontend: removed `cortex_query_frontend_workers_enqueued_requests_total`. Use `cortex_query_frontend_enqueue_duration_seconds_count` instead. #6121
* [CHANGE] Ingester / querier: enable ingester to querier chunks streaming by default and mark it as stable. #6174
* [CHANGE] Ingester / querier: enable ingester query request minimisation by default and mark it as stable. #6174
* [CHANGE] Ingester: changed the default value for the experimental configuration parameter `-blocks-storage.tsdb.early-head-compaction-min-estimated-series-reduction-percentage` from 10 to 15. #6186
* [CHANGE] Ingester: `/ingester/push` HTTP endpoint has been removed. This endpoint was added for testing and troubleshooting, but was never documented or used for anything. #6299
* [CHANGE] Experimental setting `-log.rate-limit-logs-per-second-burst` renamed to `-log.rate-limit-logs-burst-size`. #6230
* [CHANGE] Ingester: by setting the newly introduced experimental CLI flag `-ingester.return-only-grpc-errors` to true, ingester will return only gRPC errors. #6443 #6680 #6723
* [CHANGE] Upgrade Node.js to v20. #6540
* [CHANGE] Querier: `cortex_querier_blocks_consistency_checks_failed_total` is now incremented when a block couldn't be queried from any attempted store-gateway as opposed to incremented after each attempt. Also `cortex_querier_blocks_consistency_checks_total` is incremented once per query as opposed to once per attempt (with 3 attempts). #6590
* [CHANGE] Ingester: Modify utilization based read path limiter to base memory usage on Go heap size. #6584
* [FEATURE] Distributor: added option `-distributor.retry-after-header.enabled` to include the `Retry-After` header in recoverable error responses. #6608
* [FEATURE] Query-frontend: add experimental support for query blocking. Queries are blocked on a per-tenant basis and is configured via the limit `blocked_queries`. #5609
* [FEATURE] Vault: Added support for new Vault authentication methods: `AppRole`, `Kubernetes`, `UserPass` and `Token`. #6143
* [FEATURE] Add experimental endpoint `/api/v1/cardinality/active_series` to return the set of active series for a given selector. #6536 #6619 #6651 #6667 #6717
* [FEATURE] Added `-<prefix>.s3.part-size` flag to configure the S3 minimum file size in bytes used for multipart uploads. #6592
* [FEATURE] Add the experimental `-<prefix>.s3.send-content-md5` flag (defaults to `false`) to configure S3 Put Object requests to send a `Content-MD5` header. Setting this flag is not recommended unless your object storage does not support checksums. #6622
* [FEATURE] Distributor: add an experimental flag `-distributor.reusable-ingester-push-worker` that can be used to pre-allocate a pool of workers to be used to send push requests to the ingesters. #6660
* [FEATURE] Distributor: Support enabling of automatically generated name suffixes for metrics ingested via OTLP, through the flag `-distributor.otel-metric-suffixes-enabled`. #6542
* [FEATURE] Ingester: ingester can now track which of the user's series the ingester actually owns according to the ring, and only consider owned series when checking for user series limit. This helps to avoid hitting the user's series limit when scaling up ingesters or changing user's ingester shard size. Feature is currently experimental, and disabled by default. It can be enabled by setting `-ingester.use-ingester-owned-series-for-limits` (to use owned series for limiting). This is currently limited to multi-zone ingester setup, with replication factor being equal to number of zones. #6718 #7087
* [ENHANCEMENT] Query-frontend: don't treat cancel as an error. #4648
* [ENHANCEMENT] Ingester: exported summary `cortex_ingester_inflight_push_requests_summary` tracking total number of inflight requests in percentile buckets. #5845
* [ENHANCEMENT] Query-scheduler: add `cortex_query_scheduler_enqueue_duration_seconds` metric that records the time taken to enqueue or reject a query request. #5879
* [ENHANCEMENT] Query-frontend: add `cortex_query_frontend_enqueue_duration_seconds` metric that records the time taken to enqueue or reject a query request. When query-scheduler is in use, the metric has the `scheduler_address` label to differentiate the enqueue duration by query-scheduler backend. #5879 #6087 #6120
* [ENHANCEMENT] Store-gateway: add metric `cortex_bucket_store_blocks_loaded_by_duration` for counting the loaded number of blocks based on their duration. #6074  #6129
* [ENHANCEMENT] Expose `/sync/mutex/wait/total:seconds` Go runtime metric as `go_sync_mutex_wait_total_seconds_total` from all components. #5879
* [ENHANCEMENT] Query-scheduler: improve latency with many concurrent queriers. #5880
* [ENHANCEMENT] Ruler: add new per-tenant `cortex_ruler_queries_zero_fetched_series_total` metric to track rules that fetched no series. #5925
* [ENHANCEMENT] Implement support for `limit`, `limit_per_metric` and `metric` parameters for `<Prometheus HTTP prefix>/api/v1/metadata` endpoint. #5890
* [ENHANCEMENT] Distributor: add experimental support for storing metadata when ingesting metrics via OTLP. This makes metrics description and type available when ingesting metrics via OTLP. Enable with `-distributor.enable-otlp-metadata-storage=true`. #5693 #6035 #6254
* [ENHANCEMENT] Ingester: added support for sampling errors, which can be enabled by setting `-ingester.error-sample-rate`. This way each error will be logged once in the configured number of times. All the discarded samples will still be tracked by the `cortex_discarded_samples_total` metric. #5584 #6014
* [ENHANCEMENT] Ruler: Fetch secrets used to configure TLS on the Alertmanager client from Vault when `-vault.enabled` is true. #5239
* [ENHANCEMENT] Query-frontend: added query-sharding support for `group by` aggregation queries. #6024
* [ENHANCEMENT] Fetch secrets used to configure server-side TLS from Vault when `-vault.enabled` is true. #6052.
* [ENHANCEMENT] Packaging: add logrotate config file. #6142
* [ENHANCEMENT] Ingester: add the experimental configuration options `-blocks-storage.tsdb.head-postings-for-matchers-cache-max-bytes` and `-blocks-storage.tsdb.block-postings-for-matchers-cache-max-bytes` to enforce a limit in bytes on the `PostingsForMatchers()` cache used by ingesters (the cache limit is per TSDB head and block basis, not a global one). The experimental configuration options `-blocks-storage.tsdb.head-postings-for-matchers-cache-size` and `-blocks-storage.tsdb.block-postings-for-matchers-cache-size` have been deprecated. #6151
* [ENHANCEMENT] Ingester: use the `PostingsForMatchers()` in-memory cache for label values queries with matchers too. #6151
* [ENHANCEMENT] Ingester / store-gateway: optimized regex matchers. #6168 #6250
* [ENHANCEMENT] Distributor: Include ingester IDs in circuit breaker related metrics and logs. #6206
* [ENHANCEMENT] Querier: improve errors and logging when streaming chunks from ingesters and store-gateways. #6194 #6309
* [ENHANCEMENT] Querier: Add `cortex_querier_federation_exemplar_tenants_queried` and `cortex_querier_federation_tenants_queried` metrics to track the number of tenants queried by multi-tenant queries. #6374 #6409
* [ENHANCEMENT] All: added an experimental `-server.grpc.num-workers` flag that configures the number of long-living workers used to process gRPC requests. This could decrease the CPU usage by reducing the number of stack allocations. #6311
* [ENHANCEMENT] All: improved IPv6 support by using the proper host:port formatting. #6311
* [ENHANCEMENT] Querier: always return error encountered during chunks streaming, rather than `the stream has already been exhausted`. #6345 #6433
* [ENHANCEMENT] Query-frontend: add `instance_enable_ipv6` to support IPv6. #6111
* [ENHANCEMENT] Store-gateway: return same detailed error messages as queriers when chunks or series limits are reached. #6347
* [ENHANCEMENT] Querier: reduce memory consumed for queries that hit store-gateways. #6348
* [ENHANCEMENT] Ruler: include corresponding trace ID with log messages associated with rule evaluation. #6379 #6520
* [ENHANCEMENT] Querier: clarify log messages and span events emitted while querying ingesters, and include both ingester name and address when relevant. #6381
* [ENHANCEMENT] Memcached: introduce new experimental configuration parameters `-<prefix>.memcached.write-buffer-size-bytes` `-<prefix>.memcached.read-buffer-size-bytes` to customise the memcached client write and read buffer size (the buffer is allocated for each memcached connection). #6468
* [ENHANCEMENT] Ingester, Distributor: added experimental support for rejecting push requests received via gRPC before reading them into memory, if ingester or distributor is unable to accept the request. This is activated by using `-ingester.limit-inflight-requests-using-grpc-method-limiter` for ingester, and `-distributor.limit-inflight-requests-using-grpc-method-limiter` for distributor. #5976 #6300
* [ENHANCEMENT] Add capability in store-gateways to accept number of tokens through config. `-store-gateway.sharding-ring.num-tokens`, `default-value=512` #4863
* [ENHANCEMENT] Query-frontend: return warnings generated during query evaluation. #6391
* [ENHANCEMENT] Server: Add the option `-server.http-read-header-timeout` to enable specifying a timeout for reading HTTP request headers. It defaults to 0, in which case reading of headers can take up to `-server.http-read-timeout`, leaving no time for reading body, if there's any. #6517
* [ENHANCEMENT] Add connection-string option, `-<prefix>.azure.connection-string`, for Azure Blob Storage. #6487
* [ENHANCEMENT] Ingester: Add `-ingester.instance-limits.max-inflight-push-requests-bytes`. This limit protects the ingester against requests that together may cause an OOM. #6492
* [ENHANCEMENT] Ingester: add new per-tenant `cortex_ingester_local_limits` metric to expose the calculated local per-tenant limits seen at each ingester. Exports the local per-tenant series limit with label `{limit="max_global_series_per_user"}` #6403
* [ENHANCEMENT] Query-frontend: added "queue_time_seconds" field to "query stats" log. This is total time that query and subqueries spent in the queue, before queriers picked it up. #6537
* [ENHANCEMENT] Server: Add `-server.report-grpc-codes-in-instrumentation-label-enabled` CLI flag to specify whether gRPC status codes should be used in `status_code` label of `cortex_request_duration_seconds` metric. It defaults to false, meaning that successful and erroneous gRPC status codes are represented with `success` and `error` respectively. #6562
* [ENHANCEMENT] Server: Add `-ingester.client.report-grpc-codes-in-instrumentation-label-enabled` CLI flag to specify whether gRPC status codes should be used in `status_code` label of `cortex_ingester_client_request_duration_seconds` metric. It defaults to false, meaning that successful and erroneous gRPC status codes are represented with `2xx` and `error` respectively. #6562
* [ENHANCEMENT] Server: Add `-server.http-log-closed-connections-without-response-enabled` option to log details about connections to HTTP server that were closed before any data was sent back. This can happen if client doesn't manage to send complete HTTP headers before timeout. #6612
* [ENHANCEMENT] Query-frontend: include length of query, time since the earliest and latest points of a query, time since the earliest and latest points of a query, cached/uncached bytes in "query stats" logs. Time parameters (start/end/time) are always formatted as RFC3339 now. #6473 #6477 #6709 #6710
* [ENHANCEMENT] Query-frontend: `-query-frontend.align-queries-with-step` has been moved from a global flag to a per-tenant override. #6714
* [ENHANCEMENT] Distributor: added support for reducing the resolution of native histogram samples upon ingestion if the sample has too many buckets compared to `-validation.max-native-histogram-buckets`. This is enabled by default and can be turned off by setting `-validation.reduce-native-histogram-over-max-buckets` to `false`. #6535
* [ENHANCEMENT] Query-frontend: optionally wait for the frontend to complete startup if requests are received while the frontend is still starting. Disabled by default, set `-query-frontend.not-running-timeout` to a non-zero value to enable. #6621
* [ENHANCEMENT] Distributor: Include source IPs in OTLP push handler logs. #6652
* [ENHANCEMENT] Query-frontend: return clearer error message when a query request is received while shutting down. #6675
* [ENHANCEMENT] Querier: return clearer error message when a query request is cancelled by the caller. #6697
* [ENHANCEMENT] Compactor: Mark corrupted blocks for no-compaction to avoid blocking compactor future runs. #6588
* [ENHANCEMENT] Distributor: Added an experimental configuration option `distributor.ingestion-burst-factor` that overrides the `distributor.ingestion-burst-size` option if set. The `distributor.ingestion-burst-factor` is used to set the underlying ingestion rate limiter token bucket's burst size to a multiple of the per distributor `distributor.ingestion-rate-limit` and the `distributor.ingestion-burst-factor`. This is disabled by default. #6662
* [ENHANCEMENT] Add debug message to track tenants sending queries that are not able to benefit from caches. #6732
* [BUGFIX] Distributor: return server overload error in the event of exceeding the ingestion rate limit. #6549
* [BUGFIX] Ring: Ensure network addresses used for component hash rings are formatted correctly when using IPv6. #6068
* [BUGFIX] Query-scheduler: don't retain connections from queriers that have shut down, leading to gradually increasing enqueue latency over time. #6100 #6145
* [BUGFIX] Ingester: prevent query logic from continuing to execute after queries are canceled. #6085
* [BUGFIX] Ensure correct nesting of children of the `querier.Select` tracing span. #6085
* [BUGFIX] Packaging: fix preremove script preventing upgrades on RHEL based OS. #6067
* [BUGFIX] Querier: return actual error rather than `attempted to read series at index XXX from stream, but the stream has already been exhausted` (or even no error at all) when streaming chunks from ingesters or store-gateways is enabled and an error occurs while streaming chunks. #6346
* [BUGFIX] Querier: reduce log volume when querying ingesters with zone-awareness enabled and one or more instances in a single zone unavailable. #6381
* [BUGFIX] Querier: don't try to query further ingesters if ingester query request minimization is enabled and a query limit is reached as a result of the responses from the initial set of ingesters. #6402
* [BUGFIX] Ingester: Don't cache context cancellation error when querying. #6446
* [BUGFIX] Ingester: don't ignore errors encountered while iterating through chunks or samples in response to a query request. #6469
* [BUGFIX] All: fix issue where traces for some inter-component gRPC calls would incorrectly show the call as failing due to cancellation. #6470
* [BUGFIX] Querier: correctly mark streaming requests to ingesters or store-gateways as successful, not cancelled, in metrics and traces. #6471 #6505
* [BUGFIX] Querier: fix issue where queries fail with "context canceled" error when an ingester or store-gateway fails healthcheck while the query is in progress. #6550
* [BUGFIX] Tracing: When creating an OpenTelemetry tracing span, add it to the context for later retrieval. #6614
* [BUGFIX] Querier: always report query results to query-frontends, even when cancelled, to ensure query-frontends don't wait for results that will otherwise never arrive. #6703
* [BUGFIX] Querier: attempt to query ingesters in PENDING state, to reduce the likelihood that scaling up the number of ingesters in multiple zones simultaneously causes a read outage. #6726 #6727
* [BUGFIX] Querier: don't cancel inflight queries from a query-scheduler if the stream between the querier and query-scheduler is broken. #6728
* [BUGFIX] Store-gateway: Fix double-counting of some duration metrics. #6616
* [BUGFIX] Fixed possible series matcher corruption leading to wrong series being included in query results. #6884

### Mixin

* [CHANGE] Dashboards: enabled reporting gRPC codes as `status_code` label in Mimir dashboards. In case of gRPC calls, the successful `status_code` label on `cortex_request_duration_seconds` and gRPC client request duration metrics has changed from 'success' and '2xx' to 'OK'. #6561
* [CHANGE] Alerts: remove `MimirGossipMembersMismatch` alert and replace it with `MimirGossipMembersTooHigh` and `MimirGossipMembersTooLow` alerts that should have a higher signal-to-noise ratio. #6508
* [ENHANCEMENT] Dashboards: Optionally show rejected requests on Mimir Writes dashboard. Useful when used together with "early request rejection" in ingester and distributor. #6132 #6556
* [ENHANCEMENT] Alerts: added a critical alert for `CompactorSkippedBlocksWithOutOfOrderChunks` when multiple blocks are affected. #6410
* [ENHANCEMENT] Dashboards: Added the min-replicas for autoscaling dashboards. #6528
* [ENHANCEMENT] Dashboards: Show queries per second for the `/api/v1/cardinality/` endpoints on the "Overview" dashboard. #6720
* [BUGFIX] Alerts: fixed issue where `GossipMembersMismatch` warning message referred to per-instance labels that were not produced by the alert query. #6146
* [BUGFIX] Dashboards: Fix autoscaling dashboard panels for KEDA > 2.9. [Requires scraping the KEDA operator for metrics since they moved](https://github.com/kedacore/keda/issues/3972). #6528
* [BUGFIX] Alerts: Fix autoscaling alerts for KEDA > 2.9. [Requires scraping the KEDA operator for metrics since they moved](https://github.com/kedacore/keda/issues/3972). #6528

### Jsonnet

* [CHANGE] Ingester: reduce `-server.grpc-max-concurrent-streams` to 500. #5666
* [CHANGE] Changed default `_config.cluster_domain` from `cluster.local` to `cluster.local.` to reduce the number of DNS lookups made by Mimir. #6389
* [CHANGE] Query-frontend: changed default `_config.autoscaling_query_frontend_cpu_target_utilization` from `1` to `0.75`. #6395
* [CHANGE] Distributor: Increase HPA scale down period such that distributors are slower to scale down after autoscaling up. #6589
* [CHANGE] Store-gateway: Change the default timeout used for index-queries caches from `200ms` to `450ms`. #6786
* [FEATURE] Store-gateway: Allow automated zone-by-zone downscaling, that can be enabled via the `store_gateway_automated_downscale_enabled` flag. It is disabled by default. #6149
* [FEATURE] Ingester: Allow to configure TSDB Head early compaction using the following `_config` parameters: #6181
  * `ingester_tsdb_head_early_compaction_enabled` (disabled by default)
  * `ingester_tsdb_head_early_compaction_reduction_percentage`
  * `ingester_tsdb_head_early_compaction_min_in_memory_series`
* [ENHANCEMENT] Double the amount of rule groups for each user tier. #5897
* [ENHANCEMENT] Set `maxUnavailable` to 0 for `distributor`, `overrides-exporter`, `querier`, `query-frontend`, `query-scheduler` `ruler-querier`, `ruler-query-frontend`, `ruler-query-scheduler` and `consul` deployments, to ensure they don't become completely unavailable during a rollout. #5924
* [ENHANCEMENT] Update rollout-operator to `v0.9.0`. #6022 #6110 #6558 #6681
* [ENHANCEMENT] Update memcached to `memcached:1.6.22-alpine`. #6585
* [ENHANCEMENT] Store-gateway: replaced the following deprecated CLI flags: #6319
  * `-blocks-storage.bucket-store.index-header-lazy-loading-enabled` replaced with `-blocks-storage.bucket-store.index-header.lazy-loading-enabled`
  * `-blocks-storage.bucket-store.index-header-lazy-loading-idle-timeout` replaced with `-blocks-storage.bucket-store.index-header.lazy-loading-idle-timeout`
* [ENHANCEMENT] Store-gateway: Allow selective enablement of store-gateway automated scaling on a per-zone basis. #6302
* [BUGFIX] Autoscaling: KEDA > 2.9 removed the ability to set metricName in the trigger metadata. To help discern which metric is used by the HPA, we set the trigger name to what was the metricName. This is available as the `scaler` label on `keda_*` metrics. #6528

### Mimirtool

* [ENHANCEMENT] Analyze Grafana: Improve support for variables in range. #6657
* [BUGFIX] Fix out of bounds error on export with large timespans and/or series count. #5700
* [BUGFIX] Fix the issue where `--read-timeout` was applied to the entire `mimirtool analyze grafana` invocation rather than to individual Grafana API calls. #5915
* [BUGFIX] Fix incorrect remote-read path joining for `mimirtool remote-read` commands on Windows. #6011
* [BUGFIX] Fix template files full path being sent in `mimirtool alertmanager load` command. #6138
* [BUGFIX] Analyze rule-file: .metricsUsed field wasn't populated. #6953

### Mimir Continuous Test

### Query-tee

### Documentation

* [ENHANCEMENT] Document the concept of native histograms and how to send them to Mimir, migration path. #5956 #6488 #6539 #6752
* [ENHANCEMENT] Document native histograms query and visualization. #6231

### Tools

* [CHANGE] tsdb-index: Rename tool to tsdb-series. #6317
* [FEATURE] tsdb-labels: Add tool to print label names and values of a TSDB block. #6317
* [ENHANCEMENT] trafficdump: Trafficdump can now parse OTEL requests. Entire request is dumped to output, there's no filtering of fields or matching of series done. #6108

## 2.10.5

### Grafana Mimir

* [ENHANCEMENT] Update Docker base images from `alpine:3.18.3` to `alpine:3.18.5`. #6897
* [BUGFIX] Fixed possible series matcher corruption leading to wrong series being included in query results. #6886

### Documentation

* [ENHANCEMENT] Document the concept of native histograms and how to send them to Mimir, migration path. #6757
* [ENHANCEMENT] Document native histograms query and visualization. #6757

## 2.10.4

### Grafana Mimir

* [BUGFIX] Update otelhttp library to v0.44.0 as a mitigation for CVE-2023-45142. #6634

## 2.10.3

### Grafana Mimir

* [BUGFIX] Update grpc-go library to 1.57.2-dev that includes a fix for a bug introduced in 1.57.1. #6419

## 2.10.2

### Grafana Mimir

* [BUGFIX] Update grpc-go library to 1.57.1 and `golang.org/x/net` to `0.17`, which include fix for CVE-2023-44487. #6349

## 2.10.1

### Grafana Mimir

* [CHANGE] Update Go version to 1.21.3. #6244 #6325
* [BUGFIX] Query-frontend: Don't retry read requests rejected by the ingester due to utilization based read path limiting. #6032
* [BUGFIX] Ingester: fix panic in WAL replay of certain native histograms. #6086

## 2.10.0

### Grafana Mimir

* [CHANGE] Store-gateway: skip verifying index header integrity upon loading. To enable verification set `blocks_storage.bucket_store.index_header.verify_on_load: true`. #5174
* [CHANGE] Querier: change the default value of the experimental `-querier.streaming-chunks-per-ingester-buffer-size` flag to 256. #5203
* [CHANGE] Querier: only initiate query requests to ingesters in the `ACTIVE` state in the ring. #5342
* [CHANGE] Querier: renamed `-querier.prefer-streaming-chunks` to `-querier.prefer-streaming-chunks-from-ingesters` to enable streaming chunks from ingesters to queriers. #5182
* [CHANGE] Querier: `-query-frontend.cache-unaligned-requests` has been moved from a global flag to a per-tenant override. #5312
* [CHANGE] Ingester: removed `cortex_ingester_shipper_dir_syncs_total` and `cortex_ingester_shipper_dir_sync_failures_total` metrics. The former metric was not much useful, and the latter was never incremented. #5396
* [CHANGE] Ingester: removed logging of errors related to hitting per-instance limits to reduce resource usage when ingesters are under pressure. #5585
* [CHANGE] gRPC clients: use default connect timeout of 5s, and therefore enable default connect backoff max delay of 5s. #5562
* [CHANGE] Ingester: the `-validation.create-grace-period` is now enforced in the ingester too, other than distributor and query-frontend. If you've configured `-validation.create-grace-period` then make sure the configuration is applied to ingesters too. #5712
* [CHANGE] Distributor: the `-validation.create-grace-period` is now enforced for examplars too in the distributor. If an examplar has timestamp greater than "now + grace_period", then the exemplar will be dropped and the metric `cortex_discarded_exemplars_total{reason="exemplar_too_far_in_future",user="..."}` increased. #5761
* [CHANGE] Query-frontend: the `-validation.create-grace-period` is now enforced in the query-frontend even when the configured value is 0. When the value is 0, the query end time range is truncated to the current real-world time. #5829
* [CHANGE] Store-gateway: deprecated configuration parameters for index header under `blocks-storage.bucket-store` and use a new configurations in `blocks-storage.bucket-store.index-header`, deprecated configuration will be removed in Mimir 2.12. Configuration changes: #5726
  * `-blocks-storage.bucket-store.index-header-lazy-loading-enabled` is deprecated, use the new configuration `-blocks-storage.bucket-store.index-header.lazy-loading-enabled`
  * `-blocks-storage.bucket-store.index-header-lazy-loading-idle-timeout` is deprecated, use the new configuration `-blocks-storage.bucket-store.index-header.lazy-loading-idle-timeout`
  * `-blocks-storage.bucket-store.index-header-lazy-loading-concurrency` is deprecated, use the new configuration `-blocks-storage.bucket-store.index-header.lazy-loading-concurrency`
* [CHANGE] Store-gateway: remove experimental fine-grained chunks caching. The following experimental configuration parameters have been removed `-blocks-storage.bucket-store.chunks-cache.fine-grained-chunks-caching-enabled`, `-blocks-storage.bucket-store.fine-grained-chunks-caching-ranges-per-series`. #5816 #5875
* [CHANGE] Ingester: remove deprecated `blocks-storage.tsdb.max-tsdb-opening-concurrency-on-startup`. #5850
* [FEATURE] Introduced `-distributor.service-overload-status-code-on-rate-limit-enabled` flag for configuring status code to 529 instead of 429 upon rate limit exhaustion. #5752
* [FEATURE] Cardinality API: added a new `count_method` parameter which enables counting active series. #5136
* [FEATURE] Query-frontend: added experimental support to cache cardinality, label names and label values query responses. The cache will be used when `-query-frontend.cache-results` is enabled, and `-query-frontend.results-cache-ttl-for-cardinality-query` or `-query-frontend.results-cache-ttl-for-labels-query` set to a value greater than 0. The following metrics have been added to track the query results cache hit ratio per `request_type`: #5212 #5235 #5426 #5524
  * `cortex_frontend_query_result_cache_requests_total{request_type="query_range|cardinality|label_names_and_values"}`
  * `cortex_frontend_query_result_cache_hits_total{request_type="query_range|cardinality|label_names_and_values"}`
* [FEATURE] Added `-<prefix>.s3.list-objects-version` flag to configure the S3 list objects version. #5099
* [FEATURE] Ingester: add optional CPU/memory utilization based read request limiting, considered experimental. Disabled by default, enable by configuring limits via both of the following flags: #5012 #5392 #5394 #5526 #5508 #5704
  * `-ingester.read-path-cpu-utilization-limit`
  * `-ingester.read-path-memory-utilization-limit`
  * `-ingester.log-utilization-based-limiter-cpu-samples`
* [FEATURE] Ruler: support filtering results from rule status endpoint by `file`, `rule_group` and `rule_name`. #5291
* [FEATURE] Ingester: add experimental support for creating tokens by using spread minimizing strategy. This can be enabled with `-ingester.ring.token-generation-strategy: spread-minimizing` and `-ingester.ring.spread-minimizing-zones: <all available zones>`. In that case `-ingester.ring.tokens-file-path` must be empty. #5308 #5324
* [FEATURE] Storegateway: Persist sparse index-headers to disk and read from disk on index-header loads instead of reconstructing. #5465 #5651 #5726
* [FEATURE] Ingester: add experimental CLI flag `-ingester.ring.spread-minimizing-join-ring-in-order` that allows an ingester to register tokens in the ring only after all previous ingesters (with ID lower than its own ID) have already been registered. #5541
* [FEATURE] Ingester: add experimental support to compact the TSDB Head when the number of in-memory series is equal or greater than `-blocks-storage.tsdb.early-head-compaction-min-in-memory-series`, and the ingester estimates that the per-tenant TSDB Head compaction will reduce in-memory series by at least `-blocks-storage.tsdb.early-head-compaction-min-estimated-series-reduction-percentage`. #5371
* [FEATURE] Ingester: add new metrics for tracking native histograms in active series: `cortex_ingester_active_native_histogram_series`, `cortex_ingester_active_native_histogram_series_custom_tracker`, `cortex_ingester_active_native_histogram_buckets`, `cortex_ingester_active_native_histogram_buckets_custom_tracker`. The first 2 are the subsets of the existing and unmodified `cortex_ingester_active_series` and `cortex_ingester_active_series_custom_tracker` respectively, only tracking native histogram series, and the last 2 are the equivalents for tracking the number of buckets in native histogram series. #5318
* [FEATURE] Add experimental CLI flag `-<prefix>.s3.native-aws-auth-enabled` that allows to enable the default credentials provider chain of the AWS SDK. #5636
* [FEATURE] Distributor: add experimental support for circuit breaking when writing to ingesters via `-ingester.client.circuit-breaker.enabled`, `-ingester.client.circuit-breaker.failure-threshold`, or `-ingester.client.circuit-breaker.cooldown-period` or their corresponding YAML. #5650
* [FEATURE] The following features are no longer considered experimental. #5701 #5872
  * Ruler storage cache (`-ruler-storage.cache.*`)
  * Exclude ingesters running in specific zones (`-ingester.ring.excluded-zones`)
  * Cardinality-based query sharding (`-query-frontend.query-sharding-target-series-per-shard`)
  * Cardinality query result caching (`-query-frontend.results-cache-ttl-for-cardinality-query`)
  * Label names and values query result caching (`-query-frontend.results-cache-ttl-for-labels-query`)
  * Query expression size limit (`-query-frontend.max-query-expression-size-bytes`)
  * Peer discovery / tenant sharding for overrides exporters (`-overrides-exporter.ring.enabled`)
  * Configuring enabled metrics in overrides exporter (`-overrides-exporter.enabled-metrics`)
  * Per-tenant results cache TTL (`-query-frontend.results-cache-ttl`, `-query-frontend.results-cache-ttl-for-out-of-order-time-window`)
  * Shutdown delay (`-shutdown-delay`)
* [FEATURE] Querier: add experimental CLI flag `-tenant-federation.max-concurrent` to adjust the max number of per-tenant queries that can be run at a time when executing a single multi-tenant query. #5874
* [FEATURE] Alertmanager: add Microsoft Teams as a supported integration. #5840
* [ENHANCEMENT] Overrides-exporter: Add new metrics for write path and alertmanager (`max_global_metadata_per_user`, `max_global_metadata_per_metric`, `request_rate`, `request_burst_size`, `alertmanager_notification_rate_limit`, `alertmanager_max_dispatcher_aggregation_groups`, `alertmanager_max_alerts_count`, `alertmanager_max_alerts_size_bytes`) and added flag `-overrides-exporter.enabled-metrics` to explicitly configure desired metrics, e.g. `-overrides-exporter.enabled-metrics=request_rate,ingestion_rate`. Default value for this flag is: `ingestion_rate,ingestion_burst_size,max_global_series_per_user,max_global_series_per_metric,max_global_exemplars_per_user,max_fetched_chunks_per_query,max_fetched_series_per_query,ruler_max_rules_per_rule_group,ruler_max_rule_groups_per_tenant`. #5376
* [ENHANCEMENT] Cardinality API: when zone aware replication is enabled, the label values cardinality API can now tolerate single zone failure #5178
* [ENHANCEMENT] Distributor: optimize sending requests to ingesters when incoming requests don't need to be modified. For now this feature can be disabled by setting `-timeseries-unmarshal-caching-optimization-enabled=false`. #5137
* [ENHANCEMENT] Add advanced CLI flags to control gRPC client behaviour: #5161
  * `-<prefix>.connect-timeout`
  * `-<prefix>.connect-backoff-base-delay`
  * `-<prefix>.connect-backoff-max-delay`
  * `-<prefix>.initial-stream-window-size`
  * `-<prefix>.initial-connection-window-size`
* [ENHANCEMENT] Query-frontend: added "response_size_bytes" field to "query stats" log. #5196
* [ENHANCEMENT] Querier: refine error messages for per-tenant query limits, informing the user of the preferred strategy for not hitting the limit, in addition to how they may tweak the limit. #5059
* [ENHANCEMENT] Distributor: optimize sending of requests to ingesters by reusing memory buffers for marshalling requests. This optimization can be enabled by setting `-distributor.write-requests-buffer-pooling-enabled` to `true`. #5195 #5805 #5830
* [ENHANCEMENT] Querier: add experimental `-querier.minimize-ingester-requests` option to initially query only the minimum set of ingesters required to reach quorum. #5202 #5259 #5263
* [ENHANCEMENT] Querier: improve error message when streaming chunks from ingesters to queriers and a query limit is reached. #5245
* [ENHANCEMENT] Use new data structure for labels, to reduce memory consumption. #3555 #5731
* [ENHANCEMENT] Update alpine base image to 3.18.2. #5276
* [ENHANCEMENT] Ruler: add `cortex_ruler_sync_rules_duration_seconds` metric, tracking the time spent syncing all rule groups owned by the ruler instance. #5311
* [ENHANCEMENT] Store-gateway: add experimental `blocks-storage.bucket-store.index-header-lazy-loading-concurrency` config option to limit the number of concurrent index-headers loads when lazy loading. #5313 #5605
* [ENHANCEMENT] Ingester and querier: improve level of detail in traces emitted for queries that hit ingesters. #5315
* [ENHANCEMENT] Querier: add `cortex_querier_queries_rejected_total` metric that counts the number of queries rejected due to hitting a limit (eg. max series per query or max chunks per query). #5316 #5440 #5450
* [ENHANCEMENT] Querier: add experimental `-querier.minimize-ingester-requests-hedging-delay` option to initiate requests to further ingesters when request minimisation is enabled and not all initial requests have completed. #5368
* [ENHANCEMENT] Clarify docs for `-ingester.client.*` flags to make it clear that these are used by both queriers and distributors. #5375
* [ENHANCEMENT] Querier and store-gateway: add experimental support for streaming chunks from store-gateways to queriers while evaluating queries. This can be enabled with `-querier.prefer-streaming-chunks-from-store-gateways=true`. #5182
* [ENHANCEMENT] Querier: enforce `max-chunks-per-query` limit earlier in query processing when streaming chunks from ingesters to queriers to avoid unnecessarily consuming resources for queries that will be aborted. #5369 #5447
* [ENHANCEMENT] Ingester: added `cortex_ingester_shipper_last_successful_upload_timestamp_seconds` metric tracking the last successful TSDB block uploaded to the bucket (unix timestamp in seconds). #5396
* [ENHANCEMENT] Ingester: add two metrics tracking resource utilization calculated by utilization based limiter: #5496
  * `cortex_ingester_utilization_limiter_current_cpu_load`: The current exponential weighted moving average of the ingester's CPU load
  * `cortex_ingester_utilization_limiter_current_memory_usage_bytes`: The current ingester memory utilization
* [ENHANCEMENT] Ruler: added `insight=true` field to ruler's prometheus component for rule evaluation logs. #5510
* [ENHANCEMENT] Distributor Ingester: add metrics to count the number of requests rejected for hitting per-instance limits, `cortex_distributor_instance_rejected_requests_total` and `cortex_ingester_instance_rejected_requests_total` respectively. #5551
* [ENHANCEMENT] Distributor: add support for ingesting exponential histograms that are over the native histogram scale limit of 8 in OpenTelemetry format by downscaling them. #5532 #5607
* [ENHANCEMENT] General: buffered logging: #5506
  * `-log.buffered` CLI flag enable buffered logging.
* [ENHANCEMENT] Distributor: add more detailed information to traces generated while processing OTLP write requests. #5539
* [ENHANCEMENT] Distributor: improve performance ingesting OTLP payloads. #5531 #5607 #5616
* [ENHANCEMENT] Ingester: optimize label-values with matchers call when number of matched series is small. #5600
* [ENHANCEMENT] Compactor: delete bucket-index, markers and debug files if there are no blocks left in the bucket index. This cleanup must be enabled by using `-compactor.no-blocks-file-cleanup-enabled` option. #5648
* [ENHANCEMENT] Ingester: reduce memory usage of active series tracker. #5665
* [ENHANCEMENT] Store-gateway: added `-store-gateway.sharding-ring.auto-forget-enabled` configuration parameter to control whether store-gateway auto-forget feature should be enabled or disabled (enabled by default). #5702
* [ENHANCEMENT] Compactor: added per tenant block upload counters `cortex_block_upload_api_blocks_total`, `cortex_block_upload_api_bytes_total`, and `cortex_block_upload_api_files_total`. #5738
* [ENHANCEMENT] Compactor: verify time range of compacted block(s) matches the time range of input blocks. #5760
* [ENHANCEMENT] Querier: improved observability of calls to ingesters during queries. #5724
* [ENHANCEMENT] Compactor: block backfilling logging is now more verbose. #5711
* [ENHANCEMENT] Added support to rate limit application logs: #5764
  * `-log.rate-limit-enabled`
  * `-log.rate-limit-logs-per-second`
  * `-log.rate-limit-logs-per-second-burst`
* [ENHANCEMENT] Ingester: added `cortex_ingester_tsdb_head_min_timestamp_seconds` and `cortex_ingester_tsdb_head_max_timestamp_seconds` metrics which return min and max time of all TSDB Heads open in an ingester. #5786 #5815
* [ENHANCEMENT] Querier: cancel query requests to ingesters in a zone upon first error received from the zone, to reduce wasted effort spent computing results that won't be used #5764
* [ENHANCEMENT] All: improve tracing of internal HTTP requests sent over httpgrpc. #5782
* [ENHANCEMENT] Querier: add experimental per-query chunks limit based on an estimate of the number of chunks that will be sent from ingesters and store-gateways that is enforced earlier during query evaluation. This limit is disabled by default and can be configured with `-querier.max-estimated-fetched-chunks-per-query-multiplier`. #5765
* [ENHANCEMENT] Ingester: add UI for listing tenants with TSDB on given ingester and viewing details of tenants's TSDB on given ingester. #5803 #5824
* [ENHANCEMENT] Querier: improve observability of calls to store-gateways during queries. #5809
* [ENHANCEMENT] Query-frontend: improve tracing of interactions with query-scheduler. #5818
* [ENHANCEMENT] Query-scheduler: improve tracing of requests when request is rejected by query-scheduler. #5848
* [ENHANCEMENT] Ingester: avoid logging some errors that could cause logging contention. #5494 #5581
* [ENHANCEMENT] Store-gateway: wait for query gate after loading blocks. #5507
* [ENHANCEMENT] Store-gateway: always include `__name__` posting group in selection in order to reduce the number of object storage API calls. #5246
* [ENHANCEMENT] Ingester: track active series by ref instead of hash/labels to reduce memory usage. #5134 #5193
* [ENHANCEMENT] Go: updated to 1.21.1. #5955 #5960
* [ENHANCEMENT] Alertmanager: updated to alertmanager 0.26.0. #5840
* [BUGFIX] Ingester: Handle when previous ring state is leaving and the number of tokens has changed. #5204
* [BUGFIX] Querier: fix issue where queries that use the `timestamp()` function fail with `execution: attempted to read series at index 0 from stream, but the stream has already been exhausted` if streaming chunks from ingesters to queriers is enabled. #5370
* [BUGFIX] memberlist: bring back `memberlist_client_kv_store_count` metric that used to exist in Cortex, but got lost during dskit updates before Mimir 2.0. #5377
* [BUGFIX] Querier: pass on HTTP 503 query response code. #5364
* [BUGFIX] Store-gateway: Fix issue where stopping a store-gateway could cause all store-gateways to unload all blocks. #5464
* [BUGFIX] Allocate ballast in smaller blocks to avoid problem when entire ballast was kept in memory working set. #5565
* [BUGFIX] Querier: retry frontend result notification when an error is returned. #5591
* [BUGFIX] Querier: fix issue where `cortex_ingester_client_request_duration_seconds` metric did not include streaming query requests that did not return any series. #5695
* [BUGFIX] Ingester: fix ActiveSeries tracker double-counting series that have been deleted from the Head while still being active and then recreated again. #5678
* [BUGFIX] Ingester: don't set "last update time" of TSDB into the future when opening TSDB. This could prevent detecting of idle TSDB for a long time, if sample in distant future was ingested. #5787
* [BUGFIX] Store-gateway: fix bug when lazy index header could be closed prematurely even when still in use. #5795
* [BUGFIX] Ruler: gracefully shut down rule evaluations. #5778
* [BUGFIX] Querier: fix performance when ingesters stream samples. #5836
* [BUGFIX] Ingester: fix spurious `not found` errors on label values API during head compaction. #5957
* [BUGFIX] All: updated Minio object storage client from 7.0.62 to 7.0.63 to fix auto-detection of AWS GovCloud environments. #5905

### Mixin

* [CHANGE] Dashboards: show all workloads in selected namespace on "rollout progress" dashboard. #5113
* [CHANGE] Dashboards: show the number of updated and ready pods for each workload in the "rollout progress" panel on the "rollout progress" dashboard. #5113
* [CHANGE] Dashboards: removed "Query results cache misses" panel on the "Mimir / Queries" dashboard. #5423
* [CHANGE] Dashboards: default to shared crosshair on all dashboards. #5489
* [CHANGE] Dashboards: sort variable drop-down lists from A to Z, rather than Z to A. #5490
* [CHANGE] Alerts: removed `MimirProvisioningTooManyActiveSeries` alert. You should configure `-ingester.instance-limits.max-series` and rely on `MimirIngesterReachingSeriesLimit` alert instead. #5593
* [CHANGE] Alerts: removed `MimirProvisioningTooManyWrites` alert. The alerting threshold used in this alert was chosen arbitrarily and ingesters receiving an higher number of samples / sec don't necessarily have any issue. You should rely on SLOs metrics and alerts instead. #5706
* [CHANGE] Alerts: don't raise `MimirRequestErrors` or `MimirRequestLatency` alert for the `/debug/pprof` endpoint. #5826
* [ENHANCEMENT] Dashboards: adjust layout of "rollout progress" dashboard panels so that the "rollout progress" panel doesn't require scrolling. #5113
* [ENHANCEMENT] Dashboards: show container name first in "pods count per version" panel on "rollout progress" dashboard. #5113
* [ENHANCEMENT] Dashboards: show time spend waiting for turn when lazy loading index headers in the "index-header lazy load gate latency" panel on the "queries" dashboard. #5313
* [ENHANCEMENT] Dashboards: split query results cache hit ratio by request type in "Query results cache hit ratio" panel on the "Mimir / Queries" dashboard. #5423
* [ENHANCEMENT] Dashboards: add "rejected queries" panel to "queries" dashboard. #5429
* [ENHANCEMENT] Dashboards: add native histogram active series and active buckets to "tenants" dashboard. #5543
* [ENHANCEMENT] Dashboards: add panels to "Mimir / Writes" for requests rejected for per-instance limits. #5638
* [ENHANCEMENT] Dashboards: rename "Blocks currently loaded" to "Blocks currently owned" in the "Mimir / Queries" dashboard. #5705
* [ENHANCEMENT] Alerts: Add `MimirIngestedDataTooFarInTheFuture` warning alert that triggers when Mimir ingests sample with timestamp more than 1h in the future. #5822
* [BUGFIX] Alerts: fix `MimirIngesterRestarts` to fire only when the ingester container is restarted, excluding the cases the pod is rescheduled. #5397
* [BUGFIX] Dashboards: fix "unhealthy pods" panel on "rollout progress" dashboard showing only a number rather than the name of the workload and the number of unhealthy pods if only one workload has unhealthy pods. #5113 #5200
* [BUGFIX] Alerts: fixed `MimirIngesterHasNotShippedBlocks` and `MimirIngesterHasNotShippedBlocksSinceStart` alerts. #5396
* [BUGFIX] Alerts: Fix `MimirGossipMembersMismatch` to include `admin-api` and custom compactor pods. `admin-api` is a GEM component. #5641 #5797
* [BUGFIX] Dashboards: fix autoscaling dashboard panels that could show multiple series for a single component. #5810
* [BUGFIX] Dashboards: fix ruler-querier scaling metric panel query and split into CPU and memory scaling metric panels. #5739

### Jsonnet

* [CHANGE] Removed `_config.querier.concurrency` configuration option and replaced it with `_config.querier_max_concurrency` and `_config.ruler_querier_max_concurrency` to allow to easily fine tune it for different querier deployments. #5322
* [CHANGE] Change `_config.multi_zone_ingester_max_unavailable` to 50. #5327
* [CHANGE] Change distributors rolling update strategy configuration: `maxSurge` and `maxUnavailable` are set to `15%` and `0`. #5714
* [FEATURE] Alertmanager: Add horizontal pod autoscaler config, that can be enabled using `autoscaling_alertmanager_enabled: true`. #5194 #5249
* [ENHANCEMENT] Enable the `track_sizes` feature for Memcached pods to help determine cache efficiency. #5209
* [ENHANCEMENT] Add per-container map for environment variables. #5181
* [ENHANCEMENT] Add `PodDisruptionBudget`s for compactor, continuous-test, distributor, overrides-exporter, querier, query-frontend, query-scheduler, rollout-operator, ruler, ruler-querier, ruler-query-frontend, ruler-query-scheduler, and all memcached workloads. #5098
* [ENHANCEMENT] Ruler: configure the ruler storage cache when the metadata cache is enabled. #5326 #5334
* [ENHANCEMENT] Shuffle-sharding: ingester shards in user-classes can now be configured to target different series and limit percentage utilization through `_config.shuffle_sharding.target_series_per_ingester` and `_config.shuffle_sharding.target_utilization_percentage` values. #5470
* [ENHANCEMENT] Distributor: allow adjustment of the targeted CPU usage as a percentage of requested CPU. This can be adjusted with `_config.autoscaling_distributor_cpu_target_utilization`. #5525
* [ENHANCEMENT] Ruler: add configuration option `_config.ruler_remote_evaluation_max_query_response_size_bytes` to easily set the maximum query response size allowed (in bytes). #5592
* [ENHANCEMENT] Distributor: dynamically set `GOMAXPROCS` based on the CPU request. This should reduce distributor CPU utilization, assuming the CPU request is set to a value close to the actual utilization. #5588
* [ENHANCEMENT] Querier: dynamically set `GOMAXPROCS` based on the CPU request. This should reduce noisy neighbour issues created by the querier, whose CPU utilization could eventually saturate the Kubernetes node if unbounded. #5646 #5658
* [ENHANCEMENT] Allow to remove an entry from the configured environment variable for a given component, setting the environment value to `null` in the `*_env_map` objects (e.g. `store_gateway_env_map+:: { 'field': null}`). #5599
* [ENHANCEMENT] Allow overriding the default number of replicas for `etcd`. #5589
* [ENHANCEMENT] Memcached: reduce memory request for results, chunks and metadata caches. The requested memory is 5% greater than the configured memcached max cache size. #5661
* [ENHANCEMENT] Autoscaling: Add the following configuration options to fine tune autoscaler target utilization: #5679 #5682 #5689
  * `autoscaling_querier_target_utilization` (defaults to `0.75`)
  * `autoscaling_mimir_read_target_utilization` (defaults to `0.75`)
  * `autoscaling_ruler_querier_cpu_target_utilization` (defaults to `1`)
  * `autoscaling_distributor_memory_target_utilization` (defaults to `1`)
  * `autoscaling_ruler_cpu_target_utilization` (defaults to `1`)
  * `autoscaling_query_frontend_cpu_target_utilization` (defaults to `1`)
  * `autoscaling_ruler_query_frontend_cpu_target_utilization` (defaults to `1`)
  * `autoscaling_alertmanager_cpu_target_utilization` (defaults to `1`)
* [ENHANCEMENT] Gossip-ring: add appProtocol for istio compatibility. #5680
* [ENHANCEMENT] Add _config.commonConfig to allow adding common configuration parameters for all Mimir components. #5703
* [ENHANCEMENT] Update rollout-operator to `v0.7.0`. #5718
* [ENHANCEMENT] Increase the default rollout speed for store-gateway when lazy loading is disabled. #5823
* [ENHANCEMENT] Add autoscaling on memory for ruler-queriers. #5739
* [ENHANCEMENT] Deduplicate scaled object creation for most objects that scale on CPU and memory. #6411
* [BUGFIX] Fix compilation when index, chunks or metadata caches are disabled. #5710
* [BUGFIX] Autoscaling: treat OOMing containers as though they are using their full memory request. #5739
* [BUGFIX] Autoscaling: if no containers are up, report 0 memory usage instead of no data. #6411

### Mimirtool

* [ENHANCEMENT] Mimirtool uses paging to fetch all dashboards from Grafana when running `mimirtool analyse grafana`. This allows the tool to work correctly when running against Grafana instances with more than a 1000 dashboards. #5825
* [ENHANCEMENT] Extract metric name from queries that have a `__name__` matcher. #5911
* [BUGFIX] Mimirtool no longer parses label names as metric names when handling templating variables that are populated using `label_values(<label_name>)` when running `mimirtool analyse grafana`. #5832
* [BUGFIX] Fix panic when analyzing a grafana dashboard with multiline queries in templating variables. #5911

### Query-tee

* [CHANGE] Proxy `Content-Type` response header from backend. Previously `Content-Type: text/plain; charset=utf-8` was returned on all requests. #5183
* [CHANGE] Increase default value of `-proxy.compare-skip-recent-samples` to avoid racing with recording rule evaluation. #5561
* [CHANGE] Add `-backend.skip-tls-verify` to optionally skip TLS verification on backends. #5656

### Documentation

* [CHANGE] Fix reference to `get-started` documentation directory. #5476
* [CHANGE] Fix link to external OTLP/HTTP documentation.
* [ENHANCEMENT] Improved `MimirRulerTooManyFailedQueries` runbook. #5586
* [ENHANCEMENT] Improved "Recover accidentally deleted blocks" runbook. #5620
* [ENHANCEMENT] Documented options and trade-offs to query label names and values. #5582
* [ENHANCEMENT] Improved `MimirRequestErrors` runbook for alertmanager. #5694

### Tools

* [CHANGE] copyblocks: add support for S3 and the ability to copy between different object storage services. Due to this, the `-source-service` and `-destination-service` flags are now required and the `-service` flag has been removed. #5486
* [FEATURE] undelete-block-gcs: Added new tool for undeleting blocks on GCS storage. #5610 #5855
* [FEATURE] wal-reader: Added new tool for printing entries in TSDB WAL. #5780
* [ENHANCEMENT] ulidtime: add -seconds flag to print timestamps as Unix timestamps. #5621
* [ENHANCEMENT] ulidtime: exit with status code 1 if some ULIDs can't be parsed. #5621
* [ENHANCEMENT] tsdb-index-toc: added index-header size estimates. #5652
* [BUGFIX] Stop tools from panicking when `-help` flag is passed. #5412
* [BUGFIX] Remove github.com/golang/glog command line flags from tools. #5413

## 2.9.4

### Grafana Mimir

* [ENHANCEMENT] Update Docker base images from `alpine:3.18.3` to `alpine:3.18.5`. #6895

## 2.9.3

### Grafana Mimir

* [BUGFIX] Update `go.opentelemetry.io/contrib/instrumentation/net/http/otelhttp` to `0.44` which includes a fix for CVE-2023-45142. #6637

## 2.9.2

### Grafana Mimir

* [BUGFIX] Update grpc-go library to 1.56.3 and `golang.org/x/net` to `0.17`, which include fix for CVE-2023-44487. #6353 #6364

## 2.9.1

### Grafana Mimir

* [ENHANCEMENT] Update alpine base image to 3.18.3. #6021

## 2.9.0

### Grafana Mimir

* [CHANGE] Store-gateway: change expanded postings, postings, and label values index cache key format. These caches will be invalidated when rolling out the new Mimir version. #4770 #4978 #5037
* [CHANGE] Distributor: remove the "forwarding" feature as it isn't necessary anymore. #4876
* [CHANGE] Query-frontend: Change the default value of `-query-frontend.query-sharding-max-regexp-size-bytes` from `0` to `4096`. #4932
* [CHANGE] Querier: `-querier.query-ingesters-within` has been moved from a global flag to a per-tenant override. #4287
* [CHANGE] Querier: Use `-blocks-storage.tsdb.retention-period` instead of `-querier.query-ingesters-within` for calculating the lookback period for shuffle sharded ingesters. Setting `-querier.query-ingesters-within=0` no longer disables shuffle sharding on the read path. #4287
* [CHANGE] Block upload: `/api/v1/upload/block/{block}/files` endpoint now allows file uploads with no `Content-Length`. #4956
* [CHANGE] Store-gateway: deprecate configuration parameters for chunk pooling, they will be removed in Mimir 2.11. The following options are now also ignored: #4996
  * `-blocks-storage.bucket-store.max-chunk-pool-bytes`
  * `-blocks-storage.bucket-store.chunk-pool-min-bucket-size-bytes`
  * `-blocks-storage.bucket-store.chunk-pool-max-bucket-size-bytes`
* [CHANGE] Store-gateway: remove metrics `cortex_bucket_store_chunk_pool_requested_bytes_total` and `cortex_bucket_store_chunk_pool_returned_bytes_total`. #4996
* [CHANGE] Compactor: change default of `-compactor.partial-block-deletion-delay` to `1d`. This will automatically clean up partial blocks that were a result of failed block upload or deletion. #5026
* [CHANGE] Compactor: the deprecated configuration parameter `-compactor.consistency-delay` has been removed. #5050
* [CHANGE] Store-gateway: the deprecated configuration parameter `-blocks-storage.bucket-store.consistency-delay` has been removed. #5050
* [CHANGE] The configuration parameter `-blocks-storage.bucket-store.bucket-index.enabled` has been deprecated and will be removed in Mimir 2.11. Mimir is running by default with the bucket index enabled since version 2.0, and starting from the version 2.11 it will not be possible to disable it. #5051
* [CHANGE] The configuration parameters `-querier.iterators` and `-query.batch-iterators` have been deprecated and will be removed in Mimir 2.11. Mimir runs by default with `-querier.batch-iterators=true`, and starting from version 2.11 it will not be possible to change this. #5114
* [CHANGE] Compactor: change default of `-compactor.first-level-compaction-wait-period` to 25m. #5128
* [CHANGE] Ruler: changed default of `-ruler.poll-interval` from `1m` to `10m`. Starting from this release, the configured rule groups will also be re-synced each time they're modified calling the ruler configuration API. #5170
* [FEATURE] Query-frontend: add `-query-frontend.log-query-request-headers` to enable logging of request headers in query logs. #5030
* [FEATURE] Store-gateway: add experimental feature to retain lazy-loaded index headers between restarts by eagerly loading them during startup. This is disabled by default and can only be enabled if lazy loading is enabled. To enable this set the following: #5606
  * `-blocks-storage.bucket-store.index-header-lazy-loading-enabled` must be set to true
  * `-blocks-storage.bucket-store.index-header.eager-loading-startup-enabled` must be set to true
* [ENHANCEMENT] Add per-tenant limit `-validation.max-native-histogram-buckets` to be able to ignore native histogram samples that have too many buckets. #4765
* [ENHANCEMENT] Store-gateway: reduce memory usage in some LabelValues calls. #4789
* [ENHANCEMENT] Store-gateway: add a `stage` label to the metric `cortex_bucket_store_series_data_touched`. This label now applies to `data_type="chunks"` and `data_type="series"`. The `stage` label has 2 values: `processed` - the number of series that parsed - and `returned` - the number of series selected from the processed bytes to satisfy the query. #4797 #4830
* [ENHANCEMENT] Distributor: make `__meta_tenant_id` label available in relabeling rules configured via `metric_relabel_configs`. #4725
* [ENHANCEMENT] Compactor: added the configurable limit `compactor.block-upload-max-block-size-bytes` or `compactor_block_upload_max_block_size_bytes` to limit the byte size of uploaded or validated blocks. #4680
* [ENHANCEMENT] Querier: reduce CPU utilisation when shuffle sharding is enabled with large shard sizes. #4851
* [ENHANCEMENT] Packaging: facilitate configuration management by instructing systemd to start mimir with a configuration file. #4810
* [ENHANCEMENT] Store-gateway: reduce memory allocations when looking up postings from cache. #4861 #4869 #4962 #5047
* [ENHANCEMENT] Store-gateway: retain only necessary bytes when reading series from the bucket. #4926
* [ENHANCEMENT] Ingester, store-gateway: clear the shutdown marker after a successful shutdown to enable reusing their persistent volumes in case the ingester or store-gateway is restarted. #4985
* [ENHANCEMENT] Store-gateway, query-frontend: Reduced memory allocations when looking up cached entries from Memcached. #4862
* [ENHANCEMENT] Alertmanager: Add additional template function `queryFromGeneratorURL` returning query URL decoded query from the `GeneratorURL` field of an alert. #4301
* [ENHANCEMENT] Ruler: added experimental ruler storage cache support. The cache should reduce the number of "list objects" API calls issued to the object storage when there are 2+ ruler replicas running in a Mimir cluster. The cache can be configured setting `-ruler-storage.cache.*` CLI flags or their respective YAML config options. #4950 #5054
* [ENHANCEMENT] Store-gateway: added HTTP `/store-gateway/prepare-shutdown` endpoint for gracefully scaling down of store-gateways. A gauge `cortex_store_gateway_prepare_shutdown_requested` has been introduced for tracing this process. #4955
* [ENHANCEMENT] Updated Kuberesolver dependency (github.com/sercand/kuberesolver) from v2.4.0 to v4.0.0 and gRPC dependency (google.golang.org/grpc) from v1.47.0 to v1.53.0. #4922
* [ENHANCEMENT] Introduced new options for logging HTTP request headers: `-server.log-request-headers` enables logging HTTP request headers, `-server.log-request-headers-exclude-list` lists headers which should not be logged. #4922
* [ENHANCEMENT] Block upload: `/api/v1/upload/block/{block}/files` endpoint now disables read and write HTTP timeout, overriding `-server.http-read-timeout` and `-server.http-write-timeout` values. This is done to allow large file uploads to succeed. #4956
* [ENHANCEMENT] Alertmanager: Introduce new metrics from upstream. #4918
  * `cortex_alertmanager_notifications_failed_total` (added `reason` label)
  * `cortex_alertmanager_nflog_maintenance_total`
  * `cortex_alertmanager_nflog_maintenance_errors_total`
  * `cortex_alertmanager_silences_maintenance_total`
  * `cortex_alertmanager_silences_maintenance_errors_total`
* [ENHANCEMENT] Add native histogram support for `cortex_request_duration_seconds` metric family. #4987
* [ENHANCEMENT] Ruler: do not list rule groups in the object storage for disabled tenants. #5004
* [ENHANCEMENT] Query-frontend and querier: add HTTP API endpoint `<prometheus-http-prefix>/api/v1/format_query` to format a PromQL query. #4373
* [ENHANCEMENT] Query-frontend: Add `cortex_query_frontend_regexp_matcher_count` and `cortex_query_frontend_regexp_matcher_optimized_count` metrics to track optimization of regular expression label matchers. #4813
* [ENHANCEMENT] Alertmanager: Add configuration option to enable or disable the deletion of alertmanager state from object storage. This is useful when migrating alertmanager tenants from one cluster to another, because it avoids a condition where the state object is copied but then deleted before the configuration object is copied. #4989
* [ENHANCEMENT] Querier: only use the minimum set of chunks from ingesters when querying, and cancel unnecessary requests to ingesters sooner if we know their results won't be used. #5016
* [ENHANCEMENT] Add `-enable-go-runtime-metrics` flag to expose all go runtime metrics as Prometheus metrics. #5009
* [ENHANCEMENT] Ruler: trigger a synchronization of tenant's rule groups as soon as they change the rules configuration via API. This synchronization is in addition of the periodic syncing done every `-ruler.poll-interval`. The new behavior is enabled by default, but can be disabled with `-ruler.sync-rules-on-changes-enabled=false` (configurable on a per-tenant basis too). If you disable the new behaviour, then you may want to revert `-ruler.poll-interval` to `1m`. #4975 #5053 #5115 #5170
* [ENHANCEMENT] Distributor: Improve invalid tenant shard size error message. #5024
* [ENHANCEMENT] Store-gateway: record index header loading time separately in `cortex_bucket_store_series_request_stage_duration_seconds{stage="load_index_header"}`. Now index header loading will be visible in the "Mimir / Queries" dashboard in the "Series request p99/average latency" panels. #5011 #5062
* [ENHANCEMENT] Querier and ingester: add experimental support for streaming chunks from ingesters to queriers while evaluating queries. This can be enabled with `-querier.prefer-streaming-chunks=true`. #4886 #5078 #5094 #5126
* [ENHANCEMENT] Update Docker base images from `alpine:3.17.3` to `alpine:3.18.0`. #5065
* [ENHANCEMENT] Compactor: reduced the number of "object exists" API calls issued by the compactor to the object storage when syncing block's `meta.json` files. #5063
* [ENHANCEMENT] Distributor: Push request rate limits (`-distributor.request-rate-limit` and `-distributor.request-burst-size`) and their associated YAML configuration are now stable. #5124
* [ENHANCEMENT] Go: updated to 1.20.5. #5185
* [ENHANCEMENT] Update alpine base image to 3.18.2. #5274 #5276
* [BUGFIX] Metadata API: Mimir will now return an empty object when no metadata is available, matching Prometheus. #4782
* [BUGFIX] Store-gateway: add collision detection on expanded postings and individual postings cache keys. #4770
* [BUGFIX] Ruler: Support the `type=alert|record` query parameter for the API endpoint `<prometheus-http-prefix>/api/v1/rules`. #4302
* [BUGFIX] Backend: Check that alertmanager's data-dir doesn't overlap with bucket-sync dir. #4921
* [BUGFIX] Alertmanager: Allow to rate-limit webex, telegram and discord notifications. #4979
* [BUGFIX] Store-gateway: panics when decoding LabelValues responses that contain more than 655360 values. These responses are no longer cached. #5021
* [BUGFIX] Querier: don't leak memory when processing query requests from query-frontends (ie. when the query-scheduler is disabled). #5199

### Documentation

* [ENHANCEMENT] Improve `MimirIngesterReachingTenantsLimit` runbook. #4744 #4752
* [ENHANCEMENT] Add `symbol table size exceeds` case to `MimirCompactorHasNotSuccessfullyRunCompaction` runbook. #4945
* [ENHANCEMENT] Clarify which APIs use query sharding. #4948

### Mixin

* [CHANGE] Alerts: Remove `MimirQuerierHighRefetchRate`. #4980
* [CHANGE] Alerts: Remove `MimirTenantHasPartialBlocks`. This is obsoleted by the changed default of `-compactor.partial-block-deletion-delay` to `1d`, which will auto remediate this alert. #5026
* [ENHANCEMENT] Alertmanager dashboard: display active aggregation groups #4772
* [ENHANCEMENT] Alerts: `MimirIngesterTSDBWALCorrupted` now only fires when there are more than one corrupted WALs in single-zone deployments and when there are more than two zones affected in multi-zone deployments. #4920
* [ENHANCEMENT] Alerts: added labels to duplicated `MimirRolloutStuck` and `MimirCompactorHasNotUploadedBlocks` rules in order to distinguish them. #5023
* [ENHANCEMENT] Dashboards: fix holes in graph for lightly loaded clusters #4915
* [ENHANCEMENT] Dashboards: allow configuring additional services for the Rollout Progress dashboard. #5007
* [ENHANCEMENT] Alerts: do not fire `MimirAllocatingTooMuchMemory` alert for any matching container outside of namespaces where Mimir is running. #5089
* [BUGFIX] Dashboards: show cancelled requests in a different color to successful requests in throughput panels on dashboards. #5039
* [BUGFIX] Dashboards: fix dashboard panels that showed percentages with axes from 0 to 10000%. #5084
* [BUGFIX] Remove dependency on upstream Kubernetes mixin. #4732

### Jsonnet

* [CHANGE] Ruler: changed ruler autoscaling policy, extended scale down period from 60s to 600s. #4786
* [CHANGE] Update to v0.5.0 rollout-operator. #4893
* [CHANGE] Backend: add `alertmanager_args` to `mimir-backend` when running in read-write deployment mode. Remove hardcoded `filesystem` alertmanager storage. This moves alertmanager's data-dir to `/data/alertmanager` by default. #4907 #4921
* [CHANGE] Remove `-pdb` suffix from `PodDisruptionBudget` names. This will create new `PodDisruptionBudget` resources. Make sure to prune the old resources; otherwise, rollouts will be blocked. #5109
* [CHANGE] Query-frontend: enable query sharding for cardinality estimation via `-query-frontend.query-sharding-target-series-per-shard` by default if the results cache is enabled. #5128
* [ENHANCEMENT] Ingester: configure `-blocks-storage.tsdb.head-compaction-interval=15m` to spread TSDB head compaction over a wider time range. #4870
* [ENHANCEMENT] Ingester: configure `-blocks-storage.tsdb.wal-replay-concurrency` to CPU request minus 1. #4864
* [ENHANCEMENT] Compactor: configure `-compactor.first-level-compaction-wait-period` to TSDB head compaction interval plus 10 minutes. #4872
* [ENHANCEMENT] Store-gateway: set `GOMEMLIMIT` to the memory request value. This should reduce the likelihood the store-gateway may go out of memory, at the cost of an higher CPU utilization due to more frequent garbage collections when the memory utilization gets closer or above the configured requested memory. #4971
* [ENHANCEMENT] Store-gateway: dynamically set `GOMAXPROCS` based on the CPU request. This should reduce the likelihood a high load on the store-gateway will slow down the entire Kubernetes node. #5104
* [ENHANCEMENT] Store-gateway: add `store_gateway_lazy_loading_enabled` configuration option which combines disabled lazy-loading and reducing blocks sync concurrency. Reducing blocks sync concurrency improves startup times with disabled lazy loading on HDDs. #5025
* [ENHANCEMENT] Update `rollout-operator` image to `v0.6.0`. #5155
* [BUGFIX] Backend: configure `-ruler.alertmanager-url` to `mimir-backend` when running in read-write deployment mode. #4892
* [ENHANCEMENT] Memcached: don't overwrite upsteam memcached statefulset jsonnet to allow chosing between antiAffinity and topologySpreadConstraints.

### Mimirtool

* [CHANGE] check rules: will fail on duplicate rules when `--strict` is provided. #5035
* [FEATURE] sync/diff can now include/exclude namespaces based on a regular expression using `--namespaces-regex` and `--ignore-namespaces-regex`. #5100
* [ENHANCEMENT] analyze prometheus: allow to specify `-prometheus-http-prefix`. #4966
* [ENHANCEMENT] analyze grafana: allow to specify `--folder-title` to limit dashboards analysis based on their exact folder title. #4973

### Tools

* [CHANGE] copyblocks: copying between Azure Blob Storage buckets is now supported in addition to copying between Google Cloud Storage buckets. As a result, the `--service` flag is now required to be specified (accepted values are `gcs` or `abs`). #4756

## 2.8.0

### Grafana Mimir

* [CHANGE] Ingester: changed experimental CLI flag from `-out-of-order-blocks-external-label-enabled` to `-ingester.out-of-order-blocks-external-label-enabled` #4440
* [CHANGE] Store-gateway: The following metrics have been removed: #4332
  * `cortex_bucket_store_series_get_all_duration_seconds`
  * `cortex_bucket_store_series_merge_duration_seconds`
* [CHANGE] Ingester: changed default value of `-blocks-storage.tsdb.retention-period` from `24h` to `13h`. If you're running Mimir with a custom configuration and you're overriding `-querier.query-store-after` to a value greater than the default `12h` then you should increase `-blocks-storage.tsdb.retention-period` accordingly. #4382
* [CHANGE] Ingester: the configuration parameter `-blocks-storage.tsdb.max-tsdb-opening-concurrency-on-startup` has been deprecated and will be removed in Mimir 2.10. #4445
* [CHANGE] Query-frontend: Cached results now contain timestamp which allows Mimir to check if cached results are still valid based on current TTL configured for tenant. Results cached by previous Mimir version are used until they expire from cache, which can take up to 7 days. If you need to use per-tenant TTL sooner, please flush results cache manually. #4439
* [CHANGE] Ingester: the `cortex_ingester_tsdb_wal_replay_duration_seconds` metrics has been removed. #4465
* [CHANGE] Query-frontend and ruler: use protobuf internal query result payload format by default. This feature is no longer considered experimental. #4557 #4709
* [CHANGE] Ruler: reject creating federated rule groups while tenant federation is disabled. Previously the rule groups would be silently dropped during bucket sync. #4555
* [CHANGE] Compactor: the `/api/v1/upload/block/{block}/finish` endpoint now returns a `429` status code when the compactor has reached the limit specified by `-compactor.max-block-upload-validation-concurrency`. #4598
* [CHANGE] Compactor: when starting a block upload the maximum byte size of the block metadata provided in the request body is now limited to 1 MiB. If this limit is exceeded a `413` status code is returned. #4683
* [CHANGE] Store-gateway: cache key format for expanded postings has changed. This will invalidate the expanded postings in the index cache when deployed. #4667
* [FEATURE] Cache: Introduce experimental support for using Redis for results, chunks, index, and metadata caches. #4371
* [FEATURE] Vault: Introduce experimental integration with Vault to fetch secrets used to configure TLS for clients. Server TLS secrets will still be read from a file. `tls-ca-path`, `tls-cert-path` and `tls-key-path` will denote the path in Vault for the following CLI flags when `-vault.enabled` is true: #4446.
  * `-distributor.ha-tracker.etcd.*`
  * `-distributor.ring.etcd.*`
  * `-distributor.forwarding.grpc-client.*`
  * `-querier.store-gateway-client.*`
  * `-ingester.client.*`
  * `-ingester.ring.etcd.*`
  * `-querier.frontend-client.*`
  * `-query-frontend.grpc-client-config.*`
  * `-query-frontend.results-cache.redis.*`
  * `-blocks-storage.bucket-store.index-cache.redis.*`
  * `-blocks-storage.bucket-store.chunks-cache.redis.*`
  * `-blocks-storage.bucket-store.metadata-cache.redis.*`
  * `-compactor.ring.etcd.*`
  * `-store-gateway.sharding-ring.etcd.*`
  * `-ruler.client.*`
  * `-ruler.alertmanager-client.*`
  * `-ruler.ring.etcd.*`
  * `-ruler.query-frontend.grpc-client-config.*`
  * `-alertmanager.sharding-ring.etcd.*`
  * `-alertmanager.alertmanager-client.*`
  * `-memberlist.*`
  * `-query-scheduler.grpc-client-config.*`
  * `-query-scheduler.ring.etcd.*`
  * `-overrides-exporter.ring.etcd.*`
* [FEATURE] Distributor, ingester, querier, query-frontend, store-gateway: add experimental support for native histograms. Requires that the experimental protobuf query result response format is enabled by `-query-frontend.query-result-response-format=protobuf` on the query frontend. #4286 #4352 #4354 #4376 #4377 #4387 #4396 #4425 #4442 #4494 #4512 #4513 #4526
* [FEATURE] Added `-<prefix>.s3.storage-class` flag to configure the S3 storage class for objects written to S3 buckets. #4300
* [FEATURE] Add `freebsd` to the target OS when generating binaries for a Mimir release. #4654
* [FEATURE] Ingester: Add `prepare-shutdown` endpoint which can be used as part of Kubernetes scale down automations. #4718
* [ENHANCEMENT] Add timezone information to Alpine Docker images. #4583
* [ENHANCEMENT] Ruler: Sync rules when ruler JOINING the ring instead of ACTIVE, In order to reducing missed rule iterations during ruler restarts. #4451
* [ENHANCEMENT] Allow to define service name used for tracing via `JAEGER_SERVICE_NAME` environment variable. #4394
* [ENHANCEMENT] Querier and query-frontend: add experimental, more performant protobuf query result response format enabled with `-query-frontend.query-result-response-format=protobuf`. #4304 #4318 #4375
* [ENHANCEMENT] Compactor: added experimental configuration parameter `-compactor.first-level-compaction-wait-period`, to configure how long the compactor should wait before compacting 1st level blocks (uploaded by ingesters). This configuration option allows to reduce the chances compactor begins compacting blocks before all ingesters have uploaded their blocks to the storage. #4401
* [ENHANCEMENT] Store-gateway: use more efficient chunks fetching and caching. #4255
* [ENHANCEMENT] Query-frontend and ruler: add experimental, more performant protobuf internal query result response format enabled with `-ruler.query-frontend.query-result-response-format=protobuf`. #4331
* [ENHANCEMENT] Ruler: increased tolerance for missed iterations on alerts, reducing the chances of flapping firing alerts during ruler restarts. #4432
* [ENHANCEMENT] Optimized `.*` and `.+` regular expression label matchers. #4432
* [ENHANCEMENT] Optimized regular expression label matchers with alternates (e.g. `a|b|c`). #4647
* [ENHANCEMENT] Added an in-memory cache for regular expression matchers, to avoid parsing and compiling the same expression multiple times when used in recurring queries. #4633
* [ENHANCEMENT] Query-frontend: results cache TTL is now configurable by using `-query-frontend.results-cache-ttl` and `-query-frontend.results-cache-ttl-for-out-of-order-time-window` options. These values can also be specified per tenant. Default values are unchanged (7 days and 10 minutes respectively). #4385
* [ENHANCEMENT] Ingester: added advanced configuration parameter `-blocks-storage.tsdb.wal-replay-concurrency` representing the maximum number of CPUs used during WAL replay. #4445
* [ENHANCEMENT] Ingester: added metrics `cortex_ingester_tsdb_open_duration_seconds_total` to measure the total time it takes to open all existing TSDBs. The time tracked by this metric also includes the TSDBs WAL replay duration. #4465
* [ENHANCEMENT] Store-gateway: use streaming implementation for LabelNames RPC. The batch size for streaming is controlled by `-blocks-storage.bucket-store.batch-series-size`. #4464
* [ENHANCEMENT] Memcached: Add support for TLS or mTLS connections to cache servers. #4535
* [ENHANCEMENT] Compactor: blocks index files are now validated for correctness for blocks uploaded via the TSDB block upload feature. #4503
* [ENHANCEMENT] Compactor: block chunks and segment files are now validated for correctness for blocks uploaded via the TSDB block upload feature. #4549
* [ENHANCEMENT] Ingester: added configuration options to configure the "postings for matchers" cache of each compacted block queried from ingesters: #4561
  * `-blocks-storage.tsdb.block-postings-for-matchers-cache-ttl`
  * `-blocks-storage.tsdb.block-postings-for-matchers-cache-size`
  * `-blocks-storage.tsdb.block-postings-for-matchers-cache-force`
* [ENHANCEMENT] Compactor: validation of blocks uploaded via the TSDB block upload feature is now configurable on a per tenant basis: #4585
  * `-compactor.block-upload-validation-enabled` has been added, `compactor_block_upload_validation_enabled` can be used to override per tenant
  * `-compactor.block-upload.block-validation-enabled` was the previous global flag and has been removed
* [ENHANCEMENT] TSDB Block Upload: block upload validation concurrency can now be limited with `-compactor.max-block-upload-validation-concurrency`. #4598
* [ENHANCEMENT] OTLP: Add support for converting OTel exponential histograms to Prometheus native histograms. The ingestion of native histograms must be enabled, please set `-ingester.native-histograms-ingestion-enabled` to `true`. #4063 #4639
* [ENHANCEMENT] Query-frontend: add metric `cortex_query_fetched_index_bytes_total` to measure TSDB index bytes fetched to execute a query. #4597
* [ENHANCEMENT] Query-frontend: add experimental limit to enforce a max query expression size in bytes via `-query-frontend.max-query-expression-size-bytes` or `max_query_expression_size_bytes`. #4604
* [ENHANCEMENT] Query-tee: improve message logged when comparing responses and one response contains a non-JSON payload. #4588
* [ENHANCEMENT] Distributor: add ability to set per-distributor limits via `distributor_limits` block in runtime configuration in addition to the existing configuration. #4619
* [ENHANCEMENT] Querier: reduce peak memory consumption for queries that touch a large number of chunks. #4625
* [ENHANCEMENT] Query-frontend: added experimental `-query-frontend.query-sharding-max-regexp-size-bytes` limit to query-frontend. When set to a value greater than 0, query-frontend disabled query sharding for any query with a regexp matcher longer than the configured limit. #4632
* [ENHANCEMENT] Store-gateway: include statistics from LabelValues and LabelNames calls in `cortex_bucket_store_series*` metrics. #4673
* [ENHANCEMENT] Query-frontend: improve readability of distributed tracing spans. #4656
* [ENHANCEMENT] Update Docker base images from `alpine:3.17.2` to `alpine:3.17.3`. #4685
* [ENHANCEMENT] Querier: improve performance when shuffle sharding is enabled and the shard size is large. #4711
* [ENHANCEMENT] Ingester: improve performance when Active Series Tracker is in use. #4717
* [ENHANCEMENT] Store-gateway: optionally select `-blocks-storage.bucket-store.series-selection-strategy`, which can limit the impact of large posting lists (when many series share the same label name and value). #4667 #4695 #4698
* [ENHANCEMENT] Querier: Cache the converted float histogram from chunk iterator, hence there is no need to lookup chunk every time to get the converted float histogram. #4684
* [ENHANCEMENT] Ruler: Improve rule upload performance when not enforcing per-tenant rule group limits. #4828
* [ENHANCEMENT] Improved memory limit on the in-memory cache used for regular expression matchers. #4751
* [BUGFIX] Querier: Streaming remote read will now continue to return multiple chunks per frame after the first frame. #4423
* [BUGFIX] Store-gateway: the values for `stage="processed"` for the metrics `cortex_bucket_store_series_data_touched` and  `cortex_bucket_store_series_data_size_touched_bytes` when using fine-grained chunks caching is now reporting the correct values of chunks held in memory. #4449
* [BUGFIX] Compactor: fixed reporting a compaction error when compactor is correctly shut down while populating blocks. #4580
* [BUGFIX] OTLP: Do not drop exemplars of the OTLP Monotonic Sum metric. #4063
* [BUGFIX] Packaging: flag `/etc/default/mimir` and `/etc/sysconfig/mimir` as config to prevent overwrite. #4587
* [BUGFIX] Query-frontend: don't retry queries which error inside PromQL. #4643
* [BUGFIX] Store-gateway & query-frontend: report more consistent statistics for fetched index bytes. #4671
* [BUGFIX] Native histograms: fix how IsFloatHistogram determines if mimirpb.Histogram is a float histogram. #4706
* [BUGFIX] Query-frontend: fix query sharding for native histograms. #4666
* [BUGFIX] Ring status page: fixed the owned tokens percentage value displayed. #4730
* [BUGFIX] Querier: fixed chunk iterator that can return sample with wrong timestamp. #4450
* [BUGFIX] Packaging: fix preremove script preventing upgrades. #4801
* [BUGFIX] Security: updates Go to version 1.20.4 to fix CVE-2023-24539, CVE-2023-24540, CVE-2023-29400. #4903

### Mixin

* [ENHANCEMENT] Queries: Display data touched per sec in bytes instead of number of items. #4492
* [ENHANCEMENT] `_config.job_names.<job>` values can now be arrays of regular expressions in addition to a single string. Strings are still supported and behave as before. #4543
* [ENHANCEMENT] Queries dashboard: remove mention to store-gateway "streaming enabled" in panels because store-gateway only support streaming series since Mimir 2.7. #4569
* [ENHANCEMENT] Ruler: Add panel description for Read QPS panel in Ruler dashboard to explain values when in remote ruler mode. #4675
* [BUGFIX] Ruler dashboard: show data for reads from ingesters. #4543
* [BUGFIX] Pod selector regex for deployments: change `(.*-mimir-)` to `(.*mimir-)`. #4603

### Jsonnet

* [CHANGE] Ruler: changed ruler deployment max surge from `0` to `50%`, and max unavailable from `1` to `0`. #4381
* [CHANGE] Memcached connections parameters `-blocks-storage.bucket-store.index-cache.memcached.max-idle-connections`, `-blocks-storage.bucket-store.chunks-cache.memcached.max-idle-connections` and `-blocks-storage.bucket-store.metadata-cache.memcached.max-idle-connections` settings are now configured based on `max-get-multi-concurrency` and `max-async-concurrency`. #4591
* [CHANGE] Add support to use external Redis as cache. Following are some changes in the jsonnet config: #4386 #4640
  * Renamed `memcached_*_enabled` config options to `cache_*_enabled`
  * Renamed `memcached_*_max_item_size_mb` config options to `cache_*_max_item_size_mb`
  * Added `cache_*_backend` config options
* [CHANGE] Store-gateway StatefulSets with disabled multi-zone deployment are also unregistered from the ring on shutdown. This eliminated resharding during rollouts, at the cost of extra effort during scaling down store-gateways. For more information see [Scaling down store-gateways](https://grafana.com/docs/mimir/v2.7.x/operators-guide/run-production-environment/scaling-out/#scaling-down-store-gateways). #4713
* [CHANGE] Removed `$._config.querier.replicas` and `$._config.queryFrontend.replicas`. If you need to customize the number of querier or query-frontend replicas, and autoscaling is disabled, please set an override as is done for other stateless components (e.g. distributors). #5130
* [ENHANCEMENT] Alertmanager: add `alertmanager_data_disk_size` and  `alertmanager_data_disk_class` configuration options, by default no storage class is set. #4389
* [ENHANCEMENT] Update `rollout-operator` to `v0.4.0`. #4524
* [ENHANCEMENT] Update memcached to `memcached:1.6.19-alpine`. #4581
* [ENHANCEMENT] Add support for mTLS connections to Memcached servers. #4553
* [ENHANCEMENT] Update the `memcached-exporter` to `v0.11.2`. #4570
* [ENHANCEMENT] Autoscaling: Add `autoscaling_query_frontend_memory_target_utilization`, `autoscaling_ruler_query_frontend_memory_target_utilization`, and `autoscaling_ruler_memory_target_utilization` configuration options, for controlling the corresponding autoscaler memory thresholds. Each has a default of 1, i.e. 100%. #4612
* [ENHANCEMENT] Distributor: add ability to set per-distributor limits via `distributor_instance_limits` using runtime configuration. #4627
* [BUGFIX] Add missing query sharding settings for user_24M and user_32M plans. #4374

### Mimirtool

* [ENHANCEMENT] Backfill: mimirtool will now sleep and retry if it receives a 429 response while trying to finish an upload due to validation concurrency limits. #4598
* [ENHANCEMENT] `gauge` panel type is supported now in `mimirtool analyze dashboard`. #4679
* [ENHANCEMENT] Set a `User-Agent` header on requests to Mimir or Prometheus servers. #4700

### Mimir Continuous Test

* [FEATURE] Allow continuous testing of native histograms as well by enabling the flag `-tests.write-read-series-test.histogram-samples-enabled`. The metrics exposed by the tool will now have a new label called `type` with possible values of `float`, `histogram_float_counter`, `histogram_float_gauge`, `histogram_int_counter`, `histogram_int_gauge`, the list of metrics impacted: #4457
  * `mimir_continuous_test_writes_total`
  * `mimir_continuous_test_writes_failed_total`
  * `mimir_continuous_test_queries_total`
  * `mimir_continuous_test_queries_failed_total`
  * `mimir_continuous_test_query_result_checks_total`
  * `mimir_continuous_test_query_result_checks_failed_total`
* [ENHANCEMENT] Added a new metric `mimir_continuous_test_build_info` that reports version information, similar to the existing `cortex_build_info` metric exposed by other Mimir components. #4712
* [ENHANCEMENT] Add coherency for the selected ranges and instants of test queries. #4704

### Query-tee

### Documentation

* [CHANGE] Clarify what deprecation means in the lifecycle of configuration parameters. #4499
* [CHANGE] Update compactor `split-groups` and `split-and-merge-shards` recommendation on component page. #4623
* [FEATURE] Add instructions about how to configure native histograms. #4527
* [ENHANCEMENT] Runbook for MimirCompactorHasNotSuccessfullyRunCompaction extended to include scenario where compaction has fallen behind. #4609
* [ENHANCEMENT] Add explanation for QPS values for reads in remote ruler mode and writes generally, to the Ruler dashboard page. #4629
* [ENHANCEMENT] Expand zone-aware replication page to cover single physical availability zone deployments. #4631
* [FEATURE] Add instructions to use puppet module. #4610
* [FEATURE] Add documentation on how deploy mixin with terraform. #4161

### Tools

* [ENHANCEMENT] tsdb-index: iteration over index is now faster when any equal matcher is supplied. #4515

## 2.7.3

### Grafana Mimir

* [BUGFIX] Security: updates Go to version 1.20.4 to fix CVE-2023-24539, CVE-2023-24540, CVE-2023-29400. #4905

## 2.7.2

### Grafana Mimir

* [BUGFIX] Security: updated Go version to 1.20.3 to fix CVE-2023-24538 #4795

## 2.7.1

**Note**: During the release process, version 2.7.0 was tagged too early, before completing the release checklist and production testing. Release 2.7.1 doesn't include any code changes since 2.7.0, but now has proper release notes, published documentation, and has been fully tested in our production environment.

### Grafana Mimir

* [CHANGE] Ingester: the configuration parameter `-ingester.ring.readiness-check-ring-health` has been deprecated and will be removed in Mimir 2.9. #4422
* [CHANGE] Ruler: changed default value of `-ruler.evaluation-delay-duration` option from 0 to 1m. #4250
* [CHANGE] Querier: Errors with status code `422` coming from the store-gateway are propagated and not converted to the consistency check error anymore. #4100
* [CHANGE] Store-gateway: When a query hits `max_fetched_chunks_per_query` and `max_fetched_series_per_query` limits, an error with the status code `422` is created and returned. #4056
* [CHANGE] Packaging: Migrate FPM packaging solution to NFPM. Rationalize packages dependencies and add package for all binaries. #3911
* [CHANGE] Store-gateway: Deprecate flag `-blocks-storage.bucket-store.chunks-cache.subrange-size` since there's no benefit to changing the default of `16000`. #4135
* [CHANGE] Experimental support for ephemeral storage introduced in Mimir 2.6.0 has been removed. Following options are no longer available: #4252
  * `-blocks-storage.ephemeral-tsdb.*`
  * `-distributor.ephemeral-series-enabled`
  * `-distributor.ephemeral-series-matchers`
  * `-ingester.max-ephemeral-series-per-user`
  * `-ingester.instance-limits.max-ephemeral-series`
Querying with using `{__mimir_storage__="ephemeral"}` selector no longer works. All label values with `ephemeral-` prefix in `reason` label of `cortex_discarded_samples_total` metric are no longer available. Following metrics have been removed:
  * `cortex_ingester_ephemeral_series`
  * `cortex_ingester_ephemeral_series_created_total`
  * `cortex_ingester_ephemeral_series_removed_total`
  * `cortex_ingester_ingested_ephemeral_samples_total`
  * `cortex_ingester_ingested_ephemeral_samples_failures_total`
  * `cortex_ingester_memory_ephemeral_users`
  * `cortex_ingester_queries_ephemeral_total`
  * `cortex_ingester_queried_ephemeral_samples`
  * `cortex_ingester_queried_ephemeral_series`
* [CHANGE] Store-gateway: use mmap-less index-header reader by default and remove mmap-based index header reader. The following flags have changed: #4280
   * `-blocks-storage.bucket-store.index-header.map-populate-enabled` has been removed
   * `-blocks-storage.bucket-store.index-header.stream-reader-enabled` has been removed
   * `-blocks-storage.bucket-store.index-header.stream-reader-max-idle-file-handles` has been renamed to `-blocks-storage.bucket-store.index-header.max-idle-file-handles`, and the corresponding configuration file option has been renamed from `stream_reader_max_idle_file_handles` to `max_idle_file_handles`
* [CHANGE] Store-gateway: the streaming store-gateway is now enabled by default. The new default setting for `-blocks-storage.bucket-store.batch-series-size` is `5000`. #4330
* [CHANGE] Compactor: the configuration parameter `-compactor.consistency-delay` has been deprecated and will be removed in Mimir 2.9. #4409
* [CHANGE] Store-gateway: the configuration parameter `-blocks-storage.bucket-store.consistency-delay` has been deprecated and will be removed in Mimir 2.9. #4409
* [FEATURE] Ruler: added `keep_firing_for` support to alerting rules. #4099
* [FEATURE] Distributor, ingester: ingestion of native histograms. The new per-tenant limit `-ingester.native-histograms-ingestion-enabled` controls whether native histograms are stored or ignored. #4159
* [FEATURE] Query-frontend: Introduce experimental `-query-frontend.query-sharding-target-series-per-shard` to allow query sharding to take into account cardinality of similar requests executed previously. This feature uses the same cache that's used for results caching. #4121 #4177 #4188 #4254
* [ENHANCEMENT] Go: update go to 1.20.1. #4266
* [ENHANCEMENT] Ingester: added `out_of_order_blocks_external_label_enabled` shipper option to label out-of-order blocks before shipping them to cloud storage. #4182 #4297
* [ENHANCEMENT] Ruler: introduced concurrency when loading per-tenant rules configuration. This improvement is expected to speed up the ruler start up time in a Mimir cluster with a large number of tenants. #4258
* [ENHANCEMENT] Compactor: Add `reason` label to `cortex_compactor_runs_failed_total`. The value can be `shutdown` or `error`. #4012
* [ENHANCEMENT] Store-gateway: enforce `max_fetched_series_per_query`. #4056
* [ENHANCEMENT] Query-frontend: Disambiguate logs for failed queries. #4067
* [ENHANCEMENT] Query-frontend: log caller user agent in query stats logs. #4093
* [ENHANCEMENT] Store-gateway: add `data_type` label with values on `cortex_bucket_store_partitioner_extended_ranges_total`, `cortex_bucket_store_partitioner_expanded_ranges_total`, `cortex_bucket_store_partitioner_requested_ranges_total`, `cortex_bucket_store_partitioner_expanded_bytes_total`, `cortex_bucket_store_partitioner_requested_bytes_total` for `postings`, `series`, and `chunks`. #4095
* [ENHANCEMENT] Store-gateway: Reduce memory allocation rate when loading TSDB chunks from Memcached. #4074
* [ENHANCEMENT] Query-frontend: track `cortex_frontend_query_response_codec_duration_seconds` and `cortex_frontend_query_response_codec_payload_bytes` metrics to measure the time taken and bytes read / written while encoding and decoding query result payloads. #4110
* [ENHANCEMENT] Alertmanager: expose additional upstream metrics `cortex_alertmanager_dispatcher_aggregation_groups`, `cortex_alertmanager_dispatcher_alert_processing_duration_seconds`. #4151
* [ENHANCEMENT] Querier and query-frontend: add experimental, more performant protobuf internal query result response format enabled with `-query-frontend.query-result-response-format=protobuf`. #4153
* [ENHANCEMENT] Store-gateway: use more efficient chunks fetching and caching. This should reduce CPU, memory utilization, and receive bandwidth of a store-gateway. Enable with `-blocks-storage.bucket-store.chunks-cache.fine-grained-chunks-caching-enabled=true`. #4163 #4174 #4227
* [ENHANCEMENT] Query-frontend: Wait for in-flight queries to finish before shutting down. #4073 #4170
* [ENHANCEMENT] Store-gateway: added `encode` and `other` stage to `cortex_bucket_store_series_request_stage_duration_seconds` metric. #4179
* [ENHANCEMENT] Ingester: log state of TSDB when shipping or forced compaction can't be done due to unexpected state of TSDB. #4211
* [ENHANCEMENT] Update Docker base images from `alpine:3.17.1` to `alpine:3.17.2`. #4240
* [ENHANCEMENT] Store-gateway: add a `stage` label to the metrics `cortex_bucket_store_series_data_fetched`, `cortex_bucket_store_series_data_size_fetched_bytes`, `cortex_bucket_store_series_data_touched`, `cortex_bucket_store_series_data_size_touched_bytes`. This label only applies to `data_type="chunks"`. For `fetched` metrics with `data_type="chunks"` the `stage` label has 2 values: `fetched` - the chunks or bytes that were fetched from the cache or the object store, `refetched` - the chunks or bytes that had to be refetched from the cache or the object store because their size was underestimated during the first fetch. For `touched` metrics with `data_type="chunks"` the `stage` label has 2 values: `processed` - the chunks or bytes that were read from the fetched chunks or bytes and were processed in memory, `returned` - the chunks or bytes that were selected from the processed bytes to satisfy the query. #4227 #4316
* [ENHANCEMENT] Compactor: improve the partial block check related to `compactor.partial-block-deletion-delay` to potentially issue less requests to object storage. #4246
* [ENHANCEMENT] Memcached: added `-*.memcached.min-idle-connections-headroom-percentage` support to configure the minimum number of idle connections to keep open as a percentage (0-100) of the number of recently used idle connections. This feature is disabled when set to a negative value (default), which means idle connections are kept open indefinitely. #4249
* [ENHANCEMENT] Querier and store-gateway: optimized regular expression label matchers with case insensitive alternate operator. #4340 #4357
* [ENHANCEMENT] Compactor: added the experimental flag `-compactor.block-upload.block-validation-enabled` with the default `true` to configure whether block validation occurs on backfilled blocks. #3411
* [ENHANCEMENT] Ingester: apply a jitter to the first TSDB head compaction interval configured via `-blocks-storage.tsdb.head-compaction-interval`. Subsequent checks will happen at the configured interval. This should help to spread the TSDB head compaction among different ingesters over the configured interval. #4364
* [ENHANCEMENT] Ingester: the maximum accepted value for `-blocks-storage.tsdb.head-compaction-interval` has been increased from 5m to 15m. #4364
* [BUGFIX] Store-gateway: return `Canceled` rather than `Aborted` or `Internal` error when the calling querier cancels a label names or values request, and return `Internal` if processing the request fails for another reason. #4061
* [BUGFIX] Querier: track canceled requests with status code `499` in the metrics instead of `503` or `422`. #4099
* [BUGFIX] Ingester: compact out-of-order data during `/ingester/flush` or when TSDB is idle. #4180
* [BUGFIX] Ingester: conversion of global limits `max-series-per-user`, `max-series-per-metric`, `max-metadata-per-user` and `max-metadata-per-metric` into corresponding local limits now takes into account the number of ingesters in each zone. #4238
* [BUGFIX] Ingester: track `cortex_ingester_memory_series` metric consistently with `cortex_ingester_memory_series_created_total` and `cortex_ingester_memory_series_removed_total`. #4312
* [BUGFIX] Querier: fixed a bug which was incorrectly matching series with regular expression label matchers with begin/end anchors in the middle of the regular expression. #4340

### Mixin

* [CHANGE] Move auto-scaling panel rows down beneath logical network path in Reads and Writes dashboards. #4049
* [CHANGE] Make distributor auto-scaling metric panels show desired number of replicas. #4218
* [CHANGE] Alerts: The alert `MimirMemcachedRequestErrors` has been renamed to `MimirCacheRequestErrors`. #4242
* [ENHANCEMENT] Alerts: Added `MimirAutoscalerKedaFailing` alert firing when a KEDA scaler is failing. #4045
* [ENHANCEMENT] Add auto-scaling panels to ruler dashboard. #4046
* [ENHANCEMENT] Add gateway auto-scaling panels to Reads and Writes dashboards. #4049 #4216
* [ENHANCEMENT] Dashboards: distinguish between label names and label values queries. #4065
* [ENHANCEMENT] Add query-frontend and ruler-query-frontend auto-scaling panels to Reads and Ruler dashboards. #4199
* [BUGFIX] Alerts: Fixed `MimirAutoscalerNotActive` to not fire if scaling metric does not exist, to avoid false positives on scaled objects with 0 min replicas. #4045
* [BUGFIX] Alerts: `MimirCompactorHasNotSuccessfullyRunCompaction` is no longer triggered by frequent compactor restarts. #4012
* [BUGFIX] Tenants dashboard: Correctly show the ruler-query-scheduler queue size. #4152

### Jsonnet

* [CHANGE] Create the `query-frontend-discovery` service only when Mimir is deployed in microservice mode without query-scheduler. #4353
* [CHANGE] Add results cache backend config to `ruler-query-frontend` configuration to allow cache reuse for cardinality-estimation based sharding. #4257
* [ENHANCEMENT] Add support for ruler auto-scaling. #4046
* [ENHANCEMENT] Add optional `weight` param to `newQuerierScaledObject` and `newRulerQuerierScaledObject` to allow running multiple querier deployments on different node types. #4141
* [ENHANCEMENT] Add support for query-frontend and ruler-query-frontend auto-scaling. #4199
* [BUGFIX] Shuffle sharding: when applying user class limits, honor the minimum shard size configured in `$._config.shuffle_sharding.*`. #4363

### Mimirtool

* [FEATURE] Added `keep_firing_for` support to rules configuration. #4099
* [ENHANCEMENT] Add `-tls-insecure-skip-verify` to rules, alertmanager and backfill commands. #4162

### Query-tee

* [CHANGE] Increase default value of `-backend.read-timeout` to 150s, to accommodate default querier and query frontend timeout of 120s. #4262
* [ENHANCEMENT] Log errors that occur while performing requests to compare two endpoints. #4262
* [ENHANCEMENT] When comparing two responses that both contain an error, only consider the comparison failed if the errors differ. Previously, if either response contained an error, the comparison always failed, even if both responses contained the same error. #4262
* [ENHANCEMENT] Include the value of the `X-Scope-OrgID` header when logging a comparison failure. #4262
* [BUGFIX] Parameters (expression, time range etc.) for a query request where the parameters are in the HTTP request body rather than in the URL are now logged correctly when responses differ. #4265

### Documentation

* [ENHANCEMENT] Add guide on alternative migration method for Thanos to Mimir #3554
* [ENHANCEMENT] Restore "Migrate from Cortex" for Jsonnet. #3929
* [ENHANCEMENT] Document migration from microservices to read-write deployment mode. #3951
* [ENHANCEMENT] Do not error when there is nothing to commit as part of a publish #4058
* [ENHANCEMENT] Explain how to run Mimir locally using docker-compose #4079
* [ENHANCEMENT] Docs: use long flag names in runbook commands. #4088
* [ENHANCEMENT] Clarify how ingester replication happens. #4101
* [ENHANCEMENT] Improvements to the Get Started guide. #4315
* [BUGFIX] Added indentation to Azure and SWIFT backend definition. #4263

### Tools

* [ENHANCEMENT] Adapt tsdb-print-chunk for native histograms. #4186
* [ENHANCEMENT] Adapt tsdb-index-health for blocks containing native histograms. #4186
* [ENHANCEMENT] Adapt tsdb-chunks tool to handle native histograms. #4186

## 2.6.2

* [BUGFIX] Security: updates Go to version 1.20.4 to fix CVE-2023-24539, CVE-2023-24540, CVE-2023-29400. #4903

## 2.6.1

### Grafana Mimir

* [BUGFIX] Security: updates Go to version 1.20.3 to fix CVE-2023-24538 #4798

## 2.6.0

### Grafana Mimir

* [CHANGE] Querier: Introduce `-querier.max-partial-query-length` to limit the time range for partial queries at the querier level and deprecate `-store.max-query-length`. #3825 #4017
* [CHANGE] Store-gateway: Remove experimental `-blocks-storage.bucket-store.max-concurrent-reject-over-limit` flag. #3706
* [CHANGE] Ingester: If shipping is enabled block retention will now be relative to the upload time to cloud storage. If shipping is disabled block retention will be relative to the creation time of the block instead of the mintime of the last block created. #3816
* [CHANGE] Query-frontend: Deprecated CLI flag `-query-frontend.align-querier-with-step` has been removed. #3982
* [CHANGE] Alertmanager: added default configuration for `-alertmanager.configs.fallback`. Allows tenants to send alerts without first uploading an Alertmanager configuration. #3541
* [FEATURE] Store-gateway: streaming of series. The store-gateway can now stream results back to the querier instead of buffering them. This is expected to greatly reduce peak memory consumption while keeping latency the same. You can enable this feature by setting `-blocks-storage.bucket-store.batch-series-size` to a value in the high thousands (5000-10000). This is still an experimental feature and is subject to a changing API and instability. #3540 #3546 #3587 #3606 #3611 #3620 #3645 #3355 #3697 #3666 #3687 #3728 #3739 #3751 #3779 #3839
* [FEATURE] Alertmanager: Added support for the Webex receiver. #3758
* [FEATURE] Limits: Added the `-validation.separate-metrics-group-label` flag. This allows further separation of the `cortex_discarded_samples_total` metric by an additional `group` label - which is configured by this flag to be the value of a specific label on an incoming timeseries. Active groups are tracked and inactive groups are cleaned up on a defined interval. The maximum number of groups tracked is controlled by the `-max-separate-metrics-groups-per-user` flag. #3439
* [FEATURE] Overrides-exporter: Added experimental ring support to overrides-exporter via `-overrides-exporter.ring.enabled`. When enabled, the ring is used to establish a leader replica for the export of limit override metrics. #3908 #3953
* [FEATURE] Ephemeral storage (experimental): Mimir can now accept samples into "ephemeral storage". Such samples are available for querying for a short amount of time (`-blocks-storage.ephemeral-tsdb.retention-period`, defaults to 10 minutes), and then removed from memory. To use ephemeral storage, distributor must be configured with `-distributor.ephemeral-series-enabled` option. Series matching `-distributor.ephemeral-series-matchers` will be marked for storing into ephemeral storage in ingesters. Each tenant needs to have ephemeral storage enabled by using `-ingester.max-ephemeral-series-per-user` limit, which defaults to 0 (no ephemeral storage). Ingesters have new `-ingester.instance-limits.max-ephemeral-series` limit for total number of series in ephemeral storage across all tenants. If ingestion of samples into ephemeral storage fails, `cortex_discarded_samples_total` metric will use values prefixed with `ephemeral-` for `reason` label. Querying of ephemeral storage is possible by using `{__mimir_storage__="ephemeral"}` as metric selector. Following new metrics related to ephemeral storage are introduced: #3897 #3922 #3961 #3997 #4004
  * `cortex_ingester_ephemeral_series`
  * `cortex_ingester_ephemeral_series_created_total`
  * `cortex_ingester_ephemeral_series_removed_total`
  * `cortex_ingester_ingested_ephemeral_samples_total`
  * `cortex_ingester_ingested_ephemeral_samples_failures_total`
  * `cortex_ingester_memory_ephemeral_users`
  * `cortex_ingester_queries_ephemeral_total`
  * `cortex_ingester_queried_ephemeral_samples`
  * `cortex_ingester_queried_ephemeral_series`
* [ENHANCEMENT] Added new metric `thanos_shipper_last_successful_upload_time`: Unix timestamp (in seconds) of the last successful TSDB block uploaded to the bucket. #3627
* [ENHANCEMENT] Ruler: Added `-ruler.alertmanager-client.tls-enabled` configuration for alertmanager client. #3432 #3597
* [ENHANCEMENT] Activity tracker logs now have `component=activity-tracker` label. #3556
* [ENHANCEMENT] Distributor: remove labels with empty values #2439
* [ENHANCEMENT] Query-frontend: track query HTTP requests in the Activity Tracker. #3561
* [ENHANCEMENT] Store-gateway: Add experimental alternate implementation of index-header reader that does not use memory mapped files. The index-header reader is expected to improve stability of the store-gateway. You can enable this implementation with the flag `-blocks-storage.bucket-store.index-header.stream-reader-enabled`. #3639 #3691 #3703 #3742 #3785 #3787 #3797
* [ENHANCEMENT] Query-scheduler: add `cortex_query_scheduler_cancelled_requests_total` metric to track the number of requests that are already cancelled when dequeued. #3696
* [ENHANCEMENT] Store-gateway: add `cortex_bucket_store_partitioner_extended_ranges_total` metric to keep track of the ranges that the partitioner decided to overextend and merge in order to save API call to the object storage. #3769
* [ENHANCEMENT] Compactor: Auto-forget unhealthy compactors after ten failed ring heartbeats. #3771
* [ENHANCEMENT] Ruler: change default value of `-ruler.for-grace-period` from `10m` to `2m` and update help text. The new default value reflects how we operate Mimir at Grafana Labs. #3817
* [ENHANCEMENT] Ingester: Added experimental flags to force usage of _postings for matchers cache_. These flags will be removed in the future and it's not recommended to change them. #3823
  * `-blocks-storage.tsdb.head-postings-for-matchers-cache-ttl`
  * `-blocks-storage.tsdb.head-postings-for-matchers-cache-size`
  * `-blocks-storage.tsdb.head-postings-for-matchers-cache-force`
* [ENHANCEMENT] Ingester: Improved series selection performance when some of the matchers do not match any series. #3827
* [ENHANCEMENT] Alertmanager: Add new additional template function `tenantID` returning id of the tenant owning the alert. #3758
* [ENHANCEMENT] Alertmanager: Add additional template function `grafanaExploreURL` returning URL to grafana explore with range query. #3849
* [ENHANCEMENT] Reduce overhead of debug logging when filtered out. #3875
* [ENHANCEMENT] Update Docker base images from `alpine:3.16.2` to `alpine:3.17.1`. #3898
* [ENHANCEMENT] Ingester: Add new `/ingester/tsdb_metrics` endpoint to return tenant-specific TSDB metrics. #3923
* [ENHANCEMENT] Query-frontend: CLI flag `-query-frontend.max-total-query-length` and its associated YAML configuration is now stable. #3882
* [ENHANCEMENT] Ruler: rule groups now support optional and experimental `align_evaluation_time_on_interval` field, which causes all evaluations to happen on interval-aligned timestamp. #4013
* [ENHANCEMENT] Query-scheduler: ring-based service discovery is now stable. #4028
* [ENHANCEMENT] Store-gateway: improved performance of prefix matching on the labels. #4055 #4080
* [BUGFIX] Log the names of services that are not yet running rather than `unsupported value type` when calling `/ready` and some services are not running. #3625
* [BUGFIX] Alertmanager: Fix template spurious deletion with relative data dir. #3604
* [BUGFIX] Security: update prometheus/exporter-toolkit for CVE-2022-46146. #3675
* [BUGFIX] Security: update golang.org/x/net for CVE-2022-41717. #3755
* [BUGFIX] Debian package: Fix post-install, environment file path and user creation. #3720
* [BUGFIX] memberlist: Fix panic during Mimir startup when Mimir receives gossip message before it's ready. #3746
* [BUGFIX] Store-gateway: fix `cortex_bucket_store_partitioner_requested_bytes_total` metric to not double count overlapping ranges. #3769
* [BUGFIX] Update `github.com/thanos-io/objstore` to address issue with Multipart PUT on s3-compatible Object Storage. #3802 #3821
* [BUGFIX] Distributor, Query-scheduler: Make sure ring metrics include a `cortex_` prefix as expected by dashboards. #3809
* [BUGFIX] Querier: canceled requests are no longer reported as "consistency check" failures. #3837 #3927
* [BUGFIX] Distributor: don't panic when `metric_relabel_configs` in overrides contains null element. #3868
* [BUGFIX] Distributor: don't panic when OTLP histograms don't have any buckets. #3853
* [BUGFIX] Ingester, Compactor: fix panic that can occur when compaction fails. #3955
* [BUGFIX] Store-gateway: return `Canceled` rather than `Aborted` error when the calling querier cancels the request. #4007

### Mixin

* [ENHANCEMENT] Alerts: Added `MimirIngesterInstanceHasNoTenants` alert that fires when an ingester replica is not receiving write requests for any tenant. #3681
* [ENHANCEMENT] Alerts: Extended `MimirAllocatingTooMuchMemory` to check read-write deployment containers. #3710
* [ENHANCEMENT] Alerts: Added `MimirAlertmanagerInstanceHasNoTenants` alert that fires when an alertmanager instance ows no tenants. #3826
* [ENHANCEMENT] Alerts: Added `MimirRulerInstanceHasNoRuleGroups` alert that fires when a ruler replica is not assigned any rule group to evaluate. #3723
* [ENHANCEMENT] Support for baremetal deployment for alerts and scaling recording rules. #3719
* [ENHANCEMENT] Dashboards: querier autoscaling now supports multiple scaled objects (configurable via `$._config.autoscale.querier.hpa_name`). #3962
* [BUGFIX] Alerts: Fixed `MimirIngesterRestarts` alert when Mimir is deployed in read-write mode. #3716
* [BUGFIX] Alerts: Fixed `MimirIngesterHasNotShippedBlocks` and `MimirIngesterHasNotShippedBlocksSinceStart` alerts for when Mimir is deployed in read-write or monolithic modes and updated them to use new `thanos_shipper_last_successful_upload_time` metric. #3627
* [BUGFIX] Alerts: Fixed `MimirMemoryMapAreasTooHigh` alert when Mimir is deployed in read-write mode. #3626
* [BUGFIX] Alerts: Fixed `MimirCompactorSkippedBlocksWithOutOfOrderChunks` matching on non-existent label. #3628
* [BUGFIX] Dashboards: Fix `Rollout Progress` dashboard incorrectly using Gateway metrics when Gateway was not enabled. #3709
* [BUGFIX] Tenants dashboard: Make it compatible with all deployment types. #3754
* [BUGFIX] Alerts: Fixed `MimirCompactorHasNotUploadedBlocks` to not fire if compactor has nothing to do. #3793
* [BUGFIX] Alerts: Fixed `MimirAutoscalerNotActive` to not fire if scaling metric is 0, to avoid false positives on scaled objects with 0 min replicas. #3999

### Jsonnet

* [CHANGE] Replaced the deprecated `policy/v1beta1` with `policy/v1` when configuring a PodDisruptionBudget for read-write deployment mode. #3811
* [CHANGE] Removed `-server.http-write-timeout` default option value from querier and query-frontend, as it defaults to a higher value in the code now, and cannot be lower than `-querier.timeout`. #3836
* [CHANGE] Replaced `-store.max-query-length` with `-query-frontend.max-total-query-length` in the query-frontend config. #3879
* [CHANGE] Changed default `mimir_backend_data_disk_size` from `100Gi` to `250Gi`. #3894
* [ENHANCEMENT] Update `rollout-operator` to `v0.2.0`. #3624
* [ENHANCEMENT] Add `user_24M` and `user_32M` classes to operations config. #3367
* [ENHANCEMENT] Update memcached image from `memcached:1.6.16-alpine` to `memcached:1.6.17-alpine`. #3914
* [ENHANCEMENT] Allow configuring the ring for overrides-exporter. #3995
* [BUGFIX] Apply ingesters and store-gateways per-zone CLI flags overrides to read-write deployment mode too. #3766
* [BUGFIX] Apply overrides-exporter CLI flags to mimir-backend when running Mimir in read-write deployment mode. #3790
* [BUGFIX] Fixed `mimir-write` and `mimir-read` Kubernetes service to correctly balance requests among pods. #3855 #3864 #3906
* [BUGFIX] Fixed `ruler-query-frontend` and `mimir-read` gRPC server configuration to force clients to periodically re-resolve the backend addresses. #3862
* [BUGFIX] Fixed `mimir-read` CLI flags to ensure query-frontend configuration takes precedence over querier configuration. #3877

### Mimirtool

* [ENHANCEMENT] Update `mimirtool config convert` to work with Mimir 2.4, 2.5, 2.6 changes. #3952
* [ENHANCEMENT] Mimirtool is now available to install through Homebrew with `brew install mimirtool`. #3776
* [ENHANCEMENT] Added `--concurrency` to `mimirtool rules sync` command. #3996
* [BUGFIX] Fix summary output from `mimirtool rules sync` to display correct number of groups created and updated. #3918

### Documentation

* [BUGFIX] Querier: Remove assertion that the `-querier.max-concurrent` flag must also be set for the query-frontend. #3678
* [ENHANCEMENT] Update migration from cortex documentation. #3662
* [ENHANCEMENT] Query-scheduler: documented how to migrate from DNS-based to ring-based service discovery. #4028

### Tools

## 2.5.0

### Grafana Mimir

* [CHANGE] Flag `-azure.msi-resource` is now ignored, and will be removed in Mimir 2.7. This setting is now made automatically by Azure. #2682
* [CHANGE] Experimental flag `-blocks-storage.tsdb.out-of-order-capacity-min` has been removed. #3261
* [CHANGE] Distributor: Wrap errors from pushing to ingesters with useful context, for example clarifying timeouts. #3307
* [CHANGE] The default value of `-server.http-write-timeout` has changed from 30s to 2m. #3346
* [CHANGE] Reduce period of health checks in connection pools for querier->store-gateway, ruler->ruler, and alertmanager->alertmanager clients to 10s. This reduces the time to fail a gRPC call when the remote stops responding. #3168
* [CHANGE] Hide TSDB block ranges period config from doc and mark it experimental. #3518
* [FEATURE] Alertmanager: added Discord support. #3309
* [ENHANCEMENT] Added `-server.tls-min-version` and `-server.tls-cipher-suites` flags to configure cipher suites and min TLS version supported by HTTP and gRPC servers. #2898
* [ENHANCEMENT] Distributor: Add age filter to forwarding functionality, to not forward samples which are older than defined duration. If such samples are not ingested, `cortex_discarded_samples_total{reason="forwarded-sample-too-old"}` is increased. #3049 #3113
* [ENHANCEMENT] Store-gateway: Reduce memory allocation when generating ids in index cache. #3179
* [ENHANCEMENT] Query-frontend: truncate queries based on the configured creation grace period (`--validation.create-grace-period`) to avoid querying too far into the future. #3172
* [ENHANCEMENT] Ingester: Reduce activity tracker memory allocation. #3203
* [ENHANCEMENT] Query-frontend: Log more detailed information in the case of a failed query. #3190
* [ENHANCEMENT] Added `-usage-stats.installation-mode` configuration to track the installation mode via the anonymous usage statistics. #3244
* [ENHANCEMENT] Compactor: Add new `cortex_compactor_block_max_time_delta_seconds` histogram for detecting if compaction of blocks is lagging behind. #3240 #3429
* [ENHANCEMENT] Ingester: reduced the memory footprint of active series custom trackers. #2568
* [ENHANCEMENT] Distributor: Include `X-Scope-OrgId` header in requests forwarded to configured forwarding endpoint. #3283 #3385
* [ENHANCEMENT] Alertmanager: reduced memory utilization in Mimir clusters with a large number of tenants. #3309
* [ENHANCEMENT] Add experimental flag `-shutdown-delay` to allow components to wait after receiving SIGTERM and before stopping. In this time the component returns 503 from /ready endpoint. #3298
* [ENHANCEMENT] Go: update to go 1.19.3. #3371
* [ENHANCEMENT] Alerts: added `RulerRemoteEvaluationFailing` alert, firing when communication between ruler and frontend fails in remote operational mode. #3177 #3389
* [ENHANCEMENT] Clarify which S3 signature versions are supported in the error "unsupported signature version". #3376
* [ENHANCEMENT] Store-gateway: improved index header reading performance. #3393 #3397 #3436
* [ENHANCEMENT] Store-gateway: improved performance of series matching. #3391
* [ENHANCEMENT] Move the validation of incoming series before the distributor's forwarding functionality, so that we don't forward invalid series. #3386 #3458
* [ENHANCEMENT] S3 bucket configuration now validates that the endpoint does not have the bucket name prefix. #3414
* [ENHANCEMENT] Query-frontend: added "fetched index bytes" to query statistics, so that the statistics contain the total bytes read by store-gateways from TSDB block indexes. #3206
* [ENHANCEMENT] Distributor: push wrapper should only receive unforwarded samples. #2980
* [ENHANCEMENT] Added `/api/v1/status/config` and `/api/v1/status/flags` APIs to maintain compatibility with prometheus. #3596 #3983
* [BUGFIX] Flusher: Add `Overrides` as a dependency to prevent panics when starting with `-target=flusher`. #3151
* [BUGFIX] Updated `golang.org/x/text` dependency to fix CVE-2022-32149. #3285
* [BUGFIX] Query-frontend: properly close gRPC streams to the query-scheduler to stop memory and goroutines leak. #3302
* [BUGFIX] Ruler: persist evaluation delay configured in the rulegroup. #3392
* [BUGFIX] Ring status pages: show 100% ownership as "100%", not "1e+02%". #3435
* [BUGFIX] Fix panics in OTLP ingest path when parse errors exist. #3538

### Mixin

* [CHANGE] Alerts: Change `MimirSchedulerQueriesStuck` `for` time to 7 minutes to account for the time it takes for HPA to scale up. #3223
* [CHANGE] Dashboards: Removed the `Querier > Stages` panel from the `Mimir / Queries` dashboard. #3311
* [CHANGE] Configuration: The format of the `autoscaling` section of the configuration has changed to support more components. #3378
  * Instead of specific config variables for each component, they are listed in a dictionary. For example, `autoscaling.querier_enabled` becomes `autoscaling.querier.enabled`.
* [FEATURE] Dashboards: Added "Mimir / Overview resources" dashboard, providing an high level view over a Mimir cluster resources utilization. #3481
* [FEATURE] Dashboards: Added "Mimir / Overview networking" dashboard, providing an high level view over a Mimir cluster network bandwidth, inflight requests and TCP connections. #3487
* [FEATURE] Compile baremetal mixin along k8s mixin. #3162 #3514
* [ENHANCEMENT] Alerts: Add MimirRingMembersMismatch firing when a component does not have the expected number of running jobs. #2404
* [ENHANCEMENT] Dashboards: Add optional row about the Distributor's metric forwarding feature to the `Mimir / Writes` dashboard. #3182 #3394 #3394 #3461
* [ENHANCEMENT] Dashboards: Remove the "Instance Mapper" row from the "Alertmanager Resources Dashboard". This is a Grafana Cloud specific service and not relevant for external users. #3152
* [ENHANCEMENT] Dashboards: Add "remote read", "metadata", and "exemplar" queries to "Mimir / Overview" dashboard. #3245
* [ENHANCEMENT] Dashboards: Use non-red colors for non-error series in the "Mimir / Overview" dashboard. #3246
* [ENHANCEMENT] Dashboards: Add support to multi-zone deployments for the experimental read-write deployment mode. #3256
* [ENHANCEMENT] Dashboards: If enabled, add new row to the `Mimir / Writes` for distributor autoscaling metrics. #3378
* [ENHANCEMENT] Dashboards: Add read path insights row to the "Mimir / Tenants" dashboard. #3326
* [ENHANCEMENT] Alerts: Add runbook urls for alerts. #3452
* [ENHANCEMENT] Configuration: Make it possible to configure namespace label, job label, and job prefix. #3482
* [ENHANCEMENT] Dashboards: improved resources and networking dashboards to work with read-write deployment mode too. #3497 #3504 #3519 #3531
* [ENHANCEMENT] Alerts: Added "MimirDistributorForwardingErrorRate" alert, which fires on high error rates in the distributor’s forwarding feature. #3200
* [ENHANCEMENT] Improve phrasing in Overview dashboard. #3488
* [BUGFIX] Dashboards: Fix legend showing `persistentvolumeclaim` when using `deployment_type=baremetal` for `Disk space utilization` panels. #3173 #3184
* [BUGFIX] Alerts: Fixed `MimirGossipMembersMismatch` alert when Mimir is deployed in read-write mode. #3489
* [BUGFIX] Dashboards: Remove "Inflight requests" from object store panels because the panel is not tracking the inflight requests to object storage. #3521

### Jsonnet

* [CHANGE] Replaced the deprecated `policy/v1beta1` with `policy/v1` when configuring a PodDisruptionBudget. #3284
* [CHANGE] [Common storage configuration](https://grafana.com/docs/mimir/v2.3.x/operators-guide/configure/configure-object-storage-backend/#common-configuration) is now used to configure object storage in all components. This is a breaking change in terms of Jsonnet manifests and also a CLI flag update for components that use object storage, so it will require a rollout of those components. The changes include: #3257
  * `blocks_storage_backend` was renamed to `storage_backend` and is now used as the common storage backend for all components.
    * So were the related `blocks_storage_azure_account_(name|key)` and `blocks_storage_s3_endpoint` configurations.
  * `storage_s3_endpoint` is now rendered by default using the `aws_region` configuration instead of a hardcoded `us-east-1`.
  * `ruler_client_type` and `alertmanager_client_type` were renamed to `ruler_storage_backend` and `alertmanager_storage_backend` respectively, and their corresponding CLI flags won't be rendered unless explicitly set to a value different from the one in `storage_backend` (like `local`).
  * `alertmanager_s3_bucket_name`, `alertmanager_gcs_bucket_name` and `alertmanager_azure_container_name` have been removed, and replaced by a single `alertmanager_storage_bucket_name` configuration used for all object storages.
  * `genericBlocksStorageConfig` configuration object was removed, and so any extensions to it will be now ignored. Use `blockStorageConfig` instead.
  * `rulerClientConfig` and `alertmanagerStorageClientConfig` configuration objects were renamed to `rulerStorageConfig` and `alertmanagerStorageConfig` respectively, and so any extensions to their previous names will be now ignored. Use the new names instead.
  * The CLI flags `*.s3.region` are no longer rendered as they are optional and the region can be inferred by Mimir by performing an initial API call to the endpoint.
  * The migration to this change should usually consist of:
    * Renaming `blocks_storage_backend` key to `storage_backend`.
    * For Azure/S3:
      * Renaming `blocks_storage_(azure|s3)_*` configurations to `storage_(azure|s3)_*`.
      * If `ruler_storage_(azure|s3)_*` and `alertmanager_storage_(azure|s3)_*` keys were different from the `block_storage_*` ones, they should be now provided using CLI flags, see [configuration reference](https://grafana.com/docs/mimir/v2.3.x/operators-guide/configure/reference-configuration-parameters/) for more details.
    * Removing `ruler_client_type` and `alertmanager_client_type` if their value match the `storage_backend`, or renaming them to their new names otherwise.
    * Reviewing any possible extensions to `genericBlocksStorageConfig`, `rulerClientConfig` and `alertmanagerStorageClientConfig` and moving them to the corresponding new options.
    * Renaming the alertmanager's bucket name configuration from provider-specific to the new `alertmanager_storage_bucket_name` key.
* [CHANGE] The `overrides-exporter.libsonnet` file is now always imported. The overrides-exporter can be enabled in jsonnet setting the following: #3379
  ```jsonnet
  {
    _config+:: {
      overrides_exporter_enabled: true,
    }
  }
  ```
* [FEATURE] Added support for experimental read-write deployment mode. Enabling the read-write deployment mode on a existing Mimir cluster is a destructive operation, because the cluster will be re-created. If you're creating a new Mimir cluster, you can deploy it in read-write mode adding the following configuration: #3379 #3475 #3405
  ```jsonnet
  {
    _config+:: {
      deployment_mode: 'read-write',

      // See operations/mimir/read-write-deployment.libsonnet for more configuration options.
      mimir_write_replicas: 3,
      mimir_read_replicas: 2,
      mimir_backend_replicas: 3,
    }
  }
  ```
* [ENHANCEMENT] Add autoscaling support to the `mimir-read` component when running the read-write-deployment model. #3419
* [ENHANCEMENT] Added `$._config.usageStatsConfig` to track the installation mode via the anonymous usage statistics. #3294
* [ENHANCEMENT] The query-tee node port (`$._config.query_tee_node_port`) is now optional. #3272
* [ENHANCEMENT] Add support for autoscaling distributors. #3378
* [ENHANCEMENT] Make auto-scaling logic ensure integer KEDA thresholds. #3512
* [BUGFIX] Fixed query-scheduler ring configuration for dedicated ruler's queries and query-frontends. #3237 #3239
* [BUGFIX] Jsonnet: Fix auto-scaling so that ruler-querier CPU threshold is a string-encoded integer millicores value. #3520

### Mimirtool

* [FEATURE] Added `mimirtool alertmanager verify` command to validate configuration without uploading. #3440
* [ENHANCEMENT] Added `mimirtool rules delete-namespace` command to delete all of the rule groups in a namespace including the namespace itself. #3136
* [ENHANCEMENT] Refactor `mimirtool analyze prometheus`: add concurrency and resiliency #3349
  * Add `--concurrency` flag. Default: number of logical CPUs
* [BUGFIX] `--log.level=debug` now correctly prints the response from the remote endpoint when a request fails. #3180

### Documentation

* [ENHANCEMENT] Documented how to configure HA deduplication using Consul in a Mimir Helm deployment. #2972
* [ENHANCEMENT] Improve `MimirQuerierAutoscalerNotActive` runbook. #3186
* [ENHANCEMENT] Improve `MimirSchedulerQueriesStuck` runbook to reflect debug steps with querier auto-scaling enabled. #3223
* [ENHANCEMENT] Use imperative for docs titles. #3178 #3332 #3343
* [ENHANCEMENT] Docs: mention gRPC compression in "Production tips". #3201
* [ENHANCEMENT] Update ADOPTERS.md. #3224 #3225
* [ENHANCEMENT] Add a note for jsonnet deploying. #3213
* [ENHANCEMENT] out-of-order runbook update with use case. #3253
* [ENHANCEMENT] Fixed TSDB retention mentioned in the "Recover source blocks from ingesters" runbook. #3280
* [ENHANCEMENT] Run Grafana Mimir in production using the Helm chart. #3072
* [ENHANCEMENT] Use common configuration in the tutorial. #3282
* [ENHANCEMENT] Updated detailed steps for migrating blocks from Thanos to Mimir. #3290
* [ENHANCEMENT] Add scheme to DNS service discovery docs. #3450
* [BUGFIX] Remove reference to file that no longer exists in contributing guide. #3404
* [BUGFIX] Fix some minor typos in the contributing guide and on the runbooks page. #3418
* [BUGFIX] Fix small typos in API reference. #3526
* [BUGFIX] Fixed TSDB retention mentioned in the "Recover source blocks from ingesters" runbook. #3278
* [BUGFIX] Fixed configuration example in the "Configuring the Grafana Mimir query-frontend to work with Prometheus" guide. #3374

### Tools

* [FEATURE] Add `copyblocks` tool, to copy Mimir blocks between two GCS buckets. #3264
* [ENHANCEMENT] copyblocks: copy no-compact global markers and optimize min time filter check. #3268
* [ENHANCEMENT] Mimir rules GitHub action: Added the ability to change default value of `label` when running `prepare` command. #3236
* [BUGFIX] Mimir rules Github action: Fix single line output. #3421

## 2.4.0

### Grafana Mimir

* [CHANGE] Distributor: change the default value of `-distributor.remote-timeout` to `2s` from `20s` and `-distributor.forwarding.request-timeout` to `2s` from `10s` to improve distributor resource usage when ingesters crash. #2728 #2912
* [CHANGE] Anonymous usage statistics tracking: added the `-ingester.ring.store` value. #2981
* [CHANGE] Series metadata `HELP` that is longer than `-validation.max-metadata-length` is now truncated silently, instead of being dropped with a 400 status code. #2993
* [CHANGE] Ingester: changed default setting for `-ingester.ring.readiness-check-ring-health` from `true` to `false`. #2953
* [CHANGE] Anonymous usage statistics tracking has been enabled by default, to help Mimir maintainers make better decisions to support the open source community. #2939 #3034
* [CHANGE] Anonymous usage statistics tracking: added the minimum and maximum value of `-ingester.out-of-order-time-window`. #2940
* [CHANGE] The default hash ring heartbeat period for distributors, ingesters, rulers and compactors has been increased from `5s` to `15s`. Now the default heartbeat period for all Mimir hash rings is `15s`. #3033
* [CHANGE] Reduce the default TSDB head compaction concurrency (`-blocks-storage.tsdb.head-compaction-concurrency`) from 5 to 1, in order to reduce CPU spikes. #3093
* [CHANGE] Ruler: the ruler's [remote evaluation mode](https://grafana.com/docs/mimir/latest/operators-guide/architecture/components/ruler/#remote) (`-ruler.query-frontend.address`) is now stable. #3109
* [CHANGE] Limits: removed the deprecated YAML configuration option `active_series_custom_trackers_config`. Please use `active_series_custom_trackers` instead. #3110
* [CHANGE] Ingester: removed the deprecated configuration option `-ingester.ring.join-after`. #3111
* [CHANGE] Querier: removed the deprecated configuration option `-querier.shuffle-sharding-ingesters-lookback-period`. The value of `-querier.query-ingesters-within` is now used internally for shuffle sharding lookback, while you can use `-querier.shuffle-sharding-ingesters-enabled` to enable or disable shuffle sharding on the read path. #3111
* [CHANGE] Memberlist: cluster label verification feature (`-memberlist.cluster-label` and `-memberlist.cluster-label-verification-disabled`) is now marked as stable. #3108
* [CHANGE] Distributor: only single per-tenant forwarding endpoint can be configured now. Support for per-rule endpoint has been removed. #3095
* [FEATURE] Query-scheduler: added an experimental ring-based service discovery support for the query-scheduler. Refer to [query-scheduler configuration](https://grafana.com/docs/mimir/next/operators-guide/architecture/components/query-scheduler/#configuration) for more information. #2957
* [FEATURE] Introduced the experimental endpoint `/api/v1/user_limits` exposed by all components that load runtime configuration. This endpoint exposes realtime limits for the authenticated tenant, in JSON format. #2864 #3017
* [FEATURE] Query-scheduler: added the experimental configuration option `-query-scheduler.max-used-instances` to restrict the number of query-schedulers effectively used regardless how many replicas are running. This feature can be useful when using the experimental read-write deployment mode. #3005
* [ENHANCEMENT] Go: updated to go 1.19.2. #2637 #3127 #3129
* [ENHANCEMENT] Runtime config: don't unmarshal runtime configuration files if they haven't changed. This can save a bit of CPU and memory on every component using runtime config. #2954
* [ENHANCEMENT] Query-frontend: Add `cortex_frontend_query_result_cache_skipped_total` and `cortex_frontend_query_result_cache_attempted_total` metrics to track the reason why query results are not cached. #2855
* [ENHANCEMENT] Distributor: pool more connections per host when forwarding request. Mark requests as idempotent so they can be retried under some conditions. #2968
* [ENHANCEMENT] Distributor: failure to send request to forwarding target now also increments `cortex_distributor_forward_errors_total`, with `status_code="failed"`. #2968
* [ENHANCEMENT] Distributor: added support forwarding push requests via gRPC, using `httpgrpc` messages from weaveworks/common library. #2996
* [ENHANCEMENT] Query-frontend / Querier: increase internal backoff period used to retry connections to query-frontend / query-scheduler. #3011
* [ENHANCEMENT] Querier: do not log "error processing requests from scheduler" when the query-scheduler is shutting down. #3012
* [ENHANCEMENT] Query-frontend: query sharding process is now time-bounded and it is cancelled if the request is aborted. #3028
* [ENHANCEMENT] Query-frontend: improved Prometheus response JSON encoding performance. #2450
* [ENHANCEMENT] TLS: added configuration parameters to configure the client's TLS cipher suites and minimum version. The following new CLI flags have been added: #3070
  * `-alertmanager.alertmanager-client.tls-cipher-suites`
  * `-alertmanager.alertmanager-client.tls-min-version`
  * `-alertmanager.sharding-ring.etcd.tls-cipher-suites`
  * `-alertmanager.sharding-ring.etcd.tls-min-version`
  * `-compactor.ring.etcd.tls-cipher-suites`
  * `-compactor.ring.etcd.tls-min-version`
  * `-distributor.forwarding.grpc-client.tls-cipher-suites`
  * `-distributor.forwarding.grpc-client.tls-min-version`
  * `-distributor.ha-tracker.etcd.tls-cipher-suites`
  * `-distributor.ha-tracker.etcd.tls-min-version`
  * `-distributor.ring.etcd.tls-cipher-suites`
  * `-distributor.ring.etcd.tls-min-version`
  * `-ingester.client.tls-cipher-suites`
  * `-ingester.client.tls-min-version`
  * `-ingester.ring.etcd.tls-cipher-suites`
  * `-ingester.ring.etcd.tls-min-version`
  * `-memberlist.tls-cipher-suites`
  * `-memberlist.tls-min-version`
  * `-querier.frontend-client.tls-cipher-suites`
  * `-querier.frontend-client.tls-min-version`
  * `-querier.store-gateway-client.tls-cipher-suites`
  * `-querier.store-gateway-client.tls-min-version`
  * `-query-frontend.grpc-client-config.tls-cipher-suites`
  * `-query-frontend.grpc-client-config.tls-min-version`
  * `-query-scheduler.grpc-client-config.tls-cipher-suites`
  * `-query-scheduler.grpc-client-config.tls-min-version`
  * `-query-scheduler.ring.etcd.tls-cipher-suites`
  * `-query-scheduler.ring.etcd.tls-min-version`
  * `-ruler.alertmanager-client.tls-cipher-suites`
  * `-ruler.alertmanager-client.tls-min-version`
  * `-ruler.client.tls-cipher-suites`
  * `-ruler.client.tls-min-version`
  * `-ruler.query-frontend.grpc-client-config.tls-cipher-suites`
  * `-ruler.query-frontend.grpc-client-config.tls-min-version`
  * `-ruler.ring.etcd.tls-cipher-suites`
  * `-ruler.ring.etcd.tls-min-version`
  * `-store-gateway.sharding-ring.etcd.tls-cipher-suites`
  * `-store-gateway.sharding-ring.etcd.tls-min-version`
* [ENHANCEMENT] Store-gateway: Add `-blocks-storage.bucket-store.max-concurrent-reject-over-limit` option to allow requests that exceed the max number of inflight object storage requests to be rejected. #2999
* [ENHANCEMENT] Query-frontend: allow setting a separate limit on the total (before splitting/sharding) query length of range queries with the new experimental `-query-frontend.max-total-query-length` flag, which defaults to `-store.max-query-length` if unset or set to 0. #3058
* [ENHANCEMENT] Query-frontend: Lower TTL for cache entries overlapping the out-of-order samples ingestion window (re-using `-ingester.out-of-order-allowance` from ingesters). #2935
* [ENHANCEMENT] Ruler: added support to forcefully disable recording and/or alerting rules evaluation. The following new configuration options have been introduced, which can be overridden on a per-tenant basis in the runtime configuration: #3088
  * `-ruler.recording-rules-evaluation-enabled`
  * `-ruler.alerting-rules-evaluation-enabled`
* [ENHANCEMENT] Distributor: Improved error messages reported when the distributor fails to remote write to ingesters. #3055
* [ENHANCEMENT] Improved tracing spans tracked by distributors, ingesters and store-gateways. #2879 #3099 #3089
* [ENHANCEMENT] Ingester: improved the performance of label value cardinality endpoint. #3044
* [ENHANCEMENT] Ruler: use backoff retry on remote evaluation #3098
* [ENHANCEMENT] Query-frontend: Include multiple tenant IDs in query logs when present instead of dropping them. #3125
* [ENHANCEMENT] Query-frontend: truncate queries based on the configured blocks retention period (`-compactor.blocks-retention-period`) to avoid querying past this period. #3134
* [ENHANCEMENT] Alertmanager: reduced memory utilization in Mimir clusters with a large number of tenants. #3143
* [ENHANCEMENT] Store-gateway: added extra span logging to improve observability. #3131
* [ENHANCEMENT] Compactor: cleaning up different tenants' old blocks and updating bucket indexes is now more independent. This prevents a single tenant from delaying cleanup for other tenants. #2631
* [ENHANCEMENT] Distributor: request rate, ingestion rate, and inflight requests limits are now enforced before reading and parsing the body of the request. This makes the distributor more resilient against a burst of requests over those limit. #2419
* [BUGFIX] Querier: Fix 400 response while handling streaming remote read. #2963
* [BUGFIX] Fix a bug causing query-frontend, query-scheduler, and querier not failing if one of their internal components fail. #2978
* [BUGFIX] Querier: re-balance the querier worker connections when a query-frontend or query-scheduler is terminated. #3005
* [BUGFIX] Distributor: Now returns the quorum error from ingesters. For example, with replication_factor=3, two HTTP 400 errors and one HTTP 500 error, now the distributor will always return HTTP 400. Previously the behaviour was to return the error which the distributor first received. #2979
* [BUGFIX] Ruler: fix panic when ruler.external_url is explicitly set to an empty string ("") in YAML. #2915
* [BUGFIX] Alertmanager: Fix support for the Telegram API URL in the global settings. #3097
* [BUGFIX] Alertmanager: Fix parsing of label matchers without label value in the API used to retrieve alerts. #3097
* [BUGFIX] Ruler: Fix not restoring alert state for rule groups when other ruler replicas shut down. #3156
* [BUGFIX] Updated `golang.org/x/net` dependency to fix CVE-2022-27664. #3124
* [BUGFIX] Fix distributor from returning a `500` status code when a `400` was received from the ingester. #3211
* [BUGFIX] Fix incorrect OS value set in Mimir v2.3.* RPM packages. #3221

### Mixin

* [CHANGE] Alerts: MimirQuerierAutoscalerNotActive is now critical and fires after 1h instead of 15m. #2958
* [FEATURE] Dashboards: Added "Mimir / Overview" dashboards, providing an high level view over a Mimir cluster. #3122 #3147 #3155
* [ENHANCEMENT] Dashboards: Updated the "Writes" and "Rollout progress" dashboards to account for samples ingested via the new OTLP ingestion endpoint. #2919 #2938
* [ENHANCEMENT] Dashboards: Include per-tenant request rate in "Tenants" dashboard. #2874
* [ENHANCEMENT] Dashboards: Include inflight object store requests in "Reads" dashboard. #2914
* [ENHANCEMENT] Dashboards: Make queries used to find job, cluster and namespace for dropdown menus configurable. #2893
* [ENHANCEMENT] Dashboards: Include rate of label and series queries in "Reads" dashboard. #3065 #3074
* [ENHANCEMENT] Dashboards: Fix legend showing on per-pod panels. #2944
* [ENHANCEMENT] Dashboards: Use the "req/s" unit on panels showing the requests rate. #3118
* [ENHANCEMENT] Dashboards: Use a consistent color across dashboards for the error rate. #3154

### Jsonnet

* [FEATURE] Added support for query-scheduler ring-based service discovery. #3128
* [ENHANCEMENT] Querier autoscaling is now slower on scale downs: scale down 10% every 1m instead of 100%. #2962
* [BUGFIX] Memberlist: `gossip_member_label` is now set for ruler-queriers. #3141

### Mimirtool

* [ENHANCEMENT] mimirtool analyze: Store the query errors instead of exit during the analysis. #3052
* [BUGFIX] mimir-tool remote-read: fix returns where some conditions [return nil error even if there is error](https://github.com/grafana/cortex-tools/issues/260). #3053

### Documentation

* [ENHANCEMENT] Added documentation on how to configure storage retention. #2970
* [ENHANCEMENT] Improved gRPC clients config documentation. #3020
* [ENHANCEMENT] Added documentation on how to manage alerting and recording rules. #2983
* [ENHANCEMENT] Improved `MimirSchedulerQueriesStuck` runbook. #3006
* [ENHANCEMENT] Added "Cluster label verification" section to memberlist documentation. #3096
* [ENHANCEMENT] Mention compression in multi-zone replication documentation. #3107
* [BUGFIX] Fixed configuration option names in "Enabling zone-awareness via the Grafana Mimir Jsonnet". #3018
* [BUGFIX] Fixed `mimirtool analyze` parameters documentation. #3094
* [BUGFIX] Fixed YAML configuraton in the "Manage the configuration of Grafana Mimir with Helm" guide. #3042
* [BUGFIX] Fixed Alertmanager capacity planning documentation. #3132

### Tools

- [BUGFIX] trafficdump: Fixed panic occurring when `-success-only=true` and the captured request failed. #2863

## 2.3.1

### Grafana Mimir
* [BUGFIX] Query-frontend: query sharding took exponential time to map binary expressions. #3027
* [BUGFIX] Distributor: Stop panics on OTLP endpoint when a single metric has multiple timeseries. #3040

## 2.3.0

### Grafana Mimir

* [CHANGE] Ingester: Added user label to ingester metric `cortex_ingester_tsdb_out_of_order_samples_appended_total`. On multitenant clusters this helps us find the rate of appended out-of-order samples for a specific tenant. #2493
* [CHANGE] Compactor: delete source and output blocks from local disk on compaction failed, to reduce likelihood that subsequent compactions fail because of no space left on disk. #2261
* [CHANGE] Ruler: Remove unused CLI flags `-ruler.search-pending-for` and `-ruler.flush-period` (and their respective YAML config options). #2288
* [CHANGE] Successful gRPC requests are no longer logged (only affects internal API calls). #2309
* [CHANGE] Add new `-*.consul.cas-retry-delay` flags. They have a default value of `1s`, while previously there was no delay between retries. #2309
* [CHANGE] Store-gateway: Remove the experimental ability to run requests in a dedicated OS thread pool and associated CLI flag `-store-gateway.thread-pool-size`. #2423
* [CHANGE] Memberlist: disabled TCP-based ping fallback, because Mimir already uses a custom transport based on TCP. #2456
* [CHANGE] Change default value for `-distributor.ha-tracker.max-clusters` to `100` to provide a DoS protection. #2465
* [CHANGE] Experimental block upload API exposed by compactor has changed: Previous `/api/v1/upload/block/{block}` endpoint for starting block upload is now `/api/v1/upload/block/{block}/start`, and previous endpoint `/api/v1/upload/block/{block}?uploadComplete=true` for finishing block upload is now `/api/v1/upload/block/{block}/finish`. New API endpoint has been added: `/api/v1/upload/block/{block}/check`. #2486 #2548
* [CHANGE] Compactor: changed `-compactor.max-compaction-time` default from `0s` (disabled) to `1h`. When compacting blocks for a tenant, the compactor will move to compact blocks of another tenant or re-plan blocks to compact at least every 1h. #2514
* [CHANGE] Distributor: removed previously deprecated `extend_writes` (see #1856) YAML key and `-distributor.extend-writes` CLI flag from the distributor config. #2551
* [CHANGE] Ingester: removed previously deprecated `active_series_custom_trackers` (see #1188) YAML key from the ingester config. #2552
* [CHANGE] The tenant ID `__mimir_cluster` is reserved by Mimir and not allowed to store metrics. #2643
* [CHANGE] Purger: removed the purger component and moved its API endpoints `/purger/delete_tenant` and `/purger/delete_tenant_status` to the compactor at `/compactor/delete_tenant` and `/compactor/delete_tenant_status`. The new endpoints on the compactor are stable. #2644
* [CHANGE] Memberlist: Change the leave timeout duration (`-memberlist.leave-timeout duration`) from 5s to 20s and connection timeout (`-memberlist.packet-dial-timeout`) from 5s to 2s. This makes leave timeout 10x the connection timeout, so that we can communicate the leave to at least 1 node, if the first 9 we try to contact times out. #2669
* [CHANGE] Alertmanager: return status code `412 Precondition Failed` and log info message when alertmanager isn't configured for a tenant. #2635
* [CHANGE] Distributor: if forwarding rules are used to forward samples, exemplars are now removed from the request. #2710 #2725
* [CHANGE] Limits: change the default value of `max_global_series_per_metric` limit to `0` (disabled). Setting this limit by default does not provide much benefit because series are sharded by all labels. #2714
* [CHANGE] Ingester: experimental `-blocks-storage.tsdb.new-chunk-disk-mapper` has been removed, new chunk disk mapper is now always used, and is no longer marked experimental. Default value of `-blocks-storage.tsdb.head-chunks-write-queue-size` has changed to 1000000, this enables async chunk queue by default, which leads to improved latency on the write path when new chunks are created in ingesters. #2762
* [CHANGE] Ingester: removed deprecated `-blocks-storage.tsdb.isolation-enabled` option. TSDB-level isolation is now always disabled in Mimir. #2782
* [CHANGE] Compactor: `-compactor.partial-block-deletion-delay` must either be set to 0 (to disable partial blocks deletion) or a value higher than `4h`. #2787
* [CHANGE] Query-frontend: CLI flag `-query-frontend.align-querier-with-step` has been deprecated. Please use `-query-frontend.align-queries-with-step` instead. #2840
* [FEATURE] Compactor: Adds the ability to delete partial blocks after a configurable delay. This option can be configured per tenant. #2285
  - `-compactor.partial-block-deletion-delay`, as a duration string, allows you to set the delay since a partial block has been modified before marking it for deletion. A value of `0`, the default, disables this feature.
  - The metric `cortex_compactor_blocks_marked_for_deletion_total` has a new value for the `reason` label `reason="partial"`, when a block deletion marker is triggered by the partial block deletion delay.
* [FEATURE] Querier: enabled support for queries with negative offsets, which are not cached in the query results cache. #2429
* [FEATURE] EXPERIMENTAL: OpenTelemetry Metrics ingestion path on `/otlp/v1/metrics`. #695 #2436 #2461
* [FEATURE] Querier: Added support for tenant federation to metric metadata endpoint. #2467
* [FEATURE] Query-frontend: introduced experimental support to split instant queries by time. The instant query splitting can be enabled setting `-query-frontend.split-instant-queries-by-interval`. #2469 #2564 #2565 #2570 #2571 #2572 #2573 #2574 #2575 #2576 #2581 #2582 #2601 #2632 #2633 #2634 #2641 #2642 #2766
* [FEATURE] Introduced an experimental anonymous usage statistics tracking (disabled by default), to help Mimir maintainers make better decisions to support the open source community. The tracking system anonymously collects non-sensitive, non-personally identifiable information about the running Mimir cluster, and is disabled by default. #2643 #2662 #2685 #2732 #2733 #2735
* [FEATURE] Introduced an experimental deployment mode called read-write and running a fully featured Mimir cluster with three components: write, read and backend. The read-write deployment mode is a trade-off between the monolithic mode (only one component, no isolation) and the microservices mode (many components, high isolation). #2754 #2838
* [ENHANCEMENT] Distributor: Decreased distributor tests execution time. #2562
* [ENHANCEMENT] Alertmanager: Allow the HTTP `proxy_url` configuration option in the receiver's configuration. #2317
* [ENHANCEMENT] ring: optimize shuffle-shard computation when lookback is used, and all instances have registered timestamp within the lookback window. In that case we can immediately return origial ring, because we would select all instances anyway. #2309
* [ENHANCEMENT] Memberlist: added experimental memberlist cluster label support via `-memberlist.cluster-label` and `-memberlist.cluster-label-verification-disabled` CLI flags (and their respective YAML config options). #2354
* [ENHANCEMENT] Object storage can now be configured for all components using the `common` YAML config option key (or `-common.storage.*` CLI flags). #2330 #2347
* [ENHANCEMENT] Go: updated to go 1.18.4. #2400
* [ENHANCEMENT] Store-gateway, listblocks: list of blocks now includes stats from `meta.json` file: number of series, samples and chunks. #2425
* [ENHANCEMENT] Added more buckets to `cortex_ingester_client_request_duration_seconds` histogram metric, to correctly track requests taking longer than 1s (up until 16s). #2445
* [ENHANCEMENT] Azure client: Improve memory usage for large object storage downloads. #2408
* [ENHANCEMENT] Distributor: Add `-distributor.instance-limits.max-inflight-push-requests-bytes`. This limit protects the distributor against multiple large requests that together may cause an OOM, but are only a few, so do not trigger the `max-inflight-push-requests` limit. #2413
* [ENHANCEMENT] Distributor: Drop exemplars in distributor for tenants where exemplars are disabled. #2504
* [ENHANCEMENT] Runtime Config: Allow operator to specify multiple comma-separated yaml files in `-runtime-config.file` that will be merged in left to right order. #2583
* [ENHANCEMENT] Query sharding: shard binary operations only if it doesn't lead to non-shardable vector selectors in one of the operands. #2696
* [ENHANCEMENT] Add packaging for both debian based deb file and redhat based rpm file using FPM. #1803
* [ENHANCEMENT] Distributor: Add `cortex_distributor_query_ingester_chunks_deduped_total` and `cortex_distributor_query_ingester_chunks_total` metrics for determining how effective ingester chunk deduplication at query time is. #2713
* [ENHANCEMENT] Upgrade Docker base images to `alpine:3.16.2`. #2729
* [ENHANCEMENT] Ruler: Add `<prometheus-http-prefix>/api/v1/status/buildinfo` endpoint. #2724
* [ENHANCEMENT] Querier: Ensure all queries pulled from query-frontend or query-scheduler are immediately executed. The maximum workers concurrency in each querier is configured by `-querier.max-concurrent`. #2598
* [ENHANCEMENT] Distributor: Add `cortex_distributor_received_requests_total` and `cortex_distributor_requests_in_total` metrics to provide visiblity into appropriate per-tenant request limits. #2770
* [ENHANCEMENT] Distributor: Add single forwarding remote-write endpoint for a tenant (`forwarding_endpoint`), instead of using per-rule endpoints. This takes precendence over per-rule endpoints. #2801
* [ENHANCEMENT] Added `err-mimir-distributor-max-write-message-size` to the errors catalog. #2470
* [ENHANCEMENT] Add sanity check at startup to ensure the configured filesystem directories don't overlap for different components. #2828 #2947
* [BUGFIX] TSDB: Fixed a bug on the experimental out-of-order implementation that led to wrong query results. #2701
* [BUGFIX] Compactor: log the actual error on compaction failed. #2261
* [BUGFIX] Alertmanager: restore state from storage even when running a single replica. #2293
* [BUGFIX] Ruler: do not block "List Prometheus rules" API endpoint while syncing rules. #2289
* [BUGFIX] Ruler: return proper `*status.Status` error when running in remote operational mode. #2417
* [BUGFIX] Alertmanager: ensure the configured `-alertmanager.web.external-url` is either a path starting with `/`, or a full URL including the scheme and hostname. #2381 #2542
* [BUGFIX] Memberlist: fix problem with loss of some packets, typically ring updates when instances were removed from the ring during shutdown. #2418
* [BUGFIX] Ingester: fix misfiring `MimirIngesterHasUnshippedBlocks` and stale `cortex_ingester_oldest_unshipped_block_timestamp_seconds` when some block uploads fail. #2435
* [BUGFIX] Query-frontend: fix incorrect mapping of http status codes 429 to 500 when request queue is full. #2447
* [BUGFIX] Memberlist: Fix problem with ring being empty right after startup. Memberlist KV store now tries to "fast-join" the cluster to avoid serving empty KV store. #2505
* [BUGFIX] Compactor: Fix bug when using `-compactor.partial-block-deletion-delay`: compactor didn't correctly check for modification time of all block files. #2559
* [BUGFIX] Query-frontend: fix wrong query sharding results for queries with boolean result like `1 < bool 0`. #2558
* [BUGFIX] Fixed error messages related to per-instance limits incorrectly reporting they can be set on a per-tenant basis. #2610
* [BUGFIX] Perform HA-deduplication before forwarding samples according to forwarding rules in the distributor. #2603 #2709
* [BUGFIX] Fix reporting of tracing spans from PromQL engine. #2707
* [BUGFIX] Apply relabel and drop_label rules before forwarding rules in the distributor. #2703
* [BUGFIX] Distributor: Register `cortex_discarded_requests_total` metric, which previously was not registered and therefore not exported. #2712
* [BUGFIX] Ruler: fix not restoring alerts' state at startup. #2648
* [BUGFIX] Ingester: Fix disk filling up after restarting ingesters with out-of-order support disabled while it was enabled before. #2799
* [BUGFIX] Memberlist: retry joining memberlist cluster on startup when no nodes are resolved. #2837
* [BUGFIX] Query-frontend: fix incorrect mapping of http status codes 413 to 500 when request is too large. #2819
* [BUGFIX] Alertmanager: revert upstream alertmananger to v0.24.0 to fix panic when unmarshalling email headers #2924 #2925

### Mixin

* [CHANGE] Dashboards: "Slow Queries" dashboard no longer works with versions older than Grafana 9.0. #2223
* [CHANGE] Alerts: use RSS memory instead of working set memory in the `MimirAllocatingTooMuchMemory` alert for ingesters. #2480
* [CHANGE] Dashboards: remove the "Cache - Latency (old)" panel from the "Mimir / Queries" dashboard. #2796
* [FEATURE] Dashboards: added support to experimental read-write deployment mode. #2780
* [ENHANCEMENT] Dashboards: added missed rule evaluations to the "Evaluations per second" panel in the "Mimir / Ruler" dashboard. #2314
* [ENHANCEMENT] Dashboards: add k8s resource requests to CPU and memory panels. #2346
* [ENHANCEMENT] Dashboards: add RSS memory utilization panel for ingesters, store-gateways and compactors. #2479
* [ENHANCEMENT] Dashboards: allow to configure graph tooltip. #2647
* [ENHANCEMENT] Alerts: MimirFrontendQueriesStuck and MimirSchedulerQueriesStuck alerts are more reliable now as they consider all the intermediate samples in the minute prior to the evaluation. #2630
* [ENHANCEMENT] Alerts: added `RolloutOperatorNotReconciling` alert, firing if the optional rollout-operator is not successfully reconciling. #2700
* [ENHANCEMENT] Dashboards: added support to query-tee in front of ruler-query-frontend in the "Remote ruler reads" dashboard. #2761
* [ENHANCEMENT] Dashboards: Introduce support for baremetal deployment, setting `deployment_type: 'baremetal'` in the mixin `_config`. #2657
* [ENHANCEMENT] Dashboards: use timeseries panel to show exemplars. #2800
* [BUGFIX] Dashboards: fixed unit of latency panels in the "Mimir / Ruler" dashboard. #2312
* [BUGFIX] Dashboards: fixed "Intervals per query" panel in the "Mimir / Queries" dashboard. #2308
* [BUGFIX] Dashboards: Make "Slow Queries" dashboard works with Grafana 9.0. #2223
* [BUGFIX] Dashboards: add missing API routes to Ruler dashboard. #2412
* [BUGFIX] Dashboards: stop setting 'interval' in dashboards; it should be set on your datasource. #2802

### Jsonnet

* [CHANGE] query-scheduler is enabled by default. We advise to deploy the query-scheduler to improve the scalability of the query-frontend. #2431
* [CHANGE] Replaced anti-affinity rules with pod topology spread constraints for distributor, query-frontend, querier and ruler. #2517
  - The following configuration options have been removed:
    - `distributor_allow_multiple_replicas_on_same_node`
    - `query_frontend_allow_multiple_replicas_on_same_node`
    - `querier_allow_multiple_replicas_on_same_node`
    - `ruler_allow_multiple_replicas_on_same_node`
  - The following configuration options have been added:
    - `distributor_topology_spread_max_skew`
    - `query_frontend_topology_spread_max_skew`
    - `querier_topology_spread_max_skew`
    - `ruler_topology_spread_max_skew`
* [CHANGE] Change `max_global_series_per_metric` to 0 in all plans, and as a default value. #2669
* [FEATURE] Memberlist: added support for experimental memberlist cluster label, through the jsonnet configuration options `memberlist_cluster_label` and `memberlist_cluster_label_verification_disabled`. #2349
* [FEATURE] Added ruler-querier autoscaling support. It requires [KEDA](https://keda.sh) installed in the Kubernetes cluster. Ruler-querier autoscaler can be enabled and configure through the following options in the jsonnet config: #2545
  * `autoscaling_ruler_querier_enabled`: `true` to enable autoscaling.
  * `autoscaling_ruler_querier_min_replicas`: minimum number of ruler-querier replicas.
  * `autoscaling_ruler_querier_max_replicas`: maximum number of ruler-querier replicas.
  * `autoscaling_prometheus_url`: Prometheus base URL from which to scrape Mimir metrics (e.g. `http://prometheus.default:9090/prometheus`).
* [ENHANCEMENT] Memberlist now uses DNS service-discovery by default. #2549
* [ENHANCEMENT] Upgrade memcached image tag to `memcached:1.6.16-alpine`. #2740
* [ENHANCEMENT] Added `$._config.configmaps` and `$._config.runtime_config_files` to make it easy to add new configmaps or runtime config file to all components. #2748

### Mimirtool

* [ENHANCEMENT] Added `mimirtool backfill` command to upload Prometheus blocks using API available in the compactor. #1822
* [ENHANCEMENT] mimirtool bucket-validation: Verify existing objects can be overwritten by subsequent uploads. #2491
* [ENHANCEMENT] mimirtool config convert: Now supports migrating to the current version of Mimir. #2629
* [BUGFIX] mimirtool analyze: Fix dashboard JSON unmarshalling errors by using custom parsing. #2386
* [BUGFIX] Version checking no longer prompts for updating when already on latest version. #2723

### Mimir Continuous Test

* [ENHANCEMENT] Added basic authentication and bearer token support for when Mimir is behind a gateway authenticating the calls. #2717

### Query-tee

* [CHANGE] Renamed CLI flag `-server.service-port` to `-server.http-service-port`. #2683
* [CHANGE] Renamed metric `cortex_querytee_request_duration_seconds` to `cortex_querytee_backend_request_duration_seconds`. Metric `cortex_querytee_request_duration_seconds` is now reported without label `backend`. #2683
* [ENHANCEMENT] Added HTTP over gRPC support to `query-tee` to allow testing gRPC requests to Mimir instances. #2683

### Documentation

* [ENHANCEMENT] Referenced `mimirtool` commands in the HTTP API documentation. #2516
* [ENHANCEMENT] Improved DNS service discovery documentation. #2513

### Tools

* [ENHANCEMENT] `markblocks` now processes multiple blocks concurrently. #2677

## 2.2.0

### Grafana Mimir

* [CHANGE] Increased default configuration for `-server.grpc-max-recv-msg-size-bytes` and `-server.grpc-max-send-msg-size-bytes` from 4MB to 100MB. #1884
* [CHANGE] Default values have changed for the following settings. This improves query performance for recent data (within 12h) by only reading from ingesters: #1909 #1921
    - `-blocks-storage.bucket-store.ignore-blocks-within` now defaults to `10h` (previously `0`)
    - `-querier.query-store-after` now defaults to `12h` (previously `0`)
* [CHANGE] Alertmanager: removed support for migrating local files from Cortex 1.8 or earlier. Related to original Cortex PR https://github.com/cortexproject/cortex/pull/3910. #2253
* [CHANGE] The following settings are now classified as advanced because the defaults should work for most users and tuning them requires in-depth knowledge of how the read path works: #1929
    - `-querier.query-ingesters-within`
    - `-querier.query-store-after`
* [CHANGE] Config flag category overrides can be set dynamically at runtime. #1934
* [CHANGE] Ingester: deprecated `-ingester.ring.join-after`. Mimir now behaves as this setting is always set to 0s. This configuration option will be removed in Mimir 2.4.0. #1965
* [CHANGE] Blocks uploaded by ingester no longer contain `__org_id__` label. Compactor now ignores this label and will compact blocks with and without this label together. `mimirconvert` tool will remove the label from blocks as "unknown" label. #1972
* [CHANGE] Querier: deprecated `-querier.shuffle-sharding-ingesters-lookback-period`, instead adding `-querier.shuffle-sharding-ingesters-enabled` to enable or disable shuffle sharding on the read path. The value of `-querier.query-ingesters-within` is now used internally for shuffle sharding lookback. #2110
* [CHANGE] Memberlist: `-memberlist.abort-if-join-fails` now defaults to false. Previously it defaulted to true. #2168
* [CHANGE] Ruler: `/api/v1/rules*` and `/prometheus/rules*` configuration endpoints are removed. Use `/prometheus/config/v1/rules*`. #2182
* [CHANGE] Ingester: `-ingester.exemplars-update-period` has been renamed to `-ingester.tsdb-config-update-period`. You can use it to update multiple, per-tenant TSDB configurations. #2187
* [FEATURE] Ingester: (Experimental) Add the ability to ingest out-of-order samples up to an allowed limit. If you enable this feature, it requires additional memory and disk space. This feature also enables a write-behind log, which might lead to longer ingester-start replays. When this feature is disabled, there is no overhead on memory, disk space, or startup times. #2187
  * `-ingester.out-of-order-time-window`, as duration string, allows you to set how back in time a sample can be. The default is `0s`, where `s` is seconds.
  * `cortex_ingester_tsdb_out_of_order_samples_appended_total` metric tracks the total number of out-of-order samples ingested by the ingester.
  * `cortex_discarded_samples_total` has a new label `reason="sample-too-old"`, when the `-ingester.out-of-order-time-window` flag is greater than zero. The label tracks the number of samples that were discarded for being too old; they were out of order, but beyond the time window allowed. The labels `reason="sample-out-of-order"` and `reason="sample-out-of-bounds"` are not used when out-of-order ingestion is enabled.
* [ENHANCEMENT] Distributor: Added limit to prevent tenants from sending excessive number of requests: #1843
  * The following CLI flags (and their respective YAML config options) have been added:
    * `-distributor.request-rate-limit`
    * `-distributor.request-burst-limit`
  * The following metric is exposed to tell how many requests have been rejected:
    * `cortex_discarded_requests_total`
* [ENHANCEMENT] Store-gateway: Add the experimental ability to run requests in a dedicated OS thread pool. This feature can be configured using `-store-gateway.thread-pool-size` and is disabled by default. Replaces the ability to run index header operations in a dedicated thread pool. #1660 #1812
* [ENHANCEMENT] Improved error messages to make them easier to understand; each now have a unique, global identifier that you can use to look up in the runbooks for more information. #1907 #1919 #1888 #1939 #1984 #2009 #2056 #2066 #2104 #2150 #2234
* [ENHANCEMENT] Memberlist KV: incoming messages are now processed on per-key goroutine. This may reduce loss of "maintanance" packets in busy memberlist installations, but use more CPU. New `memberlist_client_received_broadcasts_dropped_total` counter tracks number of dropped per-key messages. #1912
* [ENHANCEMENT] Blocks Storage, Alertmanager, Ruler: add support a prefix to the bucket store (`*_storage.storage_prefix`). This enables using the same bucket for the three components. #1686 #1951
* [ENHANCEMENT] Upgrade Docker base images to `alpine:3.16.0`. #2028
* [ENHANCEMENT] Store-gateway: Add experimental configuration option for the store-gateway to attempt to pre-populate the file system cache when memory-mapping index-header files. Enabled with `-blocks-storage.bucket-store.index-header.map-populate-enabled=true`. Note this flag only has an effect when running on Linux. #2019 #2054
* [ENHANCEMENT] Chunk Mapper: reduce memory usage of async chunk mapper. #2043
* [ENHANCEMENT] Ingester: reduce sleep time when reading WAL. #2098
* [ENHANCEMENT] Compactor: Run sanity check on blocks storage configuration at startup. #2144
* [ENHANCEMENT] Compactor: Add HTTP API for uploading TSDB blocks. Enabled with `-compactor.block-upload-enabled`. #1694 #2126
* [ENHANCEMENT] Ingester: Enable querying overlapping blocks by default. #2187
* [ENHANCEMENT] Distributor: Auto-forget unhealthy distributors after ten failed ring heartbeats. #2154
* [ENHANCEMENT] Distributor: Add new metric `cortex_distributor_forward_errors_total` for error codes resulting from forwarding requests. #2077
* [ENHANCEMENT] `/ready` endpoint now returns and logs detailed services information. #2055
* [ENHANCEMENT] Memcached client: Reduce number of connections required to fetch cached keys from memcached. #1920
* [ENHANCEMENT] Improved error message returned when `-querier.query-store-after` validation fails. #1914
* [BUGFIX] Fix regexp parsing panic for regexp label matchers with start/end quantifiers. #1883
* [BUGFIX] Ingester: fixed deceiving error log "failed to update cached shipped blocks after shipper initialisation", occurring for each new tenant in the ingester. #1893
* [BUGFIX] Ring: fix bug where instances may appear unhealthy in the hash ring web UI even though they are not. #1933
* [BUGFIX] API: gzip is now enforced when identity encoding is explicitly rejected. #1864
* [BUGFIX] Fix panic at startup when Mimir is running in monolithic mode and query sharding is enabled. #2036
* [BUGFIX] Ruler: report `cortex_ruler_queries_failed_total` metric for any remote query error except 4xx when remote operational mode is enabled. #2053 #2143
* [BUGFIX] Ingester: fix slow rollout when using `-ingester.ring.unregister-on-shutdown=false` with long `-ingester.ring.heartbeat-period`. #2085
* [BUGFIX] Ruler: add timeout for remote rule evaluation queries to prevent rule group evaluations getting stuck indefinitely. The duration is configurable with `-querier.timeout` (default `2m`). #2090 #2222
* [BUGFIX] Limits: Active series custom tracker configuration has been named back from `active_series_custom_trackers_config` to `active_series_custom_trackers`. For backwards compatibility both version is going to be supported for until Mimir v2.4. When both fields are specified, `active_series_custom_trackers_config` takes precedence over `active_series_custom_trackers`. #2101
* [BUGFIX] Ingester: fixed the order of labels applied when incrementing the `cortex_discarded_metadata_total` metric. #2096
* [BUGFIX] Ingester: fixed bug where retrieving metadata for a metric with multiple metadata entries would return multiple copies of a single metadata entry rather than all available entries. #2096
* [BUGFIX] Distributor: canceled requests are no longer accounted as internal errors. #2157
* [BUGFIX] Memberlist: Fix typo in memberlist admin UI. #2202
* [BUGFIX] Ruler: fixed typo in error message when ruler failed to decode a rule group. #2151
* [BUGFIX] Active series custom tracker configuration is now displayed properly on `/runtime_config` page. #2065
* [BUGFIX] Query-frontend: `vector` and `time` functions were sharded, which made expressions like `vector(1) > 0 and vector(1)` fail. #2355

### Mixin

* [CHANGE] Split `mimir_queries` rules group into `mimir_queries` and `mimir_ingester_queries` to keep number of rules per group within the default per-tenant limit. #1885
* [CHANGE] Dashboards: Expose full image tag in "Mimir / Rollout progress" dashboard's "Pod per version panel." #1932
* [CHANGE] Dashboards: Disabled gateway panels by default, because most users don't have a gateway exposing the metrics expected by Mimir dashboards. You can re-enable it setting `gateway_enabled: true` in the mixin config and recompiling the mixin running `make build-mixin`. #1955
* [CHANGE] Alerts: adapt `MimirFrontendQueriesStuck` and `MimirSchedulerQueriesStuck` to consider ruler query path components. #1949
* [CHANGE] Alerts: Change `MimirRulerTooManyFailedQueries` severity to `critical`. #2165
* [ENHANCEMENT] Dashboards: Add config option `datasource_regex` to customise the regular expression used to select valid datasources for Mimir dashboards. #1802
* [ENHANCEMENT] Dashboards: Added "Mimir / Remote ruler reads" and "Mimir / Remote ruler reads resources" dashboards. #1911 #1937
* [ENHANCEMENT] Dashboards: Make networking panels work for pods created by the mimir-distributed helm chart. #1927
* [ENHANCEMENT] Alerts: Add `MimirStoreGatewayNoSyncedTenants` alert that fires when there is a store-gateway owning no tenants. #1882
* [ENHANCEMENT] Rules: Make `recording_rules_range_interval` configurable for cases where Mimir metrics are scraped less often that every 30 seconds. #2118
* [ENHANCEMENT] Added minimum Grafana version to mixin dashboards. #1943
* [BUGFIX] Fix `container_memory_usage_bytes:sum` recording rule. #1865
* [BUGFIX] Fix `MimirGossipMembersMismatch` alerts if Mimir alertmanager is activated. #1870
* [BUGFIX] Fix `MimirRulerMissedEvaluations` to show % of missed alerts as a value between 0 and 100 instead of 0 and 1. #1895
* [BUGFIX] Fix `MimirCompactorHasNotUploadedBlocks` alert false positive when Mimir is deployed in monolithic mode. #1902
* [BUGFIX] Fix `MimirGossipMembersMismatch` to make it less sensitive during rollouts and fire one alert per installation, not per job. #1926
* [BUGFIX] Do not trigger `MimirAllocatingTooMuchMemory` alerts if no container limits are supplied. #1905
* [BUGFIX] Dashboards: Remove empty "Chunks per query" panel from `Mimir / Queries` dashboard. #1928
* [BUGFIX] Dashboards: Use Grafana's `$__rate_interval` for rate queries in dashboards to support scrape intervals of >15s. #2011
* [BUGFIX] Alerts: Make each version of `MimirCompactorHasNotUploadedBlocks` distinct to avoid rule evaluation failures due to duplicate series being generated. #2197
* [BUGFIX] Fix `MimirGossipMembersMismatch` alert when using remote ruler evaluation. #2159

### Jsonnet

* [CHANGE] Remove use of `-querier.query-store-after`, `-querier.shuffle-sharding-ingesters-lookback-period`, `-blocks-storage.bucket-store.ignore-blocks-within`, and `-blocks-storage.tsdb.close-idle-tsdb-timeout` CLI flags since the values now match defaults. #1915 #1921
* [CHANGE] Change default value for `-blocks-storage.bucket-store.chunks-cache.memcached.timeout` to `450ms` to increase use of cached data. #2035
* [CHANGE] The `memberlist_ring_enabled` configuration now applies to Alertmanager. #2102 #2103 #2107
* [CHANGE] Default value for `memberlist_ring_enabled` is now true. It means that all hash rings use Memberlist as default KV store instead of Consul (previous default). #2161
* [CHANGE] Configure `-ingester.max-global-metadata-per-user` to correspond to 20% of the configured max number of series per tenant. #2250
* [CHANGE] Configure `-ingester.max-global-metadata-per-metric` to be 10. #2250
* [CHANGE] Change `_config.multi_zone_ingester_max_unavailable` to 25. #2251
* [FEATURE] Added querier autoscaling support. It requires [KEDA](https://keda.sh) installed in the Kubernetes cluster and query-scheduler enabled in the Mimir cluster. Querier autoscaler can be enabled and configure through the following options in the jsonnet config: #2013 #2023
  * `autoscaling_querier_enabled`: `true` to enable autoscaling.
  * `autoscaling_querier_min_replicas`: minimum number of querier replicas.
  * `autoscaling_querier_max_replicas`: maximum number of querier replicas.
  * `autoscaling_prometheus_url`: Prometheus base URL from which to scrape Mimir metrics (e.g. `http://prometheus.default:9090/prometheus`).
* [FEATURE] Jsonnet: Add support for ruler remote evaluation mode (`ruler_remote_evaluation_enabled`), which deploys and uses a dedicated query path for rule evaluation. This enables the benefits of the query-frontend for rule evaluation, such as query sharding. #2073
* [ENHANCEMENT] Added `compactor` service, that can be used to route requests directly to compactor (e.g. admin UI). #2063
* [ENHANCEMENT] Added a `consul_enabled` configuration option to provide the ability to disable consul. It is automatically set to false when `memberlist_ring_enabled` is true and `multikv_migration_enabled` (used for migration from Consul to memberlist) is not set. #2093 #2152
* [BUGFIX] Querier: Fix disabling shuffle sharding on the read path whilst keeping it enabled on write path. #2164

### Mimirtool

* [CHANGE] mimirtool rules: `--use-legacy-routes` now toggles between using `/prometheus/config/v1/rules` (default) and `/api/v1/rules` (legacy) endpoints. #2182
* [FEATURE] Added bearer token support for when Mimir is behind a gateway authenticating by bearer token. #2146
* [BUGFIX] mimirtool analyze: Fix dashboard JSON unmarshalling errors (#1840). #1973
* [BUGFIX] Make mimirtool build for Windows work again. #2273

### Mimir Continuous Test

* [ENHANCEMENT] Added the `-tests.smoke-test` flag to run the `mimir-continuous-test` suite once and immediately exit. #2047 #2094
* [ENHANCEMENT] Added the `-tests.write-protocol` flag to write using the `prometheus` remote write protocol or `otlp-http` in the `mimir-continuous-test` suite. #5719

### Documentation

* [ENHANCEMENT] Published Grafana Mimir runbooks as part of documentation. #1970
* [ENHANCEMENT] Improved ruler's "remote operational mode" documentation. #1906
* [ENHANCEMENT] Recommend fast disks for ingesters and store-gateways in production tips. #1903
* [ENHANCEMENT] Explain the runtime override of active series matchers. #1868
* [ENHANCEMENT] Clarify "Set rule group" API specification. #1869
* [ENHANCEMENT] Published Mimir jsonnet documentation. #2024
* [ENHANCEMENT] Documented required scrape interval for using alerting and recording rules from Mimir jsonnet. #2147
* [ENHANCEMENT] Runbooks: Mention memberlist as possible source of problems for various alerts. #2158
* [ENHANCEMENT] Added step-by-step article about migrating from Consul to Memberlist KV store using jsonnet without downtime. #2166
* [ENHANCEMENT] Documented `/memberlist` admin page. #2166
* [ENHANCEMENT] Documented how to configure Grafana Mimir's ruler with Jsonnet. #2127
* [ENHANCEMENT] Documented how to configure queriers’ autoscaling with Jsonnet. #2128
* [ENHANCEMENT] Updated mixin building instructions in "Installing Grafana Mimir dashboards and alerts" article. #2015 #2163
* [ENHANCEMENT] Fix location of "Monitoring Grafana Mimir" article in the documentation hierarchy. #2130
* [ENHANCEMENT] Runbook for `MimirRequestLatency` was expanded with more practical advice. #1967
* [BUGFIX] Fixed ruler configuration used in the getting started guide. #2052
* [BUGFIX] Fixed Mimir Alertmanager datasource in Grafana used by "Play with Grafana Mimir" tutorial. #2115
* [BUGFIX] Fixed typos in "Scaling out Grafana Mimir" article. #2170
* [BUGFIX] Added missing ring endpoint exposed by Ingesters. #1918

## 2.1.0

### Grafana Mimir

* [CHANGE] Compactor: No longer upload debug meta files to object storage. #1257
* [CHANGE] Default values have changed for the following settings: #1547
    - `-alertmanager.alertmanager-client.grpc-max-recv-msg-size` now defaults to 100 MiB (previously was not configurable and set to 16 MiB)
    - `-alertmanager.alertmanager-client.grpc-max-send-msg-size` now defaults to 100 MiB (previously was not configurable and set to 4 MiB)
    - `-alertmanager.max-recv-msg-size` now defaults to 100 MiB (previously was 16 MiB)
* [CHANGE] Ingester: Add `user` label to metrics `cortex_ingester_ingested_samples_total` and `cortex_ingester_ingested_samples_failures_total`. #1533
* [CHANGE] Ingester: Changed `-blocks-storage.tsdb.isolation-enabled` default from `true` to `false`. The config option has also been deprecated and will be removed in 2 minor version. #1655
* [CHANGE] Query-frontend: results cache keys are now versioned, this will cause cache to be re-filled when rolling out this version. #1631
* [CHANGE] Store-gateway: enabled attributes in-memory cache by default. New default configuration is `-blocks-storage.bucket-store.chunks-cache.attributes-in-memory-max-items=50000`. #1727
* [CHANGE] Compactor: Removed the metric `cortex_compactor_garbage_collected_blocks_total` since it duplicates `cortex_compactor_blocks_marked_for_deletion_total`. #1728
* [CHANGE] All: Logs that used the`org_id` label now use `user` label. #1634 #1758
* [CHANGE] Alertmanager: the following metrics are not exported for a given `user` and `integration` when the metric value is zero: #1783
  * `cortex_alertmanager_notifications_total`
  * `cortex_alertmanager_notifications_failed_total`
  * `cortex_alertmanager_notification_requests_total`
  * `cortex_alertmanager_notification_requests_failed_total`
  * `cortex_alertmanager_notification_rate_limited_total`
* [CHANGE] Removed the following metrics exposed by the Mimir hash rings: #1791
  * `cortex_member_ring_tokens_owned`
  * `cortex_member_ring_tokens_to_own`
  * `cortex_ring_tokens_owned`
  * `cortex_ring_member_ownership_percent`
* [CHANGE] Querier / Ruler: removed the following metrics tracking number of query requests send to each ingester. You can use `cortex_request_duration_seconds_count{route=~"/cortex.Ingester/(QueryStream|QueryExemplars)"}` instead. #1797
  * `cortex_distributor_ingester_queries_total`
  * `cortex_distributor_ingester_query_failures_total`
* [CHANGE] Distributor: removed the following metrics tracking the number of requests from a distributor to ingesters: #1799
  * `cortex_distributor_ingester_appends_total`
  * `cortex_distributor_ingester_append_failures_total`
* [CHANGE] Distributor / Ruler: deprecated `-distributor.extend-writes`. Now Mimir always behaves as if this setting was set to `false`, which we expect to be safe for every Mimir cluster setup. #1856
* [FEATURE] Querier: Added support for [streaming remote read](https://prometheus.io/blog/2019/10/10/remote-read-meets-streaming/). Should be noted that benefits of chunking the response are partial here, since in a typical `query-frontend` setup responses will be buffered until they've been completed. #1735
* [FEATURE] Ruler: Allow setting `evaluation_delay` for each rule group via rules group configuration file. #1474
* [FEATURE] Ruler: Added support for expression remote evaluation. #1536 #1818
  * The following CLI flags (and their respective YAML config options) have been added:
    * `-ruler.query-frontend.address`
    * `-ruler.query-frontend.grpc-client-config.grpc-max-recv-msg-size`
    * `-ruler.query-frontend.grpc-client-config.grpc-max-send-msg-size`
    * `-ruler.query-frontend.grpc-client-config.grpc-compression`
    * `-ruler.query-frontend.grpc-client-config.grpc-client-rate-limit`
    * `-ruler.query-frontend.grpc-client-config.grpc-client-rate-limit-burst`
    * `-ruler.query-frontend.grpc-client-config.backoff-on-ratelimits`
    * `-ruler.query-frontend.grpc-client-config.backoff-min-period`
    * `-ruler.query-frontend.grpc-client-config.backoff-max-period`
    * `-ruler.query-frontend.grpc-client-config.backoff-retries`
    * `-ruler.query-frontend.grpc-client-config.tls-enabled`
    * `-ruler.query-frontend.grpc-client-config.tls-ca-path`
    * `-ruler.query-frontend.grpc-client-config.tls-cert-path`
    * `-ruler.query-frontend.grpc-client-config.tls-key-path`
    * `-ruler.query-frontend.grpc-client-config.tls-server-name`
    * `-ruler.query-frontend.grpc-client-config.tls-insecure-skip-verify`
* [FEATURE] Distributor: Added the ability to forward specifics metrics to alternative remote_write API endpoints. #1052
* [FEATURE] Ingester: Active series custom trackers now supports runtime tenant-specific overrides. The configuration has been moved to limit config, the ingester config has been deprecated.  #1188
* [ENHANCEMENT] Alertmanager API: Concurrency limit for GET requests is now configurable using `-alertmanager.max-concurrent-get-requests-per-tenant`. #1547
* [ENHANCEMENT] Alertmanager: Added the ability to configure additional gRPC client settings for the Alertmanager distributor #1547
  - `-alertmanager.alertmanager-client.backoff-max-period`
  - `-alertmanager.alertmanager-client.backoff-min-period`
  - `-alertmanager.alertmanager-client.backoff-on-ratelimits`
  - `-alertmanager.alertmanager-client.backoff-retries`
  - `-alertmanager.alertmanager-client.grpc-client-rate-limit`
  - `-alertmanager.alertmanager-client.grpc-client-rate-limit-burst`
  - `-alertmanager.alertmanager-client.grpc-compression`
  - `-alertmanager.alertmanager-client.grpc-max-recv-msg-size`
  - `-alertmanager.alertmanager-client.grpc-max-send-msg-size`
* [ENHANCEMENT] Ruler: Add more detailed query information to ruler query stats logging. #1411
* [ENHANCEMENT] Admin: Admin API now has some styling. #1482 #1549 #1821 #1824
* [ENHANCEMENT] Alertmanager: added `insight=true` field to alertmanager dispatch logs. #1379
* [ENHANCEMENT] Store-gateway: Add the experimental ability to run index header operations in a dedicated thread pool. This feature can be configured using `-blocks-storage.bucket-store.index-header-thread-pool-size` and is disabled by default. #1660
* [ENHANCEMENT] Store-gateway: don't drop all blocks if instance finds itself as unhealthy or missing in the ring. #1806 #1823
* [ENHANCEMENT] Querier: wait until inflight queries are completed when shutting down queriers. #1756 #1767
* [BUGFIX] Query-frontend: do not shard queries with a subquery unless the subquery is inside a shardable aggregation function call. #1542
* [BUGFIX] Query-frontend: added `component=query-frontend` label to results cache memcached metrics to fix a panic when Mimir is running in single binary mode and results cache is enabled. #1704
* [BUGFIX] Mimir: services' status content-type is now correctly set to `text/html`. #1575
* [BUGFIX] Multikv: Fix panic when using using runtime config to set primary KV store used by `multi` KV. #1587
* [BUGFIX] Multikv: Fix watching for runtime config changes in `multi` KV store in ruler and querier. #1665
* [BUGFIX] Memcached: allow to use CNAME DNS records for the memcached backend addresses. #1654
* [BUGFIX] Querier: fixed temporary partial query results when shuffle sharding is enabled and hash ring backend storage is flushed / reset. #1829
* [BUGFIX] Alertmanager: prevent more file traversal cases related to template names. #1833
* [BUGFUX] Alertmanager: Allow usage with `-alertmanager-storage.backend=local`. Note that when using this storage type, the Alertmanager is not able persist state remotely, so it not recommended for production use. #1836
* [BUGFIX] Alertmanager: Do not validate alertmanager configuration if it's not running. #1835

### Mixin

* [CHANGE] Dashboards: Remove per-user series legends from Tenants dashboard. #1605
* [CHANGE] Dashboards: Show in-memory series and the per-user series limit on Tenants dashboard. #1613
* [CHANGE] Dashboards: Slow-queries dashboard now uses `user` label from logs instead of `org_id`. #1634
* [CHANGE] Dashboards: changed all Grafana dashboards UIDs to not conflict with Cortex ones, to let people install both while migrating from Cortex to Mimir: #1801 #1808
  * Alertmanager from `a76bee5913c97c918d9e56a3cc88cc28` to `b0d38d318bbddd80476246d4930f9e55`
  * Alertmanager Resources from `68b66aed90ccab448009089544a8d6c6` to `a6883fb22799ac74479c7db872451092`
  * Compactor from `9c408e1d55681ecb8a22c9fab46875cc` to `1b3443aea86db629e6efdb7d05c53823`
  * Compactor Resources from `df9added6f1f4332f95848cca48ebd99` to `09a5c49e9cdb2f2b24c6d184574a07fd`
  * Config from `61bb048ced9817b2d3e07677fb1c6290` to `5d9d0b4724c0f80d68467088ec61e003`
  * Object Store from `d5a3a4489d57c733b5677fb55370a723` to `e1324ee2a434f4158c00a9ee279d3292`
  * Overrides from `b5c95fee2e5e7c4b5930826ff6e89a12` to `1e2c358600ac53f09faea133f811b5bb`
  * Queries from `d9931b1054053c8b972d320774bb8f1d` to `b3abe8d5c040395cc36615cb4334c92d`
  * Reads from `8d6ba60eccc4b6eedfa329b24b1bd339` to `e327503188913dc38ad571c647eef643`
  * Reads Networking from `c0464f0d8bd026f776c9006b05910000` to `54b2a0a4748b3bd1aefa92ce5559a1c2`
  * Reads Resources from `2fd2cda9eea8d8af9fbc0a5960425120` to `cc86fd5aa9301c6528986572ad974db9`
  * Rollout Progress from `7544a3a62b1be6ffd919fc990ab8ba8f` to `7f0b5567d543a1698e695b530eb7f5de`
  * Ruler from `44d12bcb1f95661c6ab6bc946dfc3473` to `631e15d5d85afb2ca8e35d62984eeaa0`
  * Scaling from `88c041017b96856c9176e07cf557bdcf` to `64bbad83507b7289b514725658e10352`
  * Slow queries from `e6f3091e29d2636e3b8393447e925668` to `6089e1ce1e678788f46312a0a1e647e6`
  * Tenants from `35fa247ce651ba189debf33d7ae41611` to `35fa247ce651ba189debf33d7ae41611`
  * Top Tenants from `bc6e12d4fe540e4a1785b9d3ca0ffdd9` to `bc6e12d4fe540e4a1785b9d3ca0ffdd9`
  * Writes from `0156f6d15aa234d452a33a4f13c838e3` to `8280707b8f16e7b87b840fc1cc92d4c5`
  * Writes Networking from `681cd62b680b7154811fe73af55dcfd4` to `978c1cb452585c96697a238eaac7fe2d`
  * Writes Resources from `c0464f0d8bd026f776c9006b0591bb0b` to `bc9160e50b52e89e0e49c840fea3d379`
* [FEATURE] Alerts: added the following alerts on `mimir-continuous-test` tool: #1676
  - `MimirContinuousTestNotRunningOnWrites`
  - `MimirContinuousTestNotRunningOnReads`
  - `MimirContinuousTestFailed`
* [ENHANCEMENT] Added `per_cluster_label` support to allow to change the label name used to differentiate between Kubernetes clusters. #1651
* [ENHANCEMENT] Dashboards: Show QPS and latency of the Alertmanager Distributor. #1696
* [ENHANCEMENT] Playbooks: Add Alertmanager suggestions for `MimirRequestErrors` and `MimirRequestLatency` #1702
* [ENHANCEMENT] Dashboards: Allow custom datasources. #1749
* [ENHANCEMENT] Dashboards: Add config option `gateway_enabled` (defaults to `true`) to disable gateway panels from dashboards. #1761
* [ENHANCEMENT] Dashboards: Extend Top tenants dashboard with queries for tenants with highest sample rate, discard rate, and discard rate growth. #1842
* [ENHANCEMENT] Dashboards: Show ingestion rate limit and rule group limit on Tenants dashboard. #1845
* [ENHANCEMENT] Dashboards: Add "last successful run" panel to compactor dashboard. #1628
* [BUGFIX] Dashboards: Fix "Failed evaluation rate" panel on Tenants dashboard. #1629
* [BUGFIX] Honor the configured `per_instance_label` in all dashboards and alerts. #1697

### Jsonnet

* [FEATURE] Added support for `mimir-continuous-test`. To deploy `mimir-continuous-test` you can use the following configuration: #1675 #1850
  ```jsonnet
  _config+: {
    continuous_test_enabled: true,
    continuous_test_tenant_id: 'type-tenant-id',
    continuous_test_write_endpoint: 'http://type-write-path-hostname',
    continuous_test_read_endpoint: 'http://type-read-path-hostname/prometheus',
  },
  ```
* [ENHANCEMENT] Ingester anti-affinity can now be disabled by using `ingester_allow_multiple_replicas_on_same_node` configuration key. #1581
* [ENHANCEMENT] Added `node_selector` configuration option to select Kubernetes nodes where Mimir should run. #1596
* [ENHANCEMENT] Alertmanager: Added a `PodDisruptionBudget` of `withMaxUnavailable = 1`, to ensure we maintain quorum during rollouts. #1683
* [ENHANCEMENT] Store-gateway anti-affinity can now be enabled/disabled using `store_gateway_allow_multiple_replicas_on_same_node` configuration key. #1730
* [ENHANCEMENT] Added `store_gateway_zone_a_args`, `store_gateway_zone_b_args` and `store_gateway_zone_c_args` configuration options. #1807
* [BUGFIX] Pass primary and secondary multikv stores via CLI flags. Introduced new `multikv_switch_primary_secondary` config option to flip primary and secondary in runtime config.

### Mimirtool

* [BUGFIX] `config convert`: Retain Cortex defaults for `blocks_storage.backend`, `ruler_storage.backend`, `alertmanager_storage.backend`, `auth.type`, `activity_tracker.filepath`, `alertmanager.data_dir`, `blocks_storage.filesystem.dir`, `compactor.data_dir`, `ruler.rule_path`, `ruler_storage.filesystem.dir`, and `graphite.querier.schemas.backend`. #1626 #1762

### Tools

* [FEATURE] Added a `markblocks` tool that creates `no-compact` and `delete` marks for the blocks. #1551
* [FEATURE] Added `mimir-continuous-test` tool to continuously run smoke tests on live Mimir clusters. #1535 #1540 #1653 #1603 #1630 #1691 #1675 #1676 #1692 #1706 #1709 #1775 #1777 #1778 #1795
* [FEATURE] Added `mimir-rules-action` GitHub action, located at `operations/mimir-rules-action/`, used to lint, prepare, verify, diff, and sync rules to a Mimir cluster. #1723

## 2.0.0

### Grafana Mimir

_Changes since Cortex 1.10.0._

* [CHANGE] Remove chunks storage engine. #86 #119 #510 #545 #743 #744 #748 #753 #755 #757 #758 #759 #760 #762 #764 #789 #812 #813
  * The following CLI flags (and their respective YAML config options) have been removed:
    * `-store.engine`
    * `-schema-config-file`
    * `-ingester.checkpoint-duration`
    * `-ingester.checkpoint-enabled`
    * `-ingester.chunk-encoding`
    * `-ingester.chunk-age-jitter`
    * `-ingester.concurrent-flushes`
    * `-ingester.flush-on-shutdown-with-wal-enabled`
    * `-ingester.flush-op-timeout`
    * `-ingester.flush-period`
    * `-ingester.max-chunk-age`
    * `-ingester.max-chunk-idle`
    * `-ingester.max-series-per-query` (and `max_series_per_query` from runtime config)
    * `-ingester.max-stale-chunk-idle`
    * `-ingester.max-transfer-retries`
    * `-ingester.min-chunk-length`
    * `-ingester.recover-from-wal`
    * `-ingester.retain-period`
    * `-ingester.spread-flushes`
    * `-ingester.wal-dir`
    * `-ingester.wal-enabled`
    * `-querier.query-parallelism`
    * `-querier.second-store-engine`
    * `-querier.use-second-store-before-time`
    * `-flusher.wal-dir`
    * `-flusher.concurrent-flushes`
    * `-flusher.flush-op-timeout`
    * All `-table-manager.*` flags
    * All `-deletes.*` flags
    * All `-purger.*` flags
    * All `-metrics.*` flags
    * All `-dynamodb.*` flags
    * All `-s3.*` flags
    * All `-azure.*` flags
    * All `-bigtable.*` flags
    * All `-gcs.*` flags
    * All `-cassandra.*` flags
    * All `-boltdb.*` flags
    * All `-local.*` flags
    * All `-swift.*` flags
    * All `-store.*` flags except `-store.engine`, `-store.max-query-length`, `-store.max-labels-query-length`
    * All `-grpc-store.*` flags
  * The following API endpoints have been removed:
    * `/api/v1/chunks` and `/chunks`
  * The following metrics have been removed:
    * `cortex_ingester_flush_queue_length`
    * `cortex_ingester_queried_chunks`
    * `cortex_ingester_chunks_created_total`
    * `cortex_ingester_wal_replay_duration_seconds`
    * `cortex_ingester_wal_corruptions_total`
    * `cortex_ingester_sent_chunks`
    * `cortex_ingester_received_chunks`
    * `cortex_ingester_flush_series_in_progress`
    * `cortex_ingester_chunk_utilization`
    * `cortex_ingester_chunk_length`
    * `cortex_ingester_chunk_size_bytes`
    * `cortex_ingester_chunk_age_seconds`
    * `cortex_ingester_memory_chunks`
    * `cortex_ingester_flushing_enqueued_series_total`
    * `cortex_ingester_flushing_dequeued_series_total`
    * `cortex_ingester_dropped_chunks_total`
    * `cortex_oldest_unflushed_chunk_timestamp_seconds`
    * `prometheus_local_storage_chunk_ops_total`
    * `prometheus_local_storage_chunkdesc_ops_total`
    * `prometheus_local_storage_memory_chunkdescs`
* [CHANGE] Changed default storage backends from `s3` to `filesystem` #833
  This effects the following flags:
  * `-blocks-storage.backend` now defaults to `filesystem`
  * `-blocks-storage.filesystem.dir` now defaults to `blocks`
  * `-alertmanager-storage.backend` now defaults to `filesystem`
  * `-alertmanager-storage.filesystem.dir` now defaults to `alertmanager`
  * `-ruler-storage.backend` now defaults to `filesystem`
  * `-ruler-storage.filesystem.dir` now defaults to `ruler`
* [CHANGE] Renamed metric `cortex_experimental_features_in_use_total` as `cortex_experimental_features_used_total` and added `feature` label. #32 #658
* [CHANGE] Removed `log_messages_total` metric. #32
* [CHANGE] Some files and directories created by Mimir components on local disk now have stricter permissions, and are only readable by owner, but not group or others. #58
* [CHANGE] Memcached client DNS resolution switched from golang built-in to [`miekg/dns`](https://github.com/miekg/dns). #142
* [CHANGE] The metric `cortex_deprecated_flags_inuse_total` has been renamed to `deprecated_flags_inuse_total` as part of using grafana/dskit functionality. #185
* [CHANGE] API: The `-api.response-compression-enabled` flag has been removed, and GZIP response compression is always enabled except on `/api/v1/push` and `/push` endpoints. #880
* [CHANGE] Update Go version to 1.17.3. #480
* [CHANGE] The `status_code` label on gRPC client metrics has changed from '200' and '500' to '2xx', '5xx', '4xx', 'cancel' or 'error'. #537
* [CHANGE] Removed the deprecated `-<prefix>.fifocache.size` flag. #618
* [CHANGE] Enable index header lazy loading by default. #693
  * `-blocks-storage.bucket-store.index-header-lazy-loading-enabled` default from `false` to `true`
  * `-blocks-storage.bucket-store.index-header-lazy-loading-idle-timeout` default from `20m` to `1h`
* [CHANGE] Shuffle-sharding:
  * `-distributor.sharding-strategy` option has been removed, and shuffle sharding is enabled by default. Default shard size is set to 0, which disables shuffle sharding for the tenant (all ingesters will receive tenants's samples). #888
  * `-ruler.sharding-strategy` option has been removed from ruler. Ruler now uses shuffle-sharding by default, but respects `ruler_tenant_shard_size`, which defaults to 0 (ie. use all rulers for tenant). #889
  * `-store-gateway.sharding-strategy` option has been removed store-gateways. Store-gateway now uses shuffle-sharding by default, but respects `store_gateway_tenant_shard_size` for tenant, and this value defaults to 0. #891
* [CHANGE] Server: `-server.http-listen-port` (yaml: `server.http_listen_port`) now defaults to `8080` (previously `80`). #871
* [CHANGE] Changed the default value of `-blocks-storage.bucket-store.ignore-deletion-marks-delay` from 6h to 1h. #892
* [CHANGE] Changed default settings for memcached clients: #959 #1000
  * The default value for the following config options has changed from `10000` to `25000`:
    * `-blocks-storage.bucket-store.chunks-cache.memcached.max-async-buffer-size`
    * `-blocks-storage.bucket-store.index-cache.memcached.max-async-buffer-size`
    * `-blocks-storage.bucket-store.metadata-cache.memcached.max-async-buffer-size`
    * `-query-frontend.results-cache.memcached.max-async-buffer-size`
  * The default value for the following config options has changed from `0` (unlimited) to `100`:
    * `-blocks-storage.bucket-store.chunks-cache.memcached.max-get-multi-batch-size`
    * `-blocks-storage.bucket-store.index-cache.memcached.max-get-multi-batch-size`
    * `-blocks-storage.bucket-store.metadata-cache.memcached.max-get-multi-batch-size`
    * `-query-frontend.results-cache.memcached.max-get-multi-batch-size`
  * The default value for the following config options has changed from `16` to `100`:
    * `-blocks-storage.bucket-store.chunks-cache.memcached.max-idle-connections`
    * `-blocks-storage.bucket-store.index-cache.memcached.max-idle-connections`
    * `-blocks-storage.bucket-store.metadata-cache.memcached.max-idle-connections`
    * `-query-frontend.results-cache.memcached.max-idle-connections`
  * The default value for the following config options has changed from `100ms` to `200ms`:
    * `-blocks-storage.bucket-store.metadata-cache.memcached.timeout`
    * `-blocks-storage.bucket-store.index-cache.memcached.timeout`
    * `-blocks-storage.bucket-store.chunks-cache.memcached.timeout`
    * `-query-frontend.results-cache.memcached.timeout`
* [CHANGE] Changed the default value of `-blocks-storage.bucket-store.bucket-index.enabled` to `true`. The default configuration must now run the compactor in order to write the bucket index or else queries to long term storage will fail. #924
* [CHANGE] Option `-auth.enabled` has been renamed to `-auth.multitenancy-enabled`. #1130
* [CHANGE] Default tenant ID used with disabled auth (`-auth.multitenancy-enabled=false`) has changed from `fake` to `anonymous`. This tenant ID can now be changed with `-auth.no-auth-tenant` option. #1063
* [CHANGE] The default values for the following local directories have changed: #1072
  * `-alertmanager.storage.path` default value changed to `./data-alertmanager/`
  * `-compactor.data-dir` default value changed to `./data-compactor/`
  * `-ruler.rule-path` default value changed to `./data-ruler/`
* [CHANGE] The default value for gRPC max send message size has been changed from 16MB to 100MB. This affects the following parameters: #1152
  * `-query-frontend.grpc-client-config.grpc-max-send-msg-size`
  * `-ingester.client.grpc-max-send-msg-size`
  * `-querier.frontend-client.grpc-max-send-msg-size`
  * `-query-scheduler.grpc-client-config.grpc-max-send-msg-size`
  * `-ruler.client.grpc-max-send-msg-size`
* [CHANGE] Remove `-http.prefix` flag (and `http_prefix` config file option). #763
* [CHANGE] Remove legacy endpoints. Please use their alternatives listed below. As part of the removal process we are
  introducing two new sets of endpoints for the ruler configuration API: `<prometheus-http-prefix>/rules` and
  `<prometheus-http-prefix>/config/v1/rules/**`. We are also deprecating `<prometheus-http-prefix>/rules` and `/api/v1/rules`;
  and will remove them in Mimir 2.2.0. #763 #1222
  * Query endpoints

    | Legacy                                                  | Alternative                                                |
    | ------------------------------------------------------- | ---------------------------------------------------------- |
    | `/<legacy-http-prefix>/api/v1/query`                    | `<prometheus-http-prefix>/api/v1/query`                    |
    | `/<legacy-http-prefix>/api/v1/query_range`              | `<prometheus-http-prefix>/api/v1/query_range`              |
    | `/<legacy-http-prefix>/api/v1/query_exemplars`          | `<prometheus-http-prefix>/api/v1/query_exemplars`          |
    | `/<legacy-http-prefix>/api/v1/series`                   | `<prometheus-http-prefix>/api/v1/series`                   |
    | `/<legacy-http-prefix>/api/v1/labels`                   | `<prometheus-http-prefix>/api/v1/labels`                   |
    | `/<legacy-http-prefix>/api/v1/label/{name}/values`      | `<prometheus-http-prefix>/api/v1/label/{name}/values`      |
    | `/<legacy-http-prefix>/api/v1/metadata`                 | `<prometheus-http-prefix>/api/v1/metadata`                 |
    | `/<legacy-http-prefix>/api/v1/read`                     | `<prometheus-http-prefix>/api/v1/read`                     |
    | `/<legacy-http-prefix>/api/v1/cardinality/label_names`  | `<prometheus-http-prefix>/api/v1/cardinality/label_names`  |
    | `/<legacy-http-prefix>/api/v1/cardinality/label_values` | `<prometheus-http-prefix>/api/v1/cardinality/label_values` |
    | `/api/prom/user_stats`                                  | `/api/v1/user_stats`                                       |

  * Distributor endpoints

    | Legacy endpoint               | Alternative                   |
    | ----------------------------- | ----------------------------- |
    | `/<legacy-http-prefix>/push`  | `/api/v1/push`                |
    | `/all_user_stats`             | `/distributor/all_user_stats` |
    | `/ha-tracker`                 | `/distributor/ha_tracker`     |

  * Ingester endpoints

    | Legacy          | Alternative           |
    | --------------- | --------------------- |
    | `/ring`         | `/ingester/ring`      |
    | `/shutdown`     | `/ingester/shutdown`  |
    | `/flush`        | `/ingester/flush`     |
    | `/push`         | `/ingester/push`      |

  * Ruler endpoints

    | Legacy                                                | Alternative                                         | Alternative #2 (not available before Mimir 2.0.0)                    |
    | ----------------------------------------------------- | --------------------------------------------------- | ------------------------------------------------------------------- |
    | `/<legacy-http-prefix>/api/v1/rules`                  | `<prometheus-http-prefix>/api/v1/rules`             |                                                                     |
    | `/<legacy-http-prefix>/api/v1/alerts`                 | `<prometheus-http-prefix>/api/v1/alerts`            |                                                                     |
    | `/<legacy-http-prefix>/rules`                         | `/api/v1/rules` (see below)                         |  `<prometheus-http-prefix>/config/v1/rules`                         |
    | `/<legacy-http-prefix>/rules/{namespace}`             | `/api/v1/rules/{namespace}` (see below)             |  `<prometheus-http-prefix>/config/v1/rules/{namespace}`             |
    | `/<legacy-http-prefix>/rules/{namespace}/{groupName}` | `/api/v1/rules/{namespace}/{groupName}` (see below) |  `<prometheus-http-prefix>/config/v1/rules/{namespace}/{groupName}` |
    | `/<legacy-http-prefix>/rules/{namespace}`             | `/api/v1/rules/{namespace}` (see below)             |  `<prometheus-http-prefix>/config/v1/rules/{namespace}`             |
    | `/<legacy-http-prefix>/rules/{namespace}/{groupName}` | `/api/v1/rules/{namespace}/{groupName}` (see below) |  `<prometheus-http-prefix>/config/v1/rules/{namespace}/{groupName}` |
    | `/<legacy-http-prefix>/rules/{namespace}`             | `/api/v1/rules/{namespace}` (see below)             |  `<prometheus-http-prefix>/config/v1/rules/{namespace}`             |
    | `/ruler_ring`                                         | `/ruler/ring`                                       |                                                                     |

    > __Note:__ The `/api/v1/rules/**` endpoints are considered deprecated with Mimir 2.0.0 and will be removed
    in Mimir 2.2.0. After upgrading to 2.0.0 we recommend switching uses to the equivalent
    `/<prometheus-http-prefix>/config/v1/**` endpoints that Mimir 2.0.0 introduces.

  * Alertmanager endpoints

    | Legacy                      | Alternative                        |
    | --------------------------- | ---------------------------------- |
    | `/<legacy-http-prefix>`     | `/alertmanager`                    |
    | `/status`                   | `/multitenant_alertmanager/status` |

* [CHANGE] Ingester: changed `-ingester.stream-chunks-when-using-blocks` default value from `false` to `true`. #717
* [CHANGE] Ingester: default `-ingester.ring.min-ready-duration` reduced from 1m to 15s. #126
* [CHANGE] Ingester: `-ingester.ring.min-ready-duration` now start counting the delay after the ring's health checks have passed instead of when the ring client was started. #126
* [CHANGE] Ingester: allow experimental ingester max-exemplars setting to be changed dynamically #144
  * CLI flag `-blocks-storage.tsdb.max-exemplars` is renamed to `-ingester.max-global-exemplars-per-user`.
  * YAML `max_exemplars` is moved from `tsdb` to `overrides` and renamed to `max_global_exemplars_per_user`.
* [CHANGE] Ingester: active series metrics `cortex_ingester_active_series` and `cortex_ingester_active_series_custom_tracker` are now removed when their value is zero. #672 #690
* [CHANGE] Ingester: changed default value of `-blocks-storage.tsdb.retention-period` from `6h` to `24h`. #966
* [CHANGE] Ingester: changed default value of `-blocks-storage.tsdb.close-idle-tsdb-timeout` from `0` to `13h`. #967
* [CHANGE] Ingester: changed default value of `-ingester.ring.final-sleep` from `30s` to `0s`. #981
* [CHANGE] Ingester: the following low level settings have been removed: #1153
  * `-ingester-client.expected-labels`
  * `-ingester-client.expected-samples-per-series`
  * `-ingester-client.expected-timeseries`
* [CHANGE] Ingester: following command line options related to ingester ring were renamed: #1155
  * `-consul.*` changed to `-ingester.ring.consul.*`
  * `-etcd.*` changed to `-ingester.ring.etcd.*`
  * `-multi.*` changed to `-ingester.ring.multi.*`
  * `-distributor.excluded-zones` changed to `-ingester.ring.excluded-zones`
  * `-distributor.replication-factor` changed to `-ingester.ring.replication-factor`
  * `-distributor.zone-awareness-enabled` changed to `-ingester.ring.zone-awareness-enabled`
  * `-ingester.availability-zone` changed to `-ingester.ring.instance-availability-zone`
  * `-ingester.final-sleep` changed to `-ingester.ring.final-sleep`
  * `-ingester.heartbeat-period` changed to `-ingester.ring.heartbeat-period`
  * `-ingester.join-after` changed to `-ingester.ring.join-after`
  * `-ingester.lifecycler.ID` changed to `-ingester.ring.instance-id`
  * `-ingester.lifecycler.addr` changed to `-ingester.ring.instance-addr`
  * `-ingester.lifecycler.interface` changed to `-ingester.ring.instance-interface-names`
  * `-ingester.lifecycler.port` changed to `-ingester.ring.instance-port`
  * `-ingester.min-ready-duration` changed to `-ingester.ring.min-ready-duration`
  * `-ingester.num-tokens` changed to `-ingester.ring.num-tokens`
  * `-ingester.observe-period` changed to `-ingester.ring.observe-period`
  * `-ingester.readiness-check-ring-health` changed to `-ingester.ring.readiness-check-ring-health`
  * `-ingester.tokens-file-path` changed to `-ingester.ring.tokens-file-path`
  * `-ingester.unregister-on-shutdown` changed to `-ingester.ring.unregister-on-shutdown`
  * `-ring.heartbeat-timeout` changed to `-ingester.ring.heartbeat-timeout`
  * `-ring.prefix` changed to `-ingester.ring.prefix`
  * `-ring.store` changed to `-ingester.ring.store`
* [CHANGE] Ingester: fields in YAML configuration for ingester ring have been changed: #1155
  * `ingester.lifecycler` changed to `ingester.ring`
  * Fields from `ingester.lifecycler.ring` moved to `ingester.ring`
  * `ingester.lifecycler.address` changed to `ingester.ring.instance_addr`
  * `ingester.lifecycler.id` changed to `ingester.ring.instance_id`
  * `ingester.lifecycler.port` changed to `ingester.ring.instance_port`
  * `ingester.lifecycler.availability_zone` changed to `ingester.ring.instance_availability_zone`
  * `ingester.lifecycler.interface_names` changed to `ingester.ring.instance_interface_names`
* [CHANGE] Distributor: removed the `-distributor.shard-by-all-labels` configuration option. It is now assumed to be true. #698
* [CHANGE] Distributor: change default value of `-distributor.instance-limits.max-inflight-push-requests` to `2000`. #964
* [CHANGE] Distributor: change default value of `-distributor.remote-timeout` from `2s` to `20s`. #970
* [CHANGE] Distributor: removed the `-distributor.extra-query-delay` flag (and its respective YAML config option). #1048
* [CHANGE] Query-frontend: Enable query stats by default, they can still be disabled with `-query-frontend.query-stats-enabled=false`. #83
* [CHANGE] Query-frontend: the `cortex_frontend_mapped_asts_total` metric has been renamed to `cortex_frontend_query_sharding_rewrites_attempted_total`. #150
* [CHANGE] Query-frontend: added `sharded` label to `cortex_query_seconds_total` metric. #235
* [CHANGE] Query-frontend: changed the flag name for controlling query sharding total shards from `-querier.total-shards` to `-query-frontend.query-sharding-total-shards`. #230
* [CHANGE] Query-frontend: flag `-querier.parallelise-shardable-queries` has been renamed to `-query-frontend.parallelize-shardable-queries` #284
* [CHANGE] Query-frontend: removed the deprecated (and unused) `-frontend.cache-split-interval`. Use `-query-frontend.split-queries-by-interval` instead. #587
* [CHANGE] Query-frontend: range query response now omits the `data` field when it's empty (error case) like Prometheus does, previously it was `"data":{"resultType":"","result":null}`. #629
* [CHANGE] Query-frontend: instant queries now honor the `-query-frontend.max-retries-per-request` flag. #630
* [CHANGE] Query-frontend: removed in-memory and Redis cache support. Reason is that these caching backends were just supported by query-frontend, while all other Mimir services only support memcached. #796
  * The following CLI flags (and their respective YAML config options) have been removed:
    * `-frontend.cache.enable-fifocache`
    * `-frontend.redis.*`
    * `-frontend.fifocache.*`
  * The following metrics have been removed:
    * `querier_cache_added_total`
    * `querier_cache_added_new_total`
    * `querier_cache_evicted_total`
    * `querier_cache_entries`
    * `querier_cache_gets_total`
    * `querier_cache_misses_total`
    * `querier_cache_stale_gets_total`
    * `querier_cache_memory_bytes`
    * `cortex_rediscache_request_duration_seconds`
* [CHANGE] Query-frontend: migrated memcached backend client to the same one used in other components (memcached config and metrics are now consistent across all Mimir services). #821
  * The following CLI flags (and their respective YAML config options) have been added:
    * `-query-frontend.results-cache.backend` (set it to `memcached` if `-query-frontend.cache-results=true`)
  * The following CLI flags (and their respective YAML config options) have been changed:
    * `-frontend.memcached.hostname` and `-frontend.memcached.service` have been removed: use `-query-frontend.results-cache.memcached.addresses` instead
  * The following CLI flags (and their respective YAML config options) have been renamed:
    * `-frontend.background.write-back-concurrency` renamed to `-query-frontend.results-cache.memcached.max-async-concurrency`
    * `-frontend.background.write-back-buffer` renamed to `-query-frontend.results-cache.memcached.max-async-buffer-size`
    * `-frontend.memcached.batchsize` renamed to `-query-frontend.results-cache.memcached.max-get-multi-batch-size`
    * `-frontend.memcached.parallelism` renamed to `-query-frontend.results-cache.memcached.max-get-multi-concurrency`
    * `-frontend.memcached.timeout` renamed to `-query-frontend.results-cache.memcached.timeout`
    * `-frontend.memcached.max-item-size` renamed to `-query-frontend.results-cache.memcached.max-item-size`
    * `-frontend.memcached.max-idle-conns` renamed to `-query-frontend.results-cache.memcached.max-idle-connections`
    * `-frontend.compression` renamed to `-query-frontend.results-cache.compression`
  * The following CLI flags (and their respective YAML config options) have been removed:
    * `-frontend.memcached.circuit-breaker-consecutive-failures`: feature removed
    * `-frontend.memcached.circuit-breaker-timeout`: feature removed
    * `-frontend.memcached.circuit-breaker-interval`: feature removed
    * `-frontend.memcached.update-interval`: new setting is hardcoded to 30s
    * `-frontend.memcached.consistent-hash`: new setting is always enabled
    * `-frontend.default-validity` and `-frontend.memcached.expiration`: new setting is hardcoded to 7 days
  * The following metrics have been changed:
    * `cortex_cache_dropped_background_writes_total{name}` changed to `thanos_memcached_operation_skipped_total{name, operation, reason}`
    * `cortex_cache_value_size_bytes{name, method}` changed to `thanos_memcached_operation_data_size_bytes{name}`
    * `cortex_cache_request_duration_seconds{name, method, status_code}` changed to `thanos_memcached_operation_duration_seconds{name, operation}`
    * `cortex_cache_fetched_keys{name}` changed to `thanos_cache_memcached_requests_total{name}`
    * `cortex_cache_hits{name}` changed to `thanos_cache_memcached_hits_total{name}`
    * `cortex_memcache_request_duration_seconds{name, method, status_code}` changed to `thanos_memcached_operation_duration_seconds{name, operation}`
    * `cortex_memcache_client_servers{name}` changed to `thanos_memcached_dns_provider_results{name, addr}`
    * `cortex_memcache_client_set_skip_total{name}` changed to `thanos_memcached_operation_skipped_total{name, operation, reason}`
    * `cortex_dns_lookups_total` changed to `thanos_memcached_dns_lookups_total`
    * For all metrics the value of the "name" label has changed from `frontend.memcached` to `frontend-cache`
  * The following metrics have been removed:
    * `cortex_cache_background_queue_length{name}`
* [CHANGE] Query-frontend: merged `query_range` into `frontend` in the YAML config (keeping the same keys) and renamed flags: #825
  * `-querier.max-retries-per-request` renamed to `-query-frontend.max-retries-per-request`
  * `-querier.split-queries-by-interval` renamed to `-query-frontend.split-queries-by-interval`
  * `-querier.align-querier-with-step` renamed to `-query-frontend.align-querier-with-step`
  * `-querier.cache-results` renamed to `-query-frontend.cache-results`
  * `-querier.parallelise-shardable-queries` renamed to `-query-frontend.parallelize-shardable-queries`
* [CHANGE] Query-frontend: the default value of `-query-frontend.split-queries-by-interval` has changed from `0` to `24h`. #1131
* [CHANGE] Query-frontend: `-frontend.` flags were renamed to `-query-frontend.`: #1167
* [CHANGE] Query-frontend / Query-scheduler: classified the `-query-frontend.querier-forget-delay` and `-query-scheduler.querier-forget-delay` flags (and their respective YAML config options) as experimental. #1208
* [CHANGE] Querier / ruler: Change `-querier.max-fetched-chunks-per-query` configuration to limit to maximum number of chunks that can be fetched in a single query. The number of chunks fetched by ingesters AND long-term storare combined should not exceed the value configured on `-querier.max-fetched-chunks-per-query`. [#4260](https://github.com/cortexproject/cortex/pull/4260)
* [CHANGE] Querier / ruler: Option `-querier.ingester-streaming` has been removed. Querier/ruler now always use streaming method to query ingesters. #204
* [CHANGE] Querier: always fetch labels from store and respect start/end times in request; the option `-querier.query-store-for-labels-enabled` has been removed and is now always on. #518 #1132
* [CHANGE] Querier / ruler: removed the `-store.query-chunk-limit` flag (and its respective YAML config option `max_chunks_per_query`). `-querier.max-fetched-chunks-per-query` (and its respective YAML config option `max_fetched_chunks_per_query`) should be used instead. #705
* [CHANGE] Querier/Ruler: `-querier.active-query-tracker-dir` option has been removed. Active query tracking is now done via Activity tracker configured by `-activity-tracker.filepath` and enabled by default. Limit for max number of concurrent queries (`-querier.max-concurrent`) is now respected even if activity tracking is not enabled. #661 #822
* [CHANGE] Querier/ruler/query-frontend: the experimental `-querier.at-modifier-enabled` CLI flag has been removed and the PromQL `@` modifier is always enabled. #941
* [CHANGE] Querier: removed `-querier.worker-match-max-concurrent` and `-querier.worker-parallelism` CLI flags (and their respective YAML config options). Mimir now behaves like if `-querier.worker-match-max-concurrent` is always enabled and you should configure the max concurrency per querier process using `-querier.max-concurrent` instead. #958
* [CHANGE] Querier: changed default value of `-querier.query-ingesters-within` from `0` to `13h`. #967
* [CHANGE] Querier: rename metric `cortex_query_fetched_chunks_bytes_total` to `cortex_query_fetched_chunk_bytes_total` to be consistent with the limit name. #476
* [CHANGE] Ruler: add two new metrics `cortex_ruler_list_rules_seconds` and `cortex_ruler_load_rule_groups_seconds` to the ruler. #906
* [CHANGE] Ruler: endpoints for listing configured rules now return HTTP status code 200 and an empty map when there are no rules instead of an HTTP 404 and plain text error message. The following endpoints are affected: #456
  * `<prometheus-http-prefix>/config/v1/rules`
  * `<prometheus-http-prefix>/config/v1/rules/{namespace}`
  * `<prometheus-http-prefix>/rules` (deprecated)
  * `<prometheus-http-prefix>/rules/{namespace}` (deprecated)
  * `/api/v1/rules` (deprecated)
  * `/api/v1/rules/{namespace}` (deprecated)
* [CHANGE] Ruler: removed `configdb` support from Ruler backend storages. #15 #38 #819
* [CHANGE] Ruler: removed the support for the deprecated storage configuration via `-ruler.storage.*` CLI flags (and their respective YAML config options). Use `-ruler-storage.*` instead. #628
* [CHANGE] Ruler: set new default limits for rule groups: `-ruler.max-rules-per-rule-group` to 20 (previously 0, disabled) and `-ruler.max-rule-groups-per-tenant` to 70 (previously 0, disabled). #847
* [CHANGE] Ruler: removed `-ruler.enable-sharding` option, and changed default value of `-ruler.ring.store` to `memberlist`. #943
* [CHANGE] Ruler: `-ruler.alertmanager-use-v2` has been removed. The ruler will always use the `v2` endpoints. #954 #1100
* [CHANGE] Ruler: `-experimental.ruler.enable-api` flag has been renamed to `-ruler.enable-api` and is now stable. The default value has also changed from `false` to `true`, so both ruler and alertmanager API are enabled by default. #913 #1065
* [CHANGE] Ruler: add support for [DNS service discovery format](./docs/sources/configuration/arguments.md#dns-service-discovery) for `-ruler.alertmanager-url`. `-ruler.alertmanager-discovery` flag has been removed. URLs following the prior SRV format, will be treated as a static target. To continue using service discovery for these URLs prepend `dnssrvnoa+` to them. #993
  * The following metrics for Alertmanager DNS service discovery are replaced:
    * `prometheus_sd_dns_lookups_total` replaced by `cortex_dns_lookups_total{component="ruler"}`
    * `prometheus_sd_dns_lookup_failures_total` replaced by `cortex_dns_failures_total{component="ruler"}`
* [CHANGE] Ruler: deprecate `/api/v1/rules/**` and `<prometheus-http-prefix/rules/**` configuration API endpoints in favour of `/<prometheus-http-prefix>/config/v1/rules/**`. Deprecated endpoints will be removed in Mimir 2.2.0. Main configuration API endpoints are now `/<prometheus-http-prefix>/config/api/v1/rules/**` introduced in Mimir 2.0.0. #1222
* [CHANGE] Store-gateway: index cache now includes tenant in cache keys, this invalidates previous cached entries. #607
* [CHANGE] Store-gateway: increased memcached index caching TTL from 1 day to 7 days. #718
* [CHANGE] Store-gateway: options `-store-gateway.sharding-enabled` and `-querier.store-gateway-addresses` were removed. Default value of `-store-gateway.sharding-ring.store` is now `memberlist` and default value for `-store-gateway.sharding-ring.wait-stability-min-duration` changed from `1m` to `0` (disabled). #976
* [CHANGE] Compactor: compactor will no longer try to compact blocks that are already marked for deletion. Previously compactor would consider blocks marked for deletion within `-compactor.deletion-delay / 2` period as eligible for compaction. [#4328](https://github.com/cortexproject/cortex/pull/4328)
* [CHANGE] Compactor: Removed support for block deletion marks migration. If you're upgrading from Cortex < 1.7.0 to Mimir, you should upgrade the compactor to Cortex >= 1.7.0 first, run it at least once and then upgrade to Mimir. #122
* [CHANGE] Compactor: removed the `cortex_compactor_group_vertical_compactions_total` metric. #278
* [CHANGE] Compactor: no longer waits for initial blocks cleanup to finish before starting compactions. #282
* [CHANGE] Compactor: removed overlapping sources detection. Overlapping sources may exist due to edge cases (timing issues) when horizontally sharding compactor, but are correctly handled by compactor. #494
* [CHANGE] Compactor: compactor now uses deletion marks from `<tenant>/markers` location in the bucket. Marker files are no longer fetched, only listed. #550
* [CHANGE] Compactor: Default value of `-compactor.block-sync-concurrency` has changed from 20 to 8. This flag is now only used to control number of goroutines for downloading and uploading blocks during compaction. #552
* [CHANGE] Compactor is now included in `all` target (single-binary). #866
* [CHANGE] Compactor: Removed `-compactor.sharding-enabled` option. Sharding in compactor is now always enabled. Default value of `-compactor.ring.store` has changed from `consul` to `memberlist`. Default value of `-compactor.ring.wait-stability-min-duration` is now 0, which disables the feature. #956
* [CHANGE] Alertmanager: removed `-alertmanager.configs.auto-webhook-root` #977
* [CHANGE] Alertmanager: removed `configdb` support from Alertmanager backend storages. #15 #38 #819
* [CHANGE] Alertmanager: Don't count user-not-found errors from replicas as failures in the `cortex_alertmanager_state_fetch_replica_state_failed_total` metric. #190
* [CHANGE] Alertmanager: Use distributor for non-API routes. #213
* [CHANGE] Alertmanager: removed `-alertmanager.storage.*` configuration options, with the exception of the CLI flags `-alertmanager.storage.path` and `-alertmanager.storage.retention`. Use `-alertmanager-storage.*` instead. #632
* [CHANGE] Alertmanager: set default value for `-alertmanager.web.external-url=http://localhost:8080/alertmanager` to match the default configuration. #808 #1067
* [CHANGE] Alertmanager: `-experimental.alertmanager.enable-api` flag has been renamed to `-alertmanager.enable-api` and is now stable. #913
* [CHANGE] Alertmanager: now always runs with sharding enabled; other modes of operation are removed. #1044 #1126
  * The following configuration options are removed:
    * `-alertmanager.sharding-enabled`
    * `-alertmanager.cluster.advertise-address`
    * `-alertmanager.cluster.gossip-interval`
    * `-alertmanager.cluster.listen-address`
    * `-alertmanager.cluster.peers`
    * `-alertmanager.cluster.push-pull-interval`
  * The following configuration options are renamed:
    * `-alertmanager.cluster.peer-timeout` to `-alertmanager.peer-timeout`
* [CHANGE] Alertmanager: the default value of `-alertmanager.sharding-ring.store` is now `memberlist`. #1171
* [CHANGE] Ring: changed default value of `-distributor.ring.store` (Distributor ring) and `-ring.store` (Ingester ring) to `memberlist`. #1046
* [CHANGE] Memberlist: the `memberlist_kv_store_value_bytes` metric has been removed due to values no longer being stored in-memory as encoded bytes. [#4345](https://github.com/cortexproject/cortex/pull/4345)
* [CHANGE] Memberlist: forward only changes, not entire original message. [#4419](https://github.com/cortexproject/cortex/pull/4419)
* [CHANGE] Memberlist: don't accept old tombstones as incoming change, and don't forward such messages to other gossip members. [#4420](https://github.com/cortexproject/cortex/pull/4420)
* [CHANGE] Memberlist: changed probe interval from `1s` to `5s` and probe timeout from `500ms` to `2s`. #563
* [CHANGE] Memberlist: the `name` label on metrics `cortex_dns_failures_total`, `cortex_dns_lookups_total` and `cortex_dns_provider_results` was renamed to `component`. #993
* [CHANGE] Limits: removed deprecated limits for rejecting old samples #799
  This removes the following flags:
  * `-validation.reject-old-samples`
  * `-validation.reject-old-samples.max-age`
* [CHANGE] Limits: removed local limit-related flags in favor of global limits. #725
  The distributor ring is now required, and can be configured via the `distributor.ring.*` flags.
  This removes the following flags:
  * `-distributor.ingestion-rate-strategy` -> will now always use the "global" strategy
  * `-ingester.max-series-per-user` -> set `-ingester.max-global-series-per-user` to `N` times the existing value of `-ingester.max-series-per-user` instead
  * `-ingester.max-series-per-metric` -> set `-ingester.max-global-series-per-metric`  to `N` times the existing value of `-ingester.max-series-per-metric` instead
  * `-ingester.max-metadata-per-user` -> set `-ingester.max-global-metadata-per-user` to `N` times the existing value of `-ingester.max-metadata-per-user` instead
  * `-ingester.max-metadata-per-metric` -> set `-ingester.max-global-metadata-per-metric` to `N` times the existing value of `-ingester.max-metadata-per-metric` instead
  * In the above notes, `N` refers to the number of ingester replicas
  Additionally, default values for the following flags have changed:
  * `-ingester.max-global-series-per-user` from `0` to `150000`
  * `-ingester.max-global-series-per-metric` from `0` to `20000`
  * `-distributor.ingestion-rate-limit` from `25000` to `10000`
  * `-distributor.ingestion-burst-size` from `50000` to `200000`
* [CHANGE] Limits: removed limit `enforce_metric_name`, now behave as if set to `true` always. #686
* [CHANGE] Limits: Option `-ingester.max-samples-per-query` and its YAML field `max_samples_per_query` have been removed. It required `-querier.ingester-streaming` option to be set to false, but since `-querier.ingester-streaming` is removed (always defaulting to true), the limit using it was removed as well. #204 #1132
* [CHANGE] Limits: Set the default max number of inflight ingester push requests (`-ingester.instance-limits.max-inflight-push-requests`) to 30000 in order to prevent clusters from being overwhelmed by request volume or temporary slow-downs. #259
* [CHANGE] Overrides exporter: renamed metric `cortex_overrides` to `cortex_limits_overrides`. #173 #407
* [FEATURE] The following features have been moved from experimental to stable: #913 #1002
  * Alertmanager config API
  * Alertmanager receiver firewall
  * Alertmanager sharding
  * Azure blob storage support
  * Blocks storage bucket index
  * Disable the ring health check in the readiness endpoint (`-ingester.readiness-check-ring-health=false`)
  * Distributor: do not extend writes on unhealthy ingesters
  * Do not unregister ingesters from ring on shutdown (`-ingester.unregister-on-shutdown=false`)
  * HA Tracker: cleanup of old replicas from KV Store
  * Instance limits in ingester and distributor
  * OpenStack Swift storage support
  * Query-frontend: query stats tracking
  * Query-scheduler
  * Querier: tenant federation
  * Ruler config API
  * S3 Server Side Encryption (SSE) using KMS
  * TLS configuration for gRPC, HTTP and etcd clients
  * Zone-aware replication
  * `/labels` API using matchers
  * The following querier limits:
    * `-querier.max-fetched-chunks-per-query`
    * `-querier.max-fetched-chunk-bytes-per-query`
    * `-querier.max-fetched-series-per-query`
  * The following alertmanager limits:
    * Notification rate (`-alertmanager.notification-rate-limit` and `-alertmanager.notification-rate-limit-per-integration`)
    * Dispatcher groups (`-alertmanager.max-dispatcher-aggregation-groups`)
    * User config size (`-alertmanager.max-config-size-bytes`)
    * Templates count in user config (`-alertmanager.max-templates-count`)
    * Max template size (`-alertmanager.max-template-size-bytes`)
* [FEATURE] The endpoints `/api/v1/status/buildinfo`, `<prometheus-http-prefix>/api/v1/status/buildinfo`, and `<alertmanager-http-prefix>/api/v1/status/buildinfo` have been added to display build information and enabled features. #1219 #1240
* [FEATURE] PromQL: added `present_over_time` support. #139
* [FEATURE] Added "Activity tracker" feature which can log ongoing activities from previous Mimir run in case of a crash. It is enabled by default and controlled by the `-activity-tracker.filepath` flag. It can be disabled by setting this path to an empty string. Currently, the Store-gateway, Ruler, Querier, Query-frontend and Ingester components use this feature to track queries. #631 #782 #822 #1121
* [FEATURE] Divide configuration parameters into categories "basic", "advanced", and "experimental". Only flags in the basic category are shown when invoking `-help`, whereas `-help-all` will include flags in all categories (basic, advanced, experimental). #840
* [FEATURE] Querier: Added support for tenant federation to exemplar endpoints. #927
* [FEATURE] Ingester: can expose metrics on active series matching custom trackers configured via `-ingester.active-series-custom-trackers` (or its respective YAML config option). When configured, active series for custom trackers are exposed by the `cortex_ingester_active_series_custom_tracker` metric. #42 #672
* [FEATURE] Ingester: Enable snapshotting of in-memory TSDB on disk during shutdown via `-blocks-storage.tsdb.memory-snapshot-on-shutdown` (experimental). #249
* [FEATURE] Ingester: Added `-blocks-storage.tsdb.isolation-enabled` flag, which allows disabling TSDB isolation feature. This is enabled by default (per TSDB default), but disabling can improve performance of write requests. #512
* [FEATURE] Ingester: Added `-blocks-storage.tsdb.head-chunks-write-queue-size` flag, which allows setting the size of the queue used by the TSDB before m-mapping chunks (experimental). #591
  * Added `cortex_ingester_tsdb_mmap_chunk_write_queue_operations_total` metric to track different operations of this queue.
* [FEATURE] Distributor: Added `-api.skip-label-name-validation-header-enabled` option to allow skipping label name validation on the HTTP write path based on `X-Mimir-SkipLabelNameValidation` header being `true` or not. #390
* [FEATURE] Query-frontend: Add `cortex_query_fetched_series_total` and `cortex_query_fetched_chunks_bytes_total` per-user counters to expose the number of series and bytes fetched as part of queries. These metrics can be enabled with the `-frontend.query-stats-enabled` flag (or its respective YAML config option `query_stats_enabled`). [#4343](https://github.com/cortexproject/cortex/pull/4343)
* [FEATURE] Query-frontend: Add `cortex_query_fetched_chunks_total` per-user counter to expose the number of chunks fetched as part of queries. This metric can be enabled with the `-query-frontend.query-stats-enabled` flag (or its respective YAML config option `query_stats_enabled`). #31
* [FEATURE] Query-frontend: Add query sharding for instant and range queries. You can enable querysharding by setting `-query-frontend.parallelize-shardable-queries` to `true`. The following additional config and exported metrics have been added. #79 #80 #100 #124 #140 #148 #150 #151 #153 #154 #155 #156 #157 #158 #159 #160 #163 #169 #172 #196 #205 #225 #226 #227 #228 #230 #235 #240 #239 #246 #244 #319 #330 #371 #385 #400 #458 #586 #630 #660 #707 #1542
  * New config options:
    * `-query-frontend.query-sharding-total-shards`: The amount of shards to use when doing parallelisation via query sharding.
    * `-query-frontend.query-sharding-max-sharded-queries`: The max number of sharded queries that can be run for a given received query. 0 to disable limit.
    * `-blocks-storage.bucket-store.series-hash-cache-max-size-bytes`: Max size - in bytes - of the in-memory series hash cache in the store-gateway.
    * `-blocks-storage.tsdb.series-hash-cache-max-size-bytes`: Max size - in bytes - of the in-memory series hash cache in the ingester.
  * New exported metrics:
    * `cortex_bucket_store_series_hash_cache_requests_total`
    * `cortex_bucket_store_series_hash_cache_hits_total`
    * `cortex_frontend_query_sharding_rewrites_succeeded_total`
    * `cortex_frontend_sharded_queries_per_query`
  * Renamed metrics:
    * `cortex_frontend_mapped_asts_total` to `cortex_frontend_query_sharding_rewrites_attempted_total`
  * Modified metrics:
    * added `sharded` label to `cortex_query_seconds_total`
  * When query sharding is enabled, the following querier config must be set on query-frontend too:
    * `-querier.max-concurrent`
    * `-querier.timeout`
    * `-querier.max-samples`
    * `-querier.at-modifier-enabled`
    * `-querier.default-evaluation-interval`
    * `-querier.active-query-tracker-dir`
    * `-querier.lookback-delta`
  * Sharding can be dynamically controlled per request using the `Sharding-Control: 64` header. (0 to disable)
  * Sharding can be dynamically controlled per tenant using the limit `query_sharding_total_shards`. (0 to disable)
  * Added `sharded_queries` count to the "query stats" log.
  * The number of shards is adjusted to be compatible with number of compactor shards that are used by a split-and-merge compactor. The querier can use this to avoid querying blocks that cannot have series in a given query shard.
* [FEATURE] Query-Frontend: Added `-query-frontend.cache-unaligned-requests` option to cache responses for requests that do not have step-aligned start and end times. This can improve speed of repeated queries, but can also pollute cache with results that are never reused. #432
* [FEATURE] Querier: Added label names cardinality endpoint `<prefix>/api/v1/cardinality/label_names` that is disabled by default. Can be enabled/disabled via the CLI flag `-querier.cardinality-analysis-enabled` or its respective YAML config option. Configurable on a per-tenant basis. #301 #377 #474
* [FEATURE] Querier: Added label values cardinality endpoint `<prefix>/api/v1/cardinality/label_values` that is disabled by default. Can be enabled/disabled via the CLI flag `-querier.cardinality-analysis-enabled` or its respective YAML config option, and configurable on a per-tenant basis. The maximum number of label names allowed to be queried in a single API call can be controlled via `-querier.label-values-max-cardinality-label-names-per-request`. #332 #395 #474
* [FEATURE] Querier: Added `-store.max-labels-query-length` to restrict the range of `/series`, label-names and label-values requests. #507
* [FEATURE] Ruler: Add new `-ruler.query-stats-enabled` which when enabled will report the `cortex_ruler_query_seconds_total` as a per-user metric that tracks the sum of the wall time of executing queries in the ruler in seconds. [#4317](https://github.com/cortexproject/cortex/pull/4317)
* [FEATURE] Ruler: Added federated rule groups. #533
  * Added `-ruler.tenant-federation.enabled` config flag.
  * Added support for `source_tenants` field on rule groups.
* [FEATURE] Store-gateway: Added `/store-gateway/tenants` and `/store-gateway/tenant/{tenant}/blocks` endpoints that provide functionality that was provided by `tools/listblocks`. #911 #973
* [FEATURE] Compactor: compactor now uses new algorithm that we call "split-and-merge". Previous compaction strategy was removed. With the `split-and-merge` compactor source blocks for a given tenant are grouped into `-compactor.split-groups` number of groups. Each group of blocks is then compacted separately, and is split into `-compactor.split-and-merge-shards` shards (configurable on a per-tenant basis). Compaction of each tenant shards can be horizontally scaled. Number of compactors that work on jobs for single tenant can be limited by using `-compactor.compactor-tenant-shard-size` parameter, or per-tenant `compactor_tenant_shard_size` override.  #275 #281 #282 #283 #288 #290 #303 #307 #317 #323 #324 #328 #353 #368 #479 #820
* [FEATURE] Compactor: Added `-compactor.max-compaction-time` to control how long can compaction for a single tenant take. If compactions for a tenant take longer, no new compactions are started in the same compaction cycle. Running compactions are not stopped however, and may take much longer. #523
* [FEATURE] Compactor: When compactor finds blocks with out-of-order chunks, it will mark them for no-compaction. Blocks marked for no-compaction are ignored in future compactions too. Added metric `cortex_compactor_blocks_marked_for_no_compaction_total` to track number of blocks marked for no-compaction. Added `CortexCompactorSkippedBlocksWithOutOfOrderChunks` alert based on new metric. Markers are only checked from `<tenant>/markers` location, but uploaded to the block directory too. #520 #535 #550
* [FEATURE] Compactor: multiple blocks are now downloaded and uploaded at once, which can shorten compaction process. #552
* [ENHANCEMENT] Exemplars are now emitted for all gRPC calls and many operations tracked by histograms. #180
* [ENHANCEMENT] New options `-server.http-listen-network` and `-server.grpc-listen-network` allow binding as 'tcp4' or 'tcp6'. #180
* [ENHANCEMENT] Query federation: improve performance in MergeQueryable by memoizing labels. #312
* [ENHANCEMENT] Add histogram metrics `cortex_distributor_sample_delay_seconds` and `cortex_ingester_tsdb_sample_out_of_order_delta_seconds` #488
* [ENHANCEMENT] Check internal directory access before starting up. #1217
* [ENHANCEMENT] Azure client: expose option to configure MSI URL and user-assigned identity. #584
* [ENHANCEMENT] Added a new metric `mimir_build_info` to coincide with `cortex_build_info`. The metric `cortex_build_info` has not been removed. #1022
* [ENHANCEMENT] Mimir runs a sanity check of storage config at startup and will fail to start if the sanity check doesn't pass. This is done to find potential config issues before starting up. #1180
* [ENHANCEMENT] Validate alertmanager and ruler storage configurations to ensure they don't use same bucket name and region values as those configured for the blocks storage. #1214
* [ENHANCEMENT] Ingester: added option `-ingester.readiness-check-ring-health` to disable the ring health check in the readiness endpoint. When disabled, the health checks are run against only the ingester itself instead of all ingesters in the ring. #48 #126
* [ENHANCEMENT] Ingester: reduce CPU and memory utilization if remote write requests contains a large amount of "out of bounds" samples. #413
* [ENHANCEMENT] Ingester: reduce CPU and memory utilization when querying chunks from ingesters. #430
* [ENHANCEMENT] Ingester: Expose ingester ring page on ingesters. #654
* [ENHANCEMENT] Distributor: added option `-distributor.excluded-zones` to exclude ingesters running in specific zones both on write and read path. #51
* [ENHANCEMENT] Distributor: add tags to tracing span for distributor push with user, cluster and replica. #210
* [ENHANCEMENT] Distributor: performance optimisations. #212 #217 #242
* [ENHANCEMENT] Distributor: reduce latency when HA-Tracking by doing KVStore updates in the background. #271
* [ENHANCEMENT] Distributor: make distributor inflight push requests count include background calls to ingester. #398
* [ENHANCEMENT] Distributor: silently drop exemplars more than 5 minutes older than samples in the same batch. #544
* [ENHANCEMENT] Distributor: reject exemplars with blank label names or values. The `cortex_discarded_exemplars_total` metric will use the `exemplar_labels_blank` reason in this case. #873
* [ENHANCEMENT] Query-frontend: added `cortex_query_frontend_workers_enqueued_requests_total` metric to track the number of requests enqueued in each query-scheduler. #384
* [ENHANCEMENT] Query-frontend: added `cortex_query_frontend_non_step_aligned_queries_total` to track the total number of range queries with start/end not aligned to step. #347 #357 #582
* [ENHANCEMENT] Query-scheduler: exported summary `cortex_query_scheduler_inflight_requests` tracking total number of inflight requests (both enqueued and processing) in percentile buckets. #675
* [ENHANCEMENT] Querier: can use the `LabelNames` call with matchers, if matchers are provided in the `/labels` API call, instead of using the more expensive `MetricsForLabelMatchers` call as before. #3 #1186
* [ENHANCEMENT] Querier / store-gateway: optimized regex matchers. #319 #334 #355
* [ENHANCEMENT] Querier: when fetching data for specific query-shard, we can ignore some blocks based on compactor-shard ID, since sharding of series by query sharding and compactor is the same. Added metrics: #438 #450
  * `cortex_querier_blocks_found_total`
  * `cortex_querier_blocks_queried_total`
  * `cortex_querier_blocks_with_compactor_shard_but_incompatible_query_shard_total`
* [ENHANCEMENT] Querier / ruler: reduce cpu usage, latency and peak memory consumption. #459 #463 #589
* [ENHANCEMENT] Querier: labels requests now obey `-querier.query-ingesters-within`, making them a little more efficient. #518
* [ENHANCEMENT] Querier: retry store-gateway in case of unexpected failure, instead of failing the query. #1003
* [ENHANCEMENT] Querier / ruler: reduce memory used by streaming queries, particularly in ruler. [#4341](https://github.com/cortexproject/cortex/pull/4341)
* [ENHANCEMENT] Ruler: Using shuffle sharding subring on GetRules API. [#4466](https://github.com/cortexproject/cortex/pull/4466)
* [ENHANCEMENT] Ruler: wait for ruler ring client to self-detect during startup. #990
* [ENHANCEMENT] Store-gateway: added `cortex_bucket_store_sent_chunk_size_bytes` metric, tracking the size of chunks sent from store-gateway to querier. #123
* [ENHANCEMENT] Store-gateway: reduced CPU and memory utilization due to exported metrics aggregation for instances with a large number of tenants. #123 #142
* [ENHANCEMENT] Store-gateway: added an in-memory LRU cache for chunks attributes. Can be enabled setting `-blocks-storage.bucket-store.chunks-cache.attributes-in-memory-max-items=X` where `X` is the max number of items to keep in the in-memory cache. The following new metrics are exposed: #279 #415 #437
  * `cortex_cache_memory_requests_total`
  * `cortex_cache_memory_hits_total`
  * `cortex_cache_memory_items_count`
* [ENHANCEMENT] Store-gateway: log index cache requests to tracing spans. #419
* [ENHANCEMENT] Store-gateway: store-gateway can now ignore blocks with minimum time within `-blocks-storage.bucket-store.ignore-blocks-within` duration. Useful when used together with `-querier.query-store-after`. #502
* [ENHANCEMENT] Store-gateway: label values with matchers now doesn't preload or list series, reducing latency and memory consumption. #534
* [ENHANCEMENT] Store-gateway: the results of `LabelNames()`, `LabelValues()` and `Series(skipChunks=true)` calls are now cached in the index cache. #590
* [ENHANCEMENT] Store-gateway: Added `-store-gateway.sharding-ring.unregister-on-shutdown` option that allows store-gateway to stay in the ring even after shutdown. Defaults to `true`, which is the same as current behaviour. #610 #614
* [ENHANCEMENT] Store-gateway: wait for ring tokens stability instead of ring stability to speed up startup and tests. #620
* [ENHANCEMENT] Compactor: add timeout for waiting on compactor to become ACTIVE in the ring. [#4262](https://github.com/cortexproject/cortex/pull/4262)
* [ENHANCEMENT] Compactor: skip already planned compaction jobs if the tenant doesn't belong to the compactor instance anymore. #303
* [ENHANCEMENT] Compactor: Blocks cleaner will ignore users that it no longer "owns" when sharding is enabled, and user ownership has changed since last scan. #325
* [ENHANCEMENT] Compactor: added `-compactor.compaction-jobs-order` support to configure which compaction jobs should run first for a given tenant (in case there are multiple ones). Supported values are: `smallest-range-oldest-blocks-first` (default), `newest-blocks-first`. #364
* [ENHANCEMENT] Compactor: delete blocks marked for deletion faster. #490
* [ENHANCEMENT] Compactor: expose low-level concurrency options for compactor: `-compactor.max-opening-blocks-concurrency`, `-compactor.max-closing-blocks-concurrency`, `-compactor.symbols-flushers-concurrency`. #569 #701
* [ENHANCEMENT] Compactor: expand compactor logs to include total compaction job time, total time for uploads and block counts. #549
* [ENHANCEMENT] Ring: allow experimental configuration of disabling of heartbeat timeouts by setting the relevant configuration value to zero. Applies to the following: [#4342](https://github.com/cortexproject/cortex/pull/4342)
  * `-distributor.ring.heartbeat-timeout`
  * `-ingester.ring.heartbeat-timeout`
  * `-ruler.ring.heartbeat-timeout`
  * `-alertmanager.sharding-ring.heartbeat-timeout`
  * `-compactor.ring.heartbeat-timeout`
  * `-store-gateway.sharding-ring.heartbeat-timeout`
* [ENHANCEMENT] Ring: allow heartbeats to be explicitly disabled by setting the interval to zero. This is considered experimental. This applies to the following configuration options: [#4344](https://github.com/cortexproject/cortex/pull/4344)
  * `-distributor.ring.heartbeat-period`
  * `-ingester.ring.heartbeat-period`
  * `-ruler.ring.heartbeat-period`
  * `-alertmanager.sharding-ring.heartbeat-period`
  * `-compactor.ring.heartbeat-period`
  * `-store-gateway.sharding-ring.heartbeat-period`
* [ENHANCEMENT] Memberlist: optimized receive path for processing ring state updates, to help reduce CPU utilization in large clusters. [#4345](https://github.com/cortexproject/cortex/pull/4345)
* [ENHANCEMENT] Memberlist: expose configuration of memberlist packet compression via `-memberlist.compression-enabled`. [#4346](https://github.com/cortexproject/cortex/pull/4346)
* [ENHANCEMENT] Memberlist: Add `-memberlist.advertise-addr` and `-memberlist.advertise-port` options for setting the address to advertise to other members of the cluster to enable NAT traversal. #260
* [ENHANCEMENT] Memberlist: reduce CPU utilization for rings with a large number of members. #537 #563 #634
* [ENHANCEMENT] Overrides exporter: include additional limits in the per-tenant override exporter. The following limits have been added to the `cortex_limit_overrides` metric: #21
  * `max_fetched_series_per_query`
  * `max_fetched_chunk_bytes_per_query`
  * `ruler_max_rules_per_rule_group`
  * `ruler_max_rule_groups_per_tenant`
* [ENHANCEMENT] Overrides exporter: add a metrics `cortex_limits_defaults` to expose the default values of limits. #173
* [ENHANCEMENT] Overrides exporter: Add `max_fetched_chunks_per_query` and `max_global_exemplars_per_user` limits to the default and per-tenant limits exported as metrics. #471 #515
* [ENHANCEMENT] Upgrade Go to 1.17.8. #1347 #1381
* [ENHANCEMENT] Upgrade Docker base images to `alpine:3.15.0`. #1348
* [BUGFIX] Azure storage: only create HTTP client once, to reduce memory utilization. #605
* [BUGFIX] Ingester: fixed ingester stuck on start up (LEAVING ring state) when `-ingester.ring.heartbeat-period=0` and `-ingester.unregister-on-shutdown=false`. [#4366](https://github.com/cortexproject/cortex/pull/4366)
* [BUGFIX] Ingester: prevent any reads or writes while the ingester is stopping. This will prevent accessing TSDB blocks once they have been already closed. [#4304](https://github.com/cortexproject/cortex/pull/4304)
* [BUGFIX] Ingester: TSDB now waits for pending readers before truncating Head block, fixing the `chunk not found` error and preventing wrong query results. #16
* [BUGFIX] Ingester: don't create TSDB or appender if no samples are sent by a tenant. #162
* [BUGFIX] Ingester: fix out-of-order chunks in TSDB head in-memory series after WAL replay in case some samples were appended to TSDB WAL before series. #530
* [BUGFIX] Distributor: when cleaning up obsolete elected replicas from KV store, HA tracker didn't update number of cluster per user correctly. [#4336](https://github.com/cortexproject/cortex/pull/4336)
* [BUGFIX] Distributor: fix bug in query-exemplar where some results would get dropped. #583
* [BUGFIX] Query-frontend: Fixes @ modifier functions (start/end) when splitting queries by time. #206
* [BUGFIX] Query-frontend: Ensure query_range requests handled by the query-frontend return JSON formatted errors. #360 #499
* [BUGFIX] Query-frontend: don't reuse cached results for queries that are not step-aligned. #424
* [BUGFIX] Query-frontend: fix API error messages that were mentioning Prometheus `--enable-feature=promql-negative-offset` and `--enable-feature=promql-at-modifier` flags. #688
* [BUGFIX] Query-frontend: worker's cancellation channels are now buffered to ensure that all request cancellations are properly handled. #741
* [BUGFIX] Querier: fixed `/api/v1/user_stats` endpoint. When zone-aware replication is enabled, `MaxUnavailableZones` param is used instead of `MaxErrors`, so setting `MaxErrors = 0` doesn't make the Querier wait for all Ingesters responses. #474
* [BUGFIX] Querier: Disable query scheduler SRV DNS lookup. #689
* [BUGFIX] Ruler: fixed counting of PromQL evaluation errors as user-errors when updating `cortex_ruler_queries_failed_total`. [#4335](https://github.com/cortexproject/cortex/pull/4335)
* [BUGFIX] Ruler: fix formatting of rule groups in `/ruler/rule_groups` endpoint. #655
* [BUGFIX] Ruler: do not log `unable to read rules directory` at startup if the directory hasn't been created yet. #1058
* [BUGFIX] Ruler: enable Prometheus-compatible endpoints regardless of `-ruler.enable-api`. The flag now only controls the configuration API. This is what the config flag description stated, but not what was happening. #1216
* [BUGFIX] Compactor: fixed panic while collecting Prometheus metrics. #28
* [BUGFIX] Compactor: compactor should now be able to correctly mark blocks for deletion and no-compaction, if such marking was previously interrupted. #1015
* [BUGFIX] Alertmanager: remove stale template files. #4495
* [BUGFIX] Alertmanager: don't replace user configurations with blank fallback configurations (when enabled), particularly during scaling up/down instances when sharding is enabled. #224
* [BUGFIX] Ring: multi KV runtime config changes are now propagated to all rings, not just ingester ring. #1047
* [BUGFIX] Memberlist: fixed corrupted packets when sending compound messages with more than 255 messages or messages bigger than 64KB. #551
* [BUGFIX] Overrides exporter: successfully startup even if runtime config is not set. #1056
* [BUGFIX] Fix internal modules to wait for other modules depending on them before stopping. #1472

### Mixin

_Changes since `grafana/cortex-jsonnet` `1.9.0`._

* [CHANGE] Removed chunks storage support from mixin. #641 #643 #645 #811 #812 #813
  * Removed `tsdb.libsonnet`: no need to import it anymore (its content is already automatically included when using Jsonnet)
  * Removed the following fields from `_config`:
    * `storage_engine` (defaults to `blocks`)
    * `chunk_index_backend`
    * `chunk_store_backend`
  * Removed schema config map
  * Removed the following dashboards:
    * "Cortex / Chunks"
    * "Cortex / WAL"
    * "Cortex / Blocks vs Chunks"
  * Removed the following alerts:
    * `CortexOldChunkInMemory`
    * `CortexCheckpointCreationFailed`
    * `CortexCheckpointDeletionFailed`
    * `CortexProvisioningMemcachedTooSmall`
    * `CortexWALCorruption`
    * `CortexTableSyncFailure`
    * `CortexTransferFailed`
  * Removed the following recording rules:
    * `cortex_chunk_store_index_lookups_per_query`
    * `cortex_chunk_store_series_pre_intersection_per_query`
    * `cortex_chunk_store_series_post_intersection_per_query`
    * `cortex_chunk_store_chunks_per_query`
    * `cortex_bigtable_request_duration_seconds`
    * `cortex_cassandra_request_duration_seconds`
    * `cortex_dynamo_request_duration_seconds`
    * `cortex_database_request_duration_seconds`
    * `cortex_gcs_request_duration_seconds`
* [CHANGE] Update grafana-builder dependency: use $__rate_interval in qpsPanel and latencyPanel. [#372](https://github.com/grafana/cortex-jsonnet/pull/372)
* [CHANGE] `namespace` template variable in dashboards now only selects namespaces for selected clusters. [#311](https://github.com/grafana/cortex-jsonnet/pull/311)
* [CHANGE] `CortexIngesterRestarts` alert severity changed from `critical` to `warning`. [#321](https://github.com/grafana/cortex-jsonnet/pull/321)
* [CHANGE] Dashboards: added overridable `job_labels` and `cluster_labels` to the configuration object as label lists to uniquely identify jobs and clusters in the metric names and group-by lists in dashboards. [#319](https://github.com/grafana/cortex-jsonnet/pull/319)
* [CHANGE] Dashboards: `alert_aggregation_labels` has been removed from the configuration and overriding this value has been deprecated. Instead the labels are now defined by the `cluster_labels` list, and should be overridden accordingly through that list. [#319](https://github.com/grafana/cortex-jsonnet/pull/319)
* [CHANGE] Renamed `CortexCompactorHasNotUploadedBlocksSinceStart` to `CortexCompactorHasNotUploadedBlocks`. [#334](https://github.com/grafana/cortex-jsonnet/pull/334)
* [CHANGE] Renamed `CortexCompactorRunFailed` to `CortexCompactorHasNotSuccessfullyRunCompaction`. [#334](https://github.com/grafana/cortex-jsonnet/pull/334)
* [CHANGE] Renamed `CortexInconsistentConfig` alert to `CortexInconsistentRuntimeConfig` and increased severity to `critical`. [#335](https://github.com/grafana/cortex-jsonnet/pull/335)
* [CHANGE] Increased `CortexBadRuntimeConfig` alert severity to `critical` and removed support for `cortex_overrides_last_reload_successful` metric (was removed in Cortex 1.3.0). [#335](https://github.com/grafana/cortex-jsonnet/pull/335)
* [CHANGE] Grafana 'min step' changed to 15s so dashboard show better detail. [#340](https://github.com/grafana/cortex-jsonnet/pull/340)
* [CHANGE] Replace `CortexRulerFailedEvaluations` with two new alerts: `CortexRulerTooManyFailedPushes` and `CortexRulerTooManyFailedQueries`. [#347](https://github.com/grafana/cortex-jsonnet/pull/347)
* [CHANGE] Removed `CortexCacheRequestErrors` alert. This alert was not working because the legacy Cortex cache client instrumentation doesn't track errors. [#346](https://github.com/grafana/cortex-jsonnet/pull/346)
* [CHANGE] Removed `CortexQuerierCapacityFull` alert. [#342](https://github.com/grafana/cortex-jsonnet/pull/342)
* [CHANGE] Changes blocks storage alerts to group metrics by the configured `cluster_labels` (supporting the deprecated `alert_aggregation_labels`). [#351](https://github.com/grafana/cortex-jsonnet/pull/351)
* [CHANGE] Increased `CortexIngesterReachingSeriesLimit` critical alert threshold from 80% to 85%. [#363](https://github.com/grafana/cortex-jsonnet/pull/363)
* [CHANGE] Changed default `job_names` for query-frontend, query-scheduler and querier to match custom deployments too. [#376](https://github.com/grafana/cortex-jsonnet/pull/376)
* [CHANGE] Split `cortex_api` recording rule group into three groups. This is a workaround for large clusters where this group can become slow to evaluate. [#401](https://github.com/grafana/cortex-jsonnet/pull/401)
* [CHANGE] Increased `CortexIngesterReachingSeriesLimit` warning threshold from 70% to 80% and critical threshold from 85% to 90%. [#404](https://github.com/grafana/cortex-jsonnet/pull/404)
* [CHANGE] Raised `CortexKVStoreFailure` alert severity from warning to critical. #493
* [CHANGE] Increase `CortexRolloutStuck` alert "for" duration from 15m to 30m. #493 #573
* [CHANGE] The Alertmanager and Ruler compiled dashboards (`alertmanager.json` and `ruler.json`) have been respectively renamed to `mimir-alertmanager.json` and `mimir-ruler.json`. #869
* [CHANGE] Removed `cortex_overrides_metric` from `_config`. #871
* [CHANGE] Renamed recording rule groups (`cortex_` prefix changed to `mimir_`). #871
* [CHANGE] Alerts name prefix has been changed from `Cortex` to `Mimir` (eg. alert `CortexIngesterUnhealthy` has been renamed to `MimirIngesterUnhealthy`). #879
* [CHANGE] Enabled resources dashboards by default. Can be disabled setting `resources_dashboards_enabled` config field to `false`. #920
* [FEATURE] Added `Cortex / Overrides` dashboard, displaying default limits and per-tenant overrides applied to Mimir. #673
* [FEATURE] Added `Mimir / Tenants` and `Mimir / Top tenants` dashboards, displaying user-based metrics. #776
* [FEATURE] Added querier autoscaling panels and alerts. #1006 #1016
* [FEATURE] Mimir / Top tenants dashboard now has tenants ranked by rule group size and evaluation time. #1338
* [ENHANCEMENT] cortex-mixin: Make `cluster_namespace_deployment:kube_pod_container_resource_requests_{cpu_cores,memory_bytes}:sum` backwards compatible with `kube-state-metrics` v2.0.0. [#317](https://github.com/grafana/cortex-jsonnet/pull/317)
* [ENHANCEMENT] Cortex-mixin: Include `cortex-gw-internal` naming variation in default `gateway` job names. [#328](https://github.com/grafana/cortex-jsonnet/pull/328)
* [ENHANCEMENT] Ruler dashboard: added object storage metrics. [#354](https://github.com/grafana/cortex-jsonnet/pull/354)
* [ENHANCEMENT] Alertmanager dashboard: added object storage metrics. [#354](https://github.com/grafana/cortex-jsonnet/pull/354)
* [ENHANCEMENT] Added documentation text panels and descriptions to reads and writes dashboards. [#324](https://github.com/grafana/cortex-jsonnet/pull/324)
* [ENHANCEMENT] Dashboards: defined container functions for common resources panels: containerDiskWritesPanel, containerDiskReadsPanel, containerDiskSpaceUtilization. [#331](https://github.com/grafana/cortex-jsonnet/pull/331)
* [ENHANCEMENT] cortex-mixin: Added `alert_excluded_routes` config to exclude specific routes from alerts. [#338](https://github.com/grafana/cortex-jsonnet/pull/338)
* [ENHANCEMENT] Added `CortexMemcachedRequestErrors` alert. [#346](https://github.com/grafana/cortex-jsonnet/pull/346)
* [ENHANCEMENT] Ruler dashboard: added "Per route p99 latency" panel in the "Configuration API" row. [#353](https://github.com/grafana/cortex-jsonnet/pull/353)
* [ENHANCEMENT] Increased the `for` duration of the `CortexIngesterReachingSeriesLimit` warning alert to 3h. [#362](https://github.com/grafana/cortex-jsonnet/pull/362)
* [ENHANCEMENT] Added a new tier (`medium_small_user`) so we have another tier between 100K and 1Mil active series. [#364](https://github.com/grafana/cortex-jsonnet/pull/364)
* [ENHANCEMENT] Extend Alertmanager dashboard: [#313](https://github.com/grafana/cortex-jsonnet/pull/313)
  * "Tenants" stat panel - shows number of discovered tenant configurations.
  * "Replication" row - information about the replication of tenants/alerts/silences over instances.
  * "Tenant Configuration Sync" row - information about the configuration sync procedure.
  * "Sharding Initial State Sync" row - information about the initial state sync procedure when sharding is enabled.
  * "Sharding Runtime State Sync" row - information about various state operations which occur when sharding is enabled (replication, fetch, marge, persist).
* [ENHANCEMENT] Update gsutil command for `not healthy index found` playbook [#370](https://github.com/grafana/cortex-jsonnet/pull/370)
* [ENHANCEMENT] Added Alertmanager alerts and playbooks covering configuration syncs and sharding operation: [#377 [#378](https://github.com/grafana/cortex-jsonnet/pull/378)
  * `CortexAlertmanagerSyncConfigsFailing`
  * `CortexAlertmanagerRingCheckFailing`
  * `CortexAlertmanagerPartialStateMergeFailing`
  * `CortexAlertmanagerReplicationFailing`
  * `CortexAlertmanagerPersistStateFailing`
  * `CortexAlertmanagerInitialSyncFailed`
* [ENHANCEMENT] Add recording rules to improve responsiveness of Alertmanager dashboard. [#387](https://github.com/grafana/cortex-jsonnet/pull/387)
* [ENHANCEMENT] Add `CortexRolloutStuck` alert. [#405](https://github.com/grafana/cortex-jsonnet/pull/405)
* [ENHANCEMENT] Added `CortexKVStoreFailure` alert. [#406](https://github.com/grafana/cortex-jsonnet/pull/406)
* [ENHANCEMENT] Use configured `ruler` jobname for ruler dashboard panels. [#409](https://github.com/grafana/cortex-jsonnet/pull/409)
* [ENHANCEMENT] Add ability to override `datasource` for generated dashboards. [#407](https://github.com/grafana/cortex-jsonnet/pull/407)
* [ENHANCEMENT] Use alertmanager jobname for alertmanager dashboard panels [#411](https://github.com/grafana/cortex-jsonnet/pull/411)
* [ENHANCEMENT] Added `CortexDistributorReachingInflightPushRequestLimit` alert. [#408](https://github.com/grafana/cortex-jsonnet/pull/408)
* [ENHANCEMENT] Added `CortexReachingTCPConnectionsLimit` alert. #403
* [ENHANCEMENT] Added "Cortex / Writes Networking" and "Cortex / Reads Networking" dashboards. #405
* [ENHANCEMENT] Improved "Queue length" panel in "Cortex / Queries" dashboard. #408
* [ENHANCEMENT] Add `CortexDistributorReachingInflightPushRequestLimit` alert and playbook. #401
* [ENHANCEMENT] Added "Recover accidentally deleted blocks (Google Cloud specific)" playbook. #475
* [ENHANCEMENT] Added support to multi-zone store-gateway deployments. #608 #615
* [ENHANCEMENT] Show supplementary alertmanager services in the Rollout Progress dashboard. #738 #855
* [ENHANCEMENT] Added `mimir` to default job names. This makes dashboards and alerts working when Mimir is installed in single-binary mode and the deployment is named `mimir`. #921
* [ENHANCEMENT] Introduced a new alert for the Alertmanager: `MimirAlertmanagerAllocatingTooMuchMemory`. It has two severities based on the memory usage against limits, a `warning` level at 80% and a `critical` level at 90%. #1206
* [ENHANCEMENT] Faster memcached cache requests. #2720
* [BUGFIX] Fixed `CortexIngesterHasNotShippedBlocks` alert false positive in case an ingester instance had ingested samples in the past, then no traffic was received for a long period and then it started receiving samples again. [#308](https://github.com/grafana/cortex-jsonnet/pull/308)
* [BUGFIX] Fixed `CortexInconsistentRuntimeConfig` metric. [#335](https://github.com/grafana/cortex-jsonnet/pull/335)
* [BUGFIX] Fixed scaling dashboard to correctly work when a Cortex service deployment spans across multiple zones (a zone is expected to have the `zone-[a-z]` suffix). [#365](https://github.com/grafana/cortex-jsonnet/pull/365)
* [BUGFIX] Fixed rollout progress dashboard to correctly work when a Cortex service deployment spans across multiple zones (a zone is expected to have the `zone-[a-z]` suffix). [#366](https://github.com/grafana/cortex-jsonnet/pull/366)
* [BUGFIX] Fixed rollout progress dashboard to include query-scheduler too. [#376](https://github.com/grafana/cortex-jsonnet/pull/376)
* [BUGFIX] Upstream recording rule `node_namespace_pod_container:container_cpu_usage_seconds_total:sum_irate` renamed. [#379](https://github.com/grafana/cortex-jsonnet/pull/379)
* [BUGFIX] Fixed writes/reads/alertmanager resources dashboards to use `$._config.job_names.gateway`. [#403](https://github.com/grafana/cortex-jsonnet/pull/403)
* [BUGFIX] Span the annotation.message in alerts as YAML multiline strings. [#412](https://github.com/grafana/cortex-jsonnet/pull/412)
* [BUGFIX] Fixed "Instant queries / sec" in "Cortex / Reads" dashboard. #445
* [BUGFIX] Fixed and added missing KV store panels in Writes, Reads, Ruler and Compactor dashboards. #448
* [BUGFIX] Fixed Alertmanager dashboard when alertmanager is running as part of single binary. #1064
* [BUGFIX] Fixed Ruler dashboard when ruler is running as part of single binary. #1260
* [BUGFIX] Query-frontend: fixed bad querier status code mapping with query-sharding enabled. #1227

### Jsonnet

_Changes since `grafana/cortex-jsonnet` `1.9.0`._

* [CHANGE] Removed chunks storage support. #639
  * Removed the following fields from `_config`:
    * `storage_engine` (defaults to `blocks`)
    * `querier_second_storage_engine` (not supported anymore)
    * `table_manager_enabled`, `table_prefix`
    * `memcached_index_writes_enabled` and `memcached_index_writes_max_item_size_mb`
    * `storeMemcachedChunksConfig`
    * `storeConfig`
    * `max_chunk_idle`
    * `schema` (the schema configmap is still added for backward compatibility reasons)
    * `bigtable_instance` and `bigtable_project`
    * `client_configs`
    * `enabledBackends`
    * `storage_backend`
    * `cassandra_addresses`
    * `s3_bucket_name`
    * `ingester_deployment_without_wal` (was only used by chunks storage)
    * `ingester` (was only used to configure chunks storage WAL)
  * Removed the following CLI flags from `ingester_args`:
    * `ingester.max-chunk-age`
    * `ingester.max-stale-chunk-idle`
    * `ingester.max-transfer-retries`
    * `ingester.retain-period`
* [CHANGE] Changed `overrides-exporter.libsonnet` from being based on cortex-tools to Mimir `overrides-exporter` target. #646
* [CHANGE] Store gateway: set `-blocks-storage.bucket-store.index-cache.memcached.max-get-multi-concurrency`,
  `-blocks-storage.bucket-store.chunks-cache.memcached.max-get-multi-concurrency`,
  `-blocks-storage.bucket-store.metadata-cache.memcached.max-get-multi-concurrency`,
  `-blocks-storage.bucket-store.index-cache.memcached.max-idle-connections`,
  `-blocks-storage.bucket-store.chunks-cache.memcached.max-idle-connections`,
  `-blocks-storage.bucket-store.metadata-cache.memcached.max-idle-connections` to 100 [#414](https://github.com/grafana/cortex-jsonnet/pull/414)
* [CHANGE] Alertmanager: mounted overrides configmap to alertmanager too. [#315](https://github.com/grafana/cortex-jsonnet/pull/315)
* [CHANGE] Memcached: upgraded memcached from `1.5.17` to `1.6.9`. [#316](https://github.com/grafana/cortex-jsonnet/pull/316)
* [CHANGE] Store-gateway: increased memory request and limit respectively from 6GB / 6GB to 12GB / 18GB. [#322](https://github.com/grafana/cortex-jsonnet/pull/322)
* [CHANGE] Store-gateway: increased `-blocks-storage.bucket-store.max-chunk-pool-bytes` from 2GB (default) to 12GB. [#322](https://github.com/grafana/cortex-jsonnet/pull/322)
* [CHANGE] Ingester/Ruler: set `-server.grpc-max-send-msg-size-bytes` and `-server.grpc-max-send-msg-size-bytes` to sensible default values (10MB). [#326](https://github.com/grafana/cortex-jsonnet/pull/326)
* [CHANGE] Decreased `-server.grpc-max-concurrent-streams` from 100k to 10k. [#369](https://github.com/grafana/cortex-jsonnet/pull/369)
* [CHANGE] Decreased blocks storage ingesters graceful termination period from 80m to 20m. [#369](https://github.com/grafana/cortex-jsonnet/pull/369)
* [CHANGE] Increase the rules per group and rule groups limits on different tiers. [#396](https://github.com/grafana/cortex-jsonnet/pull/396)
* [CHANGE] Removed `max_samples_per_query` limit, since it only works with chunks and only when using `-distributor.shard-by-all-labels=false`. [#397](https://github.com/grafana/cortex-jsonnet/pull/397)
* [CHANGE] Removed chunks storage query sharding config support. The following config options have been removed: [#398](https://github.com/grafana/cortex-jsonnet/pull/398)
  * `_config` > `queryFrontend` > `shard_factor`
  * `_config` > `queryFrontend` > `sharded_queries_enabled`
  * `_config` > `queryFrontend` > `query_split_factor`
* [CHANGE] Rename ruler_s3_bucket_name and ruler_gcs_bucket_name to ruler_storage_bucket_name: [#415](https://github.com/grafana/cortex-jsonnet/pull/415)
* [CHANGE] Fine-tuned rolling update policy for distributor, querier, query-frontend, query-scheduler. [#420](https://github.com/grafana/cortex-jsonnet/pull/420)
* [CHANGE] Increased memcached metadata/chunks/index-queries max connections from 4k to 16k. [#420](https://github.com/grafana/cortex-jsonnet/pull/420)
* [CHANGE] Disabled step alignment in query-frontend to be compliant with PromQL. [#420](https://github.com/grafana/cortex-jsonnet/pull/420)
* [CHANGE] Do not limit compactor CPU and request a number of cores equal to the configured concurrency. [#420](https://github.com/grafana/cortex-jsonnet/pull/420)
* [CHANGE] Configured split-and-merge compactor. #853
  * The following CLI flags are set on compactor:
    * `-compactor.split-and-merge-shards=0`
    * `-compactor.compactor-tenant-shard-size=1`
    * `-compactor.split-groups=1`
    * `-compactor.max-opening-blocks-concurrency=4`
    * `-compactor.max-closing-blocks-concurrency=2`
    * `-compactor.symbols-flushers-concurrency=4`
  * The following per-tenant overrides have been set on `super_user` and `mega_user` classes:
    ```
    compactor_split_and_merge_shards: 2,
    compactor_tenant_shard_size: 2,
    compactor_split_groups: 2,
    ```
* [CHANGE] The entrypoint file to include has been renamed from `cortex.libsonnet` to `mimir.libsonnet`. #897
* [CHANGE] The default image config field has been renamed from `cortex` to `mimir`. #896
   ```
   {
     _images+:: {
       mimir: '...',
     },
   }
   ```
* [CHANGE] Removed `cortex_` prefix from config fields. #898
  * The following config fields have been renamed:
    * `cortex_bucket_index_enabled` renamed to `bucket_index_enabled`
    * `cortex_compactor_cleanup_interval` renamed to `compactor_cleanup_interval`
    * `cortex_compactor_data_disk_class` renamed to `compactor_data_disk_class`
    * `cortex_compactor_data_disk_size` renamed to `compactor_data_disk_size`
    * `cortex_compactor_max_concurrency` renamed to `compactor_max_concurrency`
    * `cortex_distributor_allow_multiple_replicas_on_same_node` renamed to `distributor_allow_multiple_replicas_on_same_node`
    * `cortex_ingester_data_disk_class` renamed to `ingester_data_disk_class`
    * `cortex_ingester_data_disk_size` renamed to `ingester_data_disk_size`
    * `cortex_querier_allow_multiple_replicas_on_same_node` renamed to `querier_allow_multiple_replicas_on_same_node`
    * `cortex_query_frontend_allow_multiple_replicas_on_same_node` renamed to `query_frontend_allow_multiple_replicas_on_same_node`
    * `cortex_query_sharding_enabled` renamed to `query_sharding_enabled`
    * `cortex_query_sharding_msg_size_factor` renamed to `query_sharding_msg_size_factor`
    * `cortex_ruler_allow_multiple_replicas_on_same_node` renamed to `ruler_allow_multiple_replicas_on_same_node`
    * `cortex_store_gateway_data_disk_class` renamed to `store_gateway_data_disk_class`
    * `cortex_store_gateway_data_disk_size` renamed to `store_gateway_data_disk_size`
* [CHANGE] The overrides configmap default mountpoint has changed from `/etc/cortex` to `/etc/mimir`. It can be customized via the `overrides_configmap_mountpoint` config field. #899
* [CHANGE] Enabled in the querier the features to query label names with matchers, PromQL at modifier and query long-term storage for labels. #905
* [CHANGE] Reduced TSDB blocks retention on ingesters disk from 96h to 24h. #905
* [CHANGE] Enabled closing of idle TSDB in ingesters. #905
* [CHANGE] Disabled TSDB isolation in ingesters for better performances. #905
* [CHANGE] Changed log level of querier, query-frontend, query-scheduler and alertmanager from `debug` to `info`. #905
* [CHANGE] Enabled attributes in-memory cache in store-gateway. #905
* [CHANGE] Configured store-gateway to not load blocks containing samples more recent than 10h (because such samples are queried from ingesters). #905
* [CHANGE] Dynamically compute `-compactor.deletion-delay` based on other settings, in order to reduce the deletion delay as much as possible and lower the number of live blocks in the storage. #907
* [CHANGE] The config field `distributorConfig` has been renamed to `ingesterRingClientConfig`. Config field `ringClient` has been removed in favor of `ingesterRingClientConfig`. #997 #1057
* [CHANGE] Gossip.libsonnet has been fixed to modify all ring configurations, not only the ingester ring config. Furthermore it now supports migration via multi KV store. #1057 #1099
* [CHANGE] Changed the default of `bucket_index_enabled` to `true`. #924
* [CHANGE] Remove the support for the test-exporter. #1133
* [CHANGE] Removed `$.distributor_deployment_labels`, `$.ingester_deployment_labels` and `$.querier_deployment_labels` fields, that were used by gossip.libsonnet to inject additional label. Now the label is injected directly into pods of statefulsets and deployments. #1297
* [CHANGE] Disabled `-ingester.readiness-check-ring-health`. #1352
* [CHANGE] Changed Alertmanager CPU request from `100m` to `2` cores, and memory request from `1Gi` to `10Gi`. Set Alertmanager memory limit to `15Gi`. #1206
* [CHANGE] gossip.libsonnet has been renamed to memberlist.libsonnet, and is now imported by default. Use of memberlist for ring is enabled by setting `_config.memberlist_ring_enabled` to true. #1526
* [FEATURE] Added query sharding support. It can be enabled setting `cortex_query_sharding_enabled: true` in the `_config` object. #653
* [FEATURE] Added shuffle-sharding support. It can be enabled and configured using the following config: #902
   ```
   _config+:: {
     shuffle_sharding:: {
       ingester_write_path_enabled: true,
       ingester_read_path_enabled: true,
       querier_enabled: true,
       ruler_enabled: true,
       store_gateway_enabled: true,
     },
   }
   ```
* [FEATURE] Added multi-zone ingesters and store-gateways support. #1352 #1552
* [ENHANCEMENT] Add overrides config to compactor. This allows setting retention configs per user. [#386](https://github.com/grafana/cortex-jsonnet/pull/386)
* [ENHANCEMENT] Added 256MB memory ballast to querier. [#369](https://github.com/grafana/cortex-jsonnet/pull/369)
* [ENHANCEMENT] Update `etcd-operator` to latest version (see https://github.com/grafana/jsonnet-libs/pull/480). [#263](https://github.com/grafana/cortex-jsonnet/pull/263)
* [ENHANCEMENT] Add support for Azure storage in Alertmanager configuration. [#381](https://github.com/grafana/cortex-jsonnet/pull/381)
* [ENHANCEMENT] Add support for running Alertmanager in sharding mode. [#394](https://github.com/grafana/cortex-jsonnet/pull/394)
* [ENHANCEMENT] Allow to customize PromQL engine settings via `queryEngineConfig`. [#399](https://github.com/grafana/cortex-jsonnet/pull/399)
* [ENHANCEMENT] Define Azure object storage ruler args. [#416](https://github.com/grafana/cortex-jsonnet/pull/416)
* [ENHANCEMENT] Added the following config options to allow to schedule multiple replicas of the same service on the same node: [#418](https://github.com/grafana/cortex-jsonnet/pull/418)
  * `cortex_distributor_allow_multiple_replicas_on_same_node`
  * `cortex_ruler_allow_multiple_replicas_on_same_node`
  * `cortex_querier_allow_multiple_replicas_on_same_node`
  * `cortex_query_frontend_allow_multiple_replicas_on_same_node`
* [BUGFIX] Alertmanager: fixed `--alertmanager.cluster.peers` CLI flag passed to alertmanager when HA is enabled. [#329](https://github.com/grafana/cortex-jsonnet/pull/329)
* [BUGFIX] Fixed `-distributor.extend-writes` setting on ruler when `unregister_ingesters_on_shutdown` is disabled. [#369](https://github.com/grafana/cortex-jsonnet/pull/369)
* [BUGFIX] Treat `compactor_blocks_retention_period` type as string rather than int.[#395](https://github.com/grafana/cortex-jsonnet/pull/395)
* [BUGFIX] Pass `-ruler-storage.s3.endpoint` to ruler when using S3. [#421](https://github.com/grafana/cortex-jsonnet/pull/421)
* [BUGFIX] Remove service selector on label `gossip_ring_member` from other services than `gossip-ring`. [#1008](https://github.com/grafana/mimir/pull/1008)
* [BUGFIX] Rename `-ingester.readiness-check-ring-health` to `-ingester.ring.readiness-check-ring-health`, to reflect current name of flag. #1460

### Mimirtool

_Changes since cortextool `0.10.7`._

* [CHANGE] The following environment variables have been renamed: #883
  * `CORTEX_ADDRESS` to `MIMIR_ADDRESS`
  * `CORTEX_API_USER` to `MIMIR_API_USER`
  * `CORTEX_API_KEY` to `MIMIR_API_KEY`
  * `CORTEX_TENANT_ID` to `MIMIR_TENANT_ID`
  * `CORTEX_TLS_CA_PATH` to `MIMIR_TLS_CA_PATH`
  * `CORTEX_TLS_CERT_PATH` to `MIMIR_TLS_CERT_PATH`
  * `CORTEX_TLS_KEY_PATH` to `MIMIR_TLS_KEY_PATH`
* [CHANGE] Change `cortex` backend to `mimir`. #883
* [CHANGE] Do not publish `mimirtool` binary for 386 windows architecture. #1263
* [CHANGE] `analyse` command has been renamed to `analyze`. #1318
* [FEATURE] Support Arm64 on Darwin for all binaries (benchtool etc). https://github.com/grafana/cortex-tools/pull/215
* [ENHANCEMENT] Correctly support federated rules. #823
* [BUGFIX] Fix `cortextool rules` legends displaying wrong symbols for updates and deletions. https://github.com/grafana/cortex-tools/pull/226

### Query-tee

_Changes since Cortex `1.10.0`._

* [ENHANCEMENT] Added `/api/v1/query_exemplars` API endpoint support (no results comparison). #168
* [ENHANCEMENT] Add a flag (`--proxy.compare-use-relative-error`) in the query-tee to compare floating point values using relative error. #208
* [ENHANCEMENT] Add a flag (`--proxy.compare-skip-recent-samples`) in the query-tee to skip comparing recent samples. By default samples not older than 1 minute are skipped. #234
* [BUGFIX] Fixes a panic in the query-tee when comparing result. #207
* [BUGFIX] Ensure POST requests are handled correctly #286

### Blocksconvert

_Changes since Cortex `1.10.0`._

* [CHANGE] Blocksconvert tool was removed from Mimir. #637

### Metaconvert

_Changes since Cortex `1.10.0`._

* [CHANGE] `thanosconvert` tool has been renamed to `metaconvert`. `-config.file` option has been removed, while it now requires `-tenant` option to work on single tenant only. It now also preserves labels recognized by Mimir. #1120

### Test-exporter

_Changes since Cortex `1.10.0`._

* [CHANGE] Removed the test-exporter tool. #1133

### Tools

_Changes since Cortex `1.10.0`._

* [CHANGE] Removed `query-audit`. You can use `query-tee` to compare query results and performances of two Grafana Mimir backends. #1380

## [Cortex 1.10.0 CHANGELOG](https://github.com/grafana/mimir/blob/a13959db5d38ff65c2b7ef52c56331d2f4dbc00c/CHANGELOG.md#cortex-1100--2021-08-03)<|MERGE_RESOLUTION|>--- conflicted
+++ resolved
@@ -45,11 +45,8 @@
   * `-memberlist.acquire-writer-timeout`
 * [ENHANCEMENT] memberlist: Notifications can now be processed once per interval specified by `-memberlist.notify-interval` to reduce notify storm CPU activity in large clusters. #9594
 * [ENHANCEMENT] Return server-side total bytes processed statistics as a header through query frontend. #9645
-<<<<<<< HEAD
+* [ENHANCEMENT] Query-scheduler: Remove the experimental `query-scheduler.prioritize-query-components` flag. Request queues always prioritize query component dequeuing above tenant fairness. #9703
 * [ENHANCEMENT] Ingester: Emit traces for block syncing, to join up block-upload traces. #9656
-=======
-* [ENHANCEMENT] Query-scheduler: Remove the experimental `query-scheduler.prioritize-query-components` flag. Request queues always prioritize query component dequeuing above tenant fairness. #9703
->>>>>>> f7b60179
 * [BUGFIX] Fix issue where functions such as `rate()` over native histograms could return incorrect values if a float stale marker was present in the selected range. #9508
 * [BUGFIX] Fix issue where negation of native histograms (eg. `-some_native_histogram_series`) did nothing. #9508
 * [BUGFIX] Fix issue where `metric might not be a counter, name does not end in _total/_sum/_count/_bucket` annotation would be emitted even if `rate` or `increase` did not have enough samples to compute a result. #9508
