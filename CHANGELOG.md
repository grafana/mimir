--- conflicted
+++ resolved
@@ -10,12 +10,10 @@
 * [BUGFIX] Flusher: Add `Overrides` as a dependency to prevent panics when starting with `-target=flusher`. #3151
 
 ### Mixin
-<<<<<<< HEAD
+
 * [ENHANCEMENT] Alerts: Add MimirRingMembersMismatch firing when a component does not have the expected number of running jobs. #2404
-=======
 * [BUGFIX] Dashboards: Fix legend showing `persistentvolumeclaim` when using `deployment_type=baremetal` for `Disk space utilization` panels. #3173
 * [BUGFIX] Alerts: Include query-scheduler among ring members so alert MimirGossipMembersMismatch takes it into account. #3195
->>>>>>> 8476226b
 
 ### Jsonnet
 
