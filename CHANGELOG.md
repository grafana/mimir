# Changelog

## main / unreleased

### Grafana Mimir

* [CHANGE] Ingester: `/ingester/flush` endpoint is now only allowed to execute only while the ingester is in `Running` state. The 503 status code is returned if the endpoint is called while the ingester is not in `Running` state. #7486
* [CHANGE] Distributor: Include label name in `err-mimir-label-value-too-long` error message: #7740
* [CHANGE] Ingester: enabled 1 out 10 errors log sampling by default. All the discarded samples will still be tracked by the `cortex_discarded_samples_total` metric. The feature can be configured via `-ingester.error-sample-rate` (0 to log all errors). #7807
* [CHANGE] Query-frontend: Query results caching and experimental query blocking now utilize the PromQL string-formatted query format rather than the unvalidated query as submitted to the frontend. #7742
  * Query results caching should be more stable as all equivalent queries receive the same cache key, but there may be cache churn on first deploy with the updated format
  * Query blocking can no longer be circumvented with an equivalent query in a different format; see [Configure queries to block](https://grafana.com/docs/mimir/latest/configure/configure-blocked-queries/)
* [CHANGE] Query-frontend: stop using `-validation.create-grace-period` to lamp how far into the future a query can span.
* [FEATURE] Continuous-test: now runable as a module with `mimir -target=continuous-test`. #7747
* [FEATURE] Store-gateway: Allow specific tenants to be enabled or disabled via `-store-gateway.enabled-tenants` or `-store-gateway.disabled-tenants` CLI flags or their corresponding YAML settings. #7653
* [FEATURE] New `-<prefix>.s3.bucket-lookup-type` flag configures lookup style type, used to access bucket in s3 compatible providers. #7684
* [FEATURE] Querier: add experimental streaming PromQL engine, enabled with `-querier.promql-engine=streaming`. #7693 #7898 #7899 #8023 #8058 #8096
* [FEATURE] New `/ingester/unregister-on-shutdown` HTTP endpoint allows dynamic access to ingesters' `-ingester.ring.unregister-on-shutdown` configuration. #7739
* [FEATURE] Server: added experimental [PROXY protocol support](https://www.haproxy.org/download/2.3/doc/proxy-protocol.txt). The PROXY protocol support can be enabled via `-server.proxy-protocol-enabled=true`. When enabled, the support is added both to HTTP and gRPC listening ports. #7698
* [FEATURE] mimirtool: Add `runtime-config verify` sub-command, for verifying Mimir runtime config files. #8123
* [FEATURE] Query-frontend, querier: new experimental `/cardinality/active_native_histogram_metrics` API to get active native histogram metric names with statistics about active native histogram buckets. #7982 #7986 #8008
* [ENHANCEMENT] Reduced memory allocations in functions used to propagate contextual information between gRPC calls. #7529
* [ENHANCEMENT] Distributor: add experimental limit for exemplars per series per request, enabled with `-distributor.max-exemplars-per-series-per-request`, the number of discarded exemplars are tracked with `cortex_discarded_exemplars_total{reason="too_many_exemplars_per_series_per_request"}` #7989 #8010
* [ENHANCEMENT] Store-gateway: merge series from different blocks concurrently. #7456
* [ENHANCEMENT] Store-gateway: Add `stage="wait_max_concurrent"` to `cortex_bucket_store_series_request_stage_duration_seconds` which records how long the query had to wait for its turn for `-blocks-storage.bucket-store.max-concurrent`. #7609
* [ENHANCEMENT] Querier: add `cortex_querier_federation_upstream_query_wait_duration_seconds` to observe time from when a querier picks up a cross-tenant query to when work begins on its single-tenant counterparts. #7209
* [ENHANCEMENT] Compactor: Add `cortex_compactor_block_compaction_delay_seconds` metric to track how long it takes to compact blocks. #7635
* [ENHANCEMENT] Store-gateway: add `outcome` label to `cortex_bucket_stores_gate_duration_seconds` histogram metric. Possible values for the `outcome` label are: `rejected_canceled`, `rejected_deadline_exceeded`, `rejected_other`, and `permitted`. #7784
* [ENHANCEMENT] Query-frontend: use zero-allocation experimental decoder for active series queries via `-query-frontend.use-active-series-decoder`. #7665
* [ENHANCEMENT] Go: updated to 1.22.2. #7802
* [ENHANCEMENT] Query-frontend: support `limit` parameter on `/prometheus/api/v1/label/{name}/values` and `/prometheus/api/v1/labels` endpoints. #7722
* [ENHANCEMENT] Expose TLS configuration for the S3 backend client. #2652
* [ENHANCEMENT] Rules: Support expansion of native histogram values when using rule templates #7974
* [ENHANCEMENT] Rules: Add metric `cortex_prometheus_rule_group_last_restore_duration_seconds` which measures how long it takes to restore rule groups using the `ALERTS_FOR_STATE` series #7974
* [ENHANCEMENT] OTLP: Improve remote write format translation performance by using label set hashes for metric identifiers instead of string based ones. #8012
* [ENHANCEMENT] Querying: Remove OpEmptyMatch from regex concatenations. #8012
* [ENHANCEMENT] Store-gateway: add `-blocks-storage.bucket-store.max-concurrent-queue-timeout`. When set, queries at the store-gateway's query gate will not wait longer than that to execute. If a query reaches the wait timeout, then the querier will retry the blocks on a different store-gateway. If all store-gateways are unavailable, then the query will fail with `err-mimir-store-consistency-check-failed`. #7777 #8149
* [ENHANCEMENT] Store-gateway: add `-blocks-storage.bucket-store.index-header.lazy-loading-concurrency-queue-timeout`. When set, loads of index-headers at the store-gateway's index-header lazy load gate will not wait longer than that to execute. If a load reaches the wait timeout, then the querier will retry the blocks on a different store-gateway. If all store-gateways are unavailable, then the query will fail with `err-mimir-store-consistency-check-failed`. #8138
* [ENHANCEMENT] Ingester: Optimize querying with regexp matchers. #8106
* [ENHANCEMENT] Distributor: Introduce `-distributor.max-request-pool-buffer-size` to allow configuring the maximum size of the request pool buffers. #8082
<<<<<<< HEAD
* [ENHANCEMENT] Store-gateway: improve performance when streaming chunks to queriers is enabled (`-querier.prefer-streaming-chunks-from-store-gateways=true`) and the query selects fewer than `-blocks-storage.bucket-store.batch-series-size` series (defaults to 5000 series). #8039
=======
* [ENHANCEMENT] Ingester: active series are now updated along with owned series. They decrease when series change ownership between ingesters. This helps provide a more accurate total of active series when ingesters are added. This is only enabled when `-ingester.track-ingester-owned-series` or `-ingester.use-ingester-owned-series-for-limits` are enabled. #8084
>>>>>>> 04e6b7fc
* [BUGFIX] Rules: improve error handling when querier is local to the ruler. #7567
* [BUGFIX] Querier, store-gateway: Protect against panics raised during snappy encoding. #7520
* [BUGFIX] Ingester: Prevent timely compaction of empty blocks. #7624
* [BUGFIX] Querier: Don't cache context.Canceled errors for bucket index. #7620
* [BUGFIX] Store-gateway: account for `"other"` time in LabelValues and LabelNames requests. #7622
* [BUGFIX] Query-frontend: Don't panic when using the `-query-frontend.downstream-url` flag. #7651
* [BUGFIX] Ingester: when receiving multiple exemplars for a native histogram via remote write, sort them and only report an error if all are older than the latest exemplar as this could be a partial update. #7640 #7948 #8014
* [BUGFIX] Ingester: don't retain blocks if they finish exactly on the boundary of the retention window. #7656
* [BUGFIX] Bug-fixes and improvements to experimental native histograms. #7744 #7813
* [BUGFIX] Querier: return an error when a query uses `label_join` with an invalid destination label name. #7744
* [BUGFIX] Compactor: correct outstanding job estimation in metrics and `compaction-planner` tool when block labels differ. #7745
* [BUGFIX] Ingester: turn native histogram validation errors in TSDB into soft ingester errors that result in returning 4xx to the end-user instead of 5xx. In the case of TSDB validation errors, the counter `cortex_discarded_samples_total` will be increased with the `reason` label set to `"invalid-native-histogram"`. #7736 #7773
* [BUGFIX] Do not wrap error message with `sampled 1/<frequency>` if it's not actually sampled. #7784
* [BUGFIX] Store-gateway: do not track cortex_querier_blocks_consistency_checks_failed_total metric if query has been canceled or interrued due to any error not related to blocks consistency check failed. #7752
* [BUGFIX] Ingester: ignore instances with no tokens when calculating local limits to prevent discards during ingester scale-up #7881
* [BUGFIX] Ingester: do not reuse exemplars slice in the write request if there are more than 10 exemplars per series. This should help to reduce the in-use memory in case of few requests with a very large number of exemplars. #7936
* [BUGFIX] Distributor: fix down scaling of native histograms in the distributor when timeseries unmarshal cache is in use. #7947
* [BUGFIX] Distributor: fix cardinality API to return more accurate number of in-memory series when number of zones is larger than replication factor. #7984
* [BUGFIX] All: fix config validation for non-ingester modules, when ingester's ring is configured with spread-minimizing token generation strategy. #7990
* [BUGFIX] Ingester: copy LabelValues strings out of mapped memory to avoid a segmentation fault if the region becomes unmapped before the result is marshaled. #8003
* [BUGFIX] OTLP: Don't generate target_info unless at least one identifying label is defined. #8012
* [BUGFIX] OTLP: Don't generate target_info unless there are metrics. #8012
* [BUGFIX] Query-frontend: Experimental query queue splitting: fix issue where offset and range selector duration were not considered when predicting query component. #7742
* [BUGFIX] Querying: Empty matrix results were incorrectly returning `null` instead of `[]`. #8029
* [BUGFIX] All: don't increment `thanos_objstore_bucket_operation_failures_total` metric for cancelled requests. #8072
* [BUGFIX] Query-frontend: fix empty metric name matcher not being applied under certain conditions. #8076
* [BUGFIX] Querying: Fix regex matching of multibyte runes with dot operator. #8089
* [BUGFIX] Querying: matrix results returned from instant queries were not sorted by series. #8113
* [BUGFIX] Query scheduler: Fix a crash in result marshaling. #8140
* [BUGFIX] Store-gateway: Allow long-running index scans to be interrupted. #8154

### Mixin

* [CHANGE] Alerts: Removed obsolete `MimirQueriesIncorrect` alert that used test-exporter metrics. Test-exporter support was however removed in Mimir 2.0 release. #7774
* [CHANGE] Alerts: Change threshold for `MimirBucketIndexNotUpdated` alert to fire before queries begin to fail due to bucket index age. #7879
* [FEATURE] Dashboards: added 'Remote ruler reads networking' dashboard. #7751
* [ENHANCEMENT] Alerts: allow configuring alerts range interval via `_config.base_alerts_range_interval_minutes`. #7591
* [ENHANCEMENT] Dashboards: Add panels for monitoring distributor and ingester when using ingest-storage. These panels are disabled by default, but can be enabled using `show_ingest_storage_panels: true` config option. Similarly existing panels used when distributors and ingesters use gRPC for forwarding requests can be disabled by setting `show_grpc_ingestion_panels: false`. #7670 #7699
* [ENHANCEMENT] Alerts: add the following alerts when using ingest-storage: #7699 #7702
  * `MimirIngesterLastConsumedOffsetCommitFailed`
  * `MimirIngesterFailedToReadRecordsFromKafka`
  * `MimirIngesterKafkaFetchErrorsRateTooHigh`
  * `MimirStartingIngesterKafkaReceiveDelayIncreasing`
  * `MimirRunningIngesterReceiveDelayTooHigh`
  * `MimirIngesterFailsToProcessRecordsFromKafka`
  * `MimirIngesterFailsEnforceStrongConsistencyOnReadPath`
* [ENHANCEMENT] Dashboards: add in-flight queries scaling metric panel for ruler-querier. #7749
* [ENHANCEMENT] Dashboards: renamed rows in the "Remote ruler reads" and "Remote ruler reads resources" dashboards to match the actual component names. #7750
* [ENHANCEMENT] Dashboards: allow switching between using classic of native histograms in dashboards. #7627
  * Overview dashboard, Status panel, `cortex_request_duration_seconds` metric.
* [ENHANCEMENT] Alerts: exclude `529` and `598` status codes from failure codes in `MimirRequestsError`. #7889
* [ENHANCEMENT] Dashboards: renamed "TCP Connections" panel to "Ingress TCP Connections" in the networking dashboards. #8092
* [BUGFIX] Dashboards: Fix regular expression for matching read-path gRPC ingester methods to include querying of exemplars, label-related queries, or active series queries. #7676
* [BUGFIX] Dashboards: Fix user id abbreviations and column heads for Top Tenants dashboard. #7724
* [BUGFIX] Dashboards: fix incorrect query used for "queue length" panel on "Ruler" dashboard. #8006

### Jsonnet

* [CHANGE] Memcached: Change default read timeout for chunks and index caches to `750ms` from `450ms`. #7778
* [CHANGE] Fine-tuned `terminationGracePeriodSeconds` for the following components: #7364
  * Querier: changed from `30` to `180`
  * Query-scheduler: changed from `30` to `180`
* [CHANGE] Change TCP port exposed by `mimir-continuous-test` deployment to match with updated defaults of its container image (see changes below). #7958
* [FEATURE] Add support to deploy Mimir with experimental ingest storage enabled. #8028
* [ENHANCEMENT] Compactor: add `$._config.cortex_compactor_concurrent_rollout_enabled` option (disabled by default) that makes use of rollout-operator to speed up the rollout of compactors. #7783 #7878
* [ENHANCEMENT] Shuffle-sharding: add `$._config.shuffle_sharding.ingest_storage_partitions_enabled` and `$._config.shuffle_sharding.ingester_partitions_shard_size` options, that allow configuring partitions shard size in ingest-storage mode. #7804
* [ENHANCEMENT] Rollout-operator: upgrade to v0.14.0.
* [ENHANCEMENT] Add `_config.autoscaling_querier_predictive_scaling_enabled` to scale querier based on inflight queries 7 days ago. #7775
* [ENHANCEMENT] Add support to autoscale ruler-querier replicas based on in-flight queries too (in addition to CPU and memory based scaling). #8060
* [BUGFIX] Guard against missing samples in KEDA queries. #7691

### Mimirtool

* [CHANGE] Deprecated `--rule-files` flag in favor of CLI arguments. #7756
* [BUGFIX] Fix panic in `loadgen` subcommand. #7629
* [ENHANCEMENT] `mimirtool promql format`: Format PromQL query with Prometheus' string or pretty-print formatter. #7742
* [BUGFIX] `mimirtool rules prepare`: do not add aggregation label to `on()` clause if already present in `group_left()` or `group_right()`. #7839
* [BUGFIX] Analyze Grafana: fix parsing queries with variables. #8062

### Mimir Continuous Test

* [CHANGE] `mimir-continuous-test` has been deprecated and replaced by a Mimir module that can be run as a target from the `mimir` binary using `mimir -target=continuous-test`. #7753
* [CHANGE] `-server.metrics-port` flag is no longer available for use in the module run of mimir-continuous-test, including the grafana/mimir-continuous-test Docker image which uses the new module. Configuring this port is still possible in the binary, which is deprecated. #7747
* [CHANGE] Allowed authenticatication to Mimir using both Tenant ID and basic/bearer auth #7619.
* [BUGFIX] Set `User-Agent` header for all requests sent from the testing client. #7607

### Query-tee

* [ENHANCEMENT] Log queries that take longer than `proxy.log-slow-query-response-threshold` when compared to other backends. #7346
* [ENHANCEMENT] Add two new metrics for measuring the relative duration between backends: #7782 #8013
  * `cortex_querytee_backend_response_relative_duration_seconds`
  * `cortex_querytee_backend_response_relative_duration_proportional`

### Documentation

* [ENHANCEMENT] Clarify Compactor and its storage volume when configured under Kubernetes. #7675
* [ENHANCEMENT] Add OTLP route to _Mimir routes by path_ runbooks section. #8074

### Tools

* [ENHANCEMENT] ulidtime: add option to show random part of ULID, timestamp in milliseconds and header. #7615

## 2.12.0

### Grafana Mimir

* [CHANGE] Alertmanager: Deprecates the `v1` API. All `v1` API endpoints now respond with a JSON deprecation notice and a status code of `410`. All endpoints have a `v2` equivalent. The list of endpoints is: #7103
  * `<alertmanager-web.external-url>/api/v1/alerts`
  * `<alertmanager-web.external-url>/api/v1/receivers`
  * `<alertmanager-web.external-url>/api/v1/silence/{id}`
  * `<alertmanager-web.external-url>/api/v1/silences`
  * `<alertmanager-web.external-url>/api/v1/status`
* [CHANGE] Ingester: Increase default value of `-blocks-storage.tsdb.head-postings-for-matchers-cache-max-bytes` and `-blocks-storage.tsdb.block-postings-for-matchers-cache-max-bytes` to 100 MiB (previous default value was 10 MiB). #6764
* [CHANGE] Validate tenant IDs according to [documented behavior](https://grafana.com/docs/mimir/latest/configure/about-tenant-ids/) even when tenant federation is not enabled. Note that this will cause some previously accepted tenant IDs to be rejected such as those longer than 150 bytes or containing `|` characters. #6959
* [CHANGE] Ruler: don't use backoff retry on remote evaluation in case of `4xx` errors. #7004
* [CHANGE] Server: responses with HTTP 4xx status codes are now treated as errors and used in `status_code` label of request duration metric. #7045
* [CHANGE] Memberlist: change default for `-memberlist.stream-timeout` from `10s` to `2s`. #7076
* [CHANGE] Memcached: remove legacy `thanos_cache_memcached_*` and `thanos_memcached_*` prefixed metrics. Instead, Memcached and Redis cache clients now emit `thanos_cache_*` prefixed metrics with a `backend` label. #7076
* [CHANGE] Ruler: the following metrics, exposed when the ruler is configured to discover Alertmanager instances via service discovery, have been renamed: #7057
  * `prometheus_sd_failed_configs` renamed to `cortex_prometheus_sd_failed_configs`
  * `prometheus_sd_discovered_targets` renamed to `cortex_prometheus_sd_discovered_targets`
  * `prometheus_sd_received_updates_total` renamed to `cortex_prometheus_sd_received_updates_total`
  * `prometheus_sd_updates_delayed_total` renamed to `cortex_prometheus_sd_updates_delayed_total`
  * `prometheus_sd_updates_total` renamed to `cortex_prometheus_sd_updates_total`
  * `prometheus_sd_refresh_failures_total` renamed to `cortex_prometheus_sd_refresh_failures_total`
  * `prometheus_sd_refresh_duration_seconds` renamed to `cortex_prometheus_sd_refresh_duration_seconds`
* [CHANGE] Query-frontend: the default value for `-query-frontend.not-running-timeout` has been changed from 0 (disabled) to 2s. The configuration option has also been moved from "experimental" to "advanced". #7127
* [CHANGE] Store-gateway: to reduce disk contention on HDDs the default value for `blocks-storage.bucket-store.tenant-sync-concurrency` has been changed from `10` to `1` and the default value for `blocks-storage.bucket-store.block-sync-concurrency` has been changed from `20` to `4`. #7136
* [CHANGE] Store-gateway: Remove deprecated CLI flags `-blocks-storage.bucket-store.index-header-lazy-loading-enabled` and `-blocks-storage.bucket-store.index-header-lazy-loading-idle-timeout` and their corresponding YAML settings. Instead, use `-blocks-storage.bucket-store.index-header.lazy-loading-enabled` and `-blocks-storage.bucket-store.index-header.lazy-loading-idle-timeout`. #7521
* [CHANGE] Store-gateway: Mark experimental CLI flag `-blocks-storage.bucket-store.index-header.lazy-loading-concurrency` and its corresponding YAML settings as advanced. #7521
* [CHANGE] Store-gateway: Remove experimental CLI flag `-blocks-storage.bucket-store.index-header.sparse-persistence-enabled` since this is now the default behavior. #7535
* [CHANGE] All: set `-server.report-grpc-codes-in-instrumentation-label-enabled` to `true` by default, which enables reporting gRPC status codes as `status_code` labels in the `cortex_request_duration_seconds` metric. #7144
* [CHANGE] Distributor: report gRPC status codes as `status_code` labels in the `cortex_ingester_client_request_duration_seconds` metric by default. #7144
* [CHANGE] Distributor: CLI flag `-ingester.client.report-grpc-codes-in-instrumentation-label-enabled` has been deprecated, and its default value is set to `true`. #7144
* [CHANGE] Ingester: CLI flag `-ingester.return-only-grpc-errors` has been deprecated, and its default value is set to `true`. To ensure backwards compatibility, during a migration from a version prior to 2.11.0 to 2.12 or later, `-ingester.return-only-grpc-errors` should be set to `false`. Once all the components are migrated, the flag can be removed.   #7151
* [CHANGE] Ingester: the following CLI flags have been moved from "experimental" to "advanced": #7169
  * `-ingester.ring.token-generation-strategy`
  * `-ingester.ring.spread-minimizing-zones`
  * `-ingester.ring.spread-minimizing-join-ring-in-order`
* [CHANGE] Query-frontend: the default value of the CLI flag `-query-frontend.max-cache-freshness` (and its respective YAML configuration parameter) has been changed from `1m` to `10m`. #7161
* [CHANGE] Distributor: default the optimization `-distributor.write-requests-buffer-pooling-enabled` to `true`. #7165
* [CHANGE] Tracing: Move query information to span attributes instead of span logs. #7046
* [CHANGE] Distributor: the default value of circuit breaker's CLI flag `-ingester.client.circuit-breaker.cooldown-period` has been changed from `1m` to `10s`. #7310
* [CHANGE] Store-gateway: remove `cortex_bucket_store_blocks_loaded_by_duration`. `cortex_bucket_store_series_blocks_queried` is better suited for detecting when compactors are not able to keep up with the number of blocks to compact. #7309
* [CHANGE] Ingester, Distributor: the support for rejecting push requests received via gRPC before reading them into memory, enabled via `-ingester.limit-inflight-requests-using-grpc-method-limiter` and `-distributor.limit-inflight-requests-using-grpc-method-limiter`, is now stable and enabled by default. The configuration options have been deprecated and will be removed in Mimir 2.14. #7360
* [CHANGE] Distributor: Change`-distributor.enable-otlp-metadata-storage` flag's default to true, and deprecate it. The flag will be removed in Mimir 2.14. #7366
* [CHANGE] Store-gateway: Use a shorter TTL for cached items related to temporary blocks. #7407 #7534
* [CHANGE] Standardise exemplar label as "trace_id". #7475
* [CHANGE] The configuration option `-querier.max-query-into-future` has been deprecated and will be removed in Mimir 2.14. #7496
* [CHANGE] Distributor: the metric `cortex_distributor_sample_delay_seconds` has been deprecated and will be removed in Mimir 2.14. #7516
* [CHANGE] Query-frontend: The deprecated YAML setting `frontend.cache_unaligned_requests` has been moved to `limits.cache_unaligned_requests`. #7519
* [CHANGE] Querier: the CLI flag `-querier.minimize-ingester-requests` has been moved from "experimental" to "advanced". #7638
* [CHANGE] Ingester: allow only POST method on `/ingester/shutdown`, as previously it was too easy to accidentally trigger through GET requests. At the same time, add an option to keep the existing behavior by introducing an `-api.get-request-for-ingester-shutdown-enabled` flag. This flag will be removed in Mimir 2.15. #7707
* [FEATURE] Introduce `-server.log-source-ips-full` option to log all IPs from `Forwarded`, `X-Real-IP`, `X-Forwarded-For` headers. #7250
* [FEATURE] Introduce `-tenant-federation.max-tenants` option to limit the max number of tenants allowed for requests when federation is enabled. #6959
* [FEATURE] Cardinality API: added a new `count_method` parameter which enables counting active label names. #7085
* [FEATURE] Querier / query-frontend: added `-querier.promql-experimental-functions-enabled` CLI flag (and respective YAML config option) to enable experimental PromQL functions. The experimental functions introduced are: `mad_over_time()`, `sort_by_label()` and `sort_by_label_desc()`. #7057
* [FEATURE] Alertmanager API: added `-alertmanager.grafana-alertmanager-compatibility-enabled` CLI flag (and respective YAML config option) to enable an experimental API endpoints that support the migration of the Grafana Alertmanager. #7057
* [FEATURE] Alertmanager: Added `-alertmanager.utf8-strict-mode-enabled` to control support for any UTF-8 character as part of Alertmanager configuration/API matchers and labels. It's default value is set to `false`. #6898
* [FEATURE] Querier: added `histogram_avg()` function support to PromQL. #7293
* [FEATURE] Ingester: added `-blocks-storage.tsdb.timely-head-compaction` flag, which enables more timely head compaction, and defaults to `false`. #7372
* [FEATURE] Compactor: Added `/compactor/tenants` and `/compactor/tenant/{tenant}/planned_jobs` endpoints that provide functionality that was provided by `tools/compaction-planner` -- listing of planned compaction jobs based on tenants' bucket index. #7381
* [FEATURE] Add experimental support for streaming response bodies from queriers to frontends via `-querier.response-streaming-enabled`. This is currently only supported for the `/api/v1/cardinality/active_series` endpoint. #7173
* [FEATURE] Release: Added mimir distroless docker image. #7371
* [FEATURE] Add support for the new grammar of `{"metric_name", "l1"="val"}` to promql and some of the exposition formats. #7475 #7541
* [ENHANCEMENT] Distributor: Add a new metric `cortex_distributor_otlp_requests_total` to track the total number of OTLP requests. #7385
* [ENHANCEMENT] Vault: add lifecycle manager for token used to authenticate to Vault. This ensures the client token is always valid. Includes a gauge (`cortex_vault_token_lease_renewal_active`) to check whether token renewal is active, and the counters `cortex_vault_token_lease_renewal_success_total` and `cortex_vault_auth_success_total` to see the total number of successful lease renewals / authentications. #7337
* [ENHANCEMENT] Store-gateway: add no-compact details column on store-gateway tenants admin UI. #6848
* [ENHANCEMENT] PromQL: ignore small errors for bucketQuantile #6766
* [ENHANCEMENT] Distributor: improve efficiency of some errors #6785
* [ENHANCEMENT] Ruler: exclude vector queries from being tracked in `cortex_ruler_queries_zero_fetched_series_total`. #6544
* [ENHANCEMENT] Ruler: local storage backend now supports reading a rule group via `/config/api/v1/rules/{namespace}/{groupName}` configuration API endpoint. #6632
* [ENHANCEMENT] Query-Frontend and Query-Scheduler: split tenant query request queues by query component with `query-frontend.additional-query-queue-dimensions-enabled` and `query-scheduler.additional-query-queue-dimensions-enabled`. #6772
* [ENHANCEMENT] Distributor: support disabling metric relabel rules per-tenant via the flag `-distributor.metric-relabeling-enabled` or associated YAML. #6970
* [ENHANCEMENT] Distributor: `-distributor.remote-timeout` is now accounted from the first ingester push request being sent. #6972
* [ENHANCEMENT] Storage Provider: `-<prefix>.s3.sts-endpoint` sets a custom endpoint for AWS Security Token Service (AWS STS) in s3 storage provider. #6172
* [ENHANCEMENT] Querier: add `cortex_querier_queries_storage_type_total ` metric that indicates how many queries have executed for a source, ingesters or store-gateways. Add `cortex_querier_query_storegateway_chunks_total` metric to count the number of chunks fetched from a store gateway. #7099,#7145
* [ENHANCEMENT] Query-frontend: add experimental support for sharding active series queries via `-query-frontend.shard-active-series-queries`. #6784
* [ENHANCEMENT] Distributor: set `-distributor.reusable-ingester-push-workers=2000` by default and mark feature as `advanced`. #7128
* [ENHANCEMENT] All: set `-server.grpc.num-workers=100` by default and mark feature as `advanced`. #7131
* [ENHANCEMENT] Distributor: invalid metric name error message gets cleaned up to not include non-ascii strings. #7146
* [ENHANCEMENT] Store-gateway: add `source`, `level`, and `out_or_order` to `cortex_bucket_store_series_blocks_queried` metric that indicates the number of blocks that were queried from store gateways by block metadata. #7112 #7262 #7267
* [ENHANCEMENT] Compactor: After updating bucket-index, compactor now also computes estimated number of compaction jobs based on current bucket-index, and reports the result in `cortex_bucket_index_estimated_compaction_jobs` metric. If computation of jobs fails, `cortex_bucket_index_estimated_compaction_jobs_errors_total` is updated instead. #7299
* [ENHANCEMENT] Mimir: Integrate profiling into tracing instrumentation. #7363
* [ENHANCEMENT] Alertmanager: Adds metric `cortex_alertmanager_notifications_suppressed_total` that counts the total number of notifications suppressed for being silenced, inhibited, outside of active time intervals or within muted time intervals. #7384
* [ENHANCEMENT] Query-scheduler: added more buckets to `cortex_query_scheduler_queue_duration_seconds` histogram metric, in order to better track queries staying in the queue for longer than 10s. #7470
* [ENHANCEMENT] A `type` label is added to `prometheus_tsdb_head_out_of_order_samples_appended_total` metric. #7475
* [ENHANCEMENT] Distributor: Optimize OTLP endpoint. #7475
* [ENHANCEMENT] API: Use github.com/klauspost/compress for faster gzip and deflate compression of API responses. #7475
* [ENHANCEMENT] Ingester: Limiting on owned series (`-ingester.use-ingester-owned-series-for-limits`) now prevents discards in cases where a tenant is sharded across all ingesters (or shuffle sharding is disabled) and the ingester count increases. #7411
* [ENHANCEMENT] Block upload: include converted timestamps in the error message if block is from the future. #7538
* [ENHANCEMENT] Query-frontend: Introduce `-query-frontend.active-series-write-timeout` to allow configuring the server-side write timeout for active series requests. #7553 #7569
* [BUGFIX] Ingester: don't ignore errors encountered while iterating through chunks or samples in response to a query request. #6451
* [BUGFIX] Fix issue where queries can fail or omit OOO samples if OOO head compaction occurs between creating a querier and reading chunks #6766
* [BUGFIX] Fix issue where concatenatingChunkIterator can obscure errors #6766
* [BUGFIX] Fix panic during tsdb Commit #6766
* [BUGFIX] tsdb/head: wlog exemplars after samples #6766
* [BUGFIX] Ruler: fix issue where "failed to remotely evaluate query expression, will retry" messages are logged without context such as the trace ID and do not appear in trace events. #6789
* [BUGFIX] Ruler: do not retry requests to remote querier when server's response exceeds its configured max payload size. #7216
* [BUGFIX] Querier: fix issue where spans in query request traces were not nested correctly. #6893
* [BUGFIX] Fix issue where all incoming HTTP requests have duplicate trace spans. #6920
* [BUGFIX] Querier: do not retry requests to store-gateway when a query gets canceled. #6934
* [BUGFIX] Querier: return 499 status code instead of 500 when a request to remote read endpoint gets canceled. #6934
* [BUGFIX] Querier: fix issue where `-querier.max-fetched-series-per-query` is not applied to `/series` endpoint if the series are loaded from ingesters. #7055
* [BUGFIX] Distributor: fix issue where `-distributor.metric-relabeling-enabled` may cause distributors to panic #7176
* [BUGFIX] Distributor: fix issue where `-distributor.metric-relabeling-enabled` may cause distributors to write unsorted labels and corrupt blocks #7326
* [BUGFIX] Query-frontend: the `cortex_query_frontend_queries_total` report incorrectly reported `op="query"` for any request which wasn't a range query. Now the `op` label value can be one of the following: #7207
  * `query`: instant query
  * `query_range`: range query
  * `cardinality`: cardinality query
  * `label_names_and_values`: label names / values query
  * `active_series`: active series query
  * `other`: any other request
* [BUGFIX] Fix performance regression introduced in Mimir 2.11.0 when uploading blocks to AWS S3. #7240
* [BUGFIX] Query-frontend: fix race condition when sharding active series is enabled (see above) and response is compressed with snappy. #7290
* [BUGFIX] Query-frontend: "query stats" log unsuccessful replies from downstream as "failed". #7296
* [BUGFIX] Packaging: remove reload from systemd file as mimir does not take into account SIGHUP. #7345
* [BUGFIX] Compactor: do not allow out-of-order blocks to prevent timely compaction. #7342
* [BUGFIX] Update `google.golang.org/grpc` to resolve occasional issues with gRPC server closing its side of connection before it was drained by the client. #7380
* [BUGFIX] Query-frontend: abort response streaming for `active_series` requests when the request context is canceled. #7378
* [BUGFIX] Compactor: improve compaction of sporadic blocks. #7329
* [BUGFIX] Ruler: fix regression that caused client errors to be tracked in `cortex_ruler_write_requests_failed_total` metric. #7472
* [BUGFIX] promql: Fix Range selectors with an @ modifier are wrongly scoped in range queries. #7475
* [BUGFIX] Fix metadata API using wrong JSON field names. #7475
* [BUGFIX] Ruler: fix native histogram recording rule result corruption. #7552
* [BUGFIX] Querier: fix HTTP status code translations for remote read requests. Previously, remote-read had conflicting behaviours: when returning samples all internal errors were translated to HTTP 400; when returning chunks all internal errors were translated to HTTP 500. #7487
* [BUGFIX] Query-frontend: Fix memory leak on every request. #7654

### Mixin

* [CHANGE] The `job` label matcher for distributor and gateway have been extended to include any deployment matching `distributor.*` and `cortex-gw.*` respectively. This change allows to match custom and multi-zone distributor and gateway deployments too. #6817
* [ENHANCEMENT] Dashboards: Add panels for alertmanager activity of a tenant #6826
* [ENHANCEMENT] Dashboards: Add graphs to "Slow Queries" dashboard. #6880
* [ENHANCEMENT] Dashboards: Update all deprecated "graph" panels to "timeseries" panels. #6864 #7413 #7457
* [ENHANCEMENT] Dashboards: Make most columns in "Slow Queries" sortable. #7000
* [ENHANCEMENT] Dashboards: Render graph panels at full resolution as opposed to at half resolution. #7027
* [ENHANCEMENT] Dashboards: show query-scheduler queue length on "Reads" and "Remote Ruler Reads" dashboards. #7088
* [ENHANCEMENT] Dashboards: Add estimated number of compaction jobs to "Compactor", "Tenants" and "Top tenants" dashboards. #7449 #7481
* [ENHANCEMENT] Recording rules: add native histogram recording rules to `cortex_request_duration_seconds`. #7528
* [ENHANCEMENT] Dashboards: Add total owned series, and per-ingester in-memory and owned series to "Tenants" dashboard. #7511
* [BUGFIX] Dashboards: drop `step` parameter from targets as it is not supported. #7157
* [BUGFIX] Recording rules: drop rules for metrics removed in 2.0: `cortex_memcache_request_duration_seconds` and `cortex_cache_request_duration_seconds`. #7514

### Jsonnet

* [CHANGE] Distributor: Increase `JAEGER_REPORTER_MAX_QUEUE_SIZE` from the default (100) to 1000, to avoid dropping tracing spans. #7259
* [CHANGE] Querier: Increase `JAEGER_REPORTER_MAX_QUEUE_SIZE` from 1000 to 5000, to avoid dropping tracing spans. #6764
* [CHANGE] rollout-operator: remove default CPU limit. #7066
* [CHANGE] Store-gateway: Increase `JAEGER_REPORTER_MAX_QUEUE_SIZE` from the default (100) to 1000, to avoid dropping tracing spans. #7068
* [CHANGE] Query-frontend, ingester, ruler, backend and write instances: Increase `JAEGER_REPORTER_MAX_QUEUE_SIZE` from the default (100), to avoid dropping tracing spans. #7086
* [CHANGE] Ring: relaxed the hash ring heartbeat period and timeout for distributor, ingester, store-gateway and compactor: #6860
  * `-distributor.ring.heartbeat-period` set to `1m`
  * `-distributor.ring.heartbeat-timeout` set to `4m`
  * `-ingester.ring.heartbeat-period` set to `2m`
  * `-store-gateway.sharding-ring.heartbeat-period` set to `1m`
  * `-store-gateway.sharding-ring.heartbeat-timeout` set to `4m`
  * `-compactor.ring.heartbeat-period` set to `1m`
  * `-compactor.ring.heartbeat-timeout` set to `4m`
* [CHANGE] Ruler-querier: the topology spread constrain max skew is now configured through the configuration option `ruler_querier_topology_spread_max_skew` instead of `querier_topology_spread_max_skew`. #7204
* [CHANGE] Distributor: `-server.grpc.keepalive.max-connection-age` lowered from `2m` to `60s` and configured `-shutdown-delay=90s` and termination grace period to `100` seconds in order to reduce the chances of failed gRPC write requests when distributors gracefully shutdown. #7361
* [FEATURE] Added support for the following root-level settings to configure the list of matchers to apply to node affinity: #6782 #6829
  * `alertmanager_node_affinity_matchers`
  * `compactor_node_affinity_matchers`
  * `continuous_test_node_affinity_matchers`
  * `distributor_node_affinity_matchers`
  * `ingester_node_affinity_matchers`
  * `ingester_zone_a_node_affinity_matchers`
  * `ingester_zone_b_node_affinity_matchers`
  * `ingester_zone_c_node_affinity_matchers`
  * `mimir_backend_node_affinity_matchers`
  * `mimir_backend_zone_a_node_affinity_matchers`
  * `mimir_backend_zone_b_node_affinity_matchers`
  * `mimir_backend_zone_c_node_affinity_matchers`
  * `mimir_read_node_affinity_matchers`
  * `mimir_write_node_affinity_matchers`
  * `mimir_write_zone_a_node_affinity_matchers`
  * `mimir_write_zone_b_node_affinity_matchers`
  * `mimir_write_zone_c_node_affinity_matchers`
  * `overrides_exporter_node_affinity_matchers`
  * `querier_node_affinity_matchers`
  * `query_frontend_node_affinity_matchers`
  * `query_scheduler_node_affinity_matchers`
  * `rollout_operator_node_affinity_matchers`
  * `ruler_node_affinity_matchers`
  * `ruler_node_affinity_matchers`
  * `ruler_querier_node_affinity_matchers`
  * `ruler_query_frontend_node_affinity_matchers`
  * `ruler_query_scheduler_node_affinity_matchers`
  * `store_gateway_node_affinity_matchers`
  * `store_gateway_node_affinity_matchers`
  * `store_gateway_zone_a_node_affinity_matchers`
  * `store_gateway_zone_b_node_affinity_matchers`
  * `store_gateway_zone_c_node_affinity_matchers`
* [FEATURE] Ingester: Allow automated zone-by-zone downscaling, that can be enabled via the `ingester_automated_downscale_enabled` flag. It is disabled by default. #6850
* [ENHANCEMENT] Alerts: Add `MimirStoreGatewayTooManyFailedOperations` warning alert that triggers when Mimir store-gateway report error when interacting with the object storage. #6831
* [ENHANCEMENT] Querier HPA: improved scaling metric and scaling policies, in order to scale up and down more gradually. #6971
* [ENHANCEMENT] Rollout-operator: upgraded to v0.13.0. #7469
* [ENHANCEMENT] Rollout-operator: add tracing configuration to rollout-operator container (when tracing is enabled and configured). #7469
* [ENHANCEMENT] Query-frontend: configured `-shutdown-delay`, `-server.grpc.keepalive.max-connection-age` and termination grace period to reduce the likelihood of queries hitting terminated query-frontends. #7129
* [ENHANCEMENT] Autoscaling: add support for KEDA's `ignoreNullValues` option for Prometheus scaler. #7471
* [BUGFIX] Update memcached-exporter to 0.14.1 due to CVE-2023-39325. #6861

### Mimirtool

* [FEATURE] Add command `migrate-utf8` to migrate Alertmanager configurations for Alertmanager versions 0.27.0 and later. #7383
* [ENHANCEMENT] Add template render command to render locally a template. #7325
* [ENHANCEMENT] Add `--extra-headers` option to `mimirtool rules` command to add extra headers to requests for auth. #7141
* [ENHANCEMENT] Analyze Prometheus: set tenant header. #6737
* [ENHANCEMENT] Add argument `--output-dir` to `mimirtool alertmanager get` where the config and templates will be written to and can be loaded via `mimirtool alertmanager load` #6760
* [BUGFIX] Analyze rule-file: .metricsUsed field wasn't populated. #6953

### Mimir Continuous Test

* [ENHANCEMENT] Include comparison of all expected and actual values when any float sample does not match. #6756

### Query-tee

* [BUGFIX] Fix issue where `Host` HTTP header was not being correctly changed for the proxy targets. #7386
* [ENHANCEMENT] Allow using the value of X-Scope-OrgID for basic auth username in the forwarded request if URL username is set as `__REQUEST_HEADER_X_SCOPE_ORGID__`. #7452

### Documentation

* [CHANGE] No longer mark OTLP distributor endpoint as experimental. #7348
* [ENHANCEMENT] Added runbook for `KubePersistentVolumeFillingUp` alert. #7297
* [ENHANCEMENT] Add Grafana Cloud recommendations to OTLP documentation. #7375
* [BUGFIX] Fixed typo on single zone->zone aware replication Helm page. #7327

### Tools

* [CHANGE] copyblocks: The flags for copyblocks have been changed to align more closely with other tools. #6607
* [CHANGE] undelete-blocks: undelete-blocks-gcs has been removed and replaced with undelete-blocks, which supports recovering deleted blocks in versioned buckets from ABS, GCS, and S3-compatible object storage. #6607
* [FEATURE] copyprefix: Add tool to copy objects between prefixes. Supports ABS, GCS, and S3-compatible object storage. #6607

## 2.11.0

### Grafana Mimir

* [CHANGE] The following deprecated configurations have been removed: #6673 #6779 #6808 #6814
  * `-querier.iterators`
  * `-querier.batch-iterators`
  * `-blocks-storage.bucket-store.max-chunk-pool-bytes`
  * `-blocks-storage.bucket-store.chunk-pool-min-bucket-size-bytes`
  * `-blocks-storage.bucket-store.chunk-pool-max-bucket-size-bytes`
  * `-blocks-storage.bucket-store.bucket-index.enabled`
* [CHANGE] Querier: Split worker GRPC config into separate client configs for the frontend and scheduler to allow TLS to be configured correctly when specifying the `tls_server_name`. The GRPC config specified under `-querier.frontend-client.*` will no longer apply to the scheduler client, and will need to be set explicitly under `-querier.scheduler-client.*`. #6445 #6573
* [CHANGE] Store-gateway: enable sparse index headers by default. Sparse index headers reduce the time to load an index header up to 90%. #6005
* [CHANGE] Store-gateway: lazy-loading concurrency limit default value is now 4. #6004
* [CHANGE] General: enabled `-log.buffered` by default. The `-log.buffered` has been deprecated and will be removed in Mimir 2.13. #6131
* [CHANGE] Ingester: changed default `-blocks-storage.tsdb.series-hash-cache-max-size-bytes` setting from `1GB` to `350MB`. The new default cache size is enough to store the hashes for all series in a ingester, assuming up to 2M in-memory series per ingester and using the default 13h retention period for local TSDB blocks in the ingesters. #6130
* [CHANGE] Query-frontend: removed `cortex_query_frontend_workers_enqueued_requests_total`. Use `cortex_query_frontend_enqueue_duration_seconds_count` instead. #6121
* [CHANGE] Ingester / querier: enable ingester to querier chunks streaming by default and mark it as stable. #6174
* [CHANGE] Ingester / querier: enable ingester query request minimisation by default and mark it as stable. #6174
* [CHANGE] Ingester: changed the default value for the experimental configuration parameter `-blocks-storage.tsdb.early-head-compaction-min-estimated-series-reduction-percentage` from 10 to 15. #6186
* [CHANGE] Ingester: `/ingester/push` HTTP endpoint has been removed. This endpoint was added for testing and troubleshooting, but was never documented or used for anything. #6299
* [CHANGE] Experimental setting `-log.rate-limit-logs-per-second-burst` renamed to `-log.rate-limit-logs-burst-size`. #6230
* [CHANGE] Distributor: instead of errors with HTTP status codes, `Push()` now returns errors with gRPC codes: #6377
  * `http.StatusAccepted` (202) code is replaced with `codes.AlreadyExists`.
  * `http.BadRequest` (400) code is replaced with `codes.FailedPrecondition`.
  * `http.StatusTooManyRequests` (429) and the non-standard `529` (The service is overloaded) codes are replaced with `codes.ResourceExhausted`.
* [CHANGE] Ingester: by setting the newly introduced experimental CLI flag `-ingester.return-only-grpc-errors` to true, ingester will return only gRPC errors. This feature changes the following status codes: #6443 #6680 #6723
  * `http.StatusBadRequest` (400) is replaced with `codes.FailedPrecondition` on the write path.
  * `http.StatusServiceUnavailable` (503) is replaced with `codes.Internal` on the write path, and with `codes.ResourceExhausted` on the read path.
  * `codes.Unknown` is replaced with `codes.Internal` on both write and read path.
* [CHANGE] Upgrade Node.js to v20. #6540
* [CHANGE] Querier: `cortex_querier_blocks_consistency_checks_failed_total` is now incremented when a block couldn't be queried from any attempted store-gateway as opposed to incremented after each attempt. Also `cortex_querier_blocks_consistency_checks_total` is incremented once per query as opposed to once per attempt (with 3 attempts). #6590
* [CHANGE] Ingester: Modify utilization based read path limiter to base memory usage on Go heap size. #6584
* [FEATURE] Distributor: added option `-distributor.retry-after-header.enabled` to include the `Retry-After` header in recoverable error responses. #6608
* [FEATURE] Query-frontend: add experimental support for query blocking. Queries are blocked on a per-tenant basis and is configured via the limit `blocked_queries`. #5609
* [FEATURE] Vault: Added support for new Vault authentication methods: `AppRole`, `Kubernetes`, `UserPass` and `Token`. #6143
* [FEATURE] Add experimental endpoint `/api/v1/cardinality/active_series` to return the set of active series for a given selector. #6536 #6619 #6651 #6667 #6717
* [FEATURE] Added `-<prefix>.s3.part-size` flag to configure the S3 minimum file size in bytes used for multipart uploads. #6592
* [FEATURE] Add the experimental `-<prefix>.s3.send-content-md5` flag (defaults to `false`) to configure S3 Put Object requests to send a `Content-MD5` header. Setting this flag is not recommended unless your object storage does not support checksums. #6622
* [FEATURE] Distributor: add an experimental flag `-distributor.reusable-ingester-push-worker` that can be used to pre-allocate a pool of workers to be used to send push requests to the ingesters. #6660
* [FEATURE] Distributor: Support enabling of automatically generated name suffixes for metrics ingested via OTLP, through the flag `-distributor.otel-metric-suffixes-enabled`. #6542
* [FEATURE] Ingester: ingester can now track which of the user's series the ingester actually owns according to the ring, and only consider owned series when checking for user series limit. This helps to avoid hitting the user's series limit when scaling up ingesters or changing user's ingester shard size. Feature is currently experimental, and disabled by default. It can be enabled by setting `-ingester.use-ingester-owned-series-for-limits` (to use owned series for limiting). This is currently limited to multi-zone ingester setup, with replication factor being equal to number of zones. #6718 #7087
* [ENHANCEMENT] Query-frontend: don't treat cancel as an error. #4648
* [ENHANCEMENT] Ingester: exported summary `cortex_ingester_inflight_push_requests_summary` tracking total number of inflight requests in percentile buckets. #5845
* [ENHANCEMENT] Query-scheduler: add `cortex_query_scheduler_enqueue_duration_seconds` metric that records the time taken to enqueue or reject a query request. #5879
* [ENHANCEMENT] Query-frontend: add `cortex_query_frontend_enqueue_duration_seconds` metric that records the time taken to enqueue or reject a query request. When query-scheduler is in use, the metric has the `scheduler_address` label to differentiate the enqueue duration by query-scheduler backend. #5879 #6087 #6120
* [ENHANCEMENT] Store-gateway: add metric `cortex_bucket_store_blocks_loaded_by_duration` for counting the loaded number of blocks based on their duration. #6074  #6129
* [ENHANCEMENT] Expose `/sync/mutex/wait/total:seconds` Go runtime metric as `go_sync_mutex_wait_total_seconds_total` from all components. #5879
* [ENHANCEMENT] Query-scheduler: improve latency with many concurrent queriers. #5880
* [ENHANCEMENT] Ruler: add new per-tenant `cortex_ruler_queries_zero_fetched_series_total` metric to track rules that fetched no series. #5925
* [ENHANCEMENT] Implement support for `limit`, `limit_per_metric` and `metric` parameters for `<Prometheus HTTP prefix>/api/v1/metadata` endpoint. #5890
* [ENHANCEMENT] Distributor: add experimental support for storing metadata when ingesting metrics via OTLP. This makes metrics description and type available when ingesting metrics via OTLP. Enable with `-distributor.enable-otlp-metadata-storage=true`. #5693 #6035 #6254
* [ENHANCEMENT] Ingester: added support for sampling errors, which can be enabled by setting `-ingester.error-sample-rate`. This way each error will be logged once in the configured number of times. All the discarded samples will still be tracked by the `cortex_discarded_samples_total` metric. #5584 #6014
* [ENHANCEMENT] Ruler: Fetch secrets used to configure TLS on the Alertmanager client from Vault when `-vault.enabled` is true. #5239
* [ENHANCEMENT] Query-frontend: added query-sharding support for `group by` aggregation queries. #6024
* [ENHANCEMENT] Fetch secrets used to configure server-side TLS from Vault when `-vault.enabled` is true. #6052.
* [ENHANCEMENT] Packaging: add logrotate config file. #6142
* [ENHANCEMENT] Ingester: add the experimental configuration options `-blocks-storage.tsdb.head-postings-for-matchers-cache-max-bytes` and `-blocks-storage.tsdb.block-postings-for-matchers-cache-max-bytes` to enforce a limit in bytes on the `PostingsForMatchers()` cache used by ingesters (the cache limit is per TSDB head and block basis, not a global one). The experimental configuration options `-blocks-storage.tsdb.head-postings-for-matchers-cache-size` and `-blocks-storage.tsdb.block-postings-for-matchers-cache-size` have been deprecated. #6151
* [ENHANCEMENT] Ingester: use the `PostingsForMatchers()` in-memory cache for label values queries with matchers too. #6151
* [ENHANCEMENT] Ingester / store-gateway: optimized regex matchers. #6168 #6250
* [ENHANCEMENT] Distributor: Include ingester IDs in circuit breaker related metrics and logs. #6206
* [ENHANCEMENT] Querier: improve errors and logging when streaming chunks from ingesters and store-gateways. #6194 #6309
* [ENHANCEMENT] Querier: Add `cortex_querier_federation_exemplar_tenants_queried` and `cortex_querier_federation_tenants_queried` metrics to track the number of tenants queried by multi-tenant queries. #6374 #6409
* [ENHANCEMENT] All: added an experimental `-server.grpc.num-workers` flag that configures the number of long-living workers used to process gRPC requests. This could decrease the CPU usage by reducing the number of stack allocations. #6311
* [ENHANCEMENT] All: improved IPv6 support by using the proper host:port formatting. #6311
* [ENHANCEMENT] Querier: always return error encountered during chunks streaming, rather than `the stream has already been exhausted`. #6345 #6433
* [ENHANCEMENT] Query-frontend: add `instance_enable_ipv6` to support IPv6. #6111
* [ENHANCEMENT] Store-gateway: return same detailed error messages as queriers when chunks or series limits are reached. #6347
* [ENHANCEMENT] Querier: reduce memory consumed for queries that hit store-gateways. #6348
* [ENHANCEMENT] Ruler: include corresponding trace ID with log messages associated with rule evaluation. #6379 #6520
* [ENHANCEMENT] Querier: clarify log messages and span events emitted while querying ingesters, and include both ingester name and address when relevant. #6381
* [ENHANCEMENT] Memcached: introduce new experimental configuration parameters `-<prefix>.memcached.write-buffer-size-bytes` `-<prefix>.memcached.read-buffer-size-bytes` to customise the memcached client write and read buffer size (the buffer is allocated for each memcached connection). #6468
* [ENHANCEMENT] Ingester, Distributor: added experimental support for rejecting push requests received via gRPC before reading them into memory, if ingester or distributor is unable to accept the request. This is activated by using `-ingester.limit-inflight-requests-using-grpc-method-limiter` for ingester, and `-distributor.limit-inflight-requests-using-grpc-method-limiter` for distributor. #5976 #6300
* [ENHANCEMENT] Add capability in store-gateways to accept number of tokens through config. `-store-gateway.sharding-ring.num-tokens`, `default-value=512` #4863
* [ENHANCEMENT] Query-frontend: return warnings generated during query evaluation. #6391
* [ENHANCEMENT] Server: Add the option `-server.http-read-header-timeout` to enable specifying a timeout for reading HTTP request headers. It defaults to 0, in which case reading of headers can take up to `-server.http-read-timeout`, leaving no time for reading body, if there's any. #6517
* [ENHANCEMENT] Add connection-string option, `-<prefix>.azure.connection-string`, for Azure Blob Storage. #6487
* [ENHANCEMENT] Ingester: Add `-ingester.instance-limits.max-inflight-push-requests-bytes`. This limit protects the ingester against requests that together may cause an OOM. #6492
* [ENHANCEMENT] Ingester: add new per-tenant `cortex_ingester_local_limits` metric to expose the calculated local per-tenant limits seen at each ingester. Exports the local per-tenant series limit with label `{limit="max_global_series_per_user"}` #6403
* [ENHANCEMENT] Query-frontend: added "queue_time_seconds" field to "query stats" log. This is total time that query and subqueries spent in the queue, before queriers picked it up. #6537
* [ENHANCEMENT] Server: Add `-server.report-grpc-codes-in-instrumentation-label-enabled` CLI flag to specify whether gRPC status codes should be used in `status_code` label of `cortex_request_duration_seconds` metric. It defaults to false, meaning that successful and erroneous gRPC status codes are represented with `success` and `error` respectively. #6562
* [ENHANCEMENT] Server: Add `-ingester.client.report-grpc-codes-in-instrumentation-label-enabled` CLI flag to specify whether gRPC status codes should be used in `status_code` label of `cortex_ingester_client_request_duration_seconds` metric. It defaults to false, meaning that successful and erroneous gRPC status codes are represented with `2xx` and `error` respectively. #6562
* [ENHANCEMENT] Server: Add `-server.http-log-closed-connections-without-response-enabled` option to log details about connections to HTTP server that were closed before any data was sent back. This can happen if client doesn't manage to send complete HTTP headers before timeout. #6612
* [ENHANCEMENT] Query-frontend: include length of query, time since the earliest and latest points of a query, time since the earliest and latest points of a query, cached/uncached bytes in "query stats" logs. Time parameters (start/end/time) are always formatted as RFC3339 now. #6473 #6477 #6709 #6710
* [ENHANCEMENT] Query-frontend: `-query-frontend.align-queries-with-step` has been moved from a global flag to a per-tenant override. #6714
* [ENHANCEMENT] Distributor: added support for reducing the resolution of native histogram samples upon ingestion if the sample has too many buckets compared to `-validation.max-native-histogram-buckets`. This is enabled by default and can be turned off by setting `-validation.reduce-native-histogram-over-max-buckets` to `false`. #6535
* [ENHANCEMENT] Query-frontend: optionally wait for the frontend to complete startup if requests are received while the frontend is still starting. Disabled by default, set `-query-frontend.not-running-timeout` to a non-zero value to enable. #6621
* [ENHANCEMENT] Distributor: Include source IPs in OTLP push handler logs. #6652
* [ENHANCEMENT] Query-frontend: return clearer error message when a query request is received while shutting down. #6675
* [ENHANCEMENT] Querier: return clearer error message when a query request is cancelled by the caller. #6697
* [ENHANCEMENT] Compactor: Mark corrupted blocks for no-compaction to avoid blocking compactor future runs. #6588
* [ENHANCEMENT] Distributor: Added an experimental configuration option `distributor.ingestion-burst-factor` that overrides the `distributor.ingestion-burst-size` option if set. The `distributor.ingestion-burst-factor` is used to set the underlying ingestion rate limiter token bucket's burst size to a multiple of the per distributor `distributor.ingestion-rate-limit` and the `distributor.ingestion-burst-factor`. This is disabled by default. #6662
* [ENHANCEMENT] Add debug message to track tenants sending queries that are not able to benefit from caches. #6732
* [BUGFIX] Distributor: return server overload error in the event of exceeding the ingestion rate limit. #6549
* [BUGFIX] Ring: Ensure network addresses used for component hash rings are formatted correctly when using IPv6. #6068
* [BUGFIX] Query-scheduler: don't retain connections from queriers that have shut down, leading to gradually increasing enqueue latency over time. #6100 #6145
* [BUGFIX] Ingester: prevent query logic from continuing to execute after queries are canceled. #6085
* [BUGFIX] Ensure correct nesting of children of the `querier.Select` tracing span. #6085
* [BUGFIX] Packaging: fix preremove script preventing upgrades on RHEL based OS. #6067
* [BUGFIX] Querier: return actual error rather than `attempted to read series at index XXX from stream, but the stream has already been exhausted` (or even no error at all) when streaming chunks from ingesters or store-gateways is enabled and an error occurs while streaming chunks. #6346
* [BUGFIX] Querier: reduce log volume when querying ingesters with zone-awareness enabled and one or more instances in a single zone unavailable. #6381
* [BUGFIX] Querier: don't try to query further ingesters if ingester query request minimization is enabled and a query limit is reached as a result of the responses from the initial set of ingesters. #6402
* [BUGFIX] Ingester: Don't cache context cancellation error when querying. #6446
* [BUGFIX] Ingester: don't ignore errors encountered while iterating through chunks or samples in response to a query request. #6469
* [BUGFIX] All: fix issue where traces for some inter-component gRPC calls would incorrectly show the call as failing due to cancellation. #6470
* [BUGFIX] Querier: correctly mark streaming requests to ingesters or store-gateways as successful, not cancelled, in metrics and traces. #6471 #6505
* [BUGFIX] Querier: fix issue where queries fail with "context canceled" error when an ingester or store-gateway fails healthcheck while the query is in progress. #6550
* [BUGFIX] Tracing: When creating an OpenTelemetry tracing span, add it to the context for later retrieval. #6614
* [BUGFIX] Querier: always report query results to query-frontends, even when cancelled, to ensure query-frontends don't wait for results that will otherwise never arrive. #6703
* [BUGFIX] Querier: attempt to query ingesters in PENDING state, to reduce the likelihood that scaling up the number of ingesters in multiple zones simultaneously causes a read outage. #6726 #6727
* [BUGFIX] Querier: don't cancel inflight queries from a query-scheduler if the stream between the querier and query-scheduler is broken. #6728
* [BUGFIX] Store-gateway: Fix double-counting of some duration metrics. #6616
* [BUGFIX] Fixed possible series matcher corruption leading to wrong series being included in query results. #6884

### Mixin

* [CHANGE] Dashboards: enabled reporting gRPC codes as `status_code` label in Mimir dashboards. In case of gRPC calls, the successful `status_code` label on `cortex_request_duration_seconds` and gRPC client request duration metrics has changed from 'success' and '2xx' to 'OK'. #6561
* [CHANGE] Alerts: remove `MimirGossipMembersMismatch` alert and replace it with `MimirGossipMembersTooHigh` and `MimirGossipMembersTooLow` alerts that should have a higher signal-to-noise ratio. #6508
* [ENHANCEMENT] Dashboards: Optionally show rejected requests on Mimir Writes dashboard. Useful when used together with "early request rejection" in ingester and distributor. #6132 #6556
* [ENHANCEMENT] Alerts: added a critical alert for `CompactorSkippedBlocksWithOutOfOrderChunks` when multiple blocks are affected. #6410
* [ENHANCEMENT] Dashboards: Added the min-replicas for autoscaling dashboards. #6528
* [ENHANCEMENT] Dashboards: Show queries per second for the `/api/v1/cardinality/` endpoints on the "Overview" dashboard. #6720
* [BUGFIX] Alerts: fixed issue where `GossipMembersMismatch` warning message referred to per-instance labels that were not produced by the alert query. #6146
* [BUGFIX] Dashboards: Fix autoscaling dashboard panels for KEDA > 2.9. [Requires scraping the KEDA operator for metrics since they moved](https://github.com/kedacore/keda/issues/3972). #6528
* [BUGFIX] Alerts: Fix autoscaling alerts for KEDA > 2.9. [Requires scraping the KEDA operator for metrics since they moved](https://github.com/kedacore/keda/issues/3972). #6528

### Jsonnet

* [CHANGE] Ingester: reduce `-server.grpc-max-concurrent-streams` to 500. #5666
* [CHANGE] Changed default `_config.cluster_domain` from `cluster.local` to `cluster.local.` to reduce the number of DNS lookups made by Mimir. #6389
* [CHANGE] Query-frontend: changed default `_config.autoscaling_query_frontend_cpu_target_utilization` from `1` to `0.75`. #6395
* [CHANGE] Distributor: Increase HPA scale down period such that distributors are slower to scale down after autoscaling up. #6589
* [CHANGE] Store-gateway: Change the default timeout used for index-queries caches from `200ms` to `450ms`. #6786
* [FEATURE] Store-gateway: Allow automated zone-by-zone downscaling, that can be enabled via the `store_gateway_automated_downscale_enabled` flag. It is disabled by default. #6149
* [FEATURE] Ingester: Allow to configure TSDB Head early compaction using the following `_config` parameters: #6181
  * `ingester_tsdb_head_early_compaction_enabled` (disabled by default)
  * `ingester_tsdb_head_early_compaction_reduction_percentage`
  * `ingester_tsdb_head_early_compaction_min_in_memory_series`
* [ENHANCEMENT] Double the amount of rule groups for each user tier. #5897
* [ENHANCEMENT] Set `maxUnavailable` to 0 for `distributor`, `overrides-exporter`, `querier`, `query-frontend`, `query-scheduler` `ruler-querier`, `ruler-query-frontend`, `ruler-query-scheduler` and `consul` deployments, to ensure they don't become completely unavailable during a rollout. #5924
* [ENHANCEMENT] Update rollout-operator to `v0.9.0`. #6022 #6110 #6558 #6681
* [ENHANCEMENT] Update memcached to `memcached:1.6.22-alpine`. #6585
* [ENHANCEMENT] Store-gateway: replaced the following deprecated CLI flags: #6319
  * `-blocks-storage.bucket-store.index-header-lazy-loading-enabled` replaced with `-blocks-storage.bucket-store.index-header.lazy-loading-enabled`
  * `-blocks-storage.bucket-store.index-header-lazy-loading-idle-timeout` replaced with `-blocks-storage.bucket-store.index-header.lazy-loading-idle-timeout`
* [ENHANCEMENT] Store-gateway: Allow selective enablement of store-gateway automated scaling on a per-zone basis. #6302
* [BUGFIX] Autoscaling: KEDA > 2.9 removed the ability to set metricName in the trigger metadata. To help discern which metric is used by the HPA, we set the trigger name to what was the metricName. This is available as the `scaler` label on `keda_*` metrics. #6528

### Mimirtool

* [ENHANCEMENT] Analyze Grafana: Improve support for variables in range. #6657
* [BUGFIX] Fix out of bounds error on export with large timespans and/or series count. #5700
* [BUGFIX] Fix the issue where `--read-timeout` was applied to the entire `mimirtool analyze grafana` invocation rather than to individual Grafana API calls. #5915
* [BUGFIX] Fix incorrect remote-read path joining for `mimirtool remote-read` commands on Windows. #6011
* [BUGFIX] Fix template files full path being sent in `mimirtool alertmanager load` command. #6138
* [BUGFIX] Analyze rule-file: .metricsUsed field wasn't populated. #6953

### Mimir Continuous Test

### Query-tee

### Documentation

* [ENHANCEMENT] Document the concept of native histograms and how to send them to Mimir, migration path. #5956 #6488 #6539 #6752
* [ENHANCEMENT] Document native histograms query and visualization. #6231

### Tools

* [CHANGE] tsdb-index: Rename tool to tsdb-series. #6317
* [FEATURE] tsdb-labels: Add tool to print label names and values of a TSDB block. #6317
* [ENHANCEMENT] trafficdump: Trafficdump can now parse OTEL requests. Entire request is dumped to output, there's no filtering of fields or matching of series done. #6108

## 2.10.5

### Grafana Mimir

* [ENHANCEMENT] Update Docker base images from `alpine:3.18.3` to `alpine:3.18.5`. #6897
* [BUGFIX] Fixed possible series matcher corruption leading to wrong series being included in query results. #6886

### Documentation

* [ENHANCEMENT] Document the concept of native histograms and how to send them to Mimir, migration path. #6757
* [ENHANCEMENT] Document native histograms query and visualization. #6757

## 2.10.4

### Grafana Mimir

* [BUGFIX] Update otelhttp library to v0.44.0 as a mitigation for CVE-2023-45142. #6634

## 2.10.3

### Grafana Mimir

* [BUGFIX] Update grpc-go library to 1.57.2-dev that includes a fix for a bug introduced in 1.57.1. #6419

## 2.10.2

### Grafana Mimir

* [BUGFIX] Update grpc-go library to 1.57.1 and `golang.org/x/net` to `0.17`, which include fix for CVE-2023-44487. #6349

## 2.10.1

### Grafana Mimir

* [CHANGE] Update Go version to 1.21.3. #6244 #6325
* [BUGFIX] Query-frontend: Don't retry read requests rejected by the ingester due to utilization based read path limiting. #6032
* [BUGFIX] Ingester: fix panic in WAL replay of certain native histograms. #6086

## 2.10.0

### Grafana Mimir

* [CHANGE] Store-gateway: skip verifying index header integrity upon loading. To enable verification set `blocks_storage.bucket_store.index_header.verify_on_load: true`. #5174
* [CHANGE] Querier: change the default value of the experimental `-querier.streaming-chunks-per-ingester-buffer-size` flag to 256. #5203
* [CHANGE] Querier: only initiate query requests to ingesters in the `ACTIVE` state in the ring. #5342
* [CHANGE] Querier: renamed `-querier.prefer-streaming-chunks` to `-querier.prefer-streaming-chunks-from-ingesters` to enable streaming chunks from ingesters to queriers. #5182
* [CHANGE] Querier: `-query-frontend.cache-unaligned-requests` has been moved from a global flag to a per-tenant override. #5312
* [CHANGE] Ingester: removed `cortex_ingester_shipper_dir_syncs_total` and `cortex_ingester_shipper_dir_sync_failures_total` metrics. The former metric was not much useful, and the latter was never incremented. #5396
* [CHANGE] Ingester: removed logging of errors related to hitting per-instance limits to reduce resource usage when ingesters are under pressure. #5585
* [CHANGE] gRPC clients: use default connect timeout of 5s, and therefore enable default connect backoff max delay of 5s. #5562
* [CHANGE] Ingester: the `-validation.create-grace-period` is now enforced in the ingester too, other than distributor and query-frontend. If you've configured `-validation.create-grace-period` then make sure the configuration is applied to ingesters too. #5712
* [CHANGE] Distributor: the `-validation.create-grace-period` is now enforced for examplars too in the distributor. If an examplar has timestamp greater than "now + grace_period", then the exemplar will be dropped and the metric `cortex_discarded_exemplars_total{reason="exemplar_too_far_in_future",user="..."}` increased. #5761
* [CHANGE] Query-frontend: the `-validation.create-grace-period` is now enforced in the query-frontend even when the configured value is 0. When the value is 0, the query end time range is truncated to the current real-world time. #5829
* [CHANGE] Store-gateway: deprecated configuration parameters for index header under `blocks-storage.bucket-store` and use a new configurations in `blocks-storage.bucket-store.index-header`, deprecated configuration will be removed in Mimir 2.12. Configuration changes: #5726
  * `-blocks-storage.bucket-store.index-header-lazy-loading-enabled` is deprecated, use the new configuration `-blocks-storage.bucket-store.index-header.lazy-loading-enabled`
  * `-blocks-storage.bucket-store.index-header-lazy-loading-idle-timeout` is deprecated, use the new configuration `-blocks-storage.bucket-store.index-header.lazy-loading-idle-timeout`
  * `-blocks-storage.bucket-store.index-header-lazy-loading-concurrency` is deprecated, use the new configuration `-blocks-storage.bucket-store.index-header.lazy-loading-concurrency`
* [CHANGE] Store-gateway: remove experimental fine-grained chunks caching. The following experimental configuration parameters have been removed `-blocks-storage.bucket-store.chunks-cache.fine-grained-chunks-caching-enabled`, `-blocks-storage.bucket-store.fine-grained-chunks-caching-ranges-per-series`. #5816 #5875
* [CHANGE] Ingester: remove deprecated `blocks-storage.tsdb.max-tsdb-opening-concurrency-on-startup`. #5850
* [FEATURE] Introduced `-distributor.service-overload-status-code-on-rate-limit-enabled` flag for configuring status code to 529 instead of 429 upon rate limit exhaustion. #5752
* [FEATURE] Cardinality API: added a new `count_method` parameter which enables counting active series. #5136
* [FEATURE] Query-frontend: added experimental support to cache cardinality, label names and label values query responses. The cache will be used when `-query-frontend.cache-results` is enabled, and `-query-frontend.results-cache-ttl-for-cardinality-query` or `-query-frontend.results-cache-ttl-for-labels-query` set to a value greater than 0. The following metrics have been added to track the query results cache hit ratio per `request_type`: #5212 #5235 #5426 #5524
  * `cortex_frontend_query_result_cache_requests_total{request_type="query_range|cardinality|label_names_and_values"}`
  * `cortex_frontend_query_result_cache_hits_total{request_type="query_range|cardinality|label_names_and_values"}`
* [FEATURE] Added `-<prefix>.s3.list-objects-version` flag to configure the S3 list objects version. #5099
* [FEATURE] Ingester: add optional CPU/memory utilization based read request limiting, considered experimental. Disabled by default, enable by configuring limits via both of the following flags: #5012 #5392 #5394 #5526 #5508 #5704
  * `-ingester.read-path-cpu-utilization-limit`
  * `-ingester.read-path-memory-utilization-limit`
  * `-ingester.log-utilization-based-limiter-cpu-samples`
* [FEATURE] Ruler: support filtering results from rule status endpoint by `file`, `rule_group` and `rule_name`. #5291
* [FEATURE] Ingester: add experimental support for creating tokens by using spread minimizing strategy. This can be enabled with `-ingester.ring.token-generation-strategy: spread-minimizing` and `-ingester.ring.spread-minimizing-zones: <all available zones>`. In that case `-ingester.ring.tokens-file-path` must be empty. #5308 #5324
* [FEATURE] Storegateway: Persist sparse index-headers to disk and read from disk on index-header loads instead of reconstructing. #5465 #5651 #5726
* [FEATURE] Ingester: add experimental CLI flag `-ingester.ring.spread-minimizing-join-ring-in-order` that allows an ingester to register tokens in the ring only after all previous ingesters (with ID lower than its own ID) have already been registered. #5541
* [FEATURE] Ingester: add experimental support to compact the TSDB Head when the number of in-memory series is equal or greater than `-blocks-storage.tsdb.early-head-compaction-min-in-memory-series`, and the ingester estimates that the per-tenant TSDB Head compaction will reduce in-memory series by at least `-blocks-storage.tsdb.early-head-compaction-min-estimated-series-reduction-percentage`. #5371
* [FEATURE] Ingester: add new metrics for tracking native histograms in active series: `cortex_ingester_active_native_histogram_series`, `cortex_ingester_active_native_histogram_series_custom_tracker`, `cortex_ingester_active_native_histogram_buckets`, `cortex_ingester_active_native_histogram_buckets_custom_tracker`. The first 2 are the subsets of the existing and unmodified `cortex_ingester_active_series` and `cortex_ingester_active_series_custom_tracker` respectively, only tracking native histogram series, and the last 2 are the equivalents for tracking the number of buckets in native histogram series. #5318
* [FEATURE] Add experimental CLI flag `-<prefix>.s3.native-aws-auth-enabled` that allows to enable the default credentials provider chain of the AWS SDK. #5636
* [FEATURE] Distributor: add experimental support for circuit breaking when writing to ingesters via `-ingester.client.circuit-breaker.enabled`, `-ingester.client.circuit-breaker.failure-threshold`, or `-ingester.client.circuit-breaker.cooldown-period` or their corresponding YAML. #5650
* [FEATURE] The following features are no longer considered experimental. #5701 #5872
  * Ruler storage cache (`-ruler-storage.cache.*`)
  * Exclude ingesters running in specific zones (`-ingester.ring.excluded-zones`)
  * Cardinality-based query sharding (`-query-frontend.query-sharding-target-series-per-shard`)
  * Cardinality query result caching (`-query-frontend.results-cache-ttl-for-cardinality-query`)
  * Label names and values query result caching (`-query-frontend.results-cache-ttl-for-labels-query`)
  * Query expression size limit (`-query-frontend.max-query-expression-size-bytes`)
  * Peer discovery / tenant sharding for overrides exporters (`-overrides-exporter.ring.enabled`)
  * Configuring enabled metrics in overrides exporter (`-overrides-exporter.enabled-metrics`)
  * Per-tenant results cache TTL (`-query-frontend.results-cache-ttl`, `-query-frontend.results-cache-ttl-for-out-of-order-time-window`)
  * Shutdown delay (`-shutdown-delay`)
* [FEATURE] Querier: add experimental CLI flag `-tenant-federation.max-concurrent` to adjust the max number of per-tenant queries that can be run at a time when executing a single multi-tenant query. #5874
* [FEATURE] Alertmanager: add Microsoft Teams as a supported integration. #5840
* [ENHANCEMENT] Overrides-exporter: Add new metrics for write path and alertmanager (`max_global_metadata_per_user`, `max_global_metadata_per_metric`, `request_rate`, `request_burst_size`, `alertmanager_notification_rate_limit`, `alertmanager_max_dispatcher_aggregation_groups`, `alertmanager_max_alerts_count`, `alertmanager_max_alerts_size_bytes`) and added flag `-overrides-exporter.enabled-metrics` to explicitly configure desired metrics, e.g. `-overrides-exporter.enabled-metrics=request_rate,ingestion_rate`. Default value for this flag is: `ingestion_rate,ingestion_burst_size,max_global_series_per_user,max_global_series_per_metric,max_global_exemplars_per_user,max_fetched_chunks_per_query,max_fetched_series_per_query,ruler_max_rules_per_rule_group,ruler_max_rule_groups_per_tenant`. #5376
* [ENHANCEMENT] Cardinality API: when zone aware replication is enabled, the label values cardinality API can now tolerate single zone failure #5178
* [ENHANCEMENT] Distributor: optimize sending requests to ingesters when incoming requests don't need to be modified. For now this feature can be disabled by setting `-timeseries-unmarshal-caching-optimization-enabled=false`. #5137
* [ENHANCEMENT] Add advanced CLI flags to control gRPC client behaviour: #5161
  * `-<prefix>.connect-timeout`
  * `-<prefix>.connect-backoff-base-delay`
  * `-<prefix>.connect-backoff-max-delay`
  * `-<prefix>.initial-stream-window-size`
  * `-<prefix>.initial-connection-window-size`
* [ENHANCEMENT] Query-frontend: added "response_size_bytes" field to "query stats" log. #5196
* [ENHANCEMENT] Querier: refine error messages for per-tenant query limits, informing the user of the preferred strategy for not hitting the limit, in addition to how they may tweak the limit. #5059
* [ENHANCEMENT] Distributor: optimize sending of requests to ingesters by reusing memory buffers for marshalling requests. This optimization can be enabled by setting `-distributor.write-requests-buffer-pooling-enabled` to `true`. #5195 #5805 #5830
* [ENHANCEMENT] Querier: add experimental `-querier.minimize-ingester-requests` option to initially query only the minimum set of ingesters required to reach quorum. #5202 #5259 #5263
* [ENHANCEMENT] Querier: improve error message when streaming chunks from ingesters to queriers and a query limit is reached. #5245
* [ENHANCEMENT] Use new data structure for labels, to reduce memory consumption. #3555 #5731
* [ENHANCEMENT] Update alpine base image to 3.18.2. #5276
* [ENHANCEMENT] Ruler: add `cortex_ruler_sync_rules_duration_seconds` metric, tracking the time spent syncing all rule groups owned by the ruler instance. #5311
* [ENHANCEMENT] Store-gateway: add experimental `blocks-storage.bucket-store.index-header-lazy-loading-concurrency` config option to limit the number of concurrent index-headers loads when lazy loading. #5313 #5605
* [ENHANCEMENT] Ingester and querier: improve level of detail in traces emitted for queries that hit ingesters. #5315
* [ENHANCEMENT] Querier: add `cortex_querier_queries_rejected_total` metric that counts the number of queries rejected due to hitting a limit (eg. max series per query or max chunks per query). #5316 #5440 #5450
* [ENHANCEMENT] Querier: add experimental `-querier.minimize-ingester-requests-hedging-delay` option to initiate requests to further ingesters when request minimisation is enabled and not all initial requests have completed. #5368
* [ENHANCEMENT] Clarify docs for `-ingester.client.*` flags to make it clear that these are used by both queriers and distributors. #5375
* [ENHANCEMENT] Querier and store-gateway: add experimental support for streaming chunks from store-gateways to queriers while evaluating queries. This can be enabled with `-querier.prefer-streaming-chunks-from-store-gateways=true`. #5182
* [ENHANCEMENT] Querier: enforce `max-chunks-per-query` limit earlier in query processing when streaming chunks from ingesters to queriers to avoid unnecessarily consuming resources for queries that will be aborted. #5369 #5447
* [ENHANCEMENT] Ingester: added `cortex_ingester_shipper_last_successful_upload_timestamp_seconds` metric tracking the last successful TSDB block uploaded to the bucket (unix timestamp in seconds). #5396
* [ENHANCEMENT] Ingester: add two metrics tracking resource utilization calculated by utilization based limiter: #5496
  * `cortex_ingester_utilization_limiter_current_cpu_load`: The current exponential weighted moving average of the ingester's CPU load
  * `cortex_ingester_utilization_limiter_current_memory_usage_bytes`: The current ingester memory utilization
* [ENHANCEMENT] Ruler: added `insight=true` field to ruler's prometheus component for rule evaluation logs. #5510
* [ENHANCEMENT] Distributor Ingester: add metrics to count the number of requests rejected for hitting per-instance limits, `cortex_distributor_instance_rejected_requests_total` and `cortex_ingester_instance_rejected_requests_total` respectively. #5551
* [ENHANCEMENT] Distributor: add support for ingesting exponential histograms that are over the native histogram scale limit of 8 in OpenTelemetry format by downscaling them. #5532 #5607
* [ENHANCEMENT] General: buffered logging: #5506
  * `-log.buffered` CLI flag enable buffered logging.
* [ENHANCEMENT] Distributor: add more detailed information to traces generated while processing OTLP write requests. #5539
* [ENHANCEMENT] Distributor: improve performance ingesting OTLP payloads. #5531 #5607 #5616
* [ENHANCEMENT] Ingester: optimize label-values with matchers call when number of matched series is small. #5600
* [ENHANCEMENT] Compactor: delete bucket-index, markers and debug files if there are no blocks left in the bucket index. This cleanup must be enabled by using `-compactor.no-blocks-file-cleanup-enabled` option. #5648
* [ENHANCEMENT] Ingester: reduce memory usage of active series tracker. #5665
* [ENHANCEMENT] Store-gateway: added `-store-gateway.sharding-ring.auto-forget-enabled` configuration parameter to control whether store-gateway auto-forget feature should be enabled or disabled (enabled by default). #5702
* [ENHANCEMENT] Compactor: added per tenant block upload counters `cortex_block_upload_api_blocks_total`, `cortex_block_upload_api_bytes_total`, and `cortex_block_upload_api_files_total`. #5738
* [ENHANCEMENT] Compactor: verify time range of compacted block(s) matches the time range of input blocks. #5760
* [ENHANCEMENT] Querier: improved observability of calls to ingesters during queries. #5724
* [ENHANCEMENT] Compactor: block backfilling logging is now more verbose. #5711
* [ENHANCEMENT] Added support to rate limit application logs: #5764
  * `-log.rate-limit-enabled`
  * `-log.rate-limit-logs-per-second`
  * `-log.rate-limit-logs-per-second-burst`
* [ENHANCEMENT] Ingester: added `cortex_ingester_tsdb_head_min_timestamp_seconds` and `cortex_ingester_tsdb_head_max_timestamp_seconds` metrics which return min and max time of all TSDB Heads open in an ingester. #5786 #5815
* [ENHANCEMENT] Querier: cancel query requests to ingesters in a zone upon first error received from the zone, to reduce wasted effort spent computing results that won't be used #5764
* [ENHANCEMENT] All: improve tracing of internal HTTP requests sent over httpgrpc. #5782
* [ENHANCEMENT] Querier: add experimental per-query chunks limit based on an estimate of the number of chunks that will be sent from ingesters and store-gateways that is enforced earlier during query evaluation. This limit is disabled by default and can be configured with `-querier.max-estimated-fetched-chunks-per-query-multiplier`. #5765
* [ENHANCEMENT] Ingester: add UI for listing tenants with TSDB on given ingester and viewing details of tenants's TSDB on given ingester. #5803 #5824
* [ENHANCEMENT] Querier: improve observability of calls to store-gateways during queries. #5809
* [ENHANCEMENT] Query-frontend: improve tracing of interactions with query-scheduler. #5818
* [ENHANCEMENT] Query-scheduler: improve tracing of requests when request is rejected by query-scheduler. #5848
* [ENHANCEMENT] Ingester: avoid logging some errors that could cause logging contention. #5494 #5581
* [ENHANCEMENT] Store-gateway: wait for query gate after loading blocks. #5507
* [ENHANCEMENT] Store-gateway: always include `__name__` posting group in selection in order to reduce the number of object storage API calls. #5246
* [ENHANCEMENT] Ingester: track active series by ref instead of hash/labels to reduce memory usage. #5134 #5193
* [ENHANCEMENT] Go: updated to 1.21.1. #5955 #5960
* [ENHANCEMENT] Alertmanager: updated to alertmanager 0.26.0. #5840
* [BUGFIX] Ingester: Handle when previous ring state is leaving and the number of tokens has changed. #5204
* [BUGFIX] Querier: fix issue where queries that use the `timestamp()` function fail with `execution: attempted to read series at index 0 from stream, but the stream has already been exhausted` if streaming chunks from ingesters to queriers is enabled. #5370
* [BUGFIX] memberlist: bring back `memberlist_client_kv_store_count` metric that used to exist in Cortex, but got lost during dskit updates before Mimir 2.0. #5377
* [BUGFIX] Querier: pass on HTTP 503 query response code. #5364
* [BUGFIX] Store-gateway: Fix issue where stopping a store-gateway could cause all store-gateways to unload all blocks. #5464
* [BUGFIX] Allocate ballast in smaller blocks to avoid problem when entire ballast was kept in memory working set. #5565
* [BUGFIX] Querier: retry frontend result notification when an error is returned. #5591
* [BUGFIX] Querier: fix issue where `cortex_ingester_client_request_duration_seconds` metric did not include streaming query requests that did not return any series. #5695
* [BUGFIX] Ingester: fix ActiveSeries tracker double-counting series that have been deleted from the Head while still being active and then recreated again. #5678
* [BUGFIX] Ingester: don't set "last update time" of TSDB into the future when opening TSDB. This could prevent detecting of idle TSDB for a long time, if sample in distant future was ingested. #5787
* [BUGFIX] Store-gateway: fix bug when lazy index header could be closed prematurely even when still in use. #5795
* [BUGFIX] Ruler: gracefully shut down rule evaluations. #5778
* [BUGFIX] Querier: fix performance when ingesters stream samples. #5836
* [BUGFIX] Ingester: fix spurious `not found` errors on label values API during head compaction. #5957
* [BUGFIX] All: updated Minio object storage client from 7.0.62 to 7.0.63 to fix auto-detection of AWS GovCloud environments. #5905

### Mixin

* [CHANGE] Dashboards: show all workloads in selected namespace on "rollout progress" dashboard. #5113
* [CHANGE] Dashboards: show the number of updated and ready pods for each workload in the "rollout progress" panel on the "rollout progress" dashboard. #5113
* [CHANGE] Dashboards: removed "Query results cache misses" panel on the "Mimir / Queries" dashboard. #5423
* [CHANGE] Dashboards: default to shared crosshair on all dashboards. #5489
* [CHANGE] Dashboards: sort variable drop-down lists from A to Z, rather than Z to A. #5490
* [CHANGE] Alerts: removed `MimirProvisioningTooManyActiveSeries` alert. You should configure `-ingester.instance-limits.max-series` and rely on `MimirIngesterReachingSeriesLimit` alert instead. #5593
* [CHANGE] Alerts: removed `MimirProvisioningTooManyWrites` alert. The alerting threshold used in this alert was chosen arbitrarily and ingesters receiving an higher number of samples / sec don't necessarily have any issue. You should rely on SLOs metrics and alerts instead. #5706
* [CHANGE] Alerts: don't raise `MimirRequestErrors` or `MimirRequestLatency` alert for the `/debug/pprof` endpoint. #5826
* [ENHANCEMENT] Dashboards: adjust layout of "rollout progress" dashboard panels so that the "rollout progress" panel doesn't require scrolling. #5113
* [ENHANCEMENT] Dashboards: show container name first in "pods count per version" panel on "rollout progress" dashboard. #5113
* [ENHANCEMENT] Dashboards: show time spend waiting for turn when lazy loading index headers in the "index-header lazy load gate latency" panel on the "queries" dashboard. #5313
* [ENHANCEMENT] Dashboards: split query results cache hit ratio by request type in "Query results cache hit ratio" panel on the "Mimir / Queries" dashboard. #5423
* [ENHANCEMENT] Dashboards: add "rejected queries" panel to "queries" dashboard. #5429
* [ENHANCEMENT] Dashboards: add native histogram active series and active buckets to "tenants" dashboard. #5543
* [ENHANCEMENT] Dashboards: add panels to "Mimir / Writes" for requests rejected for per-instance limits. #5638
* [ENHANCEMENT] Dashboards: rename "Blocks currently loaded" to "Blocks currently owned" in the "Mimir / Queries" dashboard. #5705
* [ENHANCEMENT] Alerts: Add `MimirIngestedDataTooFarInTheFuture` warning alert that triggers when Mimir ingests sample with timestamp more than 1h in the future. #5822
* [BUGFIX] Alerts: fix `MimirIngesterRestarts` to fire only when the ingester container is restarted, excluding the cases the pod is rescheduled. #5397
* [BUGFIX] Dashboards: fix "unhealthy pods" panel on "rollout progress" dashboard showing only a number rather than the name of the workload and the number of unhealthy pods if only one workload has unhealthy pods. #5113 #5200
* [BUGFIX] Alerts: fixed `MimirIngesterHasNotShippedBlocks` and `MimirIngesterHasNotShippedBlocksSinceStart` alerts. #5396
* [BUGFIX] Alerts: Fix `MimirGossipMembersMismatch` to include `admin-api` and custom compactor pods. `admin-api` is a GEM component. #5641 #5797
* [BUGFIX] Dashboards: fix autoscaling dashboard panels that could show multiple series for a single component. #5810
* [BUGFIX] Dashboards: fix ruler-querier scaling metric panel query and split into CPU and memory scaling metric panels. #5739

### Jsonnet

* [CHANGE] Removed `_config.querier.concurrency` configuration option and replaced it with `_config.querier_max_concurrency` and `_config.ruler_querier_max_concurrency` to allow to easily fine tune it for different querier deployments. #5322
* [CHANGE] Change `_config.multi_zone_ingester_max_unavailable` to 50. #5327
* [CHANGE] Change distributors rolling update strategy configuration: `maxSurge` and `maxUnavailable` are set to `15%` and `0`. #5714
* [FEATURE] Alertmanager: Add horizontal pod autoscaler config, that can be enabled using `autoscaling_alertmanager_enabled: true`. #5194 #5249
* [ENHANCEMENT] Enable the `track_sizes` feature for Memcached pods to help determine cache efficiency. #5209
* [ENHANCEMENT] Add per-container map for environment variables. #5181
* [ENHANCEMENT] Add `PodDisruptionBudget`s for compactor, continuous-test, distributor, overrides-exporter, querier, query-frontend, query-scheduler, rollout-operator, ruler, ruler-querier, ruler-query-frontend, ruler-query-scheduler, and all memcached workloads. #5098
* [ENHANCEMENT] Ruler: configure the ruler storage cache when the metadata cache is enabled. #5326 #5334
* [ENHANCEMENT] Shuffle-sharding: ingester shards in user-classes can now be configured to target different series and limit percentage utilization through `_config.shuffle_sharding.target_series_per_ingester` and `_config.shuffle_sharding.target_utilization_percentage` values. #5470
* [ENHANCEMENT] Distributor: allow adjustment of the targeted CPU usage as a percentage of requested CPU. This can be adjusted with `_config.autoscaling_distributor_cpu_target_utilization`. #5525
* [ENHANCEMENT] Ruler: add configuration option `_config.ruler_remote_evaluation_max_query_response_size_bytes` to easily set the maximum query response size allowed (in bytes). #5592
* [ENHANCEMENT] Distributor: dynamically set `GOMAXPROCS` based on the CPU request. This should reduce distributor CPU utilization, assuming the CPU request is set to a value close to the actual utilization. #5588
* [ENHANCEMENT] Querier: dynamically set `GOMAXPROCS` based on the CPU request. This should reduce noisy neighbour issues created by the querier, whose CPU utilization could eventually saturate the Kubernetes node if unbounded. #5646 #5658
* [ENHANCEMENT] Allow to remove an entry from the configured environment variable for a given component, setting the environment value to `null` in the `*_env_map` objects (e.g. `store_gateway_env_map+:: { 'field': null}`). #5599
* [ENHANCEMENT] Allow overriding the default number of replicas for `etcd`. #5589
* [ENHANCEMENT] Memcached: reduce memory request for results, chunks and metadata caches. The requested memory is 5% greater than the configured memcached max cache size. #5661
* [ENHANCEMENT] Autoscaling: Add the following configuration options to fine tune autoscaler target utilization: #5679 #5682 #5689
  * `autoscaling_querier_target_utilization` (defaults to `0.75`)
  * `autoscaling_mimir_read_target_utilization` (defaults to `0.75`)
  * `autoscaling_ruler_querier_cpu_target_utilization` (defaults to `1`)
  * `autoscaling_distributor_memory_target_utilization` (defaults to `1`)
  * `autoscaling_ruler_cpu_target_utilization` (defaults to `1`)
  * `autoscaling_query_frontend_cpu_target_utilization` (defaults to `1`)
  * `autoscaling_ruler_query_frontend_cpu_target_utilization` (defaults to `1`)
  * `autoscaling_alertmanager_cpu_target_utilization` (defaults to `1`)
* [ENHANCEMENT] Gossip-ring: add appProtocol for istio compatibility. #5680
* [ENHANCEMENT] Add _config.commonConfig to allow adding common configuration parameters for all Mimir components. #5703
* [ENHANCEMENT] Update rollout-operator to `v0.7.0`. #5718
* [ENHANCEMENT] Increase the default rollout speed for store-gateway when lazy loading is disabled. #5823
* [ENHANCEMENT] Add autoscaling on memory for ruler-queriers. #5739
* [ENHANCEMENT] Deduplicate scaled object creation for most objects that scale on CPU and memory. #6411
* [BUGFIX] Fix compilation when index, chunks or metadata caches are disabled. #5710
* [BUGFIX] Autoscaling: treat OOMing containers as though they are using their full memory request. #5739
* [BUGFIX] Autoscaling: if no containers are up, report 0 memory usage instead of no data. #6411

### Mimirtool

* [ENHANCEMENT] Mimirtool uses paging to fetch all dashboards from Grafana when running `mimirtool analyse grafana`. This allows the tool to work correctly when running against Grafana instances with more than a 1000 dashboards. #5825
* [ENHANCEMENT] Extract metric name from queries that have a `__name__` matcher. #5911
* [BUGFIX] Mimirtool no longer parses label names as metric names when handling templating variables that are populated using `label_values(<label_name>)` when running `mimirtool analyse grafana`. #5832
* [BUGFIX] Fix panic when analyzing a grafana dashboard with multiline queries in templating variables. #5911

### Query-tee

* [CHANGE] Proxy `Content-Type` response header from backend. Previously `Content-Type: text/plain; charset=utf-8` was returned on all requests. #5183
* [CHANGE] Increase default value of `-proxy.compare-skip-recent-samples` to avoid racing with recording rule evaluation. #5561
* [CHANGE] Add `-backend.skip-tls-verify` to optionally skip TLS verification on backends. #5656

### Documentation

* [CHANGE] Fix reference to `get-started` documentation directory. #5476
* [CHANGE] Fix link to external OTLP/HTTP documentation.
* [ENHANCEMENT] Improved `MimirRulerTooManyFailedQueries` runbook. #5586
* [ENHANCEMENT] Improved "Recover accidentally deleted blocks" runbook. #5620
* [ENHANCEMENT] Documented options and trade-offs to query label names and values. #5582
* [ENHANCEMENT] Improved `MimirRequestErrors` runbook for alertmanager. #5694

### Tools

* [CHANGE] copyblocks: add support for S3 and the ability to copy between different object storage services. Due to this, the `-source-service` and `-destination-service` flags are now required and the `-service` flag has been removed. #5486
* [FEATURE] undelete-block-gcs: Added new tool for undeleting blocks on GCS storage. #5610 #5855
* [FEATURE] wal-reader: Added new tool for printing entries in TSDB WAL. #5780
* [ENHANCEMENT] ulidtime: add -seconds flag to print timestamps as Unix timestamps. #5621
* [ENHANCEMENT] ulidtime: exit with status code 1 if some ULIDs can't be parsed. #5621
* [ENHANCEMENT] tsdb-index-toc: added index-header size estimates. #5652
* [BUGFIX] Stop tools from panicking when `-help` flag is passed. #5412
* [BUGFIX] Remove github.com/golang/glog command line flags from tools. #5413

## 2.9.4

### Grafana Mimir

* [ENHANCEMENT] Update Docker base images from `alpine:3.18.3` to `alpine:3.18.5`. #6895

## 2.9.3

### Grafana Mimir

* [BUGFIX] Update `go.opentelemetry.io/contrib/instrumentation/net/http/otelhttp` to `0.44` which includes a fix for CVE-2023-45142. #6637

## 2.9.2

### Grafana Mimir

* [BUGFIX] Update grpc-go library to 1.56.3 and `golang.org/x/net` to `0.17`, which include fix for CVE-2023-44487. #6353 #6364

## 2.9.1

### Grafana Mimir

* [ENHANCEMENT] Update alpine base image to 3.18.3. #6021

## 2.9.0

### Grafana Mimir

* [CHANGE] Store-gateway: change expanded postings, postings, and label values index cache key format. These caches will be invalidated when rolling out the new Mimir version. #4770 #4978 #5037
* [CHANGE] Distributor: remove the "forwarding" feature as it isn't necessary anymore. #4876
* [CHANGE] Query-frontend: Change the default value of `-query-frontend.query-sharding-max-regexp-size-bytes` from `0` to `4096`. #4932
* [CHANGE] Querier: `-querier.query-ingesters-within` has been moved from a global flag to a per-tenant override. #4287
* [CHANGE] Querier: Use `-blocks-storage.tsdb.retention-period` instead of `-querier.query-ingesters-within` for calculating the lookback period for shuffle sharded ingesters. Setting `-querier.query-ingesters-within=0` no longer disables shuffle sharding on the read path. #4287
* [CHANGE] Block upload: `/api/v1/upload/block/{block}/files` endpoint now allows file uploads with no `Content-Length`. #4956
* [CHANGE] Store-gateway: deprecate configuration parameters for chunk pooling, they will be removed in Mimir 2.11. The following options are now also ignored: #4996
  * `-blocks-storage.bucket-store.max-chunk-pool-bytes`
  * `-blocks-storage.bucket-store.chunk-pool-min-bucket-size-bytes`
  * `-blocks-storage.bucket-store.chunk-pool-max-bucket-size-bytes`
* [CHANGE] Store-gateway: remove metrics `cortex_bucket_store_chunk_pool_requested_bytes_total` and `cortex_bucket_store_chunk_pool_returned_bytes_total`. #4996
* [CHANGE] Compactor: change default of `-compactor.partial-block-deletion-delay` to `1d`. This will automatically clean up partial blocks that were a result of failed block upload or deletion. #5026
* [CHANGE] Compactor: the deprecated configuration parameter `-compactor.consistency-delay` has been removed. #5050
* [CHANGE] Store-gateway: the deprecated configuration parameter `-blocks-storage.bucket-store.consistency-delay` has been removed. #5050
* [CHANGE] The configuration parameter `-blocks-storage.bucket-store.bucket-index.enabled` has been deprecated and will be removed in Mimir 2.11. Mimir is running by default with the bucket index enabled since version 2.0, and starting from the version 2.11 it will not be possible to disable it. #5051
* [CHANGE] The configuration parameters `-querier.iterators` and `-query.batch-iterators` have been deprecated and will be removed in Mimir 2.11. Mimir runs by default with `-querier.batch-iterators=true`, and starting from version 2.11 it will not be possible to change this. #5114
* [CHANGE] Compactor: change default of `-compactor.first-level-compaction-wait-period` to 25m. #5128
* [CHANGE] Ruler: changed default of `-ruler.poll-interval` from `1m` to `10m`. Starting from this release, the configured rule groups will also be re-synced each time they're modified calling the ruler configuration API. #5170
* [FEATURE] Query-frontend: add `-query-frontend.log-query-request-headers` to enable logging of request headers in query logs. #5030
* [FEATURE] Store-gateway: add experimental feature to retain lazy-loaded index headers between restarts by eagerly loading them during startup. This is disabled by default and can only be enabled if lazy loading is enabled. To enable this set the following: #5606
  * `-blocks-storage.bucket-store.index-header-lazy-loading-enabled` must be set to true
  * `-blocks-storage.bucket-store.index-header.eager-loading-startup-enabled` must be set to true
* [ENHANCEMENT] Add per-tenant limit `-validation.max-native-histogram-buckets` to be able to ignore native histogram samples that have too many buckets. #4765
* [ENHANCEMENT] Store-gateway: reduce memory usage in some LabelValues calls. #4789
* [ENHANCEMENT] Store-gateway: add a `stage` label to the metric `cortex_bucket_store_series_data_touched`. This label now applies to `data_type="chunks"` and `data_type="series"`. The `stage` label has 2 values: `processed` - the number of series that parsed - and `returned` - the number of series selected from the processed bytes to satisfy the query. #4797 #4830
* [ENHANCEMENT] Distributor: make `__meta_tenant_id` label available in relabeling rules configured via `metric_relabel_configs`. #4725
* [ENHANCEMENT] Compactor: added the configurable limit `compactor.block-upload-max-block-size-bytes` or `compactor_block_upload_max_block_size_bytes` to limit the byte size of uploaded or validated blocks. #4680
* [ENHANCEMENT] Querier: reduce CPU utilisation when shuffle sharding is enabled with large shard sizes. #4851
* [ENHANCEMENT] Packaging: facilitate configuration management by instructing systemd to start mimir with a configuration file. #4810
* [ENHANCEMENT] Store-gateway: reduce memory allocations when looking up postings from cache. #4861 #4869 #4962 #5047
* [ENHANCEMENT] Store-gateway: retain only necessary bytes when reading series from the bucket. #4926
* [ENHANCEMENT] Ingester, store-gateway: clear the shutdown marker after a successful shutdown to enable reusing their persistent volumes in case the ingester or store-gateway is restarted. #4985
* [ENHANCEMENT] Store-gateway, query-frontend: Reduced memory allocations when looking up cached entries from Memcached. #4862
* [ENHANCEMENT] Alertmanager: Add additional template function `queryFromGeneratorURL` returning query URL decoded query from the `GeneratorURL` field of an alert. #4301
* [ENHANCEMENT] Ruler: added experimental ruler storage cache support. The cache should reduce the number of "list objects" API calls issued to the object storage when there are 2+ ruler replicas running in a Mimir cluster. The cache can be configured setting `-ruler-storage.cache.*` CLI flags or their respective YAML config options. #4950 #5054
* [ENHANCEMENT] Store-gateway: added HTTP `/store-gateway/prepare-shutdown` endpoint for gracefully scaling down of store-gateways. A gauge `cortex_store_gateway_prepare_shutdown_requested` has been introduced for tracing this process. #4955
* [ENHANCEMENT] Updated Kuberesolver dependency (github.com/sercand/kuberesolver) from v2.4.0 to v4.0.0 and gRPC dependency (google.golang.org/grpc) from v1.47.0 to v1.53.0. #4922
* [ENHANCEMENT] Introduced new options for logging HTTP request headers: `-server.log-request-headers` enables logging HTTP request headers, `-server.log-request-headers-exclude-list` lists headers which should not be logged. #4922
* [ENHANCEMENT] Block upload: `/api/v1/upload/block/{block}/files` endpoint now disables read and write HTTP timeout, overriding `-server.http-read-timeout` and `-server.http-write-timeout` values. This is done to allow large file uploads to succeed. #4956
* [ENHANCEMENT] Alertmanager: Introduce new metrics from upstream. #4918
  * `cortex_alertmanager_notifications_failed_total` (added `reason` label)
  * `cortex_alertmanager_nflog_maintenance_total`
  * `cortex_alertmanager_nflog_maintenance_errors_total`
  * `cortex_alertmanager_silences_maintenance_total`
  * `cortex_alertmanager_silences_maintenance_errors_total`
* [ENHANCEMENT] Add native histogram support for `cortex_request_duration_seconds` metric family. #4987
* [ENHANCEMENT] Ruler: do not list rule groups in the object storage for disabled tenants. #5004
* [ENHANCEMENT] Query-frontend and querier: add HTTP API endpoint `<prometheus-http-prefix>/api/v1/format_query` to format a PromQL query. #4373
* [ENHANCEMENT] Query-frontend: Add `cortex_query_frontend_regexp_matcher_count` and `cortex_query_frontend_regexp_matcher_optimized_count` metrics to track optimization of regular expression label matchers. #4813
* [ENHANCEMENT] Alertmanager: Add configuration option to enable or disable the deletion of alertmanager state from object storage. This is useful when migrating alertmanager tenants from one cluster to another, because it avoids a condition where the state object is copied but then deleted before the configuration object is copied. #4989
* [ENHANCEMENT] Querier: only use the minimum set of chunks from ingesters when querying, and cancel unnecessary requests to ingesters sooner if we know their results won't be used. #5016
* [ENHANCEMENT] Add `-enable-go-runtime-metrics` flag to expose all go runtime metrics as Prometheus metrics. #5009
* [ENHANCEMENT] Ruler: trigger a synchronization of tenant's rule groups as soon as they change the rules configuration via API. This synchronization is in addition of the periodic syncing done every `-ruler.poll-interval`. The new behavior is enabled by default, but can be disabled with `-ruler.sync-rules-on-changes-enabled=false` (configurable on a per-tenant basis too). If you disable the new behaviour, then you may want to revert `-ruler.poll-interval` to `1m`. #4975 #5053 #5115 #5170
* [ENHANCEMENT] Distributor: Improve invalid tenant shard size error message. #5024
* [ENHANCEMENT] Store-gateway: record index header loading time separately in `cortex_bucket_store_series_request_stage_duration_seconds{stage="load_index_header"}`. Now index header loading will be visible in the "Mimir / Queries" dashboard in the "Series request p99/average latency" panels. #5011 #5062
* [ENHANCEMENT] Querier and ingester: add experimental support for streaming chunks from ingesters to queriers while evaluating queries. This can be enabled with `-querier.prefer-streaming-chunks=true`. #4886 #5078 #5094 #5126
* [ENHANCEMENT] Update Docker base images from `alpine:3.17.3` to `alpine:3.18.0`. #5065
* [ENHANCEMENT] Compactor: reduced the number of "object exists" API calls issued by the compactor to the object storage when syncing block's `meta.json` files. #5063
* [ENHANCEMENT] Distributor: Push request rate limits (`-distributor.request-rate-limit` and `-distributor.request-burst-size`) and their associated YAML configuration are now stable. #5124
* [ENHANCEMENT] Go: updated to 1.20.5. #5185
* [ENHANCEMENT] Update alpine base image to 3.18.2. #5274 #5276
* [BUGFIX] Metadata API: Mimir will now return an empty object when no metadata is available, matching Prometheus. #4782
* [BUGFIX] Store-gateway: add collision detection on expanded postings and individual postings cache keys. #4770
* [BUGFIX] Ruler: Support the `type=alert|record` query parameter for the API endpoint `<prometheus-http-prefix>/api/v1/rules`. #4302
* [BUGFIX] Backend: Check that alertmanager's data-dir doesn't overlap with bucket-sync dir. #4921
* [BUGFIX] Alertmanager: Allow to rate-limit webex, telegram and discord notifications. #4979
* [BUGFIX] Store-gateway: panics when decoding LabelValues responses that contain more than 655360 values. These responses are no longer cached. #5021
* [BUGFIX] Querier: don't leak memory when processing query requests from query-frontends (ie. when the query-scheduler is disabled). #5199

### Documentation

* [ENHANCEMENT] Improve `MimirIngesterReachingTenantsLimit` runbook. #4744 #4752
* [ENHANCEMENT] Add `symbol table size exceeds` case to `MimirCompactorHasNotSuccessfullyRunCompaction` runbook. #4945
* [ENHANCEMENT] Clarify which APIs use query sharding. #4948

### Mixin

* [CHANGE] Alerts: Remove `MimirQuerierHighRefetchRate`. #4980
* [CHANGE] Alerts: Remove `MimirTenantHasPartialBlocks`. This is obsoleted by the changed default of `-compactor.partial-block-deletion-delay` to `1d`, which will auto remediate this alert. #5026
* [ENHANCEMENT] Alertmanager dashboard: display active aggregation groups #4772
* [ENHANCEMENT] Alerts: `MimirIngesterTSDBWALCorrupted` now only fires when there are more than one corrupted WALs in single-zone deployments and when there are more than two zones affected in multi-zone deployments. #4920
* [ENHANCEMENT] Alerts: added labels to duplicated `MimirRolloutStuck` and `MimirCompactorHasNotUploadedBlocks` rules in order to distinguish them. #5023
* [ENHANCEMENT] Dashboards: fix holes in graph for lightly loaded clusters #4915
* [ENHANCEMENT] Dashboards: allow configuring additional services for the Rollout Progress dashboard. #5007
* [ENHANCEMENT] Alerts: do not fire `MimirAllocatingTooMuchMemory` alert for any matching container outside of namespaces where Mimir is running. #5089
* [BUGFIX] Dashboards: show cancelled requests in a different color to successful requests in throughput panels on dashboards. #5039
* [BUGFIX] Dashboards: fix dashboard panels that showed percentages with axes from 0 to 10000%. #5084
* [BUGFIX] Remove dependency on upstream Kubernetes mixin. #4732

### Jsonnet

* [CHANGE] Ruler: changed ruler autoscaling policy, extended scale down period from 60s to 600s. #4786
* [CHANGE] Update to v0.5.0 rollout-operator. #4893
* [CHANGE] Backend: add `alertmanager_args` to `mimir-backend` when running in read-write deployment mode. Remove hardcoded `filesystem` alertmanager storage. This moves alertmanager's data-dir to `/data/alertmanager` by default. #4907 #4921
* [CHANGE] Remove `-pdb` suffix from `PodDisruptionBudget` names. This will create new `PodDisruptionBudget` resources. Make sure to prune the old resources; otherwise, rollouts will be blocked. #5109
* [CHANGE] Query-frontend: enable query sharding for cardinality estimation via `-query-frontend.query-sharding-target-series-per-shard` by default if the results cache is enabled. #5128
* [ENHANCEMENT] Ingester: configure `-blocks-storage.tsdb.head-compaction-interval=15m` to spread TSDB head compaction over a wider time range. #4870
* [ENHANCEMENT] Ingester: configure `-blocks-storage.tsdb.wal-replay-concurrency` to CPU request minus 1. #4864
* [ENHANCEMENT] Compactor: configure `-compactor.first-level-compaction-wait-period` to TSDB head compaction interval plus 10 minutes. #4872
* [ENHANCEMENT] Store-gateway: set `GOMEMLIMIT` to the memory request value. This should reduce the likelihood the store-gateway may go out of memory, at the cost of an higher CPU utilization due to more frequent garbage collections when the memory utilization gets closer or above the configured requested memory. #4971
* [ENHANCEMENT] Store-gateway: dynamically set `GOMAXPROCS` based on the CPU request. This should reduce the likelihood a high load on the store-gateway will slow down the entire Kubernetes node. #5104
* [ENHANCEMENT] Store-gateway: add `store_gateway_lazy_loading_enabled` configuration option which combines disabled lazy-loading and reducing blocks sync concurrency. Reducing blocks sync concurrency improves startup times with disabled lazy loading on HDDs. #5025
* [ENHANCEMENT] Update `rollout-operator` image to `v0.6.0`. #5155
* [BUGFIX] Backend: configure `-ruler.alertmanager-url` to `mimir-backend` when running in read-write deployment mode. #4892
* [ENHANCEMENT] Memcached: don't overwrite upsteam memcached statefulset jsonnet to allow chosing between antiAffinity and topologySpreadConstraints.

### Mimirtool

* [CHANGE] check rules: will fail on duplicate rules when `--strict` is provided. #5035
* [FEATURE] sync/diff can now include/exclude namespaces based on a regular expression using `--namespaces-regex` and `--ignore-namespaces-regex`. #5100
* [ENHANCEMENT] analyze prometheus: allow to specify `-prometheus-http-prefix`. #4966
* [ENHANCEMENT] analyze grafana: allow to specify `--folder-title` to limit dashboards analysis based on their exact folder title. #4973

### Tools

* [CHANGE] copyblocks: copying between Azure Blob Storage buckets is now supported in addition to copying between Google Cloud Storage buckets. As a result, the `--service` flag is now required to be specified (accepted values are `gcs` or `abs`). #4756

## 2.8.0

### Grafana Mimir

* [CHANGE] Ingester: changed experimental CLI flag from `-out-of-order-blocks-external-label-enabled` to `-ingester.out-of-order-blocks-external-label-enabled` #4440
* [CHANGE] Store-gateway: The following metrics have been removed: #4332
  * `cortex_bucket_store_series_get_all_duration_seconds`
  * `cortex_bucket_store_series_merge_duration_seconds`
* [CHANGE] Ingester: changed default value of `-blocks-storage.tsdb.retention-period` from `24h` to `13h`. If you're running Mimir with a custom configuration and you're overriding `-querier.query-store-after` to a value greater than the default `12h` then you should increase `-blocks-storage.tsdb.retention-period` accordingly. #4382
* [CHANGE] Ingester: the configuration parameter `-blocks-storage.tsdb.max-tsdb-opening-concurrency-on-startup` has been deprecated and will be removed in Mimir 2.10. #4445
* [CHANGE] Query-frontend: Cached results now contain timestamp which allows Mimir to check if cached results are still valid based on current TTL configured for tenant. Results cached by previous Mimir version are used until they expire from cache, which can take up to 7 days. If you need to use per-tenant TTL sooner, please flush results cache manually. #4439
* [CHANGE] Ingester: the `cortex_ingester_tsdb_wal_replay_duration_seconds` metrics has been removed. #4465
* [CHANGE] Query-frontend and ruler: use protobuf internal query result payload format by default. This feature is no longer considered experimental. #4557 #4709
* [CHANGE] Ruler: reject creating federated rule groups while tenant federation is disabled. Previously the rule groups would be silently dropped during bucket sync. #4555
* [CHANGE] Compactor: the `/api/v1/upload/block/{block}/finish` endpoint now returns a `429` status code when the compactor has reached the limit specified by `-compactor.max-block-upload-validation-concurrency`. #4598
* [CHANGE] Compactor: when starting a block upload the maximum byte size of the block metadata provided in the request body is now limited to 1 MiB. If this limit is exceeded a `413` status code is returned. #4683
* [CHANGE] Store-gateway: cache key format for expanded postings has changed. This will invalidate the expanded postings in the index cache when deployed. #4667
* [FEATURE] Cache: Introduce experimental support for using Redis for results, chunks, index, and metadata caches. #4371
* [FEATURE] Vault: Introduce experimental integration with Vault to fetch secrets used to configure TLS for clients. Server TLS secrets will still be read from a file. `tls-ca-path`, `tls-cert-path` and `tls-key-path` will denote the path in Vault for the following CLI flags when `-vault.enabled` is true: #4446.
  * `-distributor.ha-tracker.etcd.*`
  * `-distributor.ring.etcd.*`
  * `-distributor.forwarding.grpc-client.*`
  * `-querier.store-gateway-client.*`
  * `-ingester.client.*`
  * `-ingester.ring.etcd.*`
  * `-querier.frontend-client.*`
  * `-query-frontend.grpc-client-config.*`
  * `-query-frontend.results-cache.redis.*`
  * `-blocks-storage.bucket-store.index-cache.redis.*`
  * `-blocks-storage.bucket-store.chunks-cache.redis.*`
  * `-blocks-storage.bucket-store.metadata-cache.redis.*`
  * `-compactor.ring.etcd.*`
  * `-store-gateway.sharding-ring.etcd.*`
  * `-ruler.client.*`
  * `-ruler.alertmanager-client.*`
  * `-ruler.ring.etcd.*`
  * `-ruler.query-frontend.grpc-client-config.*`
  * `-alertmanager.sharding-ring.etcd.*`
  * `-alertmanager.alertmanager-client.*`
  * `-memberlist.*`
  * `-query-scheduler.grpc-client-config.*`
  * `-query-scheduler.ring.etcd.*`
  * `-overrides-exporter.ring.etcd.*`
* [FEATURE] Distributor, ingester, querier, query-frontend, store-gateway: add experimental support for native histograms. Requires that the experimental protobuf query result response format is enabled by `-query-frontend.query-result-response-format=protobuf` on the query frontend. #4286 #4352 #4354 #4376 #4377 #4387 #4396 #4425 #4442 #4494 #4512 #4513 #4526
* [FEATURE] Added `-<prefix>.s3.storage-class` flag to configure the S3 storage class for objects written to S3 buckets. #4300
* [FEATURE] Add `freebsd` to the target OS when generating binaries for a Mimir release. #4654
* [FEATURE] Ingester: Add `prepare-shutdown` endpoint which can be used as part of Kubernetes scale down automations. #4718
* [ENHANCEMENT] Add timezone information to Alpine Docker images. #4583
* [ENHANCEMENT] Ruler: Sync rules when ruler JOINING the ring instead of ACTIVE, In order to reducing missed rule iterations during ruler restarts. #4451
* [ENHANCEMENT] Allow to define service name used for tracing via `JAEGER_SERVICE_NAME` environment variable. #4394
* [ENHANCEMENT] Querier and query-frontend: add experimental, more performant protobuf query result response format enabled with `-query-frontend.query-result-response-format=protobuf`. #4304 #4318 #4375
* [ENHANCEMENT] Compactor: added experimental configuration parameter `-compactor.first-level-compaction-wait-period`, to configure how long the compactor should wait before compacting 1st level blocks (uploaded by ingesters). This configuration option allows to reduce the chances compactor begins compacting blocks before all ingesters have uploaded their blocks to the storage. #4401
* [ENHANCEMENT] Store-gateway: use more efficient chunks fetching and caching. #4255
* [ENHANCEMENT] Query-frontend and ruler: add experimental, more performant protobuf internal query result response format enabled with `-ruler.query-frontend.query-result-response-format=protobuf`. #4331
* [ENHANCEMENT] Ruler: increased tolerance for missed iterations on alerts, reducing the chances of flapping firing alerts during ruler restarts. #4432
* [ENHANCEMENT] Optimized `.*` and `.+` regular expression label matchers. #4432
* [ENHANCEMENT] Optimized regular expression label matchers with alternates (e.g. `a|b|c`). #4647
* [ENHANCEMENT] Added an in-memory cache for regular expression matchers, to avoid parsing and compiling the same expression multiple times when used in recurring queries. #4633
* [ENHANCEMENT] Query-frontend: results cache TTL is now configurable by using `-query-frontend.results-cache-ttl` and `-query-frontend.results-cache-ttl-for-out-of-order-time-window` options. These values can also be specified per tenant. Default values are unchanged (7 days and 10 minutes respectively). #4385
* [ENHANCEMENT] Ingester: added advanced configuration parameter `-blocks-storage.tsdb.wal-replay-concurrency` representing the maximum number of CPUs used during WAL replay. #4445
* [ENHANCEMENT] Ingester: added metrics `cortex_ingester_tsdb_open_duration_seconds_total` to measure the total time it takes to open all existing TSDBs. The time tracked by this metric also includes the TSDBs WAL replay duration. #4465
* [ENHANCEMENT] Store-gateway: use streaming implementation for LabelNames RPC. The batch size for streaming is controlled by `-blocks-storage.bucket-store.batch-series-size`. #4464
* [ENHANCEMENT] Memcached: Add support for TLS or mTLS connections to cache servers. #4535
* [ENHANCEMENT] Compactor: blocks index files are now validated for correctness for blocks uploaded via the TSDB block upload feature. #4503
* [ENHANCEMENT] Compactor: block chunks and segment files are now validated for correctness for blocks uploaded via the TSDB block upload feature. #4549
* [ENHANCEMENT] Ingester: added configuration options to configure the "postings for matchers" cache of each compacted block queried from ingesters: #4561
  * `-blocks-storage.tsdb.block-postings-for-matchers-cache-ttl`
  * `-blocks-storage.tsdb.block-postings-for-matchers-cache-size`
  * `-blocks-storage.tsdb.block-postings-for-matchers-cache-force`
* [ENHANCEMENT] Compactor: validation of blocks uploaded via the TSDB block upload feature is now configurable on a per tenant basis: #4585
  * `-compactor.block-upload-validation-enabled` has been added, `compactor_block_upload_validation_enabled` can be used to override per tenant
  * `-compactor.block-upload.block-validation-enabled` was the previous global flag and has been removed
* [ENHANCEMENT] TSDB Block Upload: block upload validation concurrency can now be limited with `-compactor.max-block-upload-validation-concurrency`. #4598
* [ENHANCEMENT] OTLP: Add support for converting OTel exponential histograms to Prometheus native histograms. The ingestion of native histograms must be enabled, please set `-ingester.native-histograms-ingestion-enabled` to `true`. #4063 #4639
* [ENHANCEMENT] Query-frontend: add metric `cortex_query_fetched_index_bytes_total` to measure TSDB index bytes fetched to execute a query. #4597
* [ENHANCEMENT] Query-frontend: add experimental limit to enforce a max query expression size in bytes via `-query-frontend.max-query-expression-size-bytes` or `max_query_expression_size_bytes`. #4604
* [ENHANCEMENT] Query-tee: improve message logged when comparing responses and one response contains a non-JSON payload. #4588
* [ENHANCEMENT] Distributor: add ability to set per-distributor limits via `distributor_limits` block in runtime configuration in addition to the existing configuration. #4619
* [ENHANCEMENT] Querier: reduce peak memory consumption for queries that touch a large number of chunks. #4625
* [ENHANCEMENT] Query-frontend: added experimental `-query-frontend.query-sharding-max-regexp-size-bytes` limit to query-frontend. When set to a value greater than 0, query-frontend disabled query sharding for any query with a regexp matcher longer than the configured limit. #4632
* [ENHANCEMENT] Store-gateway: include statistics from LabelValues and LabelNames calls in `cortex_bucket_store_series*` metrics. #4673
* [ENHANCEMENT] Query-frontend: improve readability of distributed tracing spans. #4656
* [ENHANCEMENT] Update Docker base images from `alpine:3.17.2` to `alpine:3.17.3`. #4685
* [ENHANCEMENT] Querier: improve performance when shuffle sharding is enabled and the shard size is large. #4711
* [ENHANCEMENT] Ingester: improve performance when Active Series Tracker is in use. #4717
* [ENHANCEMENT] Store-gateway: optionally select `-blocks-storage.bucket-store.series-selection-strategy`, which can limit the impact of large posting lists (when many series share the same label name and value). #4667 #4695 #4698
* [ENHANCEMENT] Querier: Cache the converted float histogram from chunk iterator, hence there is no need to lookup chunk every time to get the converted float histogram. #4684
* [ENHANCEMENT] Ruler: Improve rule upload performance when not enforcing per-tenant rule group limits. #4828
* [ENHANCEMENT] Improved memory limit on the in-memory cache used for regular expression matchers. #4751
* [BUGFIX] Querier: Streaming remote read will now continue to return multiple chunks per frame after the first frame. #4423
* [BUGFIX] Store-gateway: the values for `stage="processed"` for the metrics `cortex_bucket_store_series_data_touched` and  `cortex_bucket_store_series_data_size_touched_bytes` when using fine-grained chunks caching is now reporting the correct values of chunks held in memory. #4449
* [BUGFIX] Compactor: fixed reporting a compaction error when compactor is correctly shut down while populating blocks. #4580
* [BUGFIX] OTLP: Do not drop exemplars of the OTLP Monotonic Sum metric. #4063
* [BUGFIX] Packaging: flag `/etc/default/mimir` and `/etc/sysconfig/mimir` as config to prevent overwrite. #4587
* [BUGFIX] Query-frontend: don't retry queries which error inside PromQL. #4643
* [BUGFIX] Store-gateway & query-frontend: report more consistent statistics for fetched index bytes. #4671
* [BUGFIX] Native histograms: fix how IsFloatHistogram determines if mimirpb.Histogram is a float histogram. #4706
* [BUGFIX] Query-frontend: fix query sharding for native histograms. #4666
* [BUGFIX] Ring status page: fixed the owned tokens percentage value displayed. #4730
* [BUGFIX] Querier: fixed chunk iterator that can return sample with wrong timestamp. #4450
* [BUGFIX] Packaging: fix preremove script preventing upgrades. #4801
* [BUGFIX] Security: updates Go to version 1.20.4 to fix CVE-2023-24539, CVE-2023-24540, CVE-2023-29400. #4903

### Mixin

* [ENHANCEMENT] Queries: Display data touched per sec in bytes instead of number of items. #4492
* [ENHANCEMENT] `_config.job_names.<job>` values can now be arrays of regular expressions in addition to a single string. Strings are still supported and behave as before. #4543
* [ENHANCEMENT] Queries dashboard: remove mention to store-gateway "streaming enabled" in panels because store-gateway only support streaming series since Mimir 2.7. #4569
* [ENHANCEMENT] Ruler: Add panel description for Read QPS panel in Ruler dashboard to explain values when in remote ruler mode. #4675
* [BUGFIX] Ruler dashboard: show data for reads from ingesters. #4543
* [BUGFIX] Pod selector regex for deployments: change `(.*-mimir-)` to `(.*mimir-)`. #4603

### Jsonnet

* [CHANGE] Ruler: changed ruler deployment max surge from `0` to `50%`, and max unavailable from `1` to `0`. #4381
* [CHANGE] Memcached connections parameters `-blocks-storage.bucket-store.index-cache.memcached.max-idle-connections`, `-blocks-storage.bucket-store.chunks-cache.memcached.max-idle-connections` and `-blocks-storage.bucket-store.metadata-cache.memcached.max-idle-connections` settings are now configured based on `max-get-multi-concurrency` and `max-async-concurrency`. #4591
* [CHANGE] Add support to use external Redis as cache. Following are some changes in the jsonnet config: #4386 #4640
  * Renamed `memcached_*_enabled` config options to `cache_*_enabled`
  * Renamed `memcached_*_max_item_size_mb` config options to `cache_*_max_item_size_mb`
  * Added `cache_*_backend` config options
* [CHANGE] Store-gateway StatefulSets with disabled multi-zone deployment are also unregistered from the ring on shutdown. This eliminated resharding during rollouts, at the cost of extra effort during scaling down store-gateways. For more information see [Scaling down store-gateways](https://grafana.com/docs/mimir/v2.7.x/operators-guide/run-production-environment/scaling-out/#scaling-down-store-gateways). #4713
* [CHANGE] Removed `$._config.querier.replicas` and `$._config.queryFrontend.replicas`. If you need to customize the number of querier or query-frontend replicas, and autoscaling is disabled, please set an override as is done for other stateless components (e.g. distributors). #5130
* [ENHANCEMENT] Alertmanager: add `alertmanager_data_disk_size` and  `alertmanager_data_disk_class` configuration options, by default no storage class is set. #4389
* [ENHANCEMENT] Update `rollout-operator` to `v0.4.0`. #4524
* [ENHANCEMENT] Update memcached to `memcached:1.6.19-alpine`. #4581
* [ENHANCEMENT] Add support for mTLS connections to Memcached servers. #4553
* [ENHANCEMENT] Update the `memcached-exporter` to `v0.11.2`. #4570
* [ENHANCEMENT] Autoscaling: Add `autoscaling_query_frontend_memory_target_utilization`, `autoscaling_ruler_query_frontend_memory_target_utilization`, and `autoscaling_ruler_memory_target_utilization` configuration options, for controlling the corresponding autoscaler memory thresholds. Each has a default of 1, i.e. 100%. #4612
* [ENHANCEMENT] Distributor: add ability to set per-distributor limits via `distributor_instance_limits` using runtime configuration. #4627
* [BUGFIX] Add missing query sharding settings for user_24M and user_32M plans. #4374

### Mimirtool

* [ENHANCEMENT] Backfill: mimirtool will now sleep and retry if it receives a 429 response while trying to finish an upload due to validation concurrency limits. #4598
* [ENHANCEMENT] `gauge` panel type is supported now in `mimirtool analyze dashboard`. #4679
* [ENHANCEMENT] Set a `User-Agent` header on requests to Mimir or Prometheus servers. #4700

### Mimir Continuous Test

* [FEATURE] Allow continuous testing of native histograms as well by enabling the flag `-tests.write-read-series-test.histogram-samples-enabled`. The metrics exposed by the tool will now have a new label called `type` with possible values of `float`, `histogram_float_counter`, `histogram_float_gauge`, `histogram_int_counter`, `histogram_int_gauge`, the list of metrics impacted: #4457
  * `mimir_continuous_test_writes_total`
  * `mimir_continuous_test_writes_failed_total`
  * `mimir_continuous_test_queries_total`
  * `mimir_continuous_test_queries_failed_total`
  * `mimir_continuous_test_query_result_checks_total`
  * `mimir_continuous_test_query_result_checks_failed_total`
* [ENHANCEMENT] Added a new metric `mimir_continuous_test_build_info` that reports version information, similar to the existing `cortex_build_info` metric exposed by other Mimir components. #4712
* [ENHANCEMENT] Add coherency for the selected ranges and instants of test queries. #4704

### Query-tee

### Documentation

* [CHANGE] Clarify what deprecation means in the lifecycle of configuration parameters. #4499
* [CHANGE] Update compactor `split-groups` and `split-and-merge-shards` recommendation on component page. #4623
* [FEATURE] Add instructions about how to configure native histograms. #4527
* [ENHANCEMENT] Runbook for MimirCompactorHasNotSuccessfullyRunCompaction extended to include scenario where compaction has fallen behind. #4609
* [ENHANCEMENT] Add explanation for QPS values for reads in remote ruler mode and writes generally, to the Ruler dashboard page. #4629
* [ENHANCEMENT] Expand zone-aware replication page to cover single physical availability zone deployments. #4631
* [FEATURE] Add instructions to use puppet module. #4610
* [FEATURE] Add documentation on how deploy mixin with terraform. #4161

### Tools

* [ENHANCEMENT] tsdb-index: iteration over index is now faster when any equal matcher is supplied. #4515

## 2.7.3

### Grafana Mimir

* [BUGFIX] Security: updates Go to version 1.20.4 to fix CVE-2023-24539, CVE-2023-24540, CVE-2023-29400. #4905

## 2.7.2

### Grafana Mimir

* [BUGFIX] Security: updated Go version to 1.20.3 to fix CVE-2023-24538 #4795

## 2.7.1

**Note**: During the release process, version 2.7.0 was tagged too early, before completing the release checklist and production testing. Release 2.7.1 doesn't include any code changes since 2.7.0, but now has proper release notes, published documentation, and has been fully tested in our production environment.

### Grafana Mimir

* [CHANGE] Ingester: the configuration parameter `-ingester.ring.readiness-check-ring-health` has been deprecated and will be removed in Mimir 2.9. #4422
* [CHANGE] Ruler: changed default value of `-ruler.evaluation-delay-duration` option from 0 to 1m. #4250
* [CHANGE] Querier: Errors with status code `422` coming from the store-gateway are propagated and not converted to the consistency check error anymore. #4100
* [CHANGE] Store-gateway: When a query hits `max_fetched_chunks_per_query` and `max_fetched_series_per_query` limits, an error with the status code `422` is created and returned. #4056
* [CHANGE] Packaging: Migrate FPM packaging solution to NFPM. Rationalize packages dependencies and add package for all binaries. #3911
* [CHANGE] Store-gateway: Deprecate flag `-blocks-storage.bucket-store.chunks-cache.subrange-size` since there's no benefit to changing the default of `16000`. #4135
* [CHANGE] Experimental support for ephemeral storage introduced in Mimir 2.6.0 has been removed. Following options are no longer available: #4252
  * `-blocks-storage.ephemeral-tsdb.*`
  * `-distributor.ephemeral-series-enabled`
  * `-distributor.ephemeral-series-matchers`
  * `-ingester.max-ephemeral-series-per-user`
  * `-ingester.instance-limits.max-ephemeral-series`
Querying with using `{__mimir_storage__="ephemeral"}` selector no longer works. All label values with `ephemeral-` prefix in `reason` label of `cortex_discarded_samples_total` metric are no longer available. Following metrics have been removed:
  * `cortex_ingester_ephemeral_series`
  * `cortex_ingester_ephemeral_series_created_total`
  * `cortex_ingester_ephemeral_series_removed_total`
  * `cortex_ingester_ingested_ephemeral_samples_total`
  * `cortex_ingester_ingested_ephemeral_samples_failures_total`
  * `cortex_ingester_memory_ephemeral_users`
  * `cortex_ingester_queries_ephemeral_total`
  * `cortex_ingester_queried_ephemeral_samples`
  * `cortex_ingester_queried_ephemeral_series`
* [CHANGE] Store-gateway: use mmap-less index-header reader by default and remove mmap-based index header reader. The following flags have changed: #4280
   * `-blocks-storage.bucket-store.index-header.map-populate-enabled` has been removed
   * `-blocks-storage.bucket-store.index-header.stream-reader-enabled` has been removed
   * `-blocks-storage.bucket-store.index-header.stream-reader-max-idle-file-handles` has been renamed to `-blocks-storage.bucket-store.index-header.max-idle-file-handles`, and the corresponding configuration file option has been renamed from `stream_reader_max_idle_file_handles` to `max_idle_file_handles`
* [CHANGE] Store-gateway: the streaming store-gateway is now enabled by default. The new default setting for `-blocks-storage.bucket-store.batch-series-size` is `5000`. #4330
* [CHANGE] Compactor: the configuration parameter `-compactor.consistency-delay` has been deprecated and will be removed in Mimir 2.9. #4409
* [CHANGE] Store-gateway: the configuration parameter `-blocks-storage.bucket-store.consistency-delay` has been deprecated and will be removed in Mimir 2.9. #4409
* [FEATURE] Ruler: added `keep_firing_for` support to alerting rules. #4099
* [FEATURE] Distributor, ingester: ingestion of native histograms. The new per-tenant limit `-ingester.native-histograms-ingestion-enabled` controls whether native histograms are stored or ignored. #4159
* [FEATURE] Query-frontend: Introduce experimental `-query-frontend.query-sharding-target-series-per-shard` to allow query sharding to take into account cardinality of similar requests executed previously. This feature uses the same cache that's used for results caching. #4121 #4177 #4188 #4254
* [ENHANCEMENT] Go: update go to 1.20.1. #4266
* [ENHANCEMENT] Ingester: added `out_of_order_blocks_external_label_enabled` shipper option to label out-of-order blocks before shipping them to cloud storage. #4182 #4297
* [ENHANCEMENT] Ruler: introduced concurrency when loading per-tenant rules configuration. This improvement is expected to speed up the ruler start up time in a Mimir cluster with a large number of tenants. #4258
* [ENHANCEMENT] Compactor: Add `reason` label to `cortex_compactor_runs_failed_total`. The value can be `shutdown` or `error`. #4012
* [ENHANCEMENT] Store-gateway: enforce `max_fetched_series_per_query`. #4056
* [ENHANCEMENT] Query-frontend: Disambiguate logs for failed queries. #4067
* [ENHANCEMENT] Query-frontend: log caller user agent in query stats logs. #4093
* [ENHANCEMENT] Store-gateway: add `data_type` label with values on `cortex_bucket_store_partitioner_extended_ranges_total`, `cortex_bucket_store_partitioner_expanded_ranges_total`, `cortex_bucket_store_partitioner_requested_ranges_total`, `cortex_bucket_store_partitioner_expanded_bytes_total`, `cortex_bucket_store_partitioner_requested_bytes_total` for `postings`, `series`, and `chunks`. #4095
* [ENHANCEMENT] Store-gateway: Reduce memory allocation rate when loading TSDB chunks from Memcached. #4074
* [ENHANCEMENT] Query-frontend: track `cortex_frontend_query_response_codec_duration_seconds` and `cortex_frontend_query_response_codec_payload_bytes` metrics to measure the time taken and bytes read / written while encoding and decoding query result payloads. #4110
* [ENHANCEMENT] Alertmanager: expose additional upstream metrics `cortex_alertmanager_dispatcher_aggregation_groups`, `cortex_alertmanager_dispatcher_alert_processing_duration_seconds`. #4151
* [ENHANCEMENT] Querier and query-frontend: add experimental, more performant protobuf internal query result response format enabled with `-query-frontend.query-result-response-format=protobuf`. #4153
* [ENHANCEMENT] Store-gateway: use more efficient chunks fetching and caching. This should reduce CPU, memory utilization, and receive bandwidth of a store-gateway. Enable with `-blocks-storage.bucket-store.chunks-cache.fine-grained-chunks-caching-enabled=true`. #4163 #4174 #4227
* [ENHANCEMENT] Query-frontend: Wait for in-flight queries to finish before shutting down. #4073 #4170
* [ENHANCEMENT] Store-gateway: added `encode` and `other` stage to `cortex_bucket_store_series_request_stage_duration_seconds` metric. #4179
* [ENHANCEMENT] Ingester: log state of TSDB when shipping or forced compaction can't be done due to unexpected state of TSDB. #4211
* [ENHANCEMENT] Update Docker base images from `alpine:3.17.1` to `alpine:3.17.2`. #4240
* [ENHANCEMENT] Store-gateway: add a `stage` label to the metrics `cortex_bucket_store_series_data_fetched`, `cortex_bucket_store_series_data_size_fetched_bytes`, `cortex_bucket_store_series_data_touched`, `cortex_bucket_store_series_data_size_touched_bytes`. This label only applies to `data_type="chunks"`. For `fetched` metrics with `data_type="chunks"` the `stage` label has 2 values: `fetched` - the chunks or bytes that were fetched from the cache or the object store, `refetched` - the chunks or bytes that had to be refetched from the cache or the object store because their size was underestimated during the first fetch. For `touched` metrics with `data_type="chunks"` the `stage` label has 2 values: `processed` - the chunks or bytes that were read from the fetched chunks or bytes and were processed in memory, `returned` - the chunks or bytes that were selected from the processed bytes to satisfy the query. #4227 #4316
* [ENHANCEMENT] Compactor: improve the partial block check related to `compactor.partial-block-deletion-delay` to potentially issue less requests to object storage. #4246
* [ENHANCEMENT] Memcached: added `-*.memcached.min-idle-connections-headroom-percentage` support to configure the minimum number of idle connections to keep open as a percentage (0-100) of the number of recently used idle connections. This feature is disabled when set to a negative value (default), which means idle connections are kept open indefinitely. #4249
* [ENHANCEMENT] Querier and store-gateway: optimized regular expression label matchers with case insensitive alternate operator. #4340 #4357
* [ENHANCEMENT] Compactor: added the experimental flag `-compactor.block-upload.block-validation-enabled` with the default `true` to configure whether block validation occurs on backfilled blocks. #3411
* [ENHANCEMENT] Ingester: apply a jitter to the first TSDB head compaction interval configured via `-blocks-storage.tsdb.head-compaction-interval`. Subsequent checks will happen at the configured interval. This should help to spread the TSDB head compaction among different ingesters over the configured interval. #4364
* [ENHANCEMENT] Ingester: the maximum accepted value for `-blocks-storage.tsdb.head-compaction-interval` has been increased from 5m to 15m. #4364
* [BUGFIX] Store-gateway: return `Canceled` rather than `Aborted` or `Internal` error when the calling querier cancels a label names or values request, and return `Internal` if processing the request fails for another reason. #4061
* [BUGFIX] Querier: track canceled requests with status code `499` in the metrics instead of `503` or `422`. #4099
* [BUGFIX] Ingester: compact out-of-order data during `/ingester/flush` or when TSDB is idle. #4180
* [BUGFIX] Ingester: conversion of global limits `max-series-per-user`, `max-series-per-metric`, `max-metadata-per-user` and `max-metadata-per-metric` into corresponding local limits now takes into account the number of ingesters in each zone. #4238
* [BUGFIX] Ingester: track `cortex_ingester_memory_series` metric consistently with `cortex_ingester_memory_series_created_total` and `cortex_ingester_memory_series_removed_total`. #4312
* [BUGFIX] Querier: fixed a bug which was incorrectly matching series with regular expression label matchers with begin/end anchors in the middle of the regular expression. #4340

### Mixin

* [CHANGE] Move auto-scaling panel rows down beneath logical network path in Reads and Writes dashboards. #4049
* [CHANGE] Make distributor auto-scaling metric panels show desired number of replicas. #4218
* [CHANGE] Alerts: The alert `MimirMemcachedRequestErrors` has been renamed to `MimirCacheRequestErrors`. #4242
* [ENHANCEMENT] Alerts: Added `MimirAutoscalerKedaFailing` alert firing when a KEDA scaler is failing. #4045
* [ENHANCEMENT] Add auto-scaling panels to ruler dashboard. #4046
* [ENHANCEMENT] Add gateway auto-scaling panels to Reads and Writes dashboards. #4049 #4216
* [ENHANCEMENT] Dashboards: distinguish between label names and label values queries. #4065
* [ENHANCEMENT] Add query-frontend and ruler-query-frontend auto-scaling panels to Reads and Ruler dashboards. #4199
* [BUGFIX] Alerts: Fixed `MimirAutoscalerNotActive` to not fire if scaling metric does not exist, to avoid false positives on scaled objects with 0 min replicas. #4045
* [BUGFIX] Alerts: `MimirCompactorHasNotSuccessfullyRunCompaction` is no longer triggered by frequent compactor restarts. #4012
* [BUGFIX] Tenants dashboard: Correctly show the ruler-query-scheduler queue size. #4152

### Jsonnet

* [CHANGE] Create the `query-frontend-discovery` service only when Mimir is deployed in microservice mode without query-scheduler. #4353
* [CHANGE] Add results cache backend config to `ruler-query-frontend` configuration to allow cache reuse for cardinality-estimation based sharding. #4257
* [ENHANCEMENT] Add support for ruler auto-scaling. #4046
* [ENHANCEMENT] Add optional `weight` param to `newQuerierScaledObject` and `newRulerQuerierScaledObject` to allow running multiple querier deployments on different node types. #4141
* [ENHANCEMENT] Add support for query-frontend and ruler-query-frontend auto-scaling. #4199
* [BUGFIX] Shuffle sharding: when applying user class limits, honor the minimum shard size configured in `$._config.shuffle_sharding.*`. #4363

### Mimirtool

* [FEATURE] Added `keep_firing_for` support to rules configuration. #4099
* [ENHANCEMENT] Add `-tls-insecure-skip-verify` to rules, alertmanager and backfill commands. #4162

### Query-tee

* [CHANGE] Increase default value of `-backend.read-timeout` to 150s, to accommodate default querier and query frontend timeout of 120s. #4262
* [ENHANCEMENT] Log errors that occur while performing requests to compare two endpoints. #4262
* [ENHANCEMENT] When comparing two responses that both contain an error, only consider the comparison failed if the errors differ. Previously, if either response contained an error, the comparison always failed, even if both responses contained the same error. #4262
* [ENHANCEMENT] Include the value of the `X-Scope-OrgID` header when logging a comparison failure. #4262
* [BUGFIX] Parameters (expression, time range etc.) for a query request where the parameters are in the HTTP request body rather than in the URL are now logged correctly when responses differ. #4265

### Documentation

* [ENHANCEMENT] Add guide on alternative migration method for Thanos to Mimir #3554
* [ENHANCEMENT] Restore "Migrate from Cortex" for Jsonnet. #3929
* [ENHANCEMENT] Document migration from microservices to read-write deployment mode. #3951
* [ENHANCEMENT] Do not error when there is nothing to commit as part of a publish #4058
* [ENHANCEMENT] Explain how to run Mimir locally using docker-compose #4079
* [ENHANCEMENT] Docs: use long flag names in runbook commands. #4088
* [ENHANCEMENT] Clarify how ingester replication happens. #4101
* [ENHANCEMENT] Improvements to the Get Started guide. #4315
* [BUGFIX] Added indentation to Azure and SWIFT backend definition. #4263

### Tools

* [ENHANCEMENT] Adapt tsdb-print-chunk for native histograms. #4186
* [ENHANCEMENT] Adapt tsdb-index-health for blocks containing native histograms. #4186
* [ENHANCEMENT] Adapt tsdb-chunks tool to handle native histograms. #4186

## 2.6.2

* [BUGFIX] Security: updates Go to version 1.20.4 to fix CVE-2023-24539, CVE-2023-24540, CVE-2023-29400. #4903

## 2.6.1

### Grafana Mimir

* [BUGFIX] Security: updates Go to version 1.20.3 to fix CVE-2023-24538 #4798

## 2.6.0

### Grafana Mimir

* [CHANGE] Querier: Introduce `-querier.max-partial-query-length` to limit the time range for partial queries at the querier level and deprecate `-store.max-query-length`. #3825 #4017
* [CHANGE] Store-gateway: Remove experimental `-blocks-storage.bucket-store.max-concurrent-reject-over-limit` flag. #3706
* [CHANGE] Ingester: If shipping is enabled block retention will now be relative to the upload time to cloud storage. If shipping is disabled block retention will be relative to the creation time of the block instead of the mintime of the last block created. #3816
* [CHANGE] Query-frontend: Deprecated CLI flag `-query-frontend.align-querier-with-step` has been removed. #3982
* [CHANGE] Alertmanager: added default configuration for `-alertmanager.configs.fallback`. Allows tenants to send alerts without first uploading an Alertmanager configuration. #3541
* [FEATURE] Store-gateway: streaming of series. The store-gateway can now stream results back to the querier instead of buffering them. This is expected to greatly reduce peak memory consumption while keeping latency the same. You can enable this feature by setting `-blocks-storage.bucket-store.batch-series-size` to a value in the high thousands (5000-10000). This is still an experimental feature and is subject to a changing API and instability. #3540 #3546 #3587 #3606 #3611 #3620 #3645 #3355 #3697 #3666 #3687 #3728 #3739 #3751 #3779 #3839
* [FEATURE] Alertmanager: Added support for the Webex receiver. #3758
* [FEATURE] Limits: Added the `-validation.separate-metrics-group-label` flag. This allows further separation of the `cortex_discarded_samples_total` metric by an additional `group` label - which is configured by this flag to be the value of a specific label on an incoming timeseries. Active groups are tracked and inactive groups are cleaned up on a defined interval. The maximum number of groups tracked is controlled by the `-max-separate-metrics-groups-per-user` flag. #3439
* [FEATURE] Overrides-exporter: Added experimental ring support to overrides-exporter via `-overrides-exporter.ring.enabled`. When enabled, the ring is used to establish a leader replica for the export of limit override metrics. #3908 #3953
* [FEATURE] Ephemeral storage (experimental): Mimir can now accept samples into "ephemeral storage". Such samples are available for querying for a short amount of time (`-blocks-storage.ephemeral-tsdb.retention-period`, defaults to 10 minutes), and then removed from memory. To use ephemeral storage, distributor must be configured with `-distributor.ephemeral-series-enabled` option. Series matching `-distributor.ephemeral-series-matchers` will be marked for storing into ephemeral storage in ingesters. Each tenant needs to have ephemeral storage enabled by using `-ingester.max-ephemeral-series-per-user` limit, which defaults to 0 (no ephemeral storage). Ingesters have new `-ingester.instance-limits.max-ephemeral-series` limit for total number of series in ephemeral storage across all tenants. If ingestion of samples into ephemeral storage fails, `cortex_discarded_samples_total` metric will use values prefixed with `ephemeral-` for `reason` label. Querying of ephemeral storage is possible by using `{__mimir_storage__="ephemeral"}` as metric selector. Following new metrics related to ephemeral storage are introduced: #3897 #3922 #3961 #3997 #4004
  * `cortex_ingester_ephemeral_series`
  * `cortex_ingester_ephemeral_series_created_total`
  * `cortex_ingester_ephemeral_series_removed_total`
  * `cortex_ingester_ingested_ephemeral_samples_total`
  * `cortex_ingester_ingested_ephemeral_samples_failures_total`
  * `cortex_ingester_memory_ephemeral_users`
  * `cortex_ingester_queries_ephemeral_total`
  * `cortex_ingester_queried_ephemeral_samples`
  * `cortex_ingester_queried_ephemeral_series`
* [ENHANCEMENT] Added new metric `thanos_shipper_last_successful_upload_time`: Unix timestamp (in seconds) of the last successful TSDB block uploaded to the bucket. #3627
* [ENHANCEMENT] Ruler: Added `-ruler.alertmanager-client.tls-enabled` configuration for alertmanager client. #3432 #3597
* [ENHANCEMENT] Activity tracker logs now have `component=activity-tracker` label. #3556
* [ENHANCEMENT] Distributor: remove labels with empty values #2439
* [ENHANCEMENT] Query-frontend: track query HTTP requests in the Activity Tracker. #3561
* [ENHANCEMENT] Store-gateway: Add experimental alternate implementation of index-header reader that does not use memory mapped files. The index-header reader is expected to improve stability of the store-gateway. You can enable this implementation with the flag `-blocks-storage.bucket-store.index-header.stream-reader-enabled`. #3639 #3691 #3703 #3742 #3785 #3787 #3797
* [ENHANCEMENT] Query-scheduler: add `cortex_query_scheduler_cancelled_requests_total` metric to track the number of requests that are already cancelled when dequeued. #3696
* [ENHANCEMENT] Store-gateway: add `cortex_bucket_store_partitioner_extended_ranges_total` metric to keep track of the ranges that the partitioner decided to overextend and merge in order to save API call to the object storage. #3769
* [ENHANCEMENT] Compactor: Auto-forget unhealthy compactors after ten failed ring heartbeats. #3771
* [ENHANCEMENT] Ruler: change default value of `-ruler.for-grace-period` from `10m` to `2m` and update help text. The new default value reflects how we operate Mimir at Grafana Labs. #3817
* [ENHANCEMENT] Ingester: Added experimental flags to force usage of _postings for matchers cache_. These flags will be removed in the future and it's not recommended to change them. #3823
  * `-blocks-storage.tsdb.head-postings-for-matchers-cache-ttl`
  * `-blocks-storage.tsdb.head-postings-for-matchers-cache-size`
  * `-blocks-storage.tsdb.head-postings-for-matchers-cache-force`
* [ENHANCEMENT] Ingester: Improved series selection performance when some of the matchers do not match any series. #3827
* [ENHANCEMENT] Alertmanager: Add new additional template function `tenantID` returning id of the tenant owning the alert. #3758
* [ENHANCEMENT] Alertmanager: Add additional template function `grafanaExploreURL` returning URL to grafana explore with range query. #3849
* [ENHANCEMENT] Reduce overhead of debug logging when filtered out. #3875
* [ENHANCEMENT] Update Docker base images from `alpine:3.16.2` to `alpine:3.17.1`. #3898
* [ENHANCEMENT] Ingester: Add new `/ingester/tsdb_metrics` endpoint to return tenant-specific TSDB metrics. #3923
* [ENHANCEMENT] Query-frontend: CLI flag `-query-frontend.max-total-query-length` and its associated YAML configuration is now stable. #3882
* [ENHANCEMENT] Ruler: rule groups now support optional and experimental `align_evaluation_time_on_interval` field, which causes all evaluations to happen on interval-aligned timestamp. #4013
* [ENHANCEMENT] Query-scheduler: ring-based service discovery is now stable. #4028
* [ENHANCEMENT] Store-gateway: improved performance of prefix matching on the labels. #4055 #4080
* [BUGFIX] Log the names of services that are not yet running rather than `unsupported value type` when calling `/ready` and some services are not running. #3625
* [BUGFIX] Alertmanager: Fix template spurious deletion with relative data dir. #3604
* [BUGFIX] Security: update prometheus/exporter-toolkit for CVE-2022-46146. #3675
* [BUGFIX] Security: update golang.org/x/net for CVE-2022-41717. #3755
* [BUGFIX] Debian package: Fix post-install, environment file path and user creation. #3720
* [BUGFIX] memberlist: Fix panic during Mimir startup when Mimir receives gossip message before it's ready. #3746
* [BUGFIX] Store-gateway: fix `cortex_bucket_store_partitioner_requested_bytes_total` metric to not double count overlapping ranges. #3769
* [BUGFIX] Update `github.com/thanos-io/objstore` to address issue with Multipart PUT on s3-compatible Object Storage. #3802 #3821
* [BUGFIX] Distributor, Query-scheduler: Make sure ring metrics include a `cortex_` prefix as expected by dashboards. #3809
* [BUGFIX] Querier: canceled requests are no longer reported as "consistency check" failures. #3837 #3927
* [BUGFIX] Distributor: don't panic when `metric_relabel_configs` in overrides contains null element. #3868
* [BUGFIX] Distributor: don't panic when OTLP histograms don't have any buckets. #3853
* [BUGFIX] Ingester, Compactor: fix panic that can occur when compaction fails. #3955
* [BUGFIX] Store-gateway: return `Canceled` rather than `Aborted` error when the calling querier cancels the request. #4007

### Mixin

* [ENHANCEMENT] Alerts: Added `MimirIngesterInstanceHasNoTenants` alert that fires when an ingester replica is not receiving write requests for any tenant. #3681
* [ENHANCEMENT] Alerts: Extended `MimirAllocatingTooMuchMemory` to check read-write deployment containers. #3710
* [ENHANCEMENT] Alerts: Added `MimirAlertmanagerInstanceHasNoTenants` alert that fires when an alertmanager instance ows no tenants. #3826
* [ENHANCEMENT] Alerts: Added `MimirRulerInstanceHasNoRuleGroups` alert that fires when a ruler replica is not assigned any rule group to evaluate. #3723
* [ENHANCEMENT] Support for baremetal deployment for alerts and scaling recording rules. #3719
* [ENHANCEMENT] Dashboards: querier autoscaling now supports multiple scaled objects (configurable via `$._config.autoscale.querier.hpa_name`). #3962
* [BUGFIX] Alerts: Fixed `MimirIngesterRestarts` alert when Mimir is deployed in read-write mode. #3716
* [BUGFIX] Alerts: Fixed `MimirIngesterHasNotShippedBlocks` and `MimirIngesterHasNotShippedBlocksSinceStart` alerts for when Mimir is deployed in read-write or monolithic modes and updated them to use new `thanos_shipper_last_successful_upload_time` metric. #3627
* [BUGFIX] Alerts: Fixed `MimirMemoryMapAreasTooHigh` alert when Mimir is deployed in read-write mode. #3626
* [BUGFIX] Alerts: Fixed `MimirCompactorSkippedBlocksWithOutOfOrderChunks` matching on non-existent label. #3628
* [BUGFIX] Dashboards: Fix `Rollout Progress` dashboard incorrectly using Gateway metrics when Gateway was not enabled. #3709
* [BUGFIX] Tenants dashboard: Make it compatible with all deployment types. #3754
* [BUGFIX] Alerts: Fixed `MimirCompactorHasNotUploadedBlocks` to not fire if compactor has nothing to do. #3793
* [BUGFIX] Alerts: Fixed `MimirAutoscalerNotActive` to not fire if scaling metric is 0, to avoid false positives on scaled objects with 0 min replicas. #3999

### Jsonnet

* [CHANGE] Replaced the deprecated `policy/v1beta1` with `policy/v1` when configuring a PodDisruptionBudget for read-write deployment mode. #3811
* [CHANGE] Removed `-server.http-write-timeout` default option value from querier and query-frontend, as it defaults to a higher value in the code now, and cannot be lower than `-querier.timeout`. #3836
* [CHANGE] Replaced `-store.max-query-length` with `-query-frontend.max-total-query-length` in the query-frontend config. #3879
* [CHANGE] Changed default `mimir_backend_data_disk_size` from `100Gi` to `250Gi`. #3894
* [ENHANCEMENT] Update `rollout-operator` to `v0.2.0`. #3624
* [ENHANCEMENT] Add `user_24M` and `user_32M` classes to operations config. #3367
* [ENHANCEMENT] Update memcached image from `memcached:1.6.16-alpine` to `memcached:1.6.17-alpine`. #3914
* [ENHANCEMENT] Allow configuring the ring for overrides-exporter. #3995
* [BUGFIX] Apply ingesters and store-gateways per-zone CLI flags overrides to read-write deployment mode too. #3766
* [BUGFIX] Apply overrides-exporter CLI flags to mimir-backend when running Mimir in read-write deployment mode. #3790
* [BUGFIX] Fixed `mimir-write` and `mimir-read` Kubernetes service to correctly balance requests among pods. #3855 #3864 #3906
* [BUGFIX] Fixed `ruler-query-frontend` and `mimir-read` gRPC server configuration to force clients to periodically re-resolve the backend addresses. #3862
* [BUGFIX] Fixed `mimir-read` CLI flags to ensure query-frontend configuration takes precedence over querier configuration. #3877

### Mimirtool

* [ENHANCEMENT] Update `mimirtool config convert` to work with Mimir 2.4, 2.5, 2.6 changes. #3952
* [ENHANCEMENT] Mimirtool is now available to install through Homebrew with `brew install mimirtool`. #3776
* [ENHANCEMENT] Added `--concurrency` to `mimirtool rules sync` command. #3996
* [BUGFIX] Fix summary output from `mimirtool rules sync` to display correct number of groups created and updated. #3918

### Documentation

* [BUGFIX] Querier: Remove assertion that the `-querier.max-concurrent` flag must also be set for the query-frontend. #3678
* [ENHANCEMENT] Update migration from cortex documentation. #3662
* [ENHANCEMENT] Query-scheduler: documented how to migrate from DNS-based to ring-based service discovery. #4028

### Tools

## 2.5.0

### Grafana Mimir

* [CHANGE] Flag `-azure.msi-resource` is now ignored, and will be removed in Mimir 2.7. This setting is now made automatically by Azure. #2682
* [CHANGE] Experimental flag `-blocks-storage.tsdb.out-of-order-capacity-min` has been removed. #3261
* [CHANGE] Distributor: Wrap errors from pushing to ingesters with useful context, for example clarifying timeouts. #3307
* [CHANGE] The default value of `-server.http-write-timeout` has changed from 30s to 2m. #3346
* [CHANGE] Reduce period of health checks in connection pools for querier->store-gateway, ruler->ruler, and alertmanager->alertmanager clients to 10s. This reduces the time to fail a gRPC call when the remote stops responding. #3168
* [CHANGE] Hide TSDB block ranges period config from doc and mark it experimental. #3518
* [FEATURE] Alertmanager: added Discord support. #3309
* [ENHANCEMENT] Added `-server.tls-min-version` and `-server.tls-cipher-suites` flags to configure cipher suites and min TLS version supported by HTTP and gRPC servers. #2898
* [ENHANCEMENT] Distributor: Add age filter to forwarding functionality, to not forward samples which are older than defined duration. If such samples are not ingested, `cortex_discarded_samples_total{reason="forwarded-sample-too-old"}` is increased. #3049 #3113
* [ENHANCEMENT] Store-gateway: Reduce memory allocation when generating ids in index cache. #3179
* [ENHANCEMENT] Query-frontend: truncate queries based on the configured creation grace period (`--validation.create-grace-period`) to avoid querying too far into the future. #3172
* [ENHANCEMENT] Ingester: Reduce activity tracker memory allocation. #3203
* [ENHANCEMENT] Query-frontend: Log more detailed information in the case of a failed query. #3190
* [ENHANCEMENT] Added `-usage-stats.installation-mode` configuration to track the installation mode via the anonymous usage statistics. #3244
* [ENHANCEMENT] Compactor: Add new `cortex_compactor_block_max_time_delta_seconds` histogram for detecting if compaction of blocks is lagging behind. #3240 #3429
* [ENHANCEMENT] Ingester: reduced the memory footprint of active series custom trackers. #2568
* [ENHANCEMENT] Distributor: Include `X-Scope-OrgId` header in requests forwarded to configured forwarding endpoint. #3283 #3385
* [ENHANCEMENT] Alertmanager: reduced memory utilization in Mimir clusters with a large number of tenants. #3309
* [ENHANCEMENT] Add experimental flag `-shutdown-delay` to allow components to wait after receiving SIGTERM and before stopping. In this time the component returns 503 from /ready endpoint. #3298
* [ENHANCEMENT] Go: update to go 1.19.3. #3371
* [ENHANCEMENT] Alerts: added `RulerRemoteEvaluationFailing` alert, firing when communication between ruler and frontend fails in remote operational mode. #3177 #3389
* [ENHANCEMENT] Clarify which S3 signature versions are supported in the error "unsupported signature version". #3376
* [ENHANCEMENT] Store-gateway: improved index header reading performance. #3393 #3397 #3436
* [ENHANCEMENT] Store-gateway: improved performance of series matching. #3391
* [ENHANCEMENT] Move the validation of incoming series before the distributor's forwarding functionality, so that we don't forward invalid series. #3386 #3458
* [ENHANCEMENT] S3 bucket configuration now validates that the endpoint does not have the bucket name prefix. #3414
* [ENHANCEMENT] Query-frontend: added "fetched index bytes" to query statistics, so that the statistics contain the total bytes read by store-gateways from TSDB block indexes. #3206
* [ENHANCEMENT] Distributor: push wrapper should only receive unforwarded samples. #2980
* [ENHANCEMENT] Added `/api/v1/status/config` and `/api/v1/status/flags` APIs to maintain compatibility with prometheus. #3596 #3983
* [BUGFIX] Flusher: Add `Overrides` as a dependency to prevent panics when starting with `-target=flusher`. #3151
* [BUGFIX] Updated `golang.org/x/text` dependency to fix CVE-2022-32149. #3285
* [BUGFIX] Query-frontend: properly close gRPC streams to the query-scheduler to stop memory and goroutines leak. #3302
* [BUGFIX] Ruler: persist evaluation delay configured in the rulegroup. #3392
* [BUGFIX] Ring status pages: show 100% ownership as "100%", not "1e+02%". #3435
* [BUGFIX] Fix panics in OTLP ingest path when parse errors exist. #3538

### Mixin

* [CHANGE] Alerts: Change `MimirSchedulerQueriesStuck` `for` time to 7 minutes to account for the time it takes for HPA to scale up. #3223
* [CHANGE] Dashboards: Removed the `Querier > Stages` panel from the `Mimir / Queries` dashboard. #3311
* [CHANGE] Configuration: The format of the `autoscaling` section of the configuration has changed to support more components. #3378
  * Instead of specific config variables for each component, they are listed in a dictionary. For example, `autoscaling.querier_enabled` becomes `autoscaling.querier.enabled`.
* [FEATURE] Dashboards: Added "Mimir / Overview resources" dashboard, providing an high level view over a Mimir cluster resources utilization. #3481
* [FEATURE] Dashboards: Added "Mimir / Overview networking" dashboard, providing an high level view over a Mimir cluster network bandwidth, inflight requests and TCP connections. #3487
* [FEATURE] Compile baremetal mixin along k8s mixin. #3162 #3514
* [ENHANCEMENT] Alerts: Add MimirRingMembersMismatch firing when a component does not have the expected number of running jobs. #2404
* [ENHANCEMENT] Dashboards: Add optional row about the Distributor's metric forwarding feature to the `Mimir / Writes` dashboard. #3182 #3394 #3394 #3461
* [ENHANCEMENT] Dashboards: Remove the "Instance Mapper" row from the "Alertmanager Resources Dashboard". This is a Grafana Cloud specific service and not relevant for external users. #3152
* [ENHANCEMENT] Dashboards: Add "remote read", "metadata", and "exemplar" queries to "Mimir / Overview" dashboard. #3245
* [ENHANCEMENT] Dashboards: Use non-red colors for non-error series in the "Mimir / Overview" dashboard. #3246
* [ENHANCEMENT] Dashboards: Add support to multi-zone deployments for the experimental read-write deployment mode. #3256
* [ENHANCEMENT] Dashboards: If enabled, add new row to the `Mimir / Writes` for distributor autoscaling metrics. #3378
* [ENHANCEMENT] Dashboards: Add read path insights row to the "Mimir / Tenants" dashboard. #3326
* [ENHANCEMENT] Alerts: Add runbook urls for alerts. #3452
* [ENHANCEMENT] Configuration: Make it possible to configure namespace label, job label, and job prefix. #3482
* [ENHANCEMENT] Dashboards: improved resources and networking dashboards to work with read-write deployment mode too. #3497 #3504 #3519 #3531
* [ENHANCEMENT] Alerts: Added "MimirDistributorForwardingErrorRate" alert, which fires on high error rates in the distributor’s forwarding feature. #3200
* [ENHANCEMENT] Improve phrasing in Overview dashboard. #3488
* [BUGFIX] Dashboards: Fix legend showing `persistentvolumeclaim` when using `deployment_type=baremetal` for `Disk space utilization` panels. #3173 #3184
* [BUGFIX] Alerts: Fixed `MimirGossipMembersMismatch` alert when Mimir is deployed in read-write mode. #3489
* [BUGFIX] Dashboards: Remove "Inflight requests" from object store panels because the panel is not tracking the inflight requests to object storage. #3521

### Jsonnet

* [CHANGE] Replaced the deprecated `policy/v1beta1` with `policy/v1` when configuring a PodDisruptionBudget. #3284
* [CHANGE] [Common storage configuration](https://grafana.com/docs/mimir/v2.3.x/operators-guide/configure/configure-object-storage-backend/#common-configuration) is now used to configure object storage in all components. This is a breaking change in terms of Jsonnet manifests and also a CLI flag update for components that use object storage, so it will require a rollout of those components. The changes include: #3257
  * `blocks_storage_backend` was renamed to `storage_backend` and is now used as the common storage backend for all components.
    * So were the related `blocks_storage_azure_account_(name|key)` and `blocks_storage_s3_endpoint` configurations.
  * `storage_s3_endpoint` is now rendered by default using the `aws_region` configuration instead of a hardcoded `us-east-1`.
  * `ruler_client_type` and `alertmanager_client_type` were renamed to `ruler_storage_backend` and `alertmanager_storage_backend` respectively, and their corresponding CLI flags won't be rendered unless explicitly set to a value different from the one in `storage_backend` (like `local`).
  * `alertmanager_s3_bucket_name`, `alertmanager_gcs_bucket_name` and `alertmanager_azure_container_name` have been removed, and replaced by a single `alertmanager_storage_bucket_name` configuration used for all object storages.
  * `genericBlocksStorageConfig` configuration object was removed, and so any extensions to it will be now ignored. Use `blockStorageConfig` instead.
  * `rulerClientConfig` and `alertmanagerStorageClientConfig` configuration objects were renamed to `rulerStorageConfig` and `alertmanagerStorageConfig` respectively, and so any extensions to their previous names will be now ignored. Use the new names instead.
  * The CLI flags `*.s3.region` are no longer rendered as they are optional and the region can be inferred by Mimir by performing an initial API call to the endpoint.
  * The migration to this change should usually consist of:
    * Renaming `blocks_storage_backend` key to `storage_backend`.
    * For Azure/S3:
      * Renaming `blocks_storage_(azure|s3)_*` configurations to `storage_(azure|s3)_*`.
      * If `ruler_storage_(azure|s3)_*` and `alertmanager_storage_(azure|s3)_*` keys were different from the `block_storage_*` ones, they should be now provided using CLI flags, see [configuration reference](https://grafana.com/docs/mimir/v2.3.x/operators-guide/configure/reference-configuration-parameters/) for more details.
    * Removing `ruler_client_type` and `alertmanager_client_type` if their value match the `storage_backend`, or renaming them to their new names otherwise.
    * Reviewing any possible extensions to `genericBlocksStorageConfig`, `rulerClientConfig` and `alertmanagerStorageClientConfig` and moving them to the corresponding new options.
    * Renaming the alertmanager's bucket name configuration from provider-specific to the new `alertmanager_storage_bucket_name` key.
* [CHANGE] The `overrides-exporter.libsonnet` file is now always imported. The overrides-exporter can be enabled in jsonnet setting the following: #3379
  ```jsonnet
  {
    _config+:: {
      overrides_exporter_enabled: true,
    }
  }
  ```
* [FEATURE] Added support for experimental read-write deployment mode. Enabling the read-write deployment mode on a existing Mimir cluster is a destructive operation, because the cluster will be re-created. If you're creating a new Mimir cluster, you can deploy it in read-write mode adding the following configuration: #3379 #3475 #3405
  ```jsonnet
  {
    _config+:: {
      deployment_mode: 'read-write',

      // See operations/mimir/read-write-deployment.libsonnet for more configuration options.
      mimir_write_replicas: 3,
      mimir_read_replicas: 2,
      mimir_backend_replicas: 3,
    }
  }
  ```
* [ENHANCEMENT] Add autoscaling support to the `mimir-read` component when running the read-write-deployment model. #3419
* [ENHANCEMENT] Added `$._config.usageStatsConfig` to track the installation mode via the anonymous usage statistics. #3294
* [ENHANCEMENT] The query-tee node port (`$._config.query_tee_node_port`) is now optional. #3272
* [ENHANCEMENT] Add support for autoscaling distributors. #3378
* [ENHANCEMENT] Make auto-scaling logic ensure integer KEDA thresholds. #3512
* [BUGFIX] Fixed query-scheduler ring configuration for dedicated ruler's queries and query-frontends. #3237 #3239
* [BUGFIX] Jsonnet: Fix auto-scaling so that ruler-querier CPU threshold is a string-encoded integer millicores value. #3520

### Mimirtool

* [FEATURE] Added `mimirtool alertmanager verify` command to validate configuration without uploading. #3440
* [ENHANCEMENT] Added `mimirtool rules delete-namespace` command to delete all of the rule groups in a namespace including the namespace itself. #3136
* [ENHANCEMENT] Refactor `mimirtool analyze prometheus`: add concurrency and resiliency #3349
  * Add `--concurrency` flag. Default: number of logical CPUs
* [BUGFIX] `--log.level=debug` now correctly prints the response from the remote endpoint when a request fails. #3180

### Documentation

* [ENHANCEMENT] Documented how to configure HA deduplication using Consul in a Mimir Helm deployment. #2972
* [ENHANCEMENT] Improve `MimirQuerierAutoscalerNotActive` runbook. #3186
* [ENHANCEMENT] Improve `MimirSchedulerQueriesStuck` runbook to reflect debug steps with querier auto-scaling enabled. #3223
* [ENHANCEMENT] Use imperative for docs titles. #3178 #3332 #3343
* [ENHANCEMENT] Docs: mention gRPC compression in "Production tips". #3201
* [ENHANCEMENT] Update ADOPTERS.md. #3224 #3225
* [ENHANCEMENT] Add a note for jsonnet deploying. #3213
* [ENHANCEMENT] out-of-order runbook update with use case. #3253
* [ENHANCEMENT] Fixed TSDB retention mentioned in the "Recover source blocks from ingesters" runbook. #3280
* [ENHANCEMENT] Run Grafana Mimir in production using the Helm chart. #3072
* [ENHANCEMENT] Use common configuration in the tutorial. #3282
* [ENHANCEMENT] Updated detailed steps for migrating blocks from Thanos to Mimir. #3290
* [ENHANCEMENT] Add scheme to DNS service discovery docs. #3450
* [BUGFIX] Remove reference to file that no longer exists in contributing guide. #3404
* [BUGFIX] Fix some minor typos in the contributing guide and on the runbooks page. #3418
* [BUGFIX] Fix small typos in API reference. #3526
* [BUGFIX] Fixed TSDB retention mentioned in the "Recover source blocks from ingesters" runbook. #3278
* [BUGFIX] Fixed configuration example in the "Configuring the Grafana Mimir query-frontend to work with Prometheus" guide. #3374

### Tools

* [FEATURE] Add `copyblocks` tool, to copy Mimir blocks between two GCS buckets. #3264
* [ENHANCEMENT] copyblocks: copy no-compact global markers and optimize min time filter check. #3268
* [ENHANCEMENT] Mimir rules GitHub action: Added the ability to change default value of `label` when running `prepare` command. #3236
* [BUGFIX] Mimir rules Github action: Fix single line output. #3421

## 2.4.0

### Grafana Mimir

* [CHANGE] Distributor: change the default value of `-distributor.remote-timeout` to `2s` from `20s` and `-distributor.forwarding.request-timeout` to `2s` from `10s` to improve distributor resource usage when ingesters crash. #2728 #2912
* [CHANGE] Anonymous usage statistics tracking: added the `-ingester.ring.store` value. #2981
* [CHANGE] Series metadata `HELP` that is longer than `-validation.max-metadata-length` is now truncated silently, instead of being dropped with a 400 status code. #2993
* [CHANGE] Ingester: changed default setting for `-ingester.ring.readiness-check-ring-health` from `true` to `false`. #2953
* [CHANGE] Anonymous usage statistics tracking has been enabled by default, to help Mimir maintainers make better decisions to support the open source community. #2939 #3034
* [CHANGE] Anonymous usage statistics tracking: added the minimum and maximum value of `-ingester.out-of-order-time-window`. #2940
* [CHANGE] The default hash ring heartbeat period for distributors, ingesters, rulers and compactors has been increased from `5s` to `15s`. Now the default heartbeat period for all Mimir hash rings is `15s`. #3033
* [CHANGE] Reduce the default TSDB head compaction concurrency (`-blocks-storage.tsdb.head-compaction-concurrency`) from 5 to 1, in order to reduce CPU spikes. #3093
* [CHANGE] Ruler: the ruler's [remote evaluation mode](https://grafana.com/docs/mimir/latest/operators-guide/architecture/components/ruler/#remote) (`-ruler.query-frontend.address`) is now stable. #3109
* [CHANGE] Limits: removed the deprecated YAML configuration option `active_series_custom_trackers_config`. Please use `active_series_custom_trackers` instead. #3110
* [CHANGE] Ingester: removed the deprecated configuration option `-ingester.ring.join-after`. #3111
* [CHANGE] Querier: removed the deprecated configuration option `-querier.shuffle-sharding-ingesters-lookback-period`. The value of `-querier.query-ingesters-within` is now used internally for shuffle sharding lookback, while you can use `-querier.shuffle-sharding-ingesters-enabled` to enable or disable shuffle sharding on the read path. #3111
* [CHANGE] Memberlist: cluster label verification feature (`-memberlist.cluster-label` and `-memberlist.cluster-label-verification-disabled`) is now marked as stable. #3108
* [CHANGE] Distributor: only single per-tenant forwarding endpoint can be configured now. Support for per-rule endpoint has been removed. #3095
* [FEATURE] Query-scheduler: added an experimental ring-based service discovery support for the query-scheduler. Refer to [query-scheduler configuration](https://grafana.com/docs/mimir/next/operators-guide/architecture/components/query-scheduler/#configuration) for more information. #2957
* [FEATURE] Introduced the experimental endpoint `/api/v1/user_limits` exposed by all components that load runtime configuration. This endpoint exposes realtime limits for the authenticated tenant, in JSON format. #2864 #3017
* [FEATURE] Query-scheduler: added the experimental configuration option `-query-scheduler.max-used-instances` to restrict the number of query-schedulers effectively used regardless how many replicas are running. This feature can be useful when using the experimental read-write deployment mode. #3005
* [ENHANCEMENT] Go: updated to go 1.19.2. #2637 #3127 #3129
* [ENHANCEMENT] Runtime config: don't unmarshal runtime configuration files if they haven't changed. This can save a bit of CPU and memory on every component using runtime config. #2954
* [ENHANCEMENT] Query-frontend: Add `cortex_frontend_query_result_cache_skipped_total` and `cortex_frontend_query_result_cache_attempted_total` metrics to track the reason why query results are not cached. #2855
* [ENHANCEMENT] Distributor: pool more connections per host when forwarding request. Mark requests as idempotent so they can be retried under some conditions. #2968
* [ENHANCEMENT] Distributor: failure to send request to forwarding target now also increments `cortex_distributor_forward_errors_total`, with `status_code="failed"`. #2968
* [ENHANCEMENT] Distributor: added support forwarding push requests via gRPC, using `httpgrpc` messages from weaveworks/common library. #2996
* [ENHANCEMENT] Query-frontend / Querier: increase internal backoff period used to retry connections to query-frontend / query-scheduler. #3011
* [ENHANCEMENT] Querier: do not log "error processing requests from scheduler" when the query-scheduler is shutting down. #3012
* [ENHANCEMENT] Query-frontend: query sharding process is now time-bounded and it is cancelled if the request is aborted. #3028
* [ENHANCEMENT] Query-frontend: improved Prometheus response JSON encoding performance. #2450
* [ENHANCEMENT] TLS: added configuration parameters to configure the client's TLS cipher suites and minimum version. The following new CLI flags have been added: #3070
  * `-alertmanager.alertmanager-client.tls-cipher-suites`
  * `-alertmanager.alertmanager-client.tls-min-version`
  * `-alertmanager.sharding-ring.etcd.tls-cipher-suites`
  * `-alertmanager.sharding-ring.etcd.tls-min-version`
  * `-compactor.ring.etcd.tls-cipher-suites`
  * `-compactor.ring.etcd.tls-min-version`
  * `-distributor.forwarding.grpc-client.tls-cipher-suites`
  * `-distributor.forwarding.grpc-client.tls-min-version`
  * `-distributor.ha-tracker.etcd.tls-cipher-suites`
  * `-distributor.ha-tracker.etcd.tls-min-version`
  * `-distributor.ring.etcd.tls-cipher-suites`
  * `-distributor.ring.etcd.tls-min-version`
  * `-ingester.client.tls-cipher-suites`
  * `-ingester.client.tls-min-version`
  * `-ingester.ring.etcd.tls-cipher-suites`
  * `-ingester.ring.etcd.tls-min-version`
  * `-memberlist.tls-cipher-suites`
  * `-memberlist.tls-min-version`
  * `-querier.frontend-client.tls-cipher-suites`
  * `-querier.frontend-client.tls-min-version`
  * `-querier.store-gateway-client.tls-cipher-suites`
  * `-querier.store-gateway-client.tls-min-version`
  * `-query-frontend.grpc-client-config.tls-cipher-suites`
  * `-query-frontend.grpc-client-config.tls-min-version`
  * `-query-scheduler.grpc-client-config.tls-cipher-suites`
  * `-query-scheduler.grpc-client-config.tls-min-version`
  * `-query-scheduler.ring.etcd.tls-cipher-suites`
  * `-query-scheduler.ring.etcd.tls-min-version`
  * `-ruler.alertmanager-client.tls-cipher-suites`
  * `-ruler.alertmanager-client.tls-min-version`
  * `-ruler.client.tls-cipher-suites`
  * `-ruler.client.tls-min-version`
  * `-ruler.query-frontend.grpc-client-config.tls-cipher-suites`
  * `-ruler.query-frontend.grpc-client-config.tls-min-version`
  * `-ruler.ring.etcd.tls-cipher-suites`
  * `-ruler.ring.etcd.tls-min-version`
  * `-store-gateway.sharding-ring.etcd.tls-cipher-suites`
  * `-store-gateway.sharding-ring.etcd.tls-min-version`
* [ENHANCEMENT] Store-gateway: Add `-blocks-storage.bucket-store.max-concurrent-reject-over-limit` option to allow requests that exceed the max number of inflight object storage requests to be rejected. #2999
* [ENHANCEMENT] Query-frontend: allow setting a separate limit on the total (before splitting/sharding) query length of range queries with the new experimental `-query-frontend.max-total-query-length` flag, which defaults to `-store.max-query-length` if unset or set to 0. #3058
* [ENHANCEMENT] Query-frontend: Lower TTL for cache entries overlapping the out-of-order samples ingestion window (re-using `-ingester.out-of-order-allowance` from ingesters). #2935
* [ENHANCEMENT] Ruler: added support to forcefully disable recording and/or alerting rules evaluation. The following new configuration options have been introduced, which can be overridden on a per-tenant basis in the runtime configuration: #3088
  * `-ruler.recording-rules-evaluation-enabled`
  * `-ruler.alerting-rules-evaluation-enabled`
* [ENHANCEMENT] Distributor: Improved error messages reported when the distributor fails to remote write to ingesters. #3055
* [ENHANCEMENT] Improved tracing spans tracked by distributors, ingesters and store-gateways. #2879 #3099 #3089
* [ENHANCEMENT] Ingester: improved the performance of label value cardinality endpoint. #3044
* [ENHANCEMENT] Ruler: use backoff retry on remote evaluation #3098
* [ENHANCEMENT] Query-frontend: Include multiple tenant IDs in query logs when present instead of dropping them. #3125
* [ENHANCEMENT] Query-frontend: truncate queries based on the configured blocks retention period (`-compactor.blocks-retention-period`) to avoid querying past this period. #3134
* [ENHANCEMENT] Alertmanager: reduced memory utilization in Mimir clusters with a large number of tenants. #3143
* [ENHANCEMENT] Store-gateway: added extra span logging to improve observability. #3131
* [ENHANCEMENT] Compactor: cleaning up different tenants' old blocks and updating bucket indexes is now more independent. This prevents a single tenant from delaying cleanup for other tenants. #2631
* [ENHANCEMENT] Distributor: request rate, ingestion rate, and inflight requests limits are now enforced before reading and parsing the body of the request. This makes the distributor more resilient against a burst of requests over those limit. #2419
* [BUGFIX] Querier: Fix 400 response while handling streaming remote read. #2963
* [BUGFIX] Fix a bug causing query-frontend, query-scheduler, and querier not failing if one of their internal components fail. #2978
* [BUGFIX] Querier: re-balance the querier worker connections when a query-frontend or query-scheduler is terminated. #3005
* [BUGFIX] Distributor: Now returns the quorum error from ingesters. For example, with replication_factor=3, two HTTP 400 errors and one HTTP 500 error, now the distributor will always return HTTP 400. Previously the behaviour was to return the error which the distributor first received. #2979
* [BUGFIX] Ruler: fix panic when ruler.external_url is explicitly set to an empty string ("") in YAML. #2915
* [BUGFIX] Alertmanager: Fix support for the Telegram API URL in the global settings. #3097
* [BUGFIX] Alertmanager: Fix parsing of label matchers without label value in the API used to retrieve alerts. #3097
* [BUGFIX] Ruler: Fix not restoring alert state for rule groups when other ruler replicas shut down. #3156
* [BUGFIX] Updated `golang.org/x/net` dependency to fix CVE-2022-27664. #3124
* [BUGFIX] Fix distributor from returning a `500` status code when a `400` was received from the ingester. #3211
* [BUGFIX] Fix incorrect OS value set in Mimir v2.3.* RPM packages. #3221

### Mixin

* [CHANGE] Alerts: MimirQuerierAutoscalerNotActive is now critical and fires after 1h instead of 15m. #2958
* [FEATURE] Dashboards: Added "Mimir / Overview" dashboards, providing an high level view over a Mimir cluster. #3122 #3147 #3155
* [ENHANCEMENT] Dashboards: Updated the "Writes" and "Rollout progress" dashboards to account for samples ingested via the new OTLP ingestion endpoint. #2919 #2938
* [ENHANCEMENT] Dashboards: Include per-tenant request rate in "Tenants" dashboard. #2874
* [ENHANCEMENT] Dashboards: Include inflight object store requests in "Reads" dashboard. #2914
* [ENHANCEMENT] Dashboards: Make queries used to find job, cluster and namespace for dropdown menus configurable. #2893
* [ENHANCEMENT] Dashboards: Include rate of label and series queries in "Reads" dashboard. #3065 #3074
* [ENHANCEMENT] Dashboards: Fix legend showing on per-pod panels. #2944
* [ENHANCEMENT] Dashboards: Use the "req/s" unit on panels showing the requests rate. #3118
* [ENHANCEMENT] Dashboards: Use a consistent color across dashboards for the error rate. #3154

### Jsonnet

* [FEATURE] Added support for query-scheduler ring-based service discovery. #3128
* [ENHANCEMENT] Querier autoscaling is now slower on scale downs: scale down 10% every 1m instead of 100%. #2962
* [BUGFIX] Memberlist: `gossip_member_label` is now set for ruler-queriers. #3141

### Mimirtool

* [ENHANCEMENT] mimirtool analyze: Store the query errors instead of exit during the analysis. #3052
* [BUGFIX] mimir-tool remote-read: fix returns where some conditions [return nil error even if there is error](https://github.com/grafana/cortex-tools/issues/260). #3053

### Documentation

* [ENHANCEMENT] Added documentation on how to configure storage retention. #2970
* [ENHANCEMENT] Improved gRPC clients config documentation. #3020
* [ENHANCEMENT] Added documentation on how to manage alerting and recording rules. #2983
* [ENHANCEMENT] Improved `MimirSchedulerQueriesStuck` runbook. #3006
* [ENHANCEMENT] Added "Cluster label verification" section to memberlist documentation. #3096
* [ENHANCEMENT] Mention compression in multi-zone replication documentation. #3107
* [BUGFIX] Fixed configuration option names in "Enabling zone-awareness via the Grafana Mimir Jsonnet". #3018
* [BUGFIX] Fixed `mimirtool analyze` parameters documentation. #3094
* [BUGFIX] Fixed YAML configuraton in the "Manage the configuration of Grafana Mimir with Helm" guide. #3042
* [BUGFIX] Fixed Alertmanager capacity planning documentation. #3132

### Tools

- [BUGFIX] trafficdump: Fixed panic occurring when `-success-only=true` and the captured request failed. #2863

## 2.3.1

### Grafana Mimir
* [BUGFIX] Query-frontend: query sharding took exponential time to map binary expressions. #3027
* [BUGFIX] Distributor: Stop panics on OTLP endpoint when a single metric has multiple timeseries. #3040

## 2.3.0

### Grafana Mimir

* [CHANGE] Ingester: Added user label to ingester metric `cortex_ingester_tsdb_out_of_order_samples_appended_total`. On multitenant clusters this helps us find the rate of appended out-of-order samples for a specific tenant. #2493
* [CHANGE] Compactor: delete source and output blocks from local disk on compaction failed, to reduce likelihood that subsequent compactions fail because of no space left on disk. #2261
* [CHANGE] Ruler: Remove unused CLI flags `-ruler.search-pending-for` and `-ruler.flush-period` (and their respective YAML config options). #2288
* [CHANGE] Successful gRPC requests are no longer logged (only affects internal API calls). #2309
* [CHANGE] Add new `-*.consul.cas-retry-delay` flags. They have a default value of `1s`, while previously there was no delay between retries. #2309
* [CHANGE] Store-gateway: Remove the experimental ability to run requests in a dedicated OS thread pool and associated CLI flag `-store-gateway.thread-pool-size`. #2423
* [CHANGE] Memberlist: disabled TCP-based ping fallback, because Mimir already uses a custom transport based on TCP. #2456
* [CHANGE] Change default value for `-distributor.ha-tracker.max-clusters` to `100` to provide a DoS protection. #2465
* [CHANGE] Experimental block upload API exposed by compactor has changed: Previous `/api/v1/upload/block/{block}` endpoint for starting block upload is now `/api/v1/upload/block/{block}/start`, and previous endpoint `/api/v1/upload/block/{block}?uploadComplete=true` for finishing block upload is now `/api/v1/upload/block/{block}/finish`. New API endpoint has been added: `/api/v1/upload/block/{block}/check`. #2486 #2548
* [CHANGE] Compactor: changed `-compactor.max-compaction-time` default from `0s` (disabled) to `1h`. When compacting blocks for a tenant, the compactor will move to compact blocks of another tenant or re-plan blocks to compact at least every 1h. #2514
* [CHANGE] Distributor: removed previously deprecated `extend_writes` (see #1856) YAML key and `-distributor.extend-writes` CLI flag from the distributor config. #2551
* [CHANGE] Ingester: removed previously deprecated `active_series_custom_trackers` (see #1188) YAML key from the ingester config. #2552
* [CHANGE] The tenant ID `__mimir_cluster` is reserved by Mimir and not allowed to store metrics. #2643
* [CHANGE] Purger: removed the purger component and moved its API endpoints `/purger/delete_tenant` and `/purger/delete_tenant_status` to the compactor at `/compactor/delete_tenant` and `/compactor/delete_tenant_status`. The new endpoints on the compactor are stable. #2644
* [CHANGE] Memberlist: Change the leave timeout duration (`-memberlist.leave-timeout duration`) from 5s to 20s and connection timeout (`-memberlist.packet-dial-timeout`) from 5s to 2s. This makes leave timeout 10x the connection timeout, so that we can communicate the leave to at least 1 node, if the first 9 we try to contact times out. #2669
* [CHANGE] Alertmanager: return status code `412 Precondition Failed` and log info message when alertmanager isn't configured for a tenant. #2635
* [CHANGE] Distributor: if forwarding rules are used to forward samples, exemplars are now removed from the request. #2710 #2725
* [CHANGE] Limits: change the default value of `max_global_series_per_metric` limit to `0` (disabled). Setting this limit by default does not provide much benefit because series are sharded by all labels. #2714
* [CHANGE] Ingester: experimental `-blocks-storage.tsdb.new-chunk-disk-mapper` has been removed, new chunk disk mapper is now always used, and is no longer marked experimental. Default value of `-blocks-storage.tsdb.head-chunks-write-queue-size` has changed to 1000000, this enables async chunk queue by default, which leads to improved latency on the write path when new chunks are created in ingesters. #2762
* [CHANGE] Ingester: removed deprecated `-blocks-storage.tsdb.isolation-enabled` option. TSDB-level isolation is now always disabled in Mimir. #2782
* [CHANGE] Compactor: `-compactor.partial-block-deletion-delay` must either be set to 0 (to disable partial blocks deletion) or a value higher than `4h`. #2787
* [CHANGE] Query-frontend: CLI flag `-query-frontend.align-querier-with-step` has been deprecated. Please use `-query-frontend.align-queries-with-step` instead. #2840
* [FEATURE] Compactor: Adds the ability to delete partial blocks after a configurable delay. This option can be configured per tenant. #2285
  - `-compactor.partial-block-deletion-delay`, as a duration string, allows you to set the delay since a partial block has been modified before marking it for deletion. A value of `0`, the default, disables this feature.
  - The metric `cortex_compactor_blocks_marked_for_deletion_total` has a new value for the `reason` label `reason="partial"`, when a block deletion marker is triggered by the partial block deletion delay.
* [FEATURE] Querier: enabled support for queries with negative offsets, which are not cached in the query results cache. #2429
* [FEATURE] EXPERIMENTAL: OpenTelemetry Metrics ingestion path on `/otlp/v1/metrics`. #695 #2436 #2461
* [FEATURE] Querier: Added support for tenant federation to metric metadata endpoint. #2467
* [FEATURE] Query-frontend: introduced experimental support to split instant queries by time. The instant query splitting can be enabled setting `-query-frontend.split-instant-queries-by-interval`. #2469 #2564 #2565 #2570 #2571 #2572 #2573 #2574 #2575 #2576 #2581 #2582 #2601 #2632 #2633 #2634 #2641 #2642 #2766
* [FEATURE] Introduced an experimental anonymous usage statistics tracking (disabled by default), to help Mimir maintainers make better decisions to support the open source community. The tracking system anonymously collects non-sensitive, non-personally identifiable information about the running Mimir cluster, and is disabled by default. #2643 #2662 #2685 #2732 #2733 #2735
* [FEATURE] Introduced an experimental deployment mode called read-write and running a fully featured Mimir cluster with three components: write, read and backend. The read-write deployment mode is a trade-off between the monolithic mode (only one component, no isolation) and the microservices mode (many components, high isolation). #2754 #2838
* [ENHANCEMENT] Distributor: Decreased distributor tests execution time. #2562
* [ENHANCEMENT] Alertmanager: Allow the HTTP `proxy_url` configuration option in the receiver's configuration. #2317
* [ENHANCEMENT] ring: optimize shuffle-shard computation when lookback is used, and all instances have registered timestamp within the lookback window. In that case we can immediately return origial ring, because we would select all instances anyway. #2309
* [ENHANCEMENT] Memberlist: added experimental memberlist cluster label support via `-memberlist.cluster-label` and `-memberlist.cluster-label-verification-disabled` CLI flags (and their respective YAML config options). #2354
* [ENHANCEMENT] Object storage can now be configured for all components using the `common` YAML config option key (or `-common.storage.*` CLI flags). #2330 #2347
* [ENHANCEMENT] Go: updated to go 1.18.4. #2400
* [ENHANCEMENT] Store-gateway, listblocks: list of blocks now includes stats from `meta.json` file: number of series, samples and chunks. #2425
* [ENHANCEMENT] Added more buckets to `cortex_ingester_client_request_duration_seconds` histogram metric, to correctly track requests taking longer than 1s (up until 16s). #2445
* [ENHANCEMENT] Azure client: Improve memory usage for large object storage downloads. #2408
* [ENHANCEMENT] Distributor: Add `-distributor.instance-limits.max-inflight-push-requests-bytes`. This limit protects the distributor against multiple large requests that together may cause an OOM, but are only a few, so do not trigger the `max-inflight-push-requests` limit. #2413
* [ENHANCEMENT] Distributor: Drop exemplars in distributor for tenants where exemplars are disabled. #2504
* [ENHANCEMENT] Runtime Config: Allow operator to specify multiple comma-separated yaml files in `-runtime-config.file` that will be merged in left to right order. #2583
* [ENHANCEMENT] Query sharding: shard binary operations only if it doesn't lead to non-shardable vector selectors in one of the operands. #2696
* [ENHANCEMENT] Add packaging for both debian based deb file and redhat based rpm file using FPM. #1803
* [ENHANCEMENT] Distributor: Add `cortex_distributor_query_ingester_chunks_deduped_total` and `cortex_distributor_query_ingester_chunks_total` metrics for determining how effective ingester chunk deduplication at query time is. #2713
* [ENHANCEMENT] Upgrade Docker base images to `alpine:3.16.2`. #2729
* [ENHANCEMENT] Ruler: Add `<prometheus-http-prefix>/api/v1/status/buildinfo` endpoint. #2724
* [ENHANCEMENT] Querier: Ensure all queries pulled from query-frontend or query-scheduler are immediately executed. The maximum workers concurrency in each querier is configured by `-querier.max-concurrent`. #2598
* [ENHANCEMENT] Distributor: Add `cortex_distributor_received_requests_total` and `cortex_distributor_requests_in_total` metrics to provide visiblity into appropriate per-tenant request limits. #2770
* [ENHANCEMENT] Distributor: Add single forwarding remote-write endpoint for a tenant (`forwarding_endpoint`), instead of using per-rule endpoints. This takes precendence over per-rule endpoints. #2801
* [ENHANCEMENT] Added `err-mimir-distributor-max-write-message-size` to the errors catalog. #2470
* [ENHANCEMENT] Add sanity check at startup to ensure the configured filesystem directories don't overlap for different components. #2828 #2947
* [BUGFIX] TSDB: Fixed a bug on the experimental out-of-order implementation that led to wrong query results. #2701
* [BUGFIX] Compactor: log the actual error on compaction failed. #2261
* [BUGFIX] Alertmanager: restore state from storage even when running a single replica. #2293
* [BUGFIX] Ruler: do not block "List Prometheus rules" API endpoint while syncing rules. #2289
* [BUGFIX] Ruler: return proper `*status.Status` error when running in remote operational mode. #2417
* [BUGFIX] Alertmanager: ensure the configured `-alertmanager.web.external-url` is either a path starting with `/`, or a full URL including the scheme and hostname. #2381 #2542
* [BUGFIX] Memberlist: fix problem with loss of some packets, typically ring updates when instances were removed from the ring during shutdown. #2418
* [BUGFIX] Ingester: fix misfiring `MimirIngesterHasUnshippedBlocks` and stale `cortex_ingester_oldest_unshipped_block_timestamp_seconds` when some block uploads fail. #2435
* [BUGFIX] Query-frontend: fix incorrect mapping of http status codes 429 to 500 when request queue is full. #2447
* [BUGFIX] Memberlist: Fix problem with ring being empty right after startup. Memberlist KV store now tries to "fast-join" the cluster to avoid serving empty KV store. #2505
* [BUGFIX] Compactor: Fix bug when using `-compactor.partial-block-deletion-delay`: compactor didn't correctly check for modification time of all block files. #2559
* [BUGFIX] Query-frontend: fix wrong query sharding results for queries with boolean result like `1 < bool 0`. #2558
* [BUGFIX] Fixed error messages related to per-instance limits incorrectly reporting they can be set on a per-tenant basis. #2610
* [BUGFIX] Perform HA-deduplication before forwarding samples according to forwarding rules in the distributor. #2603 #2709
* [BUGFIX] Fix reporting of tracing spans from PromQL engine. #2707
* [BUGFIX] Apply relabel and drop_label rules before forwarding rules in the distributor. #2703
* [BUGFIX] Distributor: Register `cortex_discarded_requests_total` metric, which previously was not registered and therefore not exported. #2712
* [BUGFIX] Ruler: fix not restoring alerts' state at startup. #2648
* [BUGFIX] Ingester: Fix disk filling up after restarting ingesters with out-of-order support disabled while it was enabled before. #2799
* [BUGFIX] Memberlist: retry joining memberlist cluster on startup when no nodes are resolved. #2837
* [BUGFIX] Query-frontend: fix incorrect mapping of http status codes 413 to 500 when request is too large. #2819
* [BUGFIX] Alertmanager: revert upstream alertmananger to v0.24.0 to fix panic when unmarshalling email headers #2924 #2925

### Mixin

* [CHANGE] Dashboards: "Slow Queries" dashboard no longer works with versions older than Grafana 9.0. #2223
* [CHANGE] Alerts: use RSS memory instead of working set memory in the `MimirAllocatingTooMuchMemory` alert for ingesters. #2480
* [CHANGE] Dashboards: remove the "Cache - Latency (old)" panel from the "Mimir / Queries" dashboard. #2796
* [FEATURE] Dashboards: added support to experimental read-write deployment mode. #2780
* [ENHANCEMENT] Dashboards: added missed rule evaluations to the "Evaluations per second" panel in the "Mimir / Ruler" dashboard. #2314
* [ENHANCEMENT] Dashboards: add k8s resource requests to CPU and memory panels. #2346
* [ENHANCEMENT] Dashboards: add RSS memory utilization panel for ingesters, store-gateways and compactors. #2479
* [ENHANCEMENT] Dashboards: allow to configure graph tooltip. #2647
* [ENHANCEMENT] Alerts: MimirFrontendQueriesStuck and MimirSchedulerQueriesStuck alerts are more reliable now as they consider all the intermediate samples in the minute prior to the evaluation. #2630
* [ENHANCEMENT] Alerts: added `RolloutOperatorNotReconciling` alert, firing if the optional rollout-operator is not successfully reconciling. #2700
* [ENHANCEMENT] Dashboards: added support to query-tee in front of ruler-query-frontend in the "Remote ruler reads" dashboard. #2761
* [ENHANCEMENT] Dashboards: Introduce support for baremetal deployment, setting `deployment_type: 'baremetal'` in the mixin `_config`. #2657
* [ENHANCEMENT] Dashboards: use timeseries panel to show exemplars. #2800
* [BUGFIX] Dashboards: fixed unit of latency panels in the "Mimir / Ruler" dashboard. #2312
* [BUGFIX] Dashboards: fixed "Intervals per query" panel in the "Mimir / Queries" dashboard. #2308
* [BUGFIX] Dashboards: Make "Slow Queries" dashboard works with Grafana 9.0. #2223
* [BUGFIX] Dashboards: add missing API routes to Ruler dashboard. #2412
* [BUGFIX] Dashboards: stop setting 'interval' in dashboards; it should be set on your datasource. #2802

### Jsonnet

* [CHANGE] query-scheduler is enabled by default. We advise to deploy the query-scheduler to improve the scalability of the query-frontend. #2431
* [CHANGE] Replaced anti-affinity rules with pod topology spread constraints for distributor, query-frontend, querier and ruler. #2517
  - The following configuration options have been removed:
    - `distributor_allow_multiple_replicas_on_same_node`
    - `query_frontend_allow_multiple_replicas_on_same_node`
    - `querier_allow_multiple_replicas_on_same_node`
    - `ruler_allow_multiple_replicas_on_same_node`
  - The following configuration options have been added:
    - `distributor_topology_spread_max_skew`
    - `query_frontend_topology_spread_max_skew`
    - `querier_topology_spread_max_skew`
    - `ruler_topology_spread_max_skew`
* [CHANGE] Change `max_global_series_per_metric` to 0 in all plans, and as a default value. #2669
* [FEATURE] Memberlist: added support for experimental memberlist cluster label, through the jsonnet configuration options `memberlist_cluster_label` and `memberlist_cluster_label_verification_disabled`. #2349
* [FEATURE] Added ruler-querier autoscaling support. It requires [KEDA](https://keda.sh) installed in the Kubernetes cluster. Ruler-querier autoscaler can be enabled and configure through the following options in the jsonnet config: #2545
  * `autoscaling_ruler_querier_enabled`: `true` to enable autoscaling.
  * `autoscaling_ruler_querier_min_replicas`: minimum number of ruler-querier replicas.
  * `autoscaling_ruler_querier_max_replicas`: maximum number of ruler-querier replicas.
  * `autoscaling_prometheus_url`: Prometheus base URL from which to scrape Mimir metrics (e.g. `http://prometheus.default:9090/prometheus`).
* [ENHANCEMENT] Memberlist now uses DNS service-discovery by default. #2549
* [ENHANCEMENT] Upgrade memcached image tag to `memcached:1.6.16-alpine`. #2740
* [ENHANCEMENT] Added `$._config.configmaps` and `$._config.runtime_config_files` to make it easy to add new configmaps or runtime config file to all components. #2748

### Mimirtool

* [ENHANCEMENT] Added `mimirtool backfill` command to upload Prometheus blocks using API available in the compactor. #1822
* [ENHANCEMENT] mimirtool bucket-validation: Verify existing objects can be overwritten by subsequent uploads. #2491
* [ENHANCEMENT] mimirtool config convert: Now supports migrating to the current version of Mimir. #2629
* [BUGFIX] mimirtool analyze: Fix dashboard JSON unmarshalling errors by using custom parsing. #2386
* [BUGFIX] Version checking no longer prompts for updating when already on latest version. #2723

### Mimir Continuous Test

* [ENHANCEMENT] Added basic authentication and bearer token support for when Mimir is behind a gateway authenticating the calls. #2717

### Query-tee

* [CHANGE] Renamed CLI flag `-server.service-port` to `-server.http-service-port`. #2683
* [CHANGE] Renamed metric `cortex_querytee_request_duration_seconds` to `cortex_querytee_backend_request_duration_seconds`. Metric `cortex_querytee_request_duration_seconds` is now reported without label `backend`. #2683
* [ENHANCEMENT] Added HTTP over gRPC support to `query-tee` to allow testing gRPC requests to Mimir instances. #2683

### Documentation

* [ENHANCEMENT] Referenced `mimirtool` commands in the HTTP API documentation. #2516
* [ENHANCEMENT] Improved DNS service discovery documentation. #2513

### Tools

* [ENHANCEMENT] `markblocks` now processes multiple blocks concurrently. #2677

## 2.2.0

### Grafana Mimir

* [CHANGE] Increased default configuration for `-server.grpc-max-recv-msg-size-bytes` and `-server.grpc-max-send-msg-size-bytes` from 4MB to 100MB. #1884
* [CHANGE] Default values have changed for the following settings. This improves query performance for recent data (within 12h) by only reading from ingesters: #1909 #1921
    - `-blocks-storage.bucket-store.ignore-blocks-within` now defaults to `10h` (previously `0`)
    - `-querier.query-store-after` now defaults to `12h` (previously `0`)
* [CHANGE] Alertmanager: removed support for migrating local files from Cortex 1.8 or earlier. Related to original Cortex PR https://github.com/cortexproject/cortex/pull/3910. #2253
* [CHANGE] The following settings are now classified as advanced because the defaults should work for most users and tuning them requires in-depth knowledge of how the read path works: #1929
    - `-querier.query-ingesters-within`
    - `-querier.query-store-after`
* [CHANGE] Config flag category overrides can be set dynamically at runtime. #1934
* [CHANGE] Ingester: deprecated `-ingester.ring.join-after`. Mimir now behaves as this setting is always set to 0s. This configuration option will be removed in Mimir 2.4.0. #1965
* [CHANGE] Blocks uploaded by ingester no longer contain `__org_id__` label. Compactor now ignores this label and will compact blocks with and without this label together. `mimirconvert` tool will remove the label from blocks as "unknown" label. #1972
* [CHANGE] Querier: deprecated `-querier.shuffle-sharding-ingesters-lookback-period`, instead adding `-querier.shuffle-sharding-ingesters-enabled` to enable or disable shuffle sharding on the read path. The value of `-querier.query-ingesters-within` is now used internally for shuffle sharding lookback. #2110
* [CHANGE] Memberlist: `-memberlist.abort-if-join-fails` now defaults to false. Previously it defaulted to true. #2168
* [CHANGE] Ruler: `/api/v1/rules*` and `/prometheus/rules*` configuration endpoints are removed. Use `/prometheus/config/v1/rules*`. #2182
* [CHANGE] Ingester: `-ingester.exemplars-update-period` has been renamed to `-ingester.tsdb-config-update-period`. You can use it to update multiple, per-tenant TSDB configurations. #2187
* [FEATURE] Ingester: (Experimental) Add the ability to ingest out-of-order samples up to an allowed limit. If you enable this feature, it requires additional memory and disk space. This feature also enables a write-behind log, which might lead to longer ingester-start replays. When this feature is disabled, there is no overhead on memory, disk space, or startup times. #2187
  * `-ingester.out-of-order-time-window`, as duration string, allows you to set how back in time a sample can be. The default is `0s`, where `s` is seconds.
  * `cortex_ingester_tsdb_out_of_order_samples_appended_total` metric tracks the total number of out-of-order samples ingested by the ingester.
  * `cortex_discarded_samples_total` has a new label `reason="sample-too-old"`, when the `-ingester.out-of-order-time-window` flag is greater than zero. The label tracks the number of samples that were discarded for being too old; they were out of order, but beyond the time window allowed. The labels `reason="sample-out-of-order"` and `reason="sample-out-of-bounds"` are not used when out-of-order ingestion is enabled.
* [ENHANCEMENT] Distributor: Added limit to prevent tenants from sending excessive number of requests: #1843
  * The following CLI flags (and their respective YAML config options) have been added:
    * `-distributor.request-rate-limit`
    * `-distributor.request-burst-limit`
  * The following metric is exposed to tell how many requests have been rejected:
    * `cortex_discarded_requests_total`
* [ENHANCEMENT] Store-gateway: Add the experimental ability to run requests in a dedicated OS thread pool. This feature can be configured using `-store-gateway.thread-pool-size` and is disabled by default. Replaces the ability to run index header operations in a dedicated thread pool. #1660 #1812
* [ENHANCEMENT] Improved error messages to make them easier to understand; each now have a unique, global identifier that you can use to look up in the runbooks for more information. #1907 #1919 #1888 #1939 #1984 #2009 #2056 #2066 #2104 #2150 #2234
* [ENHANCEMENT] Memberlist KV: incoming messages are now processed on per-key goroutine. This may reduce loss of "maintanance" packets in busy memberlist installations, but use more CPU. New `memberlist_client_received_broadcasts_dropped_total` counter tracks number of dropped per-key messages. #1912
* [ENHANCEMENT] Blocks Storage, Alertmanager, Ruler: add support a prefix to the bucket store (`*_storage.storage_prefix`). This enables using the same bucket for the three components. #1686 #1951
* [ENHANCEMENT] Upgrade Docker base images to `alpine:3.16.0`. #2028
* [ENHANCEMENT] Store-gateway: Add experimental configuration option for the store-gateway to attempt to pre-populate the file system cache when memory-mapping index-header files. Enabled with `-blocks-storage.bucket-store.index-header.map-populate-enabled=true`. Note this flag only has an effect when running on Linux. #2019 #2054
* [ENHANCEMENT] Chunk Mapper: reduce memory usage of async chunk mapper. #2043
* [ENHANCEMENT] Ingester: reduce sleep time when reading WAL. #2098
* [ENHANCEMENT] Compactor: Run sanity check on blocks storage configuration at startup. #2144
* [ENHANCEMENT] Compactor: Add HTTP API for uploading TSDB blocks. Enabled with `-compactor.block-upload-enabled`. #1694 #2126
* [ENHANCEMENT] Ingester: Enable querying overlapping blocks by default. #2187
* [ENHANCEMENT] Distributor: Auto-forget unhealthy distributors after ten failed ring heartbeats. #2154
* [ENHANCEMENT] Distributor: Add new metric `cortex_distributor_forward_errors_total` for error codes resulting from forwarding requests. #2077
* [ENHANCEMENT] `/ready` endpoint now returns and logs detailed services information. #2055
* [ENHANCEMENT] Memcached client: Reduce number of connections required to fetch cached keys from memcached. #1920
* [ENHANCEMENT] Improved error message returned when `-querier.query-store-after` validation fails. #1914
* [BUGFIX] Fix regexp parsing panic for regexp label matchers with start/end quantifiers. #1883
* [BUGFIX] Ingester: fixed deceiving error log "failed to update cached shipped blocks after shipper initialisation", occurring for each new tenant in the ingester. #1893
* [BUGFIX] Ring: fix bug where instances may appear unhealthy in the hash ring web UI even though they are not. #1933
* [BUGFIX] API: gzip is now enforced when identity encoding is explicitly rejected. #1864
* [BUGFIX] Fix panic at startup when Mimir is running in monolithic mode and query sharding is enabled. #2036
* [BUGFIX] Ruler: report `cortex_ruler_queries_failed_total` metric for any remote query error except 4xx when remote operational mode is enabled. #2053 #2143
* [BUGFIX] Ingester: fix slow rollout when using `-ingester.ring.unregister-on-shutdown=false` with long `-ingester.ring.heartbeat-period`. #2085
* [BUGFIX] Ruler: add timeout for remote rule evaluation queries to prevent rule group evaluations getting stuck indefinitely. The duration is configurable with `-querier.timeout` (default `2m`). #2090 #2222
* [BUGFIX] Limits: Active series custom tracker configuration has been named back from `active_series_custom_trackers_config` to `active_series_custom_trackers`. For backwards compatibility both version is going to be supported for until Mimir v2.4. When both fields are specified, `active_series_custom_trackers_config` takes precedence over `active_series_custom_trackers`. #2101
* [BUGFIX] Ingester: fixed the order of labels applied when incrementing the `cortex_discarded_metadata_total` metric. #2096
* [BUGFIX] Ingester: fixed bug where retrieving metadata for a metric with multiple metadata entries would return multiple copies of a single metadata entry rather than all available entries. #2096
* [BUGFIX] Distributor: canceled requests are no longer accounted as internal errors. #2157
* [BUGFIX] Memberlist: Fix typo in memberlist admin UI. #2202
* [BUGFIX] Ruler: fixed typo in error message when ruler failed to decode a rule group. #2151
* [BUGFIX] Active series custom tracker configuration is now displayed properly on `/runtime_config` page. #2065
* [BUGFIX] Query-frontend: `vector` and `time` functions were sharded, which made expressions like `vector(1) > 0 and vector(1)` fail. #2355

### Mixin

* [CHANGE] Split `mimir_queries` rules group into `mimir_queries` and `mimir_ingester_queries` to keep number of rules per group within the default per-tenant limit. #1885
* [CHANGE] Dashboards: Expose full image tag in "Mimir / Rollout progress" dashboard's "Pod per version panel." #1932
* [CHANGE] Dashboards: Disabled gateway panels by default, because most users don't have a gateway exposing the metrics expected by Mimir dashboards. You can re-enable it setting `gateway_enabled: true` in the mixin config and recompiling the mixin running `make build-mixin`. #1955
* [CHANGE] Alerts: adapt `MimirFrontendQueriesStuck` and `MimirSchedulerQueriesStuck` to consider ruler query path components. #1949
* [CHANGE] Alerts: Change `MimirRulerTooManyFailedQueries` severity to `critical`. #2165
* [ENHANCEMENT] Dashboards: Add config option `datasource_regex` to customise the regular expression used to select valid datasources for Mimir dashboards. #1802
* [ENHANCEMENT] Dashboards: Added "Mimir / Remote ruler reads" and "Mimir / Remote ruler reads resources" dashboards. #1911 #1937
* [ENHANCEMENT] Dashboards: Make networking panels work for pods created by the mimir-distributed helm chart. #1927
* [ENHANCEMENT] Alerts: Add `MimirStoreGatewayNoSyncedTenants` alert that fires when there is a store-gateway owning no tenants. #1882
* [ENHANCEMENT] Rules: Make `recording_rules_range_interval` configurable for cases where Mimir metrics are scraped less often that every 30 seconds. #2118
* [ENHANCEMENT] Added minimum Grafana version to mixin dashboards. #1943
* [BUGFIX] Fix `container_memory_usage_bytes:sum` recording rule. #1865
* [BUGFIX] Fix `MimirGossipMembersMismatch` alerts if Mimir alertmanager is activated. #1870
* [BUGFIX] Fix `MimirRulerMissedEvaluations` to show % of missed alerts as a value between 0 and 100 instead of 0 and 1. #1895
* [BUGFIX] Fix `MimirCompactorHasNotUploadedBlocks` alert false positive when Mimir is deployed in monolithic mode. #1902
* [BUGFIX] Fix `MimirGossipMembersMismatch` to make it less sensitive during rollouts and fire one alert per installation, not per job. #1926
* [BUGFIX] Do not trigger `MimirAllocatingTooMuchMemory` alerts if no container limits are supplied. #1905
* [BUGFIX] Dashboards: Remove empty "Chunks per query" panel from `Mimir / Queries` dashboard. #1928
* [BUGFIX] Dashboards: Use Grafana's `$__rate_interval` for rate queries in dashboards to support scrape intervals of >15s. #2011
* [BUGFIX] Alerts: Make each version of `MimirCompactorHasNotUploadedBlocks` distinct to avoid rule evaluation failures due to duplicate series being generated. #2197
* [BUGFIX] Fix `MimirGossipMembersMismatch` alert when using remote ruler evaluation. #2159

### Jsonnet

* [CHANGE] Remove use of `-querier.query-store-after`, `-querier.shuffle-sharding-ingesters-lookback-period`, `-blocks-storage.bucket-store.ignore-blocks-within`, and `-blocks-storage.tsdb.close-idle-tsdb-timeout` CLI flags since the values now match defaults. #1915 #1921
* [CHANGE] Change default value for `-blocks-storage.bucket-store.chunks-cache.memcached.timeout` to `450ms` to increase use of cached data. #2035
* [CHANGE] The `memberlist_ring_enabled` configuration now applies to Alertmanager. #2102 #2103 #2107
* [CHANGE] Default value for `memberlist_ring_enabled` is now true. It means that all hash rings use Memberlist as default KV store instead of Consul (previous default). #2161
* [CHANGE] Configure `-ingester.max-global-metadata-per-user` to correspond to 20% of the configured max number of series per tenant. #2250
* [CHANGE] Configure `-ingester.max-global-metadata-per-metric` to be 10. #2250
* [CHANGE] Change `_config.multi_zone_ingester_max_unavailable` to 25. #2251
* [FEATURE] Added querier autoscaling support. It requires [KEDA](https://keda.sh) installed in the Kubernetes cluster and query-scheduler enabled in the Mimir cluster. Querier autoscaler can be enabled and configure through the following options in the jsonnet config: #2013 #2023
  * `autoscaling_querier_enabled`: `true` to enable autoscaling.
  * `autoscaling_querier_min_replicas`: minimum number of querier replicas.
  * `autoscaling_querier_max_replicas`: maximum number of querier replicas.
  * `autoscaling_prometheus_url`: Prometheus base URL from which to scrape Mimir metrics (e.g. `http://prometheus.default:9090/prometheus`).
* [FEATURE] Jsonnet: Add support for ruler remote evaluation mode (`ruler_remote_evaluation_enabled`), which deploys and uses a dedicated query path for rule evaluation. This enables the benefits of the query-frontend for rule evaluation, such as query sharding. #2073
* [ENHANCEMENT] Added `compactor` service, that can be used to route requests directly to compactor (e.g. admin UI). #2063
* [ENHANCEMENT] Added a `consul_enabled` configuration option to provide the ability to disable consul. It is automatically set to false when `memberlist_ring_enabled` is true and `multikv_migration_enabled` (used for migration from Consul to memberlist) is not set. #2093 #2152
* [BUGFIX] Querier: Fix disabling shuffle sharding on the read path whilst keeping it enabled on write path. #2164

### Mimirtool

* [CHANGE] mimirtool rules: `--use-legacy-routes` now toggles between using `/prometheus/config/v1/rules` (default) and `/api/v1/rules` (legacy) endpoints. #2182
* [FEATURE] Added bearer token support for when Mimir is behind a gateway authenticating by bearer token. #2146
* [BUGFIX] mimirtool analyze: Fix dashboard JSON unmarshalling errors (#1840). #1973
* [BUGFIX] Make mimirtool build for Windows work again. #2273

### Mimir Continuous Test

* [ENHANCEMENT] Added the `-tests.smoke-test` flag to run the `mimir-continuous-test` suite once and immediately exit. #2047 #2094
* [ENHANCEMENT] Added the `-tests.write-protocol` flag to write using the `prometheus` remote write protocol or `otlp-http` in the `mimir-continuous-test` suite. #5719

### Documentation

* [ENHANCEMENT] Published Grafana Mimir runbooks as part of documentation. #1970
* [ENHANCEMENT] Improved ruler's "remote operational mode" documentation. #1906
* [ENHANCEMENT] Recommend fast disks for ingesters and store-gateways in production tips. #1903
* [ENHANCEMENT] Explain the runtime override of active series matchers. #1868
* [ENHANCEMENT] Clarify "Set rule group" API specification. #1869
* [ENHANCEMENT] Published Mimir jsonnet documentation. #2024
* [ENHANCEMENT] Documented required scrape interval for using alerting and recording rules from Mimir jsonnet. #2147
* [ENHANCEMENT] Runbooks: Mention memberlist as possible source of problems for various alerts. #2158
* [ENHANCEMENT] Added step-by-step article about migrating from Consul to Memberlist KV store using jsonnet without downtime. #2166
* [ENHANCEMENT] Documented `/memberlist` admin page. #2166
* [ENHANCEMENT] Documented how to configure Grafana Mimir's ruler with Jsonnet. #2127
* [ENHANCEMENT] Documented how to configure queriers’ autoscaling with Jsonnet. #2128
* [ENHANCEMENT] Updated mixin building instructions in "Installing Grafana Mimir dashboards and alerts" article. #2015 #2163
* [ENHANCEMENT] Fix location of "Monitoring Grafana Mimir" article in the documentation hierarchy. #2130
* [ENHANCEMENT] Runbook for `MimirRequestLatency` was expanded with more practical advice. #1967
* [BUGFIX] Fixed ruler configuration used in the getting started guide. #2052
* [BUGFIX] Fixed Mimir Alertmanager datasource in Grafana used by "Play with Grafana Mimir" tutorial. #2115
* [BUGFIX] Fixed typos in "Scaling out Grafana Mimir" article. #2170
* [BUGFIX] Added missing ring endpoint exposed by Ingesters. #1918

## 2.1.0

### Grafana Mimir

* [CHANGE] Compactor: No longer upload debug meta files to object storage. #1257
* [CHANGE] Default values have changed for the following settings: #1547
    - `-alertmanager.alertmanager-client.grpc-max-recv-msg-size` now defaults to 100 MiB (previously was not configurable and set to 16 MiB)
    - `-alertmanager.alertmanager-client.grpc-max-send-msg-size` now defaults to 100 MiB (previously was not configurable and set to 4 MiB)
    - `-alertmanager.max-recv-msg-size` now defaults to 100 MiB (previously was 16 MiB)
* [CHANGE] Ingester: Add `user` label to metrics `cortex_ingester_ingested_samples_total` and `cortex_ingester_ingested_samples_failures_total`. #1533
* [CHANGE] Ingester: Changed `-blocks-storage.tsdb.isolation-enabled` default from `true` to `false`. The config option has also been deprecated and will be removed in 2 minor version. #1655
* [CHANGE] Query-frontend: results cache keys are now versioned, this will cause cache to be re-filled when rolling out this version. #1631
* [CHANGE] Store-gateway: enabled attributes in-memory cache by default. New default configuration is `-blocks-storage.bucket-store.chunks-cache.attributes-in-memory-max-items=50000`. #1727
* [CHANGE] Compactor: Removed the metric `cortex_compactor_garbage_collected_blocks_total` since it duplicates `cortex_compactor_blocks_marked_for_deletion_total`. #1728
* [CHANGE] All: Logs that used the`org_id` label now use `user` label. #1634 #1758
* [CHANGE] Alertmanager: the following metrics are not exported for a given `user` and `integration` when the metric value is zero: #1783
  * `cortex_alertmanager_notifications_total`
  * `cortex_alertmanager_notifications_failed_total`
  * `cortex_alertmanager_notification_requests_total`
  * `cortex_alertmanager_notification_requests_failed_total`
  * `cortex_alertmanager_notification_rate_limited_total`
* [CHANGE] Removed the following metrics exposed by the Mimir hash rings: #1791
  * `cortex_member_ring_tokens_owned`
  * `cortex_member_ring_tokens_to_own`
  * `cortex_ring_tokens_owned`
  * `cortex_ring_member_ownership_percent`
* [CHANGE] Querier / Ruler: removed the following metrics tracking number of query requests send to each ingester. You can use `cortex_request_duration_seconds_count{route=~"/cortex.Ingester/(QueryStream|QueryExemplars)"}` instead. #1797
  * `cortex_distributor_ingester_queries_total`
  * `cortex_distributor_ingester_query_failures_total`
* [CHANGE] Distributor: removed the following metrics tracking the number of requests from a distributor to ingesters: #1799
  * `cortex_distributor_ingester_appends_total`
  * `cortex_distributor_ingester_append_failures_total`
* [CHANGE] Distributor / Ruler: deprecated `-distributor.extend-writes`. Now Mimir always behaves as if this setting was set to `false`, which we expect to be safe for every Mimir cluster setup. #1856
* [FEATURE] Querier: Added support for [streaming remote read](https://prometheus.io/blog/2019/10/10/remote-read-meets-streaming/). Should be noted that benefits of chunking the response are partial here, since in a typical `query-frontend` setup responses will be buffered until they've been completed. #1735
* [FEATURE] Ruler: Allow setting `evaluation_delay` for each rule group via rules group configuration file. #1474
* [FEATURE] Ruler: Added support for expression remote evaluation. #1536 #1818
  * The following CLI flags (and their respective YAML config options) have been added:
    * `-ruler.query-frontend.address`
    * `-ruler.query-frontend.grpc-client-config.grpc-max-recv-msg-size`
    * `-ruler.query-frontend.grpc-client-config.grpc-max-send-msg-size`
    * `-ruler.query-frontend.grpc-client-config.grpc-compression`
    * `-ruler.query-frontend.grpc-client-config.grpc-client-rate-limit`
    * `-ruler.query-frontend.grpc-client-config.grpc-client-rate-limit-burst`
    * `-ruler.query-frontend.grpc-client-config.backoff-on-ratelimits`
    * `-ruler.query-frontend.grpc-client-config.backoff-min-period`
    * `-ruler.query-frontend.grpc-client-config.backoff-max-period`
    * `-ruler.query-frontend.grpc-client-config.backoff-retries`
    * `-ruler.query-frontend.grpc-client-config.tls-enabled`
    * `-ruler.query-frontend.grpc-client-config.tls-ca-path`
    * `-ruler.query-frontend.grpc-client-config.tls-cert-path`
    * `-ruler.query-frontend.grpc-client-config.tls-key-path`
    * `-ruler.query-frontend.grpc-client-config.tls-server-name`
    * `-ruler.query-frontend.grpc-client-config.tls-insecure-skip-verify`
* [FEATURE] Distributor: Added the ability to forward specifics metrics to alternative remote_write API endpoints. #1052
* [FEATURE] Ingester: Active series custom trackers now supports runtime tenant-specific overrides. The configuration has been moved to limit config, the ingester config has been deprecated.  #1188
* [ENHANCEMENT] Alertmanager API: Concurrency limit for GET requests is now configurable using `-alertmanager.max-concurrent-get-requests-per-tenant`. #1547
* [ENHANCEMENT] Alertmanager: Added the ability to configure additional gRPC client settings for the Alertmanager distributor #1547
  - `-alertmanager.alertmanager-client.backoff-max-period`
  - `-alertmanager.alertmanager-client.backoff-min-period`
  - `-alertmanager.alertmanager-client.backoff-on-ratelimits`
  - `-alertmanager.alertmanager-client.backoff-retries`
  - `-alertmanager.alertmanager-client.grpc-client-rate-limit`
  - `-alertmanager.alertmanager-client.grpc-client-rate-limit-burst`
  - `-alertmanager.alertmanager-client.grpc-compression`
  - `-alertmanager.alertmanager-client.grpc-max-recv-msg-size`
  - `-alertmanager.alertmanager-client.grpc-max-send-msg-size`
* [ENHANCEMENT] Ruler: Add more detailed query information to ruler query stats logging. #1411
* [ENHANCEMENT] Admin: Admin API now has some styling. #1482 #1549 #1821 #1824
* [ENHANCEMENT] Alertmanager: added `insight=true` field to alertmanager dispatch logs. #1379
* [ENHANCEMENT] Store-gateway: Add the experimental ability to run index header operations in a dedicated thread pool. This feature can be configured using `-blocks-storage.bucket-store.index-header-thread-pool-size` and is disabled by default. #1660
* [ENHANCEMENT] Store-gateway: don't drop all blocks if instance finds itself as unhealthy or missing in the ring. #1806 #1823
* [ENHANCEMENT] Querier: wait until inflight queries are completed when shutting down queriers. #1756 #1767
* [BUGFIX] Query-frontend: do not shard queries with a subquery unless the subquery is inside a shardable aggregation function call. #1542
* [BUGFIX] Query-frontend: added `component=query-frontend` label to results cache memcached metrics to fix a panic when Mimir is running in single binary mode and results cache is enabled. #1704
* [BUGFIX] Mimir: services' status content-type is now correctly set to `text/html`. #1575
* [BUGFIX] Multikv: Fix panic when using using runtime config to set primary KV store used by `multi` KV. #1587
* [BUGFIX] Multikv: Fix watching for runtime config changes in `multi` KV store in ruler and querier. #1665
* [BUGFIX] Memcached: allow to use CNAME DNS records for the memcached backend addresses. #1654
* [BUGFIX] Querier: fixed temporary partial query results when shuffle sharding is enabled and hash ring backend storage is flushed / reset. #1829
* [BUGFIX] Alertmanager: prevent more file traversal cases related to template names. #1833
* [BUGFUX] Alertmanager: Allow usage with `-alertmanager-storage.backend=local`. Note that when using this storage type, the Alertmanager is not able persist state remotely, so it not recommended for production use. #1836
* [BUGFIX] Alertmanager: Do not validate alertmanager configuration if it's not running. #1835

### Mixin

* [CHANGE] Dashboards: Remove per-user series legends from Tenants dashboard. #1605
* [CHANGE] Dashboards: Show in-memory series and the per-user series limit on Tenants dashboard. #1613
* [CHANGE] Dashboards: Slow-queries dashboard now uses `user` label from logs instead of `org_id`. #1634
* [CHANGE] Dashboards: changed all Grafana dashboards UIDs to not conflict with Cortex ones, to let people install both while migrating from Cortex to Mimir: #1801 #1808
  * Alertmanager from `a76bee5913c97c918d9e56a3cc88cc28` to `b0d38d318bbddd80476246d4930f9e55`
  * Alertmanager Resources from `68b66aed90ccab448009089544a8d6c6` to `a6883fb22799ac74479c7db872451092`
  * Compactor from `9c408e1d55681ecb8a22c9fab46875cc` to `1b3443aea86db629e6efdb7d05c53823`
  * Compactor Resources from `df9added6f1f4332f95848cca48ebd99` to `09a5c49e9cdb2f2b24c6d184574a07fd`
  * Config from `61bb048ced9817b2d3e07677fb1c6290` to `5d9d0b4724c0f80d68467088ec61e003`
  * Object Store from `d5a3a4489d57c733b5677fb55370a723` to `e1324ee2a434f4158c00a9ee279d3292`
  * Overrides from `b5c95fee2e5e7c4b5930826ff6e89a12` to `1e2c358600ac53f09faea133f811b5bb`
  * Queries from `d9931b1054053c8b972d320774bb8f1d` to `b3abe8d5c040395cc36615cb4334c92d`
  * Reads from `8d6ba60eccc4b6eedfa329b24b1bd339` to `e327503188913dc38ad571c647eef643`
  * Reads Networking from `c0464f0d8bd026f776c9006b05910000` to `54b2a0a4748b3bd1aefa92ce5559a1c2`
  * Reads Resources from `2fd2cda9eea8d8af9fbc0a5960425120` to `cc86fd5aa9301c6528986572ad974db9`
  * Rollout Progress from `7544a3a62b1be6ffd919fc990ab8ba8f` to `7f0b5567d543a1698e695b530eb7f5de`
  * Ruler from `44d12bcb1f95661c6ab6bc946dfc3473` to `631e15d5d85afb2ca8e35d62984eeaa0`
  * Scaling from `88c041017b96856c9176e07cf557bdcf` to `64bbad83507b7289b514725658e10352`
  * Slow queries from `e6f3091e29d2636e3b8393447e925668` to `6089e1ce1e678788f46312a0a1e647e6`
  * Tenants from `35fa247ce651ba189debf33d7ae41611` to `35fa247ce651ba189debf33d7ae41611`
  * Top Tenants from `bc6e12d4fe540e4a1785b9d3ca0ffdd9` to `bc6e12d4fe540e4a1785b9d3ca0ffdd9`
  * Writes from `0156f6d15aa234d452a33a4f13c838e3` to `8280707b8f16e7b87b840fc1cc92d4c5`
  * Writes Networking from `681cd62b680b7154811fe73af55dcfd4` to `978c1cb452585c96697a238eaac7fe2d`
  * Writes Resources from `c0464f0d8bd026f776c9006b0591bb0b` to `bc9160e50b52e89e0e49c840fea3d379`
* [FEATURE] Alerts: added the following alerts on `mimir-continuous-test` tool: #1676
  - `MimirContinuousTestNotRunningOnWrites`
  - `MimirContinuousTestNotRunningOnReads`
  - `MimirContinuousTestFailed`
* [ENHANCEMENT] Added `per_cluster_label` support to allow to change the label name used to differentiate between Kubernetes clusters. #1651
* [ENHANCEMENT] Dashboards: Show QPS and latency of the Alertmanager Distributor. #1696
* [ENHANCEMENT] Playbooks: Add Alertmanager suggestions for `MimirRequestErrors` and `MimirRequestLatency` #1702
* [ENHANCEMENT] Dashboards: Allow custom datasources. #1749
* [ENHANCEMENT] Dashboards: Add config option `gateway_enabled` (defaults to `true`) to disable gateway panels from dashboards. #1761
* [ENHANCEMENT] Dashboards: Extend Top tenants dashboard with queries for tenants with highest sample rate, discard rate, and discard rate growth. #1842
* [ENHANCEMENT] Dashboards: Show ingestion rate limit and rule group limit on Tenants dashboard. #1845
* [ENHANCEMENT] Dashboards: Add "last successful run" panel to compactor dashboard. #1628
* [BUGFIX] Dashboards: Fix "Failed evaluation rate" panel on Tenants dashboard. #1629
* [BUGFIX] Honor the configured `per_instance_label` in all dashboards and alerts. #1697

### Jsonnet

* [FEATURE] Added support for `mimir-continuous-test`. To deploy `mimir-continuous-test` you can use the following configuration: #1675 #1850
  ```jsonnet
  _config+: {
    continuous_test_enabled: true,
    continuous_test_tenant_id: 'type-tenant-id',
    continuous_test_write_endpoint: 'http://type-write-path-hostname',
    continuous_test_read_endpoint: 'http://type-read-path-hostname/prometheus',
  },
  ```
* [ENHANCEMENT] Ingester anti-affinity can now be disabled by using `ingester_allow_multiple_replicas_on_same_node` configuration key. #1581
* [ENHANCEMENT] Added `node_selector` configuration option to select Kubernetes nodes where Mimir should run. #1596
* [ENHANCEMENT] Alertmanager: Added a `PodDisruptionBudget` of `withMaxUnavailable = 1`, to ensure we maintain quorum during rollouts. #1683
* [ENHANCEMENT] Store-gateway anti-affinity can now be enabled/disabled using `store_gateway_allow_multiple_replicas_on_same_node` configuration key. #1730
* [ENHANCEMENT] Added `store_gateway_zone_a_args`, `store_gateway_zone_b_args` and `store_gateway_zone_c_args` configuration options. #1807
* [BUGFIX] Pass primary and secondary multikv stores via CLI flags. Introduced new `multikv_switch_primary_secondary` config option to flip primary and secondary in runtime config.

### Mimirtool

* [BUGFIX] `config convert`: Retain Cortex defaults for `blocks_storage.backend`, `ruler_storage.backend`, `alertmanager_storage.backend`, `auth.type`, `activity_tracker.filepath`, `alertmanager.data_dir`, `blocks_storage.filesystem.dir`, `compactor.data_dir`, `ruler.rule_path`, `ruler_storage.filesystem.dir`, and `graphite.querier.schemas.backend`. #1626 #1762

### Tools

* [FEATURE] Added a `markblocks` tool that creates `no-compact` and `delete` marks for the blocks. #1551
* [FEATURE] Added `mimir-continuous-test` tool to continuously run smoke tests on live Mimir clusters. #1535 #1540 #1653 #1603 #1630 #1691 #1675 #1676 #1692 #1706 #1709 #1775 #1777 #1778 #1795
* [FEATURE] Added `mimir-rules-action` GitHub action, located at `operations/mimir-rules-action/`, used to lint, prepare, verify, diff, and sync rules to a Mimir cluster. #1723

## 2.0.0

### Grafana Mimir

_Changes since Cortex 1.10.0._

* [CHANGE] Remove chunks storage engine. #86 #119 #510 #545 #743 #744 #748 #753 #755 #757 #758 #759 #760 #762 #764 #789 #812 #813
  * The following CLI flags (and their respective YAML config options) have been removed:
    * `-store.engine`
    * `-schema-config-file`
    * `-ingester.checkpoint-duration`
    * `-ingester.checkpoint-enabled`
    * `-ingester.chunk-encoding`
    * `-ingester.chunk-age-jitter`
    * `-ingester.concurrent-flushes`
    * `-ingester.flush-on-shutdown-with-wal-enabled`
    * `-ingester.flush-op-timeout`
    * `-ingester.flush-period`
    * `-ingester.max-chunk-age`
    * `-ingester.max-chunk-idle`
    * `-ingester.max-series-per-query` (and `max_series_per_query` from runtime config)
    * `-ingester.max-stale-chunk-idle`
    * `-ingester.max-transfer-retries`
    * `-ingester.min-chunk-length`
    * `-ingester.recover-from-wal`
    * `-ingester.retain-period`
    * `-ingester.spread-flushes`
    * `-ingester.wal-dir`
    * `-ingester.wal-enabled`
    * `-querier.query-parallelism`
    * `-querier.second-store-engine`
    * `-querier.use-second-store-before-time`
    * `-flusher.wal-dir`
    * `-flusher.concurrent-flushes`
    * `-flusher.flush-op-timeout`
    * All `-table-manager.*` flags
    * All `-deletes.*` flags
    * All `-purger.*` flags
    * All `-metrics.*` flags
    * All `-dynamodb.*` flags
    * All `-s3.*` flags
    * All `-azure.*` flags
    * All `-bigtable.*` flags
    * All `-gcs.*` flags
    * All `-cassandra.*` flags
    * All `-boltdb.*` flags
    * All `-local.*` flags
    * All `-swift.*` flags
    * All `-store.*` flags except `-store.engine`, `-store.max-query-length`, `-store.max-labels-query-length`
    * All `-grpc-store.*` flags
  * The following API endpoints have been removed:
    * `/api/v1/chunks` and `/chunks`
  * The following metrics have been removed:
    * `cortex_ingester_flush_queue_length`
    * `cortex_ingester_queried_chunks`
    * `cortex_ingester_chunks_created_total`
    * `cortex_ingester_wal_replay_duration_seconds`
    * `cortex_ingester_wal_corruptions_total`
    * `cortex_ingester_sent_chunks`
    * `cortex_ingester_received_chunks`
    * `cortex_ingester_flush_series_in_progress`
    * `cortex_ingester_chunk_utilization`
    * `cortex_ingester_chunk_length`
    * `cortex_ingester_chunk_size_bytes`
    * `cortex_ingester_chunk_age_seconds`
    * `cortex_ingester_memory_chunks`
    * `cortex_ingester_flushing_enqueued_series_total`
    * `cortex_ingester_flushing_dequeued_series_total`
    * `cortex_ingester_dropped_chunks_total`
    * `cortex_oldest_unflushed_chunk_timestamp_seconds`
    * `prometheus_local_storage_chunk_ops_total`
    * `prometheus_local_storage_chunkdesc_ops_total`
    * `prometheus_local_storage_memory_chunkdescs`
* [CHANGE] Changed default storage backends from `s3` to `filesystem` #833
  This effects the following flags:
  * `-blocks-storage.backend` now defaults to `filesystem`
  * `-blocks-storage.filesystem.dir` now defaults to `blocks`
  * `-alertmanager-storage.backend` now defaults to `filesystem`
  * `-alertmanager-storage.filesystem.dir` now defaults to `alertmanager`
  * `-ruler-storage.backend` now defaults to `filesystem`
  * `-ruler-storage.filesystem.dir` now defaults to `ruler`
* [CHANGE] Renamed metric `cortex_experimental_features_in_use_total` as `cortex_experimental_features_used_total` and added `feature` label. #32 #658
* [CHANGE] Removed `log_messages_total` metric. #32
* [CHANGE] Some files and directories created by Mimir components on local disk now have stricter permissions, and are only readable by owner, but not group or others. #58
* [CHANGE] Memcached client DNS resolution switched from golang built-in to [`miekg/dns`](https://github.com/miekg/dns). #142
* [CHANGE] The metric `cortex_deprecated_flags_inuse_total` has been renamed to `deprecated_flags_inuse_total` as part of using grafana/dskit functionality. #185
* [CHANGE] API: The `-api.response-compression-enabled` flag has been removed, and GZIP response compression is always enabled except on `/api/v1/push` and `/push` endpoints. #880
* [CHANGE] Update Go version to 1.17.3. #480
* [CHANGE] The `status_code` label on gRPC client metrics has changed from '200' and '500' to '2xx', '5xx', '4xx', 'cancel' or 'error'. #537
* [CHANGE] Removed the deprecated `-<prefix>.fifocache.size` flag. #618
* [CHANGE] Enable index header lazy loading by default. #693
  * `-blocks-storage.bucket-store.index-header-lazy-loading-enabled` default from `false` to `true`
  * `-blocks-storage.bucket-store.index-header-lazy-loading-idle-timeout` default from `20m` to `1h`
* [CHANGE] Shuffle-sharding:
  * `-distributor.sharding-strategy` option has been removed, and shuffle sharding is enabled by default. Default shard size is set to 0, which disables shuffle sharding for the tenant (all ingesters will receive tenants's samples). #888
  * `-ruler.sharding-strategy` option has been removed from ruler. Ruler now uses shuffle-sharding by default, but respects `ruler_tenant_shard_size`, which defaults to 0 (ie. use all rulers for tenant). #889
  * `-store-gateway.sharding-strategy` option has been removed store-gateways. Store-gateway now uses shuffle-sharding by default, but respects `store_gateway_tenant_shard_size` for tenant, and this value defaults to 0. #891
* [CHANGE] Server: `-server.http-listen-port` (yaml: `server.http_listen_port`) now defaults to `8080` (previously `80`). #871
* [CHANGE] Changed the default value of `-blocks-storage.bucket-store.ignore-deletion-marks-delay` from 6h to 1h. #892
* [CHANGE] Changed default settings for memcached clients: #959 #1000
  * The default value for the following config options has changed from `10000` to `25000`:
    * `-blocks-storage.bucket-store.chunks-cache.memcached.max-async-buffer-size`
    * `-blocks-storage.bucket-store.index-cache.memcached.max-async-buffer-size`
    * `-blocks-storage.bucket-store.metadata-cache.memcached.max-async-buffer-size`
    * `-query-frontend.results-cache.memcached.max-async-buffer-size`
  * The default value for the following config options has changed from `0` (unlimited) to `100`:
    * `-blocks-storage.bucket-store.chunks-cache.memcached.max-get-multi-batch-size`
    * `-blocks-storage.bucket-store.index-cache.memcached.max-get-multi-batch-size`
    * `-blocks-storage.bucket-store.metadata-cache.memcached.max-get-multi-batch-size`
    * `-query-frontend.results-cache.memcached.max-get-multi-batch-size`
  * The default value for the following config options has changed from `16` to `100`:
    * `-blocks-storage.bucket-store.chunks-cache.memcached.max-idle-connections`
    * `-blocks-storage.bucket-store.index-cache.memcached.max-idle-connections`
    * `-blocks-storage.bucket-store.metadata-cache.memcached.max-idle-connections`
    * `-query-frontend.results-cache.memcached.max-idle-connections`
  * The default value for the following config options has changed from `100ms` to `200ms`:
    * `-blocks-storage.bucket-store.metadata-cache.memcached.timeout`
    * `-blocks-storage.bucket-store.index-cache.memcached.timeout`
    * `-blocks-storage.bucket-store.chunks-cache.memcached.timeout`
    * `-query-frontend.results-cache.memcached.timeout`
* [CHANGE] Changed the default value of `-blocks-storage.bucket-store.bucket-index.enabled` to `true`. The default configuration must now run the compactor in order to write the bucket index or else queries to long term storage will fail. #924
* [CHANGE] Option `-auth.enabled` has been renamed to `-auth.multitenancy-enabled`. #1130
* [CHANGE] Default tenant ID used with disabled auth (`-auth.multitenancy-enabled=false`) has changed from `fake` to `anonymous`. This tenant ID can now be changed with `-auth.no-auth-tenant` option. #1063
* [CHANGE] The default values for the following local directories have changed: #1072
  * `-alertmanager.storage.path` default value changed to `./data-alertmanager/`
  * `-compactor.data-dir` default value changed to `./data-compactor/`
  * `-ruler.rule-path` default value changed to `./data-ruler/`
* [CHANGE] The default value for gRPC max send message size has been changed from 16MB to 100MB. This affects the following parameters: #1152
  * `-query-frontend.grpc-client-config.grpc-max-send-msg-size`
  * `-ingester.client.grpc-max-send-msg-size`
  * `-querier.frontend-client.grpc-max-send-msg-size`
  * `-query-scheduler.grpc-client-config.grpc-max-send-msg-size`
  * `-ruler.client.grpc-max-send-msg-size`
* [CHANGE] Remove `-http.prefix` flag (and `http_prefix` config file option). #763
* [CHANGE] Remove legacy endpoints. Please use their alternatives listed below. As part of the removal process we are
  introducing two new sets of endpoints for the ruler configuration API: `<prometheus-http-prefix>/rules` and
  `<prometheus-http-prefix>/config/v1/rules/**`. We are also deprecating `<prometheus-http-prefix>/rules` and `/api/v1/rules`;
  and will remove them in Mimir 2.2.0. #763 #1222
  * Query endpoints

    | Legacy                                                  | Alternative                                                |
    | ------------------------------------------------------- | ---------------------------------------------------------- |
    | `/<legacy-http-prefix>/api/v1/query`                    | `<prometheus-http-prefix>/api/v1/query`                    |
    | `/<legacy-http-prefix>/api/v1/query_range`              | `<prometheus-http-prefix>/api/v1/query_range`              |
    | `/<legacy-http-prefix>/api/v1/query_exemplars`          | `<prometheus-http-prefix>/api/v1/query_exemplars`          |
    | `/<legacy-http-prefix>/api/v1/series`                   | `<prometheus-http-prefix>/api/v1/series`                   |
    | `/<legacy-http-prefix>/api/v1/labels`                   | `<prometheus-http-prefix>/api/v1/labels`                   |
    | `/<legacy-http-prefix>/api/v1/label/{name}/values`      | `<prometheus-http-prefix>/api/v1/label/{name}/values`      |
    | `/<legacy-http-prefix>/api/v1/metadata`                 | `<prometheus-http-prefix>/api/v1/metadata`                 |
    | `/<legacy-http-prefix>/api/v1/read`                     | `<prometheus-http-prefix>/api/v1/read`                     |
    | `/<legacy-http-prefix>/api/v1/cardinality/label_names`  | `<prometheus-http-prefix>/api/v1/cardinality/label_names`  |
    | `/<legacy-http-prefix>/api/v1/cardinality/label_values` | `<prometheus-http-prefix>/api/v1/cardinality/label_values` |
    | `/api/prom/user_stats`                                  | `/api/v1/user_stats`                                       |

  * Distributor endpoints

    | Legacy endpoint               | Alternative                   |
    | ----------------------------- | ----------------------------- |
    | `/<legacy-http-prefix>/push`  | `/api/v1/push`                |
    | `/all_user_stats`             | `/distributor/all_user_stats` |
    | `/ha-tracker`                 | `/distributor/ha_tracker`     |

  * Ingester endpoints

    | Legacy          | Alternative           |
    | --------------- | --------------------- |
    | `/ring`         | `/ingester/ring`      |
    | `/shutdown`     | `/ingester/shutdown`  |
    | `/flush`        | `/ingester/flush`     |
    | `/push`         | `/ingester/push`      |

  * Ruler endpoints

    | Legacy                                                | Alternative                                         | Alternative #2 (not available before Mimir 2.0.0)                    |
    | ----------------------------------------------------- | --------------------------------------------------- | ------------------------------------------------------------------- |
    | `/<legacy-http-prefix>/api/v1/rules`                  | `<prometheus-http-prefix>/api/v1/rules`             |                                                                     |
    | `/<legacy-http-prefix>/api/v1/alerts`                 | `<prometheus-http-prefix>/api/v1/alerts`            |                                                                     |
    | `/<legacy-http-prefix>/rules`                         | `/api/v1/rules` (see below)                         |  `<prometheus-http-prefix>/config/v1/rules`                         |
    | `/<legacy-http-prefix>/rules/{namespace}`             | `/api/v1/rules/{namespace}` (see below)             |  `<prometheus-http-prefix>/config/v1/rules/{namespace}`             |
    | `/<legacy-http-prefix>/rules/{namespace}/{groupName}` | `/api/v1/rules/{namespace}/{groupName}` (see below) |  `<prometheus-http-prefix>/config/v1/rules/{namespace}/{groupName}` |
    | `/<legacy-http-prefix>/rules/{namespace}`             | `/api/v1/rules/{namespace}` (see below)             |  `<prometheus-http-prefix>/config/v1/rules/{namespace}`             |
    | `/<legacy-http-prefix>/rules/{namespace}/{groupName}` | `/api/v1/rules/{namespace}/{groupName}` (see below) |  `<prometheus-http-prefix>/config/v1/rules/{namespace}/{groupName}` |
    | `/<legacy-http-prefix>/rules/{namespace}`             | `/api/v1/rules/{namespace}` (see below)             |  `<prometheus-http-prefix>/config/v1/rules/{namespace}`             |
    | `/ruler_ring`                                         | `/ruler/ring`                                       |                                                                     |

    > __Note:__ The `/api/v1/rules/**` endpoints are considered deprecated with Mimir 2.0.0 and will be removed
    in Mimir 2.2.0. After upgrading to 2.0.0 we recommend switching uses to the equivalent
    `/<prometheus-http-prefix>/config/v1/**` endpoints that Mimir 2.0.0 introduces.

  * Alertmanager endpoints

    | Legacy                      | Alternative                        |
    | --------------------------- | ---------------------------------- |
    | `/<legacy-http-prefix>`     | `/alertmanager`                    |
    | `/status`                   | `/multitenant_alertmanager/status` |

* [CHANGE] Ingester: changed `-ingester.stream-chunks-when-using-blocks` default value from `false` to `true`. #717
* [CHANGE] Ingester: default `-ingester.ring.min-ready-duration` reduced from 1m to 15s. #126
* [CHANGE] Ingester: `-ingester.ring.min-ready-duration` now start counting the delay after the ring's health checks have passed instead of when the ring client was started. #126
* [CHANGE] Ingester: allow experimental ingester max-exemplars setting to be changed dynamically #144
  * CLI flag `-blocks-storage.tsdb.max-exemplars` is renamed to `-ingester.max-global-exemplars-per-user`.
  * YAML `max_exemplars` is moved from `tsdb` to `overrides` and renamed to `max_global_exemplars_per_user`.
* [CHANGE] Ingester: active series metrics `cortex_ingester_active_series` and `cortex_ingester_active_series_custom_tracker` are now removed when their value is zero. #672 #690
* [CHANGE] Ingester: changed default value of `-blocks-storage.tsdb.retention-period` from `6h` to `24h`. #966
* [CHANGE] Ingester: changed default value of `-blocks-storage.tsdb.close-idle-tsdb-timeout` from `0` to `13h`. #967
* [CHANGE] Ingester: changed default value of `-ingester.ring.final-sleep` from `30s` to `0s`. #981
* [CHANGE] Ingester: the following low level settings have been removed: #1153
  * `-ingester-client.expected-labels`
  * `-ingester-client.expected-samples-per-series`
  * `-ingester-client.expected-timeseries`
* [CHANGE] Ingester: following command line options related to ingester ring were renamed: #1155
  * `-consul.*` changed to `-ingester.ring.consul.*`
  * `-etcd.*` changed to `-ingester.ring.etcd.*`
  * `-multi.*` changed to `-ingester.ring.multi.*`
  * `-distributor.excluded-zones` changed to `-ingester.ring.excluded-zones`
  * `-distributor.replication-factor` changed to `-ingester.ring.replication-factor`
  * `-distributor.zone-awareness-enabled` changed to `-ingester.ring.zone-awareness-enabled`
  * `-ingester.availability-zone` changed to `-ingester.ring.instance-availability-zone`
  * `-ingester.final-sleep` changed to `-ingester.ring.final-sleep`
  * `-ingester.heartbeat-period` changed to `-ingester.ring.heartbeat-period`
  * `-ingester.join-after` changed to `-ingester.ring.join-after`
  * `-ingester.lifecycler.ID` changed to `-ingester.ring.instance-id`
  * `-ingester.lifecycler.addr` changed to `-ingester.ring.instance-addr`
  * `-ingester.lifecycler.interface` changed to `-ingester.ring.instance-interface-names`
  * `-ingester.lifecycler.port` changed to `-ingester.ring.instance-port`
  * `-ingester.min-ready-duration` changed to `-ingester.ring.min-ready-duration`
  * `-ingester.num-tokens` changed to `-ingester.ring.num-tokens`
  * `-ingester.observe-period` changed to `-ingester.ring.observe-period`
  * `-ingester.readiness-check-ring-health` changed to `-ingester.ring.readiness-check-ring-health`
  * `-ingester.tokens-file-path` changed to `-ingester.ring.tokens-file-path`
  * `-ingester.unregister-on-shutdown` changed to `-ingester.ring.unregister-on-shutdown`
  * `-ring.heartbeat-timeout` changed to `-ingester.ring.heartbeat-timeout`
  * `-ring.prefix` changed to `-ingester.ring.prefix`
  * `-ring.store` changed to `-ingester.ring.store`
* [CHANGE] Ingester: fields in YAML configuration for ingester ring have been changed: #1155
  * `ingester.lifecycler` changed to `ingester.ring`
  * Fields from `ingester.lifecycler.ring` moved to `ingester.ring`
  * `ingester.lifecycler.address` changed to `ingester.ring.instance_addr`
  * `ingester.lifecycler.id` changed to `ingester.ring.instance_id`
  * `ingester.lifecycler.port` changed to `ingester.ring.instance_port`
  * `ingester.lifecycler.availability_zone` changed to `ingester.ring.instance_availability_zone`
  * `ingester.lifecycler.interface_names` changed to `ingester.ring.instance_interface_names`
* [CHANGE] Distributor: removed the `-distributor.shard-by-all-labels` configuration option. It is now assumed to be true. #698
* [CHANGE] Distributor: change default value of `-distributor.instance-limits.max-inflight-push-requests` to `2000`. #964
* [CHANGE] Distributor: change default value of `-distributor.remote-timeout` from `2s` to `20s`. #970
* [CHANGE] Distributor: removed the `-distributor.extra-query-delay` flag (and its respective YAML config option). #1048
* [CHANGE] Query-frontend: Enable query stats by default, they can still be disabled with `-query-frontend.query-stats-enabled=false`. #83
* [CHANGE] Query-frontend: the `cortex_frontend_mapped_asts_total` metric has been renamed to `cortex_frontend_query_sharding_rewrites_attempted_total`. #150
* [CHANGE] Query-frontend: added `sharded` label to `cortex_query_seconds_total` metric. #235
* [CHANGE] Query-frontend: changed the flag name for controlling query sharding total shards from `-querier.total-shards` to `-query-frontend.query-sharding-total-shards`. #230
* [CHANGE] Query-frontend: flag `-querier.parallelise-shardable-queries` has been renamed to `-query-frontend.parallelize-shardable-queries` #284
* [CHANGE] Query-frontend: removed the deprecated (and unused) `-frontend.cache-split-interval`. Use `-query-frontend.split-queries-by-interval` instead. #587
* [CHANGE] Query-frontend: range query response now omits the `data` field when it's empty (error case) like Prometheus does, previously it was `"data":{"resultType":"","result":null}`. #629
* [CHANGE] Query-frontend: instant queries now honor the `-query-frontend.max-retries-per-request` flag. #630
* [CHANGE] Query-frontend: removed in-memory and Redis cache support. Reason is that these caching backends were just supported by query-frontend, while all other Mimir services only support memcached. #796
  * The following CLI flags (and their respective YAML config options) have been removed:
    * `-frontend.cache.enable-fifocache`
    * `-frontend.redis.*`
    * `-frontend.fifocache.*`
  * The following metrics have been removed:
    * `querier_cache_added_total`
    * `querier_cache_added_new_total`
    * `querier_cache_evicted_total`
    * `querier_cache_entries`
    * `querier_cache_gets_total`
    * `querier_cache_misses_total`
    * `querier_cache_stale_gets_total`
    * `querier_cache_memory_bytes`
    * `cortex_rediscache_request_duration_seconds`
* [CHANGE] Query-frontend: migrated memcached backend client to the same one used in other components (memcached config and metrics are now consistent across all Mimir services). #821
  * The following CLI flags (and their respective YAML config options) have been added:
    * `-query-frontend.results-cache.backend` (set it to `memcached` if `-query-frontend.cache-results=true`)
  * The following CLI flags (and their respective YAML config options) have been changed:
    * `-frontend.memcached.hostname` and `-frontend.memcached.service` have been removed: use `-query-frontend.results-cache.memcached.addresses` instead
  * The following CLI flags (and their respective YAML config options) have been renamed:
    * `-frontend.background.write-back-concurrency` renamed to `-query-frontend.results-cache.memcached.max-async-concurrency`
    * `-frontend.background.write-back-buffer` renamed to `-query-frontend.results-cache.memcached.max-async-buffer-size`
    * `-frontend.memcached.batchsize` renamed to `-query-frontend.results-cache.memcached.max-get-multi-batch-size`
    * `-frontend.memcached.parallelism` renamed to `-query-frontend.results-cache.memcached.max-get-multi-concurrency`
    * `-frontend.memcached.timeout` renamed to `-query-frontend.results-cache.memcached.timeout`
    * `-frontend.memcached.max-item-size` renamed to `-query-frontend.results-cache.memcached.max-item-size`
    * `-frontend.memcached.max-idle-conns` renamed to `-query-frontend.results-cache.memcached.max-idle-connections`
    * `-frontend.compression` renamed to `-query-frontend.results-cache.compression`
  * The following CLI flags (and their respective YAML config options) have been removed:
    * `-frontend.memcached.circuit-breaker-consecutive-failures`: feature removed
    * `-frontend.memcached.circuit-breaker-timeout`: feature removed
    * `-frontend.memcached.circuit-breaker-interval`: feature removed
    * `-frontend.memcached.update-interval`: new setting is hardcoded to 30s
    * `-frontend.memcached.consistent-hash`: new setting is always enabled
    * `-frontend.default-validity` and `-frontend.memcached.expiration`: new setting is hardcoded to 7 days
  * The following metrics have been changed:
    * `cortex_cache_dropped_background_writes_total{name}` changed to `thanos_memcached_operation_skipped_total{name, operation, reason}`
    * `cortex_cache_value_size_bytes{name, method}` changed to `thanos_memcached_operation_data_size_bytes{name}`
    * `cortex_cache_request_duration_seconds{name, method, status_code}` changed to `thanos_memcached_operation_duration_seconds{name, operation}`
    * `cortex_cache_fetched_keys{name}` changed to `thanos_cache_memcached_requests_total{name}`
    * `cortex_cache_hits{name}` changed to `thanos_cache_memcached_hits_total{name}`
    * `cortex_memcache_request_duration_seconds{name, method, status_code}` changed to `thanos_memcached_operation_duration_seconds{name, operation}`
    * `cortex_memcache_client_servers{name}` changed to `thanos_memcached_dns_provider_results{name, addr}`
    * `cortex_memcache_client_set_skip_total{name}` changed to `thanos_memcached_operation_skipped_total{name, operation, reason}`
    * `cortex_dns_lookups_total` changed to `thanos_memcached_dns_lookups_total`
    * For all metrics the value of the "name" label has changed from `frontend.memcached` to `frontend-cache`
  * The following metrics have been removed:
    * `cortex_cache_background_queue_length{name}`
* [CHANGE] Query-frontend: merged `query_range` into `frontend` in the YAML config (keeping the same keys) and renamed flags: #825
  * `-querier.max-retries-per-request` renamed to `-query-frontend.max-retries-per-request`
  * `-querier.split-queries-by-interval` renamed to `-query-frontend.split-queries-by-interval`
  * `-querier.align-querier-with-step` renamed to `-query-frontend.align-querier-with-step`
  * `-querier.cache-results` renamed to `-query-frontend.cache-results`
  * `-querier.parallelise-shardable-queries` renamed to `-query-frontend.parallelize-shardable-queries`
* [CHANGE] Query-frontend: the default value of `-query-frontend.split-queries-by-interval` has changed from `0` to `24h`. #1131
* [CHANGE] Query-frontend: `-frontend.` flags were renamed to `-query-frontend.`: #1167
* [CHANGE] Query-frontend / Query-scheduler: classified the `-query-frontend.querier-forget-delay` and `-query-scheduler.querier-forget-delay` flags (and their respective YAML config options) as experimental. #1208
* [CHANGE] Querier / ruler: Change `-querier.max-fetched-chunks-per-query` configuration to limit to maximum number of chunks that can be fetched in a single query. The number of chunks fetched by ingesters AND long-term storare combined should not exceed the value configured on `-querier.max-fetched-chunks-per-query`. [#4260](https://github.com/cortexproject/cortex/pull/4260)
* [CHANGE] Querier / ruler: Option `-querier.ingester-streaming` has been removed. Querier/ruler now always use streaming method to query ingesters. #204
* [CHANGE] Querier: always fetch labels from store and respect start/end times in request; the option `-querier.query-store-for-labels-enabled` has been removed and is now always on. #518 #1132
* [CHANGE] Querier / ruler: removed the `-store.query-chunk-limit` flag (and its respective YAML config option `max_chunks_per_query`). `-querier.max-fetched-chunks-per-query` (and its respective YAML config option `max_fetched_chunks_per_query`) should be used instead. #705
* [CHANGE] Querier/Ruler: `-querier.active-query-tracker-dir` option has been removed. Active query tracking is now done via Activity tracker configured by `-activity-tracker.filepath` and enabled by default. Limit for max number of concurrent queries (`-querier.max-concurrent`) is now respected even if activity tracking is not enabled. #661 #822
* [CHANGE] Querier/ruler/query-frontend: the experimental `-querier.at-modifier-enabled` CLI flag has been removed and the PromQL `@` modifier is always enabled. #941
* [CHANGE] Querier: removed `-querier.worker-match-max-concurrent` and `-querier.worker-parallelism` CLI flags (and their respective YAML config options). Mimir now behaves like if `-querier.worker-match-max-concurrent` is always enabled and you should configure the max concurrency per querier process using `-querier.max-concurrent` instead. #958
* [CHANGE] Querier: changed default value of `-querier.query-ingesters-within` from `0` to `13h`. #967
* [CHANGE] Querier: rename metric `cortex_query_fetched_chunks_bytes_total` to `cortex_query_fetched_chunk_bytes_total` to be consistent with the limit name. #476
* [CHANGE] Ruler: add two new metrics `cortex_ruler_list_rules_seconds` and `cortex_ruler_load_rule_groups_seconds` to the ruler. #906
* [CHANGE] Ruler: endpoints for listing configured rules now return HTTP status code 200 and an empty map when there are no rules instead of an HTTP 404 and plain text error message. The following endpoints are affected: #456
  * `<prometheus-http-prefix>/config/v1/rules`
  * `<prometheus-http-prefix>/config/v1/rules/{namespace}`
  * `<prometheus-http-prefix>/rules` (deprecated)
  * `<prometheus-http-prefix>/rules/{namespace}` (deprecated)
  * `/api/v1/rules` (deprecated)
  * `/api/v1/rules/{namespace}` (deprecated)
* [CHANGE] Ruler: removed `configdb` support from Ruler backend storages. #15 #38 #819
* [CHANGE] Ruler: removed the support for the deprecated storage configuration via `-ruler.storage.*` CLI flags (and their respective YAML config options). Use `-ruler-storage.*` instead. #628
* [CHANGE] Ruler: set new default limits for rule groups: `-ruler.max-rules-per-rule-group` to 20 (previously 0, disabled) and `-ruler.max-rule-groups-per-tenant` to 70 (previously 0, disabled). #847
* [CHANGE] Ruler: removed `-ruler.enable-sharding` option, and changed default value of `-ruler.ring.store` to `memberlist`. #943
* [CHANGE] Ruler: `-ruler.alertmanager-use-v2` has been removed. The ruler will always use the `v2` endpoints. #954 #1100
* [CHANGE] Ruler: `-experimental.ruler.enable-api` flag has been renamed to `-ruler.enable-api` and is now stable. The default value has also changed from `false` to `true`, so both ruler and alertmanager API are enabled by default. #913 #1065
* [CHANGE] Ruler: add support for [DNS service discovery format](./docs/sources/configuration/arguments.md#dns-service-discovery) for `-ruler.alertmanager-url`. `-ruler.alertmanager-discovery` flag has been removed. URLs following the prior SRV format, will be treated as a static target. To continue using service discovery for these URLs prepend `dnssrvnoa+` to them. #993
  * The following metrics for Alertmanager DNS service discovery are replaced:
    * `prometheus_sd_dns_lookups_total` replaced by `cortex_dns_lookups_total{component="ruler"}`
    * `prometheus_sd_dns_lookup_failures_total` replaced by `cortex_dns_failures_total{component="ruler"}`
* [CHANGE] Ruler: deprecate `/api/v1/rules/**` and `<prometheus-http-prefix/rules/**` configuration API endpoints in favour of `/<prometheus-http-prefix>/config/v1/rules/**`. Deprecated endpoints will be removed in Mimir 2.2.0. Main configuration API endpoints are now `/<prometheus-http-prefix>/config/api/v1/rules/**` introduced in Mimir 2.0.0. #1222
* [CHANGE] Store-gateway: index cache now includes tenant in cache keys, this invalidates previous cached entries. #607
* [CHANGE] Store-gateway: increased memcached index caching TTL from 1 day to 7 days. #718
* [CHANGE] Store-gateway: options `-store-gateway.sharding-enabled` and `-querier.store-gateway-addresses` were removed. Default value of `-store-gateway.sharding-ring.store` is now `memberlist` and default value for `-store-gateway.sharding-ring.wait-stability-min-duration` changed from `1m` to `0` (disabled). #976
* [CHANGE] Compactor: compactor will no longer try to compact blocks that are already marked for deletion. Previously compactor would consider blocks marked for deletion within `-compactor.deletion-delay / 2` period as eligible for compaction. [#4328](https://github.com/cortexproject/cortex/pull/4328)
* [CHANGE] Compactor: Removed support for block deletion marks migration. If you're upgrading from Cortex < 1.7.0 to Mimir, you should upgrade the compactor to Cortex >= 1.7.0 first, run it at least once and then upgrade to Mimir. #122
* [CHANGE] Compactor: removed the `cortex_compactor_group_vertical_compactions_total` metric. #278
* [CHANGE] Compactor: no longer waits for initial blocks cleanup to finish before starting compactions. #282
* [CHANGE] Compactor: removed overlapping sources detection. Overlapping sources may exist due to edge cases (timing issues) when horizontally sharding compactor, but are correctly handled by compactor. #494
* [CHANGE] Compactor: compactor now uses deletion marks from `<tenant>/markers` location in the bucket. Marker files are no longer fetched, only listed. #550
* [CHANGE] Compactor: Default value of `-compactor.block-sync-concurrency` has changed from 20 to 8. This flag is now only used to control number of goroutines for downloading and uploading blocks during compaction. #552
* [CHANGE] Compactor is now included in `all` target (single-binary). #866
* [CHANGE] Compactor: Removed `-compactor.sharding-enabled` option. Sharding in compactor is now always enabled. Default value of `-compactor.ring.store` has changed from `consul` to `memberlist`. Default value of `-compactor.ring.wait-stability-min-duration` is now 0, which disables the feature. #956
* [CHANGE] Alertmanager: removed `-alertmanager.configs.auto-webhook-root` #977
* [CHANGE] Alertmanager: removed `configdb` support from Alertmanager backend storages. #15 #38 #819
* [CHANGE] Alertmanager: Don't count user-not-found errors from replicas as failures in the `cortex_alertmanager_state_fetch_replica_state_failed_total` metric. #190
* [CHANGE] Alertmanager: Use distributor for non-API routes. #213
* [CHANGE] Alertmanager: removed `-alertmanager.storage.*` configuration options, with the exception of the CLI flags `-alertmanager.storage.path` and `-alertmanager.storage.retention`. Use `-alertmanager-storage.*` instead. #632
* [CHANGE] Alertmanager: set default value for `-alertmanager.web.external-url=http://localhost:8080/alertmanager` to match the default configuration. #808 #1067
* [CHANGE] Alertmanager: `-experimental.alertmanager.enable-api` flag has been renamed to `-alertmanager.enable-api` and is now stable. #913
* [CHANGE] Alertmanager: now always runs with sharding enabled; other modes of operation are removed. #1044 #1126
  * The following configuration options are removed:
    * `-alertmanager.sharding-enabled`
    * `-alertmanager.cluster.advertise-address`
    * `-alertmanager.cluster.gossip-interval`
    * `-alertmanager.cluster.listen-address`
    * `-alertmanager.cluster.peers`
    * `-alertmanager.cluster.push-pull-interval`
  * The following configuration options are renamed:
    * `-alertmanager.cluster.peer-timeout` to `-alertmanager.peer-timeout`
* [CHANGE] Alertmanager: the default value of `-alertmanager.sharding-ring.store` is now `memberlist`. #1171
* [CHANGE] Ring: changed default value of `-distributor.ring.store` (Distributor ring) and `-ring.store` (Ingester ring) to `memberlist`. #1046
* [CHANGE] Memberlist: the `memberlist_kv_store_value_bytes` metric has been removed due to values no longer being stored in-memory as encoded bytes. [#4345](https://github.com/cortexproject/cortex/pull/4345)
* [CHANGE] Memberlist: forward only changes, not entire original message. [#4419](https://github.com/cortexproject/cortex/pull/4419)
* [CHANGE] Memberlist: don't accept old tombstones as incoming change, and don't forward such messages to other gossip members. [#4420](https://github.com/cortexproject/cortex/pull/4420)
* [CHANGE] Memberlist: changed probe interval from `1s` to `5s` and probe timeout from `500ms` to `2s`. #563
* [CHANGE] Memberlist: the `name` label on metrics `cortex_dns_failures_total`, `cortex_dns_lookups_total` and `cortex_dns_provider_results` was renamed to `component`. #993
* [CHANGE] Limits: removed deprecated limits for rejecting old samples #799
  This removes the following flags:
  * `-validation.reject-old-samples`
  * `-validation.reject-old-samples.max-age`
* [CHANGE] Limits: removed local limit-related flags in favor of global limits. #725
  The distributor ring is now required, and can be configured via the `distributor.ring.*` flags.
  This removes the following flags:
  * `-distributor.ingestion-rate-strategy` -> will now always use the "global" strategy
  * `-ingester.max-series-per-user` -> set `-ingester.max-global-series-per-user` to `N` times the existing value of `-ingester.max-series-per-user` instead
  * `-ingester.max-series-per-metric` -> set `-ingester.max-global-series-per-metric`  to `N` times the existing value of `-ingester.max-series-per-metric` instead
  * `-ingester.max-metadata-per-user` -> set `-ingester.max-global-metadata-per-user` to `N` times the existing value of `-ingester.max-metadata-per-user` instead
  * `-ingester.max-metadata-per-metric` -> set `-ingester.max-global-metadata-per-metric` to `N` times the existing value of `-ingester.max-metadata-per-metric` instead
  * In the above notes, `N` refers to the number of ingester replicas
  Additionally, default values for the following flags have changed:
  * `-ingester.max-global-series-per-user` from `0` to `150000`
  * `-ingester.max-global-series-per-metric` from `0` to `20000`
  * `-distributor.ingestion-rate-limit` from `25000` to `10000`
  * `-distributor.ingestion-burst-size` from `50000` to `200000`
* [CHANGE] Limits: removed limit `enforce_metric_name`, now behave as if set to `true` always. #686
* [CHANGE] Limits: Option `-ingester.max-samples-per-query` and its YAML field `max_samples_per_query` have been removed. It required `-querier.ingester-streaming` option to be set to false, but since `-querier.ingester-streaming` is removed (always defaulting to true), the limit using it was removed as well. #204 #1132
* [CHANGE] Limits: Set the default max number of inflight ingester push requests (`-ingester.instance-limits.max-inflight-push-requests`) to 30000 in order to prevent clusters from being overwhelmed by request volume or temporary slow-downs. #259
* [CHANGE] Overrides exporter: renamed metric `cortex_overrides` to `cortex_limits_overrides`. #173 #407
* [FEATURE] The following features have been moved from experimental to stable: #913 #1002
  * Alertmanager config API
  * Alertmanager receiver firewall
  * Alertmanager sharding
  * Azure blob storage support
  * Blocks storage bucket index
  * Disable the ring health check in the readiness endpoint (`-ingester.readiness-check-ring-health=false`)
  * Distributor: do not extend writes on unhealthy ingesters
  * Do not unregister ingesters from ring on shutdown (`-ingester.unregister-on-shutdown=false`)
  * HA Tracker: cleanup of old replicas from KV Store
  * Instance limits in ingester and distributor
  * OpenStack Swift storage support
  * Query-frontend: query stats tracking
  * Query-scheduler
  * Querier: tenant federation
  * Ruler config API
  * S3 Server Side Encryption (SSE) using KMS
  * TLS configuration for gRPC, HTTP and etcd clients
  * Zone-aware replication
  * `/labels` API using matchers
  * The following querier limits:
    * `-querier.max-fetched-chunks-per-query`
    * `-querier.max-fetched-chunk-bytes-per-query`
    * `-querier.max-fetched-series-per-query`
  * The following alertmanager limits:
    * Notification rate (`-alertmanager.notification-rate-limit` and `-alertmanager.notification-rate-limit-per-integration`)
    * Dispatcher groups (`-alertmanager.max-dispatcher-aggregation-groups`)
    * User config size (`-alertmanager.max-config-size-bytes`)
    * Templates count in user config (`-alertmanager.max-templates-count`)
    * Max template size (`-alertmanager.max-template-size-bytes`)
* [FEATURE] The endpoints `/api/v1/status/buildinfo`, `<prometheus-http-prefix>/api/v1/status/buildinfo`, and `<alertmanager-http-prefix>/api/v1/status/buildinfo` have been added to display build information and enabled features. #1219 #1240
* [FEATURE] PromQL: added `present_over_time` support. #139
* [FEATURE] Added "Activity tracker" feature which can log ongoing activities from previous Mimir run in case of a crash. It is enabled by default and controlled by the `-activity-tracker.filepath` flag. It can be disabled by setting this path to an empty string. Currently, the Store-gateway, Ruler, Querier, Query-frontend and Ingester components use this feature to track queries. #631 #782 #822 #1121
* [FEATURE] Divide configuration parameters into categories "basic", "advanced", and "experimental". Only flags in the basic category are shown when invoking `-help`, whereas `-help-all` will include flags in all categories (basic, advanced, experimental). #840
* [FEATURE] Querier: Added support for tenant federation to exemplar endpoints. #927
* [FEATURE] Ingester: can expose metrics on active series matching custom trackers configured via `-ingester.active-series-custom-trackers` (or its respective YAML config option). When configured, active series for custom trackers are exposed by the `cortex_ingester_active_series_custom_tracker` metric. #42 #672
* [FEATURE] Ingester: Enable snapshotting of in-memory TSDB on disk during shutdown via `-blocks-storage.tsdb.memory-snapshot-on-shutdown` (experimental). #249
* [FEATURE] Ingester: Added `-blocks-storage.tsdb.isolation-enabled` flag, which allows disabling TSDB isolation feature. This is enabled by default (per TSDB default), but disabling can improve performance of write requests. #512
* [FEATURE] Ingester: Added `-blocks-storage.tsdb.head-chunks-write-queue-size` flag, which allows setting the size of the queue used by the TSDB before m-mapping chunks (experimental). #591
  * Added `cortex_ingester_tsdb_mmap_chunk_write_queue_operations_total` metric to track different operations of this queue.
* [FEATURE] Distributor: Added `-api.skip-label-name-validation-header-enabled` option to allow skipping label name validation on the HTTP write path based on `X-Mimir-SkipLabelNameValidation` header being `true` or not. #390
* [FEATURE] Query-frontend: Add `cortex_query_fetched_series_total` and `cortex_query_fetched_chunks_bytes_total` per-user counters to expose the number of series and bytes fetched as part of queries. These metrics can be enabled with the `-frontend.query-stats-enabled` flag (or its respective YAML config option `query_stats_enabled`). [#4343](https://github.com/cortexproject/cortex/pull/4343)
* [FEATURE] Query-frontend: Add `cortex_query_fetched_chunks_total` per-user counter to expose the number of chunks fetched as part of queries. This metric can be enabled with the `-query-frontend.query-stats-enabled` flag (or its respective YAML config option `query_stats_enabled`). #31
* [FEATURE] Query-frontend: Add query sharding for instant and range queries. You can enable querysharding by setting `-query-frontend.parallelize-shardable-queries` to `true`. The following additional config and exported metrics have been added. #79 #80 #100 #124 #140 #148 #150 #151 #153 #154 #155 #156 #157 #158 #159 #160 #163 #169 #172 #196 #205 #225 #226 #227 #228 #230 #235 #240 #239 #246 #244 #319 #330 #371 #385 #400 #458 #586 #630 #660 #707 #1542
  * New config options:
    * `-query-frontend.query-sharding-total-shards`: The amount of shards to use when doing parallelisation via query sharding.
    * `-query-frontend.query-sharding-max-sharded-queries`: The max number of sharded queries that can be run for a given received query. 0 to disable limit.
    * `-blocks-storage.bucket-store.series-hash-cache-max-size-bytes`: Max size - in bytes - of the in-memory series hash cache in the store-gateway.
    * `-blocks-storage.tsdb.series-hash-cache-max-size-bytes`: Max size - in bytes - of the in-memory series hash cache in the ingester.
  * New exported metrics:
    * `cortex_bucket_store_series_hash_cache_requests_total`
    * `cortex_bucket_store_series_hash_cache_hits_total`
    * `cortex_frontend_query_sharding_rewrites_succeeded_total`
    * `cortex_frontend_sharded_queries_per_query`
  * Renamed metrics:
    * `cortex_frontend_mapped_asts_total` to `cortex_frontend_query_sharding_rewrites_attempted_total`
  * Modified metrics:
    * added `sharded` label to `cortex_query_seconds_total`
  * When query sharding is enabled, the following querier config must be set on query-frontend too:
    * `-querier.max-concurrent`
    * `-querier.timeout`
    * `-querier.max-samples`
    * `-querier.at-modifier-enabled`
    * `-querier.default-evaluation-interval`
    * `-querier.active-query-tracker-dir`
    * `-querier.lookback-delta`
  * Sharding can be dynamically controlled per request using the `Sharding-Control: 64` header. (0 to disable)
  * Sharding can be dynamically controlled per tenant using the limit `query_sharding_total_shards`. (0 to disable)
  * Added `sharded_queries` count to the "query stats" log.
  * The number of shards is adjusted to be compatible with number of compactor shards that are used by a split-and-merge compactor. The querier can use this to avoid querying blocks that cannot have series in a given query shard.
* [FEATURE] Query-Frontend: Added `-query-frontend.cache-unaligned-requests` option to cache responses for requests that do not have step-aligned start and end times. This can improve speed of repeated queries, but can also pollute cache with results that are never reused. #432
* [FEATURE] Querier: Added label names cardinality endpoint `<prefix>/api/v1/cardinality/label_names` that is disabled by default. Can be enabled/disabled via the CLI flag `-querier.cardinality-analysis-enabled` or its respective YAML config option. Configurable on a per-tenant basis. #301 #377 #474
* [FEATURE] Querier: Added label values cardinality endpoint `<prefix>/api/v1/cardinality/label_values` that is disabled by default. Can be enabled/disabled via the CLI flag `-querier.cardinality-analysis-enabled` or its respective YAML config option, and configurable on a per-tenant basis. The maximum number of label names allowed to be queried in a single API call can be controlled via `-querier.label-values-max-cardinality-label-names-per-request`. #332 #395 #474
* [FEATURE] Querier: Added `-store.max-labels-query-length` to restrict the range of `/series`, label-names and label-values requests. #507
* [FEATURE] Ruler: Add new `-ruler.query-stats-enabled` which when enabled will report the `cortex_ruler_query_seconds_total` as a per-user metric that tracks the sum of the wall time of executing queries in the ruler in seconds. [#4317](https://github.com/cortexproject/cortex/pull/4317)
* [FEATURE] Ruler: Added federated rule groups. #533
  * Added `-ruler.tenant-federation.enabled` config flag.
  * Added support for `source_tenants` field on rule groups.
* [FEATURE] Store-gateway: Added `/store-gateway/tenants` and `/store-gateway/tenant/{tenant}/blocks` endpoints that provide functionality that was provided by `tools/listblocks`. #911 #973
* [FEATURE] Compactor: compactor now uses new algorithm that we call "split-and-merge". Previous compaction strategy was removed. With the `split-and-merge` compactor source blocks for a given tenant are grouped into `-compactor.split-groups` number of groups. Each group of blocks is then compacted separately, and is split into `-compactor.split-and-merge-shards` shards (configurable on a per-tenant basis). Compaction of each tenant shards can be horizontally scaled. Number of compactors that work on jobs for single tenant can be limited by using `-compactor.compactor-tenant-shard-size` parameter, or per-tenant `compactor_tenant_shard_size` override.  #275 #281 #282 #283 #288 #290 #303 #307 #317 #323 #324 #328 #353 #368 #479 #820
* [FEATURE] Compactor: Added `-compactor.max-compaction-time` to control how long can compaction for a single tenant take. If compactions for a tenant take longer, no new compactions are started in the same compaction cycle. Running compactions are not stopped however, and may take much longer. #523
* [FEATURE] Compactor: When compactor finds blocks with out-of-order chunks, it will mark them for no-compaction. Blocks marked for no-compaction are ignored in future compactions too. Added metric `cortex_compactor_blocks_marked_for_no_compaction_total` to track number of blocks marked for no-compaction. Added `CortexCompactorSkippedBlocksWithOutOfOrderChunks` alert based on new metric. Markers are only checked from `<tenant>/markers` location, but uploaded to the block directory too. #520 #535 #550
* [FEATURE] Compactor: multiple blocks are now downloaded and uploaded at once, which can shorten compaction process. #552
* [ENHANCEMENT] Exemplars are now emitted for all gRPC calls and many operations tracked by histograms. #180
* [ENHANCEMENT] New options `-server.http-listen-network` and `-server.grpc-listen-network` allow binding as 'tcp4' or 'tcp6'. #180
* [ENHANCEMENT] Query federation: improve performance in MergeQueryable by memoizing labels. #312
* [ENHANCEMENT] Add histogram metrics `cortex_distributor_sample_delay_seconds` and `cortex_ingester_tsdb_sample_out_of_order_delta_seconds` #488
* [ENHANCEMENT] Check internal directory access before starting up. #1217
* [ENHANCEMENT] Azure client: expose option to configure MSI URL and user-assigned identity. #584
* [ENHANCEMENT] Added a new metric `mimir_build_info` to coincide with `cortex_build_info`. The metric `cortex_build_info` has not been removed. #1022
* [ENHANCEMENT] Mimir runs a sanity check of storage config at startup and will fail to start if the sanity check doesn't pass. This is done to find potential config issues before starting up. #1180
* [ENHANCEMENT] Validate alertmanager and ruler storage configurations to ensure they don't use same bucket name and region values as those configured for the blocks storage. #1214
* [ENHANCEMENT] Ingester: added option `-ingester.readiness-check-ring-health` to disable the ring health check in the readiness endpoint. When disabled, the health checks are run against only the ingester itself instead of all ingesters in the ring. #48 #126
* [ENHANCEMENT] Ingester: reduce CPU and memory utilization if remote write requests contains a large amount of "out of bounds" samples. #413
* [ENHANCEMENT] Ingester: reduce CPU and memory utilization when querying chunks from ingesters. #430
* [ENHANCEMENT] Ingester: Expose ingester ring page on ingesters. #654
* [ENHANCEMENT] Distributor: added option `-distributor.excluded-zones` to exclude ingesters running in specific zones both on write and read path. #51
* [ENHANCEMENT] Distributor: add tags to tracing span for distributor push with user, cluster and replica. #210
* [ENHANCEMENT] Distributor: performance optimisations. #212 #217 #242
* [ENHANCEMENT] Distributor: reduce latency when HA-Tracking by doing KVStore updates in the background. #271
* [ENHANCEMENT] Distributor: make distributor inflight push requests count include background calls to ingester. #398
* [ENHANCEMENT] Distributor: silently drop exemplars more than 5 minutes older than samples in the same batch. #544
* [ENHANCEMENT] Distributor: reject exemplars with blank label names or values. The `cortex_discarded_exemplars_total` metric will use the `exemplar_labels_blank` reason in this case. #873
* [ENHANCEMENT] Query-frontend: added `cortex_query_frontend_workers_enqueued_requests_total` metric to track the number of requests enqueued in each query-scheduler. #384
* [ENHANCEMENT] Query-frontend: added `cortex_query_frontend_non_step_aligned_queries_total` to track the total number of range queries with start/end not aligned to step. #347 #357 #582
* [ENHANCEMENT] Query-scheduler: exported summary `cortex_query_scheduler_inflight_requests` tracking total number of inflight requests (both enqueued and processing) in percentile buckets. #675
* [ENHANCEMENT] Querier: can use the `LabelNames` call with matchers, if matchers are provided in the `/labels` API call, instead of using the more expensive `MetricsForLabelMatchers` call as before. #3 #1186
* [ENHANCEMENT] Querier / store-gateway: optimized regex matchers. #319 #334 #355
* [ENHANCEMENT] Querier: when fetching data for specific query-shard, we can ignore some blocks based on compactor-shard ID, since sharding of series by query sharding and compactor is the same. Added metrics: #438 #450
  * `cortex_querier_blocks_found_total`
  * `cortex_querier_blocks_queried_total`
  * `cortex_querier_blocks_with_compactor_shard_but_incompatible_query_shard_total`
* [ENHANCEMENT] Querier / ruler: reduce cpu usage, latency and peak memory consumption. #459 #463 #589
* [ENHANCEMENT] Querier: labels requests now obey `-querier.query-ingesters-within`, making them a little more efficient. #518
* [ENHANCEMENT] Querier: retry store-gateway in case of unexpected failure, instead of failing the query. #1003
* [ENHANCEMENT] Querier / ruler: reduce memory used by streaming queries, particularly in ruler. [#4341](https://github.com/cortexproject/cortex/pull/4341)
* [ENHANCEMENT] Ruler: Using shuffle sharding subring on GetRules API. [#4466](https://github.com/cortexproject/cortex/pull/4466)
* [ENHANCEMENT] Ruler: wait for ruler ring client to self-detect during startup. #990
* [ENHANCEMENT] Store-gateway: added `cortex_bucket_store_sent_chunk_size_bytes` metric, tracking the size of chunks sent from store-gateway to querier. #123
* [ENHANCEMENT] Store-gateway: reduced CPU and memory utilization due to exported metrics aggregation for instances with a large number of tenants. #123 #142
* [ENHANCEMENT] Store-gateway: added an in-memory LRU cache for chunks attributes. Can be enabled setting `-blocks-storage.bucket-store.chunks-cache.attributes-in-memory-max-items=X` where `X` is the max number of items to keep in the in-memory cache. The following new metrics are exposed: #279 #415 #437
  * `cortex_cache_memory_requests_total`
  * `cortex_cache_memory_hits_total`
  * `cortex_cache_memory_items_count`
* [ENHANCEMENT] Store-gateway: log index cache requests to tracing spans. #419
* [ENHANCEMENT] Store-gateway: store-gateway can now ignore blocks with minimum time within `-blocks-storage.bucket-store.ignore-blocks-within` duration. Useful when used together with `-querier.query-store-after`. #502
* [ENHANCEMENT] Store-gateway: label values with matchers now doesn't preload or list series, reducing latency and memory consumption. #534
* [ENHANCEMENT] Store-gateway: the results of `LabelNames()`, `LabelValues()` and `Series(skipChunks=true)` calls are now cached in the index cache. #590
* [ENHANCEMENT] Store-gateway: Added `-store-gateway.sharding-ring.unregister-on-shutdown` option that allows store-gateway to stay in the ring even after shutdown. Defaults to `true`, which is the same as current behaviour. #610 #614
* [ENHANCEMENT] Store-gateway: wait for ring tokens stability instead of ring stability to speed up startup and tests. #620
* [ENHANCEMENT] Compactor: add timeout for waiting on compactor to become ACTIVE in the ring. [#4262](https://github.com/cortexproject/cortex/pull/4262)
* [ENHANCEMENT] Compactor: skip already planned compaction jobs if the tenant doesn't belong to the compactor instance anymore. #303
* [ENHANCEMENT] Compactor: Blocks cleaner will ignore users that it no longer "owns" when sharding is enabled, and user ownership has changed since last scan. #325
* [ENHANCEMENT] Compactor: added `-compactor.compaction-jobs-order` support to configure which compaction jobs should run first for a given tenant (in case there are multiple ones). Supported values are: `smallest-range-oldest-blocks-first` (default), `newest-blocks-first`. #364
* [ENHANCEMENT] Compactor: delete blocks marked for deletion faster. #490
* [ENHANCEMENT] Compactor: expose low-level concurrency options for compactor: `-compactor.max-opening-blocks-concurrency`, `-compactor.max-closing-blocks-concurrency`, `-compactor.symbols-flushers-concurrency`. #569 #701
* [ENHANCEMENT] Compactor: expand compactor logs to include total compaction job time, total time for uploads and block counts. #549
* [ENHANCEMENT] Ring: allow experimental configuration of disabling of heartbeat timeouts by setting the relevant configuration value to zero. Applies to the following: [#4342](https://github.com/cortexproject/cortex/pull/4342)
  * `-distributor.ring.heartbeat-timeout`
  * `-ingester.ring.heartbeat-timeout`
  * `-ruler.ring.heartbeat-timeout`
  * `-alertmanager.sharding-ring.heartbeat-timeout`
  * `-compactor.ring.heartbeat-timeout`
  * `-store-gateway.sharding-ring.heartbeat-timeout`
* [ENHANCEMENT] Ring: allow heartbeats to be explicitly disabled by setting the interval to zero. This is considered experimental. This applies to the following configuration options: [#4344](https://github.com/cortexproject/cortex/pull/4344)
  * `-distributor.ring.heartbeat-period`
  * `-ingester.ring.heartbeat-period`
  * `-ruler.ring.heartbeat-period`
  * `-alertmanager.sharding-ring.heartbeat-period`
  * `-compactor.ring.heartbeat-period`
  * `-store-gateway.sharding-ring.heartbeat-period`
* [ENHANCEMENT] Memberlist: optimized receive path for processing ring state updates, to help reduce CPU utilization in large clusters. [#4345](https://github.com/cortexproject/cortex/pull/4345)
* [ENHANCEMENT] Memberlist: expose configuration of memberlist packet compression via `-memberlist.compression-enabled`. [#4346](https://github.com/cortexproject/cortex/pull/4346)
* [ENHANCEMENT] Memberlist: Add `-memberlist.advertise-addr` and `-memberlist.advertise-port` options for setting the address to advertise to other members of the cluster to enable NAT traversal. #260
* [ENHANCEMENT] Memberlist: reduce CPU utilization for rings with a large number of members. #537 #563 #634
* [ENHANCEMENT] Overrides exporter: include additional limits in the per-tenant override exporter. The following limits have been added to the `cortex_limit_overrides` metric: #21
  * `max_fetched_series_per_query`
  * `max_fetched_chunk_bytes_per_query`
  * `ruler_max_rules_per_rule_group`
  * `ruler_max_rule_groups_per_tenant`
* [ENHANCEMENT] Overrides exporter: add a metrics `cortex_limits_defaults` to expose the default values of limits. #173
* [ENHANCEMENT] Overrides exporter: Add `max_fetched_chunks_per_query` and `max_global_exemplars_per_user` limits to the default and per-tenant limits exported as metrics. #471 #515
* [ENHANCEMENT] Upgrade Go to 1.17.8. #1347 #1381
* [ENHANCEMENT] Upgrade Docker base images to `alpine:3.15.0`. #1348
* [BUGFIX] Azure storage: only create HTTP client once, to reduce memory utilization. #605
* [BUGFIX] Ingester: fixed ingester stuck on start up (LEAVING ring state) when `-ingester.ring.heartbeat-period=0` and `-ingester.unregister-on-shutdown=false`. [#4366](https://github.com/cortexproject/cortex/pull/4366)
* [BUGFIX] Ingester: prevent any reads or writes while the ingester is stopping. This will prevent accessing TSDB blocks once they have been already closed. [#4304](https://github.com/cortexproject/cortex/pull/4304)
* [BUGFIX] Ingester: TSDB now waits for pending readers before truncating Head block, fixing the `chunk not found` error and preventing wrong query results. #16
* [BUGFIX] Ingester: don't create TSDB or appender if no samples are sent by a tenant. #162
* [BUGFIX] Ingester: fix out-of-order chunks in TSDB head in-memory series after WAL replay in case some samples were appended to TSDB WAL before series. #530
* [BUGFIX] Distributor: when cleaning up obsolete elected replicas from KV store, HA tracker didn't update number of cluster per user correctly. [#4336](https://github.com/cortexproject/cortex/pull/4336)
* [BUGFIX] Distributor: fix bug in query-exemplar where some results would get dropped. #583
* [BUGFIX] Query-frontend: Fixes @ modifier functions (start/end) when splitting queries by time. #206
* [BUGFIX] Query-frontend: Ensure query_range requests handled by the query-frontend return JSON formatted errors. #360 #499
* [BUGFIX] Query-frontend: don't reuse cached results for queries that are not step-aligned. #424
* [BUGFIX] Query-frontend: fix API error messages that were mentioning Prometheus `--enable-feature=promql-negative-offset` and `--enable-feature=promql-at-modifier` flags. #688
* [BUGFIX] Query-frontend: worker's cancellation channels are now buffered to ensure that all request cancellations are properly handled. #741
* [BUGFIX] Querier: fixed `/api/v1/user_stats` endpoint. When zone-aware replication is enabled, `MaxUnavailableZones` param is used instead of `MaxErrors`, so setting `MaxErrors = 0` doesn't make the Querier wait for all Ingesters responses. #474
* [BUGFIX] Querier: Disable query scheduler SRV DNS lookup. #689
* [BUGFIX] Ruler: fixed counting of PromQL evaluation errors as user-errors when updating `cortex_ruler_queries_failed_total`. [#4335](https://github.com/cortexproject/cortex/pull/4335)
* [BUGFIX] Ruler: fix formatting of rule groups in `/ruler/rule_groups` endpoint. #655
* [BUGFIX] Ruler: do not log `unable to read rules directory` at startup if the directory hasn't been created yet. #1058
* [BUGFIX] Ruler: enable Prometheus-compatible endpoints regardless of `-ruler.enable-api`. The flag now only controls the configuration API. This is what the config flag description stated, but not what was happening. #1216
* [BUGFIX] Compactor: fixed panic while collecting Prometheus metrics. #28
* [BUGFIX] Compactor: compactor should now be able to correctly mark blocks for deletion and no-compaction, if such marking was previously interrupted. #1015
* [BUGFIX] Alertmanager: remove stale template files. #4495
* [BUGFIX] Alertmanager: don't replace user configurations with blank fallback configurations (when enabled), particularly during scaling up/down instances when sharding is enabled. #224
* [BUGFIX] Ring: multi KV runtime config changes are now propagated to all rings, not just ingester ring. #1047
* [BUGFIX] Memberlist: fixed corrupted packets when sending compound messages with more than 255 messages or messages bigger than 64KB. #551
* [BUGFIX] Overrides exporter: successfully startup even if runtime config is not set. #1056
* [BUGFIX] Fix internal modules to wait for other modules depending on them before stopping. #1472

### Mixin

_Changes since `grafana/cortex-jsonnet` `1.9.0`._

* [CHANGE] Removed chunks storage support from mixin. #641 #643 #645 #811 #812 #813
  * Removed `tsdb.libsonnet`: no need to import it anymore (its content is already automatically included when using Jsonnet)
  * Removed the following fields from `_config`:
    * `storage_engine` (defaults to `blocks`)
    * `chunk_index_backend`
    * `chunk_store_backend`
  * Removed schema config map
  * Removed the following dashboards:
    * "Cortex / Chunks"
    * "Cortex / WAL"
    * "Cortex / Blocks vs Chunks"
  * Removed the following alerts:
    * `CortexOldChunkInMemory`
    * `CortexCheckpointCreationFailed`
    * `CortexCheckpointDeletionFailed`
    * `CortexProvisioningMemcachedTooSmall`
    * `CortexWALCorruption`
    * `CortexTableSyncFailure`
    * `CortexTransferFailed`
  * Removed the following recording rules:
    * `cortex_chunk_store_index_lookups_per_query`
    * `cortex_chunk_store_series_pre_intersection_per_query`
    * `cortex_chunk_store_series_post_intersection_per_query`
    * `cortex_chunk_store_chunks_per_query`
    * `cortex_bigtable_request_duration_seconds`
    * `cortex_cassandra_request_duration_seconds`
    * `cortex_dynamo_request_duration_seconds`
    * `cortex_database_request_duration_seconds`
    * `cortex_gcs_request_duration_seconds`
* [CHANGE] Update grafana-builder dependency: use $__rate_interval in qpsPanel and latencyPanel. [#372](https://github.com/grafana/cortex-jsonnet/pull/372)
* [CHANGE] `namespace` template variable in dashboards now only selects namespaces for selected clusters. [#311](https://github.com/grafana/cortex-jsonnet/pull/311)
* [CHANGE] `CortexIngesterRestarts` alert severity changed from `critical` to `warning`. [#321](https://github.com/grafana/cortex-jsonnet/pull/321)
* [CHANGE] Dashboards: added overridable `job_labels` and `cluster_labels` to the configuration object as label lists to uniquely identify jobs and clusters in the metric names and group-by lists in dashboards. [#319](https://github.com/grafana/cortex-jsonnet/pull/319)
* [CHANGE] Dashboards: `alert_aggregation_labels` has been removed from the configuration and overriding this value has been deprecated. Instead the labels are now defined by the `cluster_labels` list, and should be overridden accordingly through that list. [#319](https://github.com/grafana/cortex-jsonnet/pull/319)
* [CHANGE] Renamed `CortexCompactorHasNotUploadedBlocksSinceStart` to `CortexCompactorHasNotUploadedBlocks`. [#334](https://github.com/grafana/cortex-jsonnet/pull/334)
* [CHANGE] Renamed `CortexCompactorRunFailed` to `CortexCompactorHasNotSuccessfullyRunCompaction`. [#334](https://github.com/grafana/cortex-jsonnet/pull/334)
* [CHANGE] Renamed `CortexInconsistentConfig` alert to `CortexInconsistentRuntimeConfig` and increased severity to `critical`. [#335](https://github.com/grafana/cortex-jsonnet/pull/335)
* [CHANGE] Increased `CortexBadRuntimeConfig` alert severity to `critical` and removed support for `cortex_overrides_last_reload_successful` metric (was removed in Cortex 1.3.0). [#335](https://github.com/grafana/cortex-jsonnet/pull/335)
* [CHANGE] Grafana 'min step' changed to 15s so dashboard show better detail. [#340](https://github.com/grafana/cortex-jsonnet/pull/340)
* [CHANGE] Replace `CortexRulerFailedEvaluations` with two new alerts: `CortexRulerTooManyFailedPushes` and `CortexRulerTooManyFailedQueries`. [#347](https://github.com/grafana/cortex-jsonnet/pull/347)
* [CHANGE] Removed `CortexCacheRequestErrors` alert. This alert was not working because the legacy Cortex cache client instrumentation doesn't track errors. [#346](https://github.com/grafana/cortex-jsonnet/pull/346)
* [CHANGE] Removed `CortexQuerierCapacityFull` alert. [#342](https://github.com/grafana/cortex-jsonnet/pull/342)
* [CHANGE] Changes blocks storage alerts to group metrics by the configured `cluster_labels` (supporting the deprecated `alert_aggregation_labels`). [#351](https://github.com/grafana/cortex-jsonnet/pull/351)
* [CHANGE] Increased `CortexIngesterReachingSeriesLimit` critical alert threshold from 80% to 85%. [#363](https://github.com/grafana/cortex-jsonnet/pull/363)
* [CHANGE] Changed default `job_names` for query-frontend, query-scheduler and querier to match custom deployments too. [#376](https://github.com/grafana/cortex-jsonnet/pull/376)
* [CHANGE] Split `cortex_api` recording rule group into three groups. This is a workaround for large clusters where this group can become slow to evaluate. [#401](https://github.com/grafana/cortex-jsonnet/pull/401)
* [CHANGE] Increased `CortexIngesterReachingSeriesLimit` warning threshold from 70% to 80% and critical threshold from 85% to 90%. [#404](https://github.com/grafana/cortex-jsonnet/pull/404)
* [CHANGE] Raised `CortexKVStoreFailure` alert severity from warning to critical. #493
* [CHANGE] Increase `CortexRolloutStuck` alert "for" duration from 15m to 30m. #493 #573
* [CHANGE] The Alertmanager and Ruler compiled dashboards (`alertmanager.json` and `ruler.json`) have been respectively renamed to `mimir-alertmanager.json` and `mimir-ruler.json`. #869
* [CHANGE] Removed `cortex_overrides_metric` from `_config`. #871
* [CHANGE] Renamed recording rule groups (`cortex_` prefix changed to `mimir_`). #871
* [CHANGE] Alerts name prefix has been changed from `Cortex` to `Mimir` (eg. alert `CortexIngesterUnhealthy` has been renamed to `MimirIngesterUnhealthy`). #879
* [CHANGE] Enabled resources dashboards by default. Can be disabled setting `resources_dashboards_enabled` config field to `false`. #920
* [FEATURE] Added `Cortex / Overrides` dashboard, displaying default limits and per-tenant overrides applied to Mimir. #673
* [FEATURE] Added `Mimir / Tenants` and `Mimir / Top tenants` dashboards, displaying user-based metrics. #776
* [FEATURE] Added querier autoscaling panels and alerts. #1006 #1016
* [FEATURE] Mimir / Top tenants dashboard now has tenants ranked by rule group size and evaluation time. #1338
* [ENHANCEMENT] cortex-mixin: Make `cluster_namespace_deployment:kube_pod_container_resource_requests_{cpu_cores,memory_bytes}:sum` backwards compatible with `kube-state-metrics` v2.0.0. [#317](https://github.com/grafana/cortex-jsonnet/pull/317)
* [ENHANCEMENT] Cortex-mixin: Include `cortex-gw-internal` naming variation in default `gateway` job names. [#328](https://github.com/grafana/cortex-jsonnet/pull/328)
* [ENHANCEMENT] Ruler dashboard: added object storage metrics. [#354](https://github.com/grafana/cortex-jsonnet/pull/354)
* [ENHANCEMENT] Alertmanager dashboard: added object storage metrics. [#354](https://github.com/grafana/cortex-jsonnet/pull/354)
* [ENHANCEMENT] Added documentation text panels and descriptions to reads and writes dashboards. [#324](https://github.com/grafana/cortex-jsonnet/pull/324)
* [ENHANCEMENT] Dashboards: defined container functions for common resources panels: containerDiskWritesPanel, containerDiskReadsPanel, containerDiskSpaceUtilization. [#331](https://github.com/grafana/cortex-jsonnet/pull/331)
* [ENHANCEMENT] cortex-mixin: Added `alert_excluded_routes` config to exclude specific routes from alerts. [#338](https://github.com/grafana/cortex-jsonnet/pull/338)
* [ENHANCEMENT] Added `CortexMemcachedRequestErrors` alert. [#346](https://github.com/grafana/cortex-jsonnet/pull/346)
* [ENHANCEMENT] Ruler dashboard: added "Per route p99 latency" panel in the "Configuration API" row. [#353](https://github.com/grafana/cortex-jsonnet/pull/353)
* [ENHANCEMENT] Increased the `for` duration of the `CortexIngesterReachingSeriesLimit` warning alert to 3h. [#362](https://github.com/grafana/cortex-jsonnet/pull/362)
* [ENHANCEMENT] Added a new tier (`medium_small_user`) so we have another tier between 100K and 1Mil active series. [#364](https://github.com/grafana/cortex-jsonnet/pull/364)
* [ENHANCEMENT] Extend Alertmanager dashboard: [#313](https://github.com/grafana/cortex-jsonnet/pull/313)
  * "Tenants" stat panel - shows number of discovered tenant configurations.
  * "Replication" row - information about the replication of tenants/alerts/silences over instances.
  * "Tenant Configuration Sync" row - information about the configuration sync procedure.
  * "Sharding Initial State Sync" row - information about the initial state sync procedure when sharding is enabled.
  * "Sharding Runtime State Sync" row - information about various state operations which occur when sharding is enabled (replication, fetch, marge, persist).
* [ENHANCEMENT] Update gsutil command for `not healthy index found` playbook [#370](https://github.com/grafana/cortex-jsonnet/pull/370)
* [ENHANCEMENT] Added Alertmanager alerts and playbooks covering configuration syncs and sharding operation: [#377 [#378](https://github.com/grafana/cortex-jsonnet/pull/378)
  * `CortexAlertmanagerSyncConfigsFailing`
  * `CortexAlertmanagerRingCheckFailing`
  * `CortexAlertmanagerPartialStateMergeFailing`
  * `CortexAlertmanagerReplicationFailing`
  * `CortexAlertmanagerPersistStateFailing`
  * `CortexAlertmanagerInitialSyncFailed`
* [ENHANCEMENT] Add recording rules to improve responsiveness of Alertmanager dashboard. [#387](https://github.com/grafana/cortex-jsonnet/pull/387)
* [ENHANCEMENT] Add `CortexRolloutStuck` alert. [#405](https://github.com/grafana/cortex-jsonnet/pull/405)
* [ENHANCEMENT] Added `CortexKVStoreFailure` alert. [#406](https://github.com/grafana/cortex-jsonnet/pull/406)
* [ENHANCEMENT] Use configured `ruler` jobname for ruler dashboard panels. [#409](https://github.com/grafana/cortex-jsonnet/pull/409)
* [ENHANCEMENT] Add ability to override `datasource` for generated dashboards. [#407](https://github.com/grafana/cortex-jsonnet/pull/407)
* [ENHANCEMENT] Use alertmanager jobname for alertmanager dashboard panels [#411](https://github.com/grafana/cortex-jsonnet/pull/411)
* [ENHANCEMENT] Added `CortexDistributorReachingInflightPushRequestLimit` alert. [#408](https://github.com/grafana/cortex-jsonnet/pull/408)
* [ENHANCEMENT] Added `CortexReachingTCPConnectionsLimit` alert. #403
* [ENHANCEMENT] Added "Cortex / Writes Networking" and "Cortex / Reads Networking" dashboards. #405
* [ENHANCEMENT] Improved "Queue length" panel in "Cortex / Queries" dashboard. #408
* [ENHANCEMENT] Add `CortexDistributorReachingInflightPushRequestLimit` alert and playbook. #401
* [ENHANCEMENT] Added "Recover accidentally deleted blocks (Google Cloud specific)" playbook. #475
* [ENHANCEMENT] Added support to multi-zone store-gateway deployments. #608 #615
* [ENHANCEMENT] Show supplementary alertmanager services in the Rollout Progress dashboard. #738 #855
* [ENHANCEMENT] Added `mimir` to default job names. This makes dashboards and alerts working when Mimir is installed in single-binary mode and the deployment is named `mimir`. #921
* [ENHANCEMENT] Introduced a new alert for the Alertmanager: `MimirAlertmanagerAllocatingTooMuchMemory`. It has two severities based on the memory usage against limits, a `warning` level at 80% and a `critical` level at 90%. #1206
* [ENHANCEMENT] Faster memcached cache requests. #2720
* [BUGFIX] Fixed `CortexIngesterHasNotShippedBlocks` alert false positive in case an ingester instance had ingested samples in the past, then no traffic was received for a long period and then it started receiving samples again. [#308](https://github.com/grafana/cortex-jsonnet/pull/308)
* [BUGFIX] Fixed `CortexInconsistentRuntimeConfig` metric. [#335](https://github.com/grafana/cortex-jsonnet/pull/335)
* [BUGFIX] Fixed scaling dashboard to correctly work when a Cortex service deployment spans across multiple zones (a zone is expected to have the `zone-[a-z]` suffix). [#365](https://github.com/grafana/cortex-jsonnet/pull/365)
* [BUGFIX] Fixed rollout progress dashboard to correctly work when a Cortex service deployment spans across multiple zones (a zone is expected to have the `zone-[a-z]` suffix). [#366](https://github.com/grafana/cortex-jsonnet/pull/366)
* [BUGFIX] Fixed rollout progress dashboard to include query-scheduler too. [#376](https://github.com/grafana/cortex-jsonnet/pull/376)
* [BUGFIX] Upstream recording rule `node_namespace_pod_container:container_cpu_usage_seconds_total:sum_irate` renamed. [#379](https://github.com/grafana/cortex-jsonnet/pull/379)
* [BUGFIX] Fixed writes/reads/alertmanager resources dashboards to use `$._config.job_names.gateway`. [#403](https://github.com/grafana/cortex-jsonnet/pull/403)
* [BUGFIX] Span the annotation.message in alerts as YAML multiline strings. [#412](https://github.com/grafana/cortex-jsonnet/pull/412)
* [BUGFIX] Fixed "Instant queries / sec" in "Cortex / Reads" dashboard. #445
* [BUGFIX] Fixed and added missing KV store panels in Writes, Reads, Ruler and Compactor dashboards. #448
* [BUGFIX] Fixed Alertmanager dashboard when alertmanager is running as part of single binary. #1064
* [BUGFIX] Fixed Ruler dashboard when ruler is running as part of single binary. #1260
* [BUGFIX] Query-frontend: fixed bad querier status code mapping with query-sharding enabled. #1227

### Jsonnet

_Changes since `grafana/cortex-jsonnet` `1.9.0`._

* [CHANGE] Removed chunks storage support. #639
  * Removed the following fields from `_config`:
    * `storage_engine` (defaults to `blocks`)
    * `querier_second_storage_engine` (not supported anymore)
    * `table_manager_enabled`, `table_prefix`
    * `memcached_index_writes_enabled` and `memcached_index_writes_max_item_size_mb`
    * `storeMemcachedChunksConfig`
    * `storeConfig`
    * `max_chunk_idle`
    * `schema` (the schema configmap is still added for backward compatibility reasons)
    * `bigtable_instance` and `bigtable_project`
    * `client_configs`
    * `enabledBackends`
    * `storage_backend`
    * `cassandra_addresses`
    * `s3_bucket_name`
    * `ingester_deployment_without_wal` (was only used by chunks storage)
    * `ingester` (was only used to configure chunks storage WAL)
  * Removed the following CLI flags from `ingester_args`:
    * `ingester.max-chunk-age`
    * `ingester.max-stale-chunk-idle`
    * `ingester.max-transfer-retries`
    * `ingester.retain-period`
* [CHANGE] Changed `overrides-exporter.libsonnet` from being based on cortex-tools to Mimir `overrides-exporter` target. #646
* [CHANGE] Store gateway: set `-blocks-storage.bucket-store.index-cache.memcached.max-get-multi-concurrency`,
  `-blocks-storage.bucket-store.chunks-cache.memcached.max-get-multi-concurrency`,
  `-blocks-storage.bucket-store.metadata-cache.memcached.max-get-multi-concurrency`,
  `-blocks-storage.bucket-store.index-cache.memcached.max-idle-connections`,
  `-blocks-storage.bucket-store.chunks-cache.memcached.max-idle-connections`,
  `-blocks-storage.bucket-store.metadata-cache.memcached.max-idle-connections` to 100 [#414](https://github.com/grafana/cortex-jsonnet/pull/414)
* [CHANGE] Alertmanager: mounted overrides configmap to alertmanager too. [#315](https://github.com/grafana/cortex-jsonnet/pull/315)
* [CHANGE] Memcached: upgraded memcached from `1.5.17` to `1.6.9`. [#316](https://github.com/grafana/cortex-jsonnet/pull/316)
* [CHANGE] Store-gateway: increased memory request and limit respectively from 6GB / 6GB to 12GB / 18GB. [#322](https://github.com/grafana/cortex-jsonnet/pull/322)
* [CHANGE] Store-gateway: increased `-blocks-storage.bucket-store.max-chunk-pool-bytes` from 2GB (default) to 12GB. [#322](https://github.com/grafana/cortex-jsonnet/pull/322)
* [CHANGE] Ingester/Ruler: set `-server.grpc-max-send-msg-size-bytes` and `-server.grpc-max-send-msg-size-bytes` to sensible default values (10MB). [#326](https://github.com/grafana/cortex-jsonnet/pull/326)
* [CHANGE] Decreased `-server.grpc-max-concurrent-streams` from 100k to 10k. [#369](https://github.com/grafana/cortex-jsonnet/pull/369)
* [CHANGE] Decreased blocks storage ingesters graceful termination period from 80m to 20m. [#369](https://github.com/grafana/cortex-jsonnet/pull/369)
* [CHANGE] Increase the rules per group and rule groups limits on different tiers. [#396](https://github.com/grafana/cortex-jsonnet/pull/396)
* [CHANGE] Removed `max_samples_per_query` limit, since it only works with chunks and only when using `-distributor.shard-by-all-labels=false`. [#397](https://github.com/grafana/cortex-jsonnet/pull/397)
* [CHANGE] Removed chunks storage query sharding config support. The following config options have been removed: [#398](https://github.com/grafana/cortex-jsonnet/pull/398)
  * `_config` > `queryFrontend` > `shard_factor`
  * `_config` > `queryFrontend` > `sharded_queries_enabled`
  * `_config` > `queryFrontend` > `query_split_factor`
* [CHANGE] Rename ruler_s3_bucket_name and ruler_gcs_bucket_name to ruler_storage_bucket_name: [#415](https://github.com/grafana/cortex-jsonnet/pull/415)
* [CHANGE] Fine-tuned rolling update policy for distributor, querier, query-frontend, query-scheduler. [#420](https://github.com/grafana/cortex-jsonnet/pull/420)
* [CHANGE] Increased memcached metadata/chunks/index-queries max connections from 4k to 16k. [#420](https://github.com/grafana/cortex-jsonnet/pull/420)
* [CHANGE] Disabled step alignment in query-frontend to be compliant with PromQL. [#420](https://github.com/grafana/cortex-jsonnet/pull/420)
* [CHANGE] Do not limit compactor CPU and request a number of cores equal to the configured concurrency. [#420](https://github.com/grafana/cortex-jsonnet/pull/420)
* [CHANGE] Configured split-and-merge compactor. #853
  * The following CLI flags are set on compactor:
    * `-compactor.split-and-merge-shards=0`
    * `-compactor.compactor-tenant-shard-size=1`
    * `-compactor.split-groups=1`
    * `-compactor.max-opening-blocks-concurrency=4`
    * `-compactor.max-closing-blocks-concurrency=2`
    * `-compactor.symbols-flushers-concurrency=4`
  * The following per-tenant overrides have been set on `super_user` and `mega_user` classes:
    ```
    compactor_split_and_merge_shards: 2,
    compactor_tenant_shard_size: 2,
    compactor_split_groups: 2,
    ```
* [CHANGE] The entrypoint file to include has been renamed from `cortex.libsonnet` to `mimir.libsonnet`. #897
* [CHANGE] The default image config field has been renamed from `cortex` to `mimir`. #896
   ```
   {
     _images+:: {
       mimir: '...',
     },
   }
   ```
* [CHANGE] Removed `cortex_` prefix from config fields. #898
  * The following config fields have been renamed:
    * `cortex_bucket_index_enabled` renamed to `bucket_index_enabled`
    * `cortex_compactor_cleanup_interval` renamed to `compactor_cleanup_interval`
    * `cortex_compactor_data_disk_class` renamed to `compactor_data_disk_class`
    * `cortex_compactor_data_disk_size` renamed to `compactor_data_disk_size`
    * `cortex_compactor_max_concurrency` renamed to `compactor_max_concurrency`
    * `cortex_distributor_allow_multiple_replicas_on_same_node` renamed to `distributor_allow_multiple_replicas_on_same_node`
    * `cortex_ingester_data_disk_class` renamed to `ingester_data_disk_class`
    * `cortex_ingester_data_disk_size` renamed to `ingester_data_disk_size`
    * `cortex_querier_allow_multiple_replicas_on_same_node` renamed to `querier_allow_multiple_replicas_on_same_node`
    * `cortex_query_frontend_allow_multiple_replicas_on_same_node` renamed to `query_frontend_allow_multiple_replicas_on_same_node`
    * `cortex_query_sharding_enabled` renamed to `query_sharding_enabled`
    * `cortex_query_sharding_msg_size_factor` renamed to `query_sharding_msg_size_factor`
    * `cortex_ruler_allow_multiple_replicas_on_same_node` renamed to `ruler_allow_multiple_replicas_on_same_node`
    * `cortex_store_gateway_data_disk_class` renamed to `store_gateway_data_disk_class`
    * `cortex_store_gateway_data_disk_size` renamed to `store_gateway_data_disk_size`
* [CHANGE] The overrides configmap default mountpoint has changed from `/etc/cortex` to `/etc/mimir`. It can be customized via the `overrides_configmap_mountpoint` config field. #899
* [CHANGE] Enabled in the querier the features to query label names with matchers, PromQL at modifier and query long-term storage for labels. #905
* [CHANGE] Reduced TSDB blocks retention on ingesters disk from 96h to 24h. #905
* [CHANGE] Enabled closing of idle TSDB in ingesters. #905
* [CHANGE] Disabled TSDB isolation in ingesters for better performances. #905
* [CHANGE] Changed log level of querier, query-frontend, query-scheduler and alertmanager from `debug` to `info`. #905
* [CHANGE] Enabled attributes in-memory cache in store-gateway. #905
* [CHANGE] Configured store-gateway to not load blocks containing samples more recent than 10h (because such samples are queried from ingesters). #905
* [CHANGE] Dynamically compute `-compactor.deletion-delay` based on other settings, in order to reduce the deletion delay as much as possible and lower the number of live blocks in the storage. #907
* [CHANGE] The config field `distributorConfig` has been renamed to `ingesterRingClientConfig`. Config field `ringClient` has been removed in favor of `ingesterRingClientConfig`. #997 #1057
* [CHANGE] Gossip.libsonnet has been fixed to modify all ring configurations, not only the ingester ring config. Furthermore it now supports migration via multi KV store. #1057 #1099
* [CHANGE] Changed the default of `bucket_index_enabled` to `true`. #924
* [CHANGE] Remove the support for the test-exporter. #1133
* [CHANGE] Removed `$.distributor_deployment_labels`, `$.ingester_deployment_labels` and `$.querier_deployment_labels` fields, that were used by gossip.libsonnet to inject additional label. Now the label is injected directly into pods of statefulsets and deployments. #1297
* [CHANGE] Disabled `-ingester.readiness-check-ring-health`. #1352
* [CHANGE] Changed Alertmanager CPU request from `100m` to `2` cores, and memory request from `1Gi` to `10Gi`. Set Alertmanager memory limit to `15Gi`. #1206
* [CHANGE] gossip.libsonnet has been renamed to memberlist.libsonnet, and is now imported by default. Use of memberlist for ring is enabled by setting `_config.memberlist_ring_enabled` to true. #1526
* [FEATURE] Added query sharding support. It can be enabled setting `cortex_query_sharding_enabled: true` in the `_config` object. #653
* [FEATURE] Added shuffle-sharding support. It can be enabled and configured using the following config: #902
   ```
   _config+:: {
     shuffle_sharding:: {
       ingester_write_path_enabled: true,
       ingester_read_path_enabled: true,
       querier_enabled: true,
       ruler_enabled: true,
       store_gateway_enabled: true,
     },
   }
   ```
* [FEATURE] Added multi-zone ingesters and store-gateways support. #1352 #1552
* [ENHANCEMENT] Add overrides config to compactor. This allows setting retention configs per user. [#386](https://github.com/grafana/cortex-jsonnet/pull/386)
* [ENHANCEMENT] Added 256MB memory ballast to querier. [#369](https://github.com/grafana/cortex-jsonnet/pull/369)
* [ENHANCEMENT] Update `etcd-operator` to latest version (see https://github.com/grafana/jsonnet-libs/pull/480). [#263](https://github.com/grafana/cortex-jsonnet/pull/263)
* [ENHANCEMENT] Add support for Azure storage in Alertmanager configuration. [#381](https://github.com/grafana/cortex-jsonnet/pull/381)
* [ENHANCEMENT] Add support for running Alertmanager in sharding mode. [#394](https://github.com/grafana/cortex-jsonnet/pull/394)
* [ENHANCEMENT] Allow to customize PromQL engine settings via `queryEngineConfig`. [#399](https://github.com/grafana/cortex-jsonnet/pull/399)
* [ENHANCEMENT] Define Azure object storage ruler args. [#416](https://github.com/grafana/cortex-jsonnet/pull/416)
* [ENHANCEMENT] Added the following config options to allow to schedule multiple replicas of the same service on the same node: [#418](https://github.com/grafana/cortex-jsonnet/pull/418)
  * `cortex_distributor_allow_multiple_replicas_on_same_node`
  * `cortex_ruler_allow_multiple_replicas_on_same_node`
  * `cortex_querier_allow_multiple_replicas_on_same_node`
  * `cortex_query_frontend_allow_multiple_replicas_on_same_node`
* [BUGFIX] Alertmanager: fixed `--alertmanager.cluster.peers` CLI flag passed to alertmanager when HA is enabled. [#329](https://github.com/grafana/cortex-jsonnet/pull/329)
* [BUGFIX] Fixed `-distributor.extend-writes` setting on ruler when `unregister_ingesters_on_shutdown` is disabled. [#369](https://github.com/grafana/cortex-jsonnet/pull/369)
* [BUGFIX] Treat `compactor_blocks_retention_period` type as string rather than int.[#395](https://github.com/grafana/cortex-jsonnet/pull/395)
* [BUGFIX] Pass `-ruler-storage.s3.endpoint` to ruler when using S3. [#421](https://github.com/grafana/cortex-jsonnet/pull/421)
* [BUGFIX] Remove service selector on label `gossip_ring_member` from other services than `gossip-ring`. [#1008](https://github.com/grafana/mimir/pull/1008)
* [BUGFIX] Rename `-ingester.readiness-check-ring-health` to `-ingester.ring.readiness-check-ring-health`, to reflect current name of flag. #1460

### Mimirtool

_Changes since cortextool `0.10.7`._

* [CHANGE] The following environment variables have been renamed: #883
  * `CORTEX_ADDRESS` to `MIMIR_ADDRESS`
  * `CORTEX_API_USER` to `MIMIR_API_USER`
  * `CORTEX_API_KEY` to `MIMIR_API_KEY`
  * `CORTEX_TENANT_ID` to `MIMIR_TENANT_ID`
  * `CORTEX_TLS_CA_PATH` to `MIMIR_TLS_CA_PATH`
  * `CORTEX_TLS_CERT_PATH` to `MIMIR_TLS_CERT_PATH`
  * `CORTEX_TLS_KEY_PATH` to `MIMIR_TLS_KEY_PATH`
* [CHANGE] Change `cortex` backend to `mimir`. #883
* [CHANGE] Do not publish `mimirtool` binary for 386 windows architecture. #1263
* [CHANGE] `analyse` command has been renamed to `analyze`. #1318
* [FEATURE] Support Arm64 on Darwin for all binaries (benchtool etc). https://github.com/grafana/cortex-tools/pull/215
* [ENHANCEMENT] Correctly support federated rules. #823
* [BUGFIX] Fix `cortextool rules` legends displaying wrong symbols for updates and deletions. https://github.com/grafana/cortex-tools/pull/226

### Query-tee

_Changes since Cortex `1.10.0`._

* [ENHANCEMENT] Added `/api/v1/query_exemplars` API endpoint support (no results comparison). #168
* [ENHANCEMENT] Add a flag (`--proxy.compare-use-relative-error`) in the query-tee to compare floating point values using relative error. #208
* [ENHANCEMENT] Add a flag (`--proxy.compare-skip-recent-samples`) in the query-tee to skip comparing recent samples. By default samples not older than 1 minute are skipped. #234
* [BUGFIX] Fixes a panic in the query-tee when comparing result. #207
* [BUGFIX] Ensure POST requests are handled correctly #286

### Blocksconvert

_Changes since Cortex `1.10.0`._

* [CHANGE] Blocksconvert tool was removed from Mimir. #637

### Metaconvert

_Changes since Cortex `1.10.0`._

* [CHANGE] `thanosconvert` tool has been renamed to `metaconvert`. `-config.file` option has been removed, while it now requires `-tenant` option to work on single tenant only. It now also preserves labels recognized by Mimir. #1120

### Test-exporter

_Changes since Cortex `1.10.0`._

* [CHANGE] Removed the test-exporter tool. #1133

### Tools

_Changes since Cortex `1.10.0`._

* [CHANGE] Removed `query-audit`. You can use `query-tee` to compare query results and performances of two Grafana Mimir backends. #1380

## [Cortex 1.10.0 CHANGELOG](https://github.com/grafana/mimir/blob/a13959db5d38ff65c2b7ef52c56331d2f4dbc00c/CHANGELOG.md#cortex-1100--2021-08-03)<|MERGE_RESOLUTION|>--- conflicted
+++ resolved
@@ -38,11 +38,8 @@
 * [ENHANCEMENT] Store-gateway: add `-blocks-storage.bucket-store.index-header.lazy-loading-concurrency-queue-timeout`. When set, loads of index-headers at the store-gateway's index-header lazy load gate will not wait longer than that to execute. If a load reaches the wait timeout, then the querier will retry the blocks on a different store-gateway. If all store-gateways are unavailable, then the query will fail with `err-mimir-store-consistency-check-failed`. #8138
 * [ENHANCEMENT] Ingester: Optimize querying with regexp matchers. #8106
 * [ENHANCEMENT] Distributor: Introduce `-distributor.max-request-pool-buffer-size` to allow configuring the maximum size of the request pool buffers. #8082
-<<<<<<< HEAD
 * [ENHANCEMENT] Store-gateway: improve performance when streaming chunks to queriers is enabled (`-querier.prefer-streaming-chunks-from-store-gateways=true`) and the query selects fewer than `-blocks-storage.bucket-store.batch-series-size` series (defaults to 5000 series). #8039
-=======
 * [ENHANCEMENT] Ingester: active series are now updated along with owned series. They decrease when series change ownership between ingesters. This helps provide a more accurate total of active series when ingesters are added. This is only enabled when `-ingester.track-ingester-owned-series` or `-ingester.use-ingester-owned-series-for-limits` are enabled. #8084
->>>>>>> 04e6b7fc
 * [BUGFIX] Rules: improve error handling when querier is local to the ruler. #7567
 * [BUGFIX] Querier, store-gateway: Protect against panics raised during snappy encoding. #7520
 * [BUGFIX] Ingester: Prevent timely compaction of empty blocks. #7624
