# Changelog

## main / unreleased

## 2.17.0-rc.0

### Grafana Mimir

* [CHANGE] Query-frontend: Ensure that cache keys generated from cardinality estimate middleware are less than 250 bytes in length by hashing the tenant IDs that are included in them. This change invalidates all cardinality estimates in the cache. #11568
* [CHANGE] Ruler: Remove experimental CLI flag `-ruler-storage.cache.rule-group-enabled` to enable or disable caching the contents of rule groups. Caching rule group contents is now always enabled when a cache is configured for the ruler. #10949
* [CHANGE] Ingester: Out-of-order native histograms are now enabled whenever both native histogram and out-of-order ingestion is enabled. The `-ingester.ooo-native-histograms-ingestion-enabled` CLI flag and corresponding `ooo_native_histograms_ingestion_enabled` runtime configuration option have been removed. #10956
* [CHANGE] Distributor: removed the `cortex_distributor_label_values_with_newlines_total` metric. #10977
* [CHANGE] Ingester/Distributor: renamed the experimental `max_cost_attribution_cardinality_per_user` config to `max_cost_attribution_cardinality`. #11092
* [CHANGE] Frontend: The subquery spin-off feature is now enabled with `-query-frontend.subquery-spin-off-enabled=true` instead of `-query-frontend.instant-queries-with-subquery-spin-off=.*` #11153
* [CHANGE] Overrides-exporter: Don't export per-tenant overrides that are set to their default values. #11173
* [CHANGE] gRPC/HTTP clients: Rename metric `cortex_client_request_invalid_cluster_validation_labels_total` to `cortex_client_invalid_cluster_validation_label_requests_total`. #11237
* [CHANGE] Querier: Use Mimir Query Engine (MQE) by default. Set `-querier.query-engine=prometheus` to continue using Prometheus' engine. #11501
* [CHANGE] Memcached: Ignore initial DNS resolution failure, meaning don't depend on Memcached on startup. #11602
* [CHANGE] Ingester: The `-ingester.stream-chunks-when-using-blocks` CLI flag and `ingester_stream_chunks_when_using_blocks` runtime configuration option have been deprecated and will be removed in a future release. #11711
* [CHANGE] Distributor: track `cortex_ingest_storage_writer_latency_seconds` metric for failed writes too. Added `outcome` label to distinguish between `success` and `failure`. #11770
* [CHANGE] Distributor: renamed few metrics used by experimental ingest storage. #11766
  * Renamed `cortex_ingest_storage_writer_produce_requests_total` to `cortex_ingest_storage_writer_produce_records_enqueued_total`
  * Renamed `cortex_ingest_storage_writer_produce_failures_total` to `cortex_ingest_storage_writer_produce_records_failed_total`
* [CHANGE] Distributor: moved HA tracker timeout config to limits. #11774
  * Moved `distributor.ha_tracker.ha_tracker_update_timeout` to `limits.ha_tracker_update_timeout`.
  * Moved `distributor.ha_tracker.ha_tracker_update_timeout_jitter_max` to `limits.ha_tracker_update_timeout_jitter_max`.
  * Moved `distributor.ha_tracker.ha_tracker_failover_timeout` to `limits.ha_tracker_failover_timeout`.
* [CHANGE] Distributor: `Memberlist` marked as stable as an option for backend storage for the HA tracker. #11861
* [CHANGE] Memberlist: Apply new default configuration values for MemberlistKV. This unlocks using it as backend storage for the HA Tracker. We have observed better performance with these defaults across different production loads. #11874
  * `memberlist.packet-dial-timeout`: `500ms`
  * `memberlist.packet-write-timeout`: `500ms`
  * `memberlist.max-concurrent-writes`: `5`
  * `memberlist.acquire-writer-timeout`: `1s`
    These defaults perform better but may cause long-running packets to be dropped in high-latency networks.
* [CHANGE] Query-frontend: Apply query pruning and check for disabled experimental functions earlier in query processing. #11939
* [FEATURE] Distributor: Experimental support for Prometheus Remote-Write 2.0 protocol. Limitations: Created timestamp is ignored, per series metadata is merged on metric family level automatically, ingestion might fail if client sends ProtoBuf fields out of order. The label `version` is added to the metric `cortex_distributor_requests_in_total` with a value of either `1.0` or `2.0` depending on the detected Remote-Write protocol. #11100 #11101 #11192 #11143
* [FEATURE] Query-frontend: expand `query-frontend.cache-errors` and `query-frontend.results-cache-ttl-for-errors` configuration options to cache non-transient response failures for instant queries. #11120
* [FEATURE] Query-frontend: Allow use of Mimir Query Engine (MQE) via the experimental CLI flags `-query-frontend.query-engine` or `-query-frontend.enable-query-engine-fallback` or corresponding YAML. #11417 #11775
* [FEATURE] Querier, query-frontend, ruler: Enable experimental support for duration expressions in PromQL, which are simple arithmetics on numbers in offset and range specification. #11344
* [FEATURE] You can configure Mimir to export traces in OTLP exposition format through the standard `OTEL_` environment variables. #11618
* [FEATURE] Distributor: Add experimental `-distributor.otel-native-delta-ingestion` option to allow primitive delta metrics ingestion via the OTLP endpoint. #11631
* [FEATURE] distributor: Allow configuring tenant-specific HA tracker failover timeouts. #11774
* [FEATURE] OTLP: Add experimental support for promoting OTel scope metadata (name, version, schema URL, attributes) to metric labels, prefixed with `otel_scope_`. Enable via the `-distributor.otel-promote-scope-metadata` flag. #11795
* [FEATURE] MQE: Add support for experimental `sort_by_label` and `sort_by_label_desc` PromQL functions. #11930
* [ENHANCEMENT] Ingester: Display user grace interval in the tenant list obtained through the `/ingester/tenants` endpoint. #11961
* [ENHANCEMENT] Dashboards: Add "Influx write requests" row to Writes Dashboard. #11731
* [ENHANCEMENT] Mixin: Add `MimirHighVolumeLevel1BlocksQueried` alert that fires when level 1 blocks are queried for more than 6 hours, indicating potential compactor performance issues. #11803
* [ENHANCEMENT] Querier: Make the maximum series limit for cardinality API requests configurable on a per-tenant basis with the `cardinality_analysis_max_results` option. #11456
* [ENHANCEMENT] Querier: Add configurable concurrency limit for remote read queries with the `--querier.max-concurrent-remote-read-queries` flag. Defaults to 2. Set to 0 for unlimited concurrency. #11892
* [ENHANCEMENT] Dashboards: Add "Queries / sec by read path" to Queries Dashboard. #11640
* [ENHANCEMENT] Dashboards: Add "Added Latency" row to Writes Dashboard. #11579
* [ENHANCEMENT] Ingester: Add support for exporting native histogram cost attribution metrics (`cortex_ingester_attributed_active_native_histogram_series` and `cortex_ingester_attributed_active_native_histogram_buckets`) with labels specified by customers to a custom Prometheus registry. #10892
* [ENHANCEMENT] Distributor: Add new metrics `cortex_distributor_received_native_histogram_samples_total` and `cortex_distributor_received_native_histogram_buckets_total` to track native histogram samples and bucket counts separately for billing calculations. Updated `cortex_distributor_received_samples_total` description to clarify it includes native histogram samples. #11728
* [ENHANCEMENT] Store-gateway: Download sparse headers uploaded by compactors. Compactors have to be configured with `-compactor.upload-sparse-index-headers=true` option. #10879 #11072.
* [ENHANCEMENT] Compactor: Upload block index file and multiple segment files concurrently. Concurrency scales linearly with block size up to `-compactor.max-per-block-upload-concurrency`. #10947
* [ENHANCEMENT] Ingester: Add per-user `cortex_ingester_tsdb_wal_replay_unknown_refs_total` and `cortex_ingester_tsdb_wbl_replay_unknown_refs_total` metrics to track unknown series references during WAL/WBL replay. #10981
* [ENHANCEMENT] Added `-ingest-storage.kafka.fetch-max-wait` configuration option to configure the maximum amount of time a Kafka broker waits for some records before a Fetch response is returned. #11012
* [ENHANCEMENT] Ingester: Add `cortex_ingester_tsdb_forced_compactions_in_progress` metric reporting a value of 1 when there's a forced TSDB head compaction in progress. #11006
* [ENHANCEMENT] Ingester: Add `cortex_ingest_storage_reader_records_batch_fetch_max_bytes` metric reporting the distribution of `MaxBytes` specified in the Fetch requests sent to Kafka. #11014
* [ENHANCEMENT] All: Add experimental support for cluster validation in HTTP calls. When it is enabled, HTTP server verifies if a request coming from an HTTP client comes from an expected cluster. This validation can be configured by the following experimental configuration options: #11010 #11549
  * `-server.cluster-validation.label`
  * `-server.cluster-validation.http.enabled`
  * `-server.cluster-validation.http.soft-validation`
  * `-server.cluster-validation.http.exclude-paths`
* [ENHANCEMENT] Query-frontend: Add experimental support to include the cluster validation label in HTTP request headers. When cluster validation is enabled on the HTTP server side, cluster validation labels from HTTP request headers are compared with the HTTP server's cluster validation label. #11010 #11145
  * By setting `-query-frontend.client-cluster-validation.label`, you configure the query-frontend's client cluster validation label.
  * The flag `-common.client-cluster-validation.label`, if set, provides the default for `-query-frontend.client-cluster-validation.label`.
* [ENHANCEMENT] Distributor: Add  `ignore_ingest_storage_errors` and `ingest_storage_max_wait_time` flags to control error handling and timeout behavior during ingest storage migration. #11291
  * `-ingest-storage.migration.ignore-ingest-storage-errors`
  * `-ingest-storage.migration.ingest-storage-max-wait-time`
* [ENHANCEMENT] Memberlist: Add `-memberlist.abort-if-fast-join-fails` support and retries on DNS resolution. #11067
* [ENHANCEMENT] Querier: Allow configuring all gRPC options for store-gateway client, similar to other gRPC clients. #11074
* [ENHANCEMENT] Ruler: Log the number of series returned for each query as `result_series_count` as part of `query stats` log lines. #11081
* [ENHANCEMENT] Ruler: Don't log statistics that are not available when using a remote query-frontend as part of `query stats` log lines. #11083
* [ENHANCEMENT] Ingester: Remove cost-attribution experimental `max_cost_attribution_labels_per_user` limit. #11090
* [ENHANCEMENT] Update Go to 1.24.2. #11114
* [ENHANCEMENT] Query-frontend: Add `cortex_query_samples_processed_total` metric. #11110
* [ENHANCEMENT] Query-frontend: Add `cortex_query_samples_processed_cache_adjusted_total` metric. #11164
* [ENHANCEMENT] Ingester/Distributor: Add `cortex_cost_attribution_*` metrics to observe the state of the cost-attribution trackers. #11112
* [ENHANCEMENT] Querier: Process multiple remote read queries concurrently instead of sequentially for improved performance. #11732
* [ENHANCEMENT] gRPC/HTTP servers: Add `cortex_server_invalid_cluster_validation_label_requests_total` metric, that is increased for every request with an invalid cluster validation label. #11241 #11277
* [ENHANCEMENT] OTLP: Add support for converting OTel explicit bucket histograms to Prometheus native histograms with custom buckets using the `distributor.otel-convert-histograms-to-nhcb` flag. #11077
* [ENHANCEMENT] Add configurable per-tenant `limited_queries`, which you can only run at or less than an allowed frequency. #11097
* [ENHANCEMENT] Ingest-Storage: Add `ingest-storage.kafka.producer-record-version` to allow control Kafka record versioning. #11244
* [ENHANCEMENT] Ruler: Update `<prometheus-http-prefix>/api/v1/rules` and `<prometheus-http-prefix>/api/v1/alerts` to reply with HTTP error 422 if rule evaluation is completely disabled for the tenant. If only recording rule or alerting rule evaluation is disabled for the tenant, the response now includes a corresponding warning. #11321 #11495 #11511
* [ENHANCEMENT] Add tenant configuration block `ruler_alertmanager_client_config` which allows the Ruler's Alertmanager client options to be specified on a per-tenant basis. #10816
* [ENHANCEMENT] Distributor: Trace when deduplicating a metric's samples or histograms. #11159 #11715
* [ENHANCEMENT] Store-gateway: Retry querying blocks from store-gateways with dynamic replication until trying all possible store-gateways. #11354 #11398
* [ENHANCEMENT] Query-frontend: Add optional reason to blocked_queries config. #11407 #11434
* [ENHANCEMENT] Distributor: Gracefully handle type assertion of WatchPrefix in HA Tracker to continue checking for updates. #11411 #11461
* [ENHANCEMENT] Querier: Include chunks streamed from store-gateway in Mimir Query Engine memory estimate of query memory usage. #11453 #11465
* [ENHANCEMENT] Querier: Include chunks streamed from ingester in Mimir Query Engine memory estimate of query memory usage. #11457
* [ENHANCEMENT] Query-frontend: Add retry mechanism for remote reads, series, and cardinality prometheus endpoints #11533
* [ENHANCEMENT] Ruler: Ignore rulers in non-operation states when getting and syncing rules #11569
* [ENHANCEMENT] Query-frontend: add optional reason to blocked_queries config. #11407 #11434
* [ENHANCEMENT] Tracing: Add HTTP headers as span attributes when `-server.trace-request-headers` is enabled. You can configure which headers to exclude using the `-server.trace-request-headers-exclude-list` flag. #11655
* [ENHANCEMENT] Ruler: Add new per-tenant limit on minimum rule evaluation interval. #11665
* [ENHANCEMENT] store-gateway: download sparse headers on startup when lazy loading is enabled. #11686
* [ENHANCEMENT] Distributor: added more metrics to troubleshoot Kafka records production latency when experimental ingest storage is enabled: #11766 #11771
  * `cortex_ingest_storage_writer_produce_remaining_deadline_seconds`: measures the remaining deadline (in seconds) when records are requested to be produced.
  * `cortex_ingest_storage_writer_produce_records_enqueue_duration_seconds`: measures how long it takes to enqueue produced Kafka records in the client.
  * `cortex_ingest_storage_writer_kafka_write_wait_seconds`: measures the time spent waiting to write to Kafka backend.
  * `cortex_ingest_storage_writer_kafka_write_time_seconds`: measures the time spent writing to Kafka backend.
  * `cortex_ingest_storage_writer_kafka_read_wait_seconds`: measures the time spent waiting to read from Kafka backend.
  * `cortex_ingest_storage_writer_kafka_read_time_seconds`: measures the time spent reading from Kafka backend.
  * `cortex_ingest_storage_writer_kafka_request_duration_e2e_seconds`: measures the time from the start of when a Kafka request is written to the end of when the response for that request was fully read from the Kafka backend.
  * `cortex_ingest_storage_writer_kafka_request_throttled_seconds`: measures how long Kafka requests have been throttled by the Kafka client.
* [ENHANCEMENT] Distributor: Add per-user `cortex_distributor_sample_delay_seconds` to track delay of ingested samples with regard to wall clock. #11573
* [ENHANCEMENT] Distributor: added circuit breaker to not produce Kafka records at all if the context is already canceled / expired. This applied only when experimental ingest storage is enabled. #11768
* [ENHANCEMENT] Compactor: Optimize the planning phase for tenants with a very large number of blocks, such as tens or hundreds of thousands, at the cost of making it slightly slower for tenants with a very a small number of blocks. #11819
* [ENHANCEMENT] Query-frontend: Accurate tracking of samples processed from cache. #11719
* [ENHANCEMENT] Store-gateway: Change level 0 blocks to be reported as 'unknown/old_block' in metrics instead of '0' to improve clarity. Level 0 indicates blocks with metadata from before compaction level tracking was added to the bucket index. #11891
* [ENHANCEMENT] Compactor, distributor, ruler, scheduler and store-gateway: Makes `-<component-ring-config>.auto-forget-unhealthy-periods` configurable for each component. Deprecates the `-store-gateway.sharding-ring.auto-forget-enabled` flag. #11923
* [ENHANCEMENT] otlp: Stick to OTLP vocabulary on invalid label value length error. #11889
* [ENHANCEMENT] `kafkatool`: add `consumer-group delete-offset` command as a way to delete the committed offset for a consumer group. #11988
* [ENHANCEMENT] Block-builder-scheduler: Detect gaps in scheduled and completed jobs. #11867
* [BUGFIX] OTLP: Fix response body and Content-Type header to align with spec. #10852
* [BUGFIX] Compactor: fix issue where block becomes permanently stuck when the Compactor's block cleanup job partially deletes a block. #10888
* [BUGFIX] Storage: fix intermittent failures in S3 upload retries. #10952
* [BUGFIX] Querier: return NaN from `irate()` if the second-last sample in the range is NaN and Prometheus' query engine is in use. #10956
* [BUGFIX] Ruler: don't count alerts towards `cortex_prometheus_notifications_dropped_total` if they are dropped due to alert relabelling. #10956
* [BUGFIX] Querier: Fix issue where an entire store-gateway zone leaving caused high CPU usage trying to find active members of the leaving zone. #11028
* [BUGFIX] Query-frontend: Fix blocks retention period enforcement when a request has multiple tenants (tenant federation). #11069
* [BUGFIX] Query-frontend: Fix `-query-frontend.query-sharding-max-sharded-queries` enforcement for instant queries with binary operators. #11086
* [BUGFIX] Memberlist: Fix hash ring updates before the full-join has been completed, when `-memberlist.notify-interval` is configured. #11098
* [BUGFIX] Query-frontend: Fix an issue where transient errors could be inadvertently cached. #11198
* [BUGFIX] Ingester: read reactive limiters should activate and deactivate when the ingester changes state. #11234
* [BUGFIX] Query-frontend: Fix an issue where errors from date/time parsing methods did not include the name of the invalid parameter. #11304
* [BUGFIX] Query-frontend: Fix a panic in monolithic mode caused by a clash in labels of the `cortex_client_invalid_cluster_validation_label_requests_total` metric definition. #11455
* [BUGFIX] Compactor: Fix issue where `MimirBucketIndexNotUpdated` can fire even though the index has been updated within the alert threshold. #11303
* [BUGFIX] Distributor: fix old entries in the HA Tracker with zero valued "elected at" timestamp. #11462
* [BUGFIX] Query-scheduler: Fix issue where deregistered querier goroutines can cause a panic if their backlogged dequeue requests are serviced. #11510
* [BUGFIX] Ruler: Failures during initial sync must be fatal for the service's startup. #11545
* [BUGFIX] Querier and query-frontend: Fix issue where aggregation functions like `topk` and `quantile` could return incorrect results if the scalar parameter is not a constant and Prometheus' query engine is in use. #11548
* [BUGFIX] Querier and query-frontend: Fix issue where range vector selectors could incorrectly ignore samples at the beginning of the range. #11548
* [BUGFIX] Querier: Fix rare panic if a query is canceled while a request to ingesters or store-gateways has just begun. #11613
* [BUGFIX] Ruler: Fix QueryOffset and AlignEvaluationTimeOnInterval being ignored when either recording or alerting rule evaluation is disabled. #11647
* [BUGFIX] Ingester: Fix issue where ingesters could leave read-only mode during forced compactions, resulting in write errors. #11664
* [BUGFIX] Ruler: Fix rare panic when the ruler is shutting down. #11781
* [BUGFIX] Block-builder-scheduler: Fix data loss bug in job assignment. #11785
* [BUGFIX] Compactor: start tracking `-compactor.max-compaction-time` after the initial compaction planning phase, to avoid rare cases where planning takes longer than `-compactor.max-compaction-time` and so actual compaction never runs for a tenant. #11834
* [BUGFIX] Ingester: Fix issue where ingesters can exit read-only mode during idle compactions, resulting in write errors. #11890
* [BUGFIX] Distributor: Validate the RW2 symbols field and reject invalid requests that don't have an empty string as the first symbol. #11953

### Mixin

<<<<<<< HEAD
* [CHANGE] Alerts: Update query for `MimirBucketIndexNotUpdated`. Use `max_over_time` to prevent alert firing when pods rotate. #11311, #11426
* [CHANGE] Alerts: Make alerting threshold for `DistributorGcUsesTooMuchCpu` configurable. #11508.
=======
* [CHANGE] Alerts: Update the query for `MimirBucketIndexNotUpdated` to use `max_over_time` to prevent alert firing when pods rotate. #11311, #11426
* [CHANGE] Alerts: Make alerting threshold for `DistributorGcUsesTooMuchCpu` configurable. #11508.
* [CHANGE] Remove support for the experimental read-write deployment mode. #11975
>>>>>>> 3bbe5c67
* [ENHANCEMENT] Dashboards: Include absolute number of notifications attempted to alertmanager in 'Mimir / Ruler'. #10918
* [ENHANCEMENT] Alerts: Make `MimirRolloutStuck` a critical alert if it has been firing for 6h. #10890
* [ENHANCEMENT] Dashboards: Add panels to the `Mimir / Tenants` and `Mimir / Top Tenants` dashboards showing the rate of gateway requests. #10978
* [ENHANCEMENT] Alerts: Improve `MimirIngesterFailsToProcessRecordsFromKafka` to not fire during forced TSDB head compaction. #11006
* [ENHANCEMENT] Alerts: Add alerts for invalid cluster validation labels. #11255 #11282 #11413
* [ENHANCEMENT] Dashboards: Improve "Kafka 100th percentile end-to-end latency when ingesters are running (outliers)" panel, computing the baseline latency on `max(10, 10%)` of ingesters instead of a fixed 10 replicas. #11581
* [ENHANCEMENT] Dashboards: Add "per-query memory consumption" and "fallback to Prometheus' query engine" panels to the Queries dashboard. #11626
* [ENHANCEMENT] Alerts: Add `MimirGoThreadsTooHigh` alert. #11836 #11845
* [ENHANCEMENT] Dashboards: Add autoscaling row for ruler query-frontends to `Mimir / Remote ruler reads` dashboard. #11838
<<<<<<< HEAD
=======
* [CHANGE] Alerts: Replace namespace with job label in golang_alerts. #11957
>>>>>>> 3bbe5c67
* [BUGFIX] Dashboards: fix "Mimir / Tenants" legends for non-Kubernetes deployments. #10891
* [BUGFIX] Dashboards: fix Query-scheduler RPS panel legend in "Mimir / Reads". #11515
* [BUGFIX] Recording rules: fix `cluster_namespace_deployment:actual_replicas:count` recording rule when there's a mix on single-zone and multi-zone deployments. #11287
* [BUGFIX] Alerts: Enhance the `MimirRolloutStuck` alert, so it checks whether rollout groups as a whole (and not spread across instances) are changing or stuck. #11288

### Jsonnet

* [CHANGE] Increase the allowed number of rule groups for small, medium_small, and extra_small user tiers by 20%. #11152
* [CHANGE] Update rollout-operator to latest release. #11232 #11748
* [CHANGE] Memcached: Set a timeout of `500ms` for the `ruler-storage` cache instead of the default `200ms`. #11231
* [CHANGE] Ruler: If ingest storage is enabled, set the maximum buffered bytes in the Kafka client used by the ruler based on the expected maximum rule evaluation response size, clamping it between 1 GB (default) and 4 GB. #11602
* [CHANGE] All: Environment variable `JAEGER_REPORTER_MAX_QUEUE_SIZE` is no longer set. Components will use OTel's default value of `2048` unless explicitly configured. You can still configure `JAEGER_REPORTER_MAX_QUEUE_SIZE` if you configure tracing using Jaeger env vars, and you can always set `OTEL_BSP_MAX_QUEUE_SIZE` OTel configuration. #11700
* [CHANGE] Removed jaeger-agent-mixin and `_config.jaeger_agent_host` configuration. You can configure tracing using an OTLP endpoint through `_config.otlp_traces_endpoint`, see `tracing.libsonnet` for more configuration options. #11773
* [CHANGE] Removed `ingester_stream_chunks_when_using_blocks` option. #11711
* [CHANGE] Enable `memberlist.abort-if-fast-join-fails` for ingesters using memberlist #11931 #11950
* [CHANGE] Remove average per-pod series scaling trigger for ingest storage ingester HPA and use one based on max owned series instead. #11952
* [CHANGE] Add `store_gateway_grpc_max_query_response_size_bytes` config option to set the max store-gateway gRCP query response send size (and corresponsing querier receive size), and set to 200MB by default. #11968
* [CHANGE] Removed support for the experimental read-write deployment mode. #11974
* [FEATURE] Make ingest storage ingester HPA behavior configurable through `_config.ingest_storage_ingester_hpa_behavior`. #11168
* [FEATURE] Add an alternate ingest storage HPA trigger that targets maximum owned series per pod. #11356
* [FEATURE] Make tracing of HTTP headers as span attributes configurable through `_config.trace_request_headers`. You can exclude certain headers from being traced using `_config.trace_request_exclude_headers_list`. #11655 #11714
* [FEATURE] Allow configuring tracing with OTel environment variables through `$._config.otlp_traces_endpoint`. When configured, the `$.jaeger_mixin` is no longer available for use. #11773 #11981
* [FEATURE] Updated rollout-operator to support `OTEL_` environment variables for tracing. #11787
* [ENHANCEMENT] Add `query_frontend_only_args` option to specify CLI flags that apply only to query-frontends but not ruler-query-frontends. #11799
* [ENHANCEMENT] Make querier scale up (`$_config.autoscaling_querier_scaleup_percent_cap`) and scale down rates (`$_config.autoscaling_querier_scaledown_percent_cap`) configurable. #11862
* [ENHANCEMENT] Set resource requests and limits for the Memcached Prometheus exporter. #11933 #11946
* [ENHANCEMENT] Add assertion to ensure ingester ScaledObject has minimum and maximum replicas set to a value greater than 0. #11979
* [BUGFIX] Honor `weight` argument when building memory HPA query for resource scaled objects. #11935

### Mimirtool

* [FEATURE] Add `--enable-experimental-functions` flag to commands that parse PromQL to allow parsing experimental functions such as `sort_by_label()`.
* [ENHANCEMENT] Add `--block-size` CLI flag to `remote-read export` that allows setting the output block size. #12025
* [BUGFIX] Fix issue where `remote-read` doesn't behave like other mimirtool commands for authentication. #11402
* [BUGFIX] Fix issue where `remote-read export` could omit some samples if the query time range spans multiple blocks. #12025
* [BUGFIX] Fix issue where `remote-read export` could omit some output blocks in the list printed to the console or fail with `read/write on closed pipe`. #12025

### Mimir Continuous Test

* [FEATURE] Add `-tests.client.cluster-validation.label` flag to send the `X-Cluster` header with queries. #11418

### Query-tee

### Documentation

* [ENHANCEMENT] Update the `MimirIngestedDataTooFarInTheFuture` runbook with a note about false positives and the endpoint to flush TSDB blocks by user. #11961
* [ENHANCEMENT] Update Thanos to Mimir migration guide with a tip to add the `__tenant_id__` label. #11584

### Tools

* [ENHANCEMENT] `kafkatool`: Add `offsets` command for querying various partition offsets. #11115
* [ENHANCEMENT] `listblocks`: Output can now also be JSON or YAML for easier parsing. #11184
* [ENHANCEMENT] `mark-blocks`: Allow specifying blocks from multiple tenants. #11343
* [ENHANCEMENT] `undelete-blocks`: Support removing S3 delete markers to avoid copying data when recovering blocks. #11256
* [BUGFIX] `screenshots`: Update to tar-fs v3.1.0 to address [CVE-2025-48387](https://nvd.nist.gov/vuln/detail/CVE-2025-48387). #12030

## 2.16.1

### Grafana Mimir

* [BUGFIX] Update to Go v1.23.9 to address [CVE-2025-22871](https://nvd.nist.gov/vuln/detail/CVE-2025-22871). #11543
* [BUGFIX] Update `golang.org/x/net` to v0.38.0 to address [CVE-2025-22872](https://nvd.nist.gov/vuln/detail/CVE-2025-22872). #11281
* [BUGFIX] Query-frontend: Fix a panic in monolithic mode caused by a clash in labels of the `cortex_client_invalid_cluster_validation_label_requests_total` metric definition. #11455

## 2.16.0

### Grafana Mimir

* [CHANGE] Querier: pass context to queryable `IsApplicable` hook. #10451
* [CHANGE] Distributor: OTLP and push handler replace all non-UTF8 characters with the unicode replacement character `\uFFFD` in error messages before propagating them. #10236
* [CHANGE] Querier: pass query matchers to queryable `IsApplicable` hook. #10256
* [CHANGE] Build: removed Mimir Alpine Docker image and related CI tests. #10469
* [CHANGE] Query-frontend: Add `topic` label to `cortex_ingest_storage_strong_consistency_requests_total`, `cortex_ingest_storage_strong_consistency_failures_total`, and `cortex_ingest_storage_strong_consistency_wait_duration_seconds` metrics. #10220
* [CHANGE] Ruler: cap the rate of retries for remote query evaluation to 170/sec. This is configurable via `-ruler.query-frontend.max-retries-rate`. #10375 #10403
* [CHANGE] Query-frontend: Add `topic` label to `cortex_ingest_storage_reader_last_produced_offset_requests_total`, `cortex_ingest_storage_reader_last_produced_offset_failures_total`, `cortex_ingest_storage_reader_last_produced_offset_request_duration_seconds`, `cortex_ingest_storage_reader_partition_start_offset_requests_total`, `cortex_ingest_storage_reader_partition_start_offset_failures_total`, `cortex_ingest_storage_reader_partition_start_offset_request_duration_seconds` metrics. #10462
* [CHANGE] Ingester: Set `-ingester.ooo-native-histograms-ingestion-enabled` to true by default. #10483
* [CHANGE] Ruler: Add `user` and `reason` labels to `cortex_ruler_write_requests_failed_total` and `cortex_ruler_queries_failed_total`; add `user` to
    `cortex_ruler_write_requests_total` and `cortex_ruler_queries_total` metrics. #10536
* [CHANGE] Querier / Query-frontend: Remove experimental `-querier.promql-experimental-functions-enabled` and `-query-frontend.block-promql-experimental-functions` CLI flags and respective YAML configuration options to enable experimental PromQL functions. Instead access to experimental PromQL functions is always blocked. You can enable them using the per-tenant setting `enabled_promql_experimental_functions`. #10660 #10712
* [CHANGE] Store-gateway: Include posting sampling rate in sparse index headers. When the sampling rate isn't set in a sparse index header, store gateway rebuilds the sparse header with the configured `blocks-storage.bucket-store.posting-offsets-in-mem-sampling` value. If the sparse header's sampling rate is set but doesn't match the configured rate, store gateway either rebuilds the sparse header or downsamples to the configured sampling rate. #10684 #10878
* [CHANGE] Distributor: Return specific error message when burst size limit is exceeded. #10835
* [CHANGE] Ingester: enable native histograms ingestion by default, meaning`ingester.native-histograms-ingestion-enabled` defaults to true. #10867
* [FEATURE] Query Frontend: Expose query stats in the `Server-Timing` header when the `X-Mimir-Response-Query-Stats: true` header is present in the request. #10192
* [FEATURE] Distributor: Add experimental `-distributor.otel-keep-identifying-resource-attributes` option to allow keeping `service.instance.id`, `service.name` and `service.namespace` in `target_info` on top of converting them to the `instance` and `job` labels. #10216
* [FEATURE] Ingester/Distributor: Add support for exporting cost attribution metrics (`cortex_ingester_attributed_active_series`, `cortex_distributor_received_attributed_samples_total`, and `cortex_discarded_attributed_samples_total`) with labels specified by customers to a custom Prometheus registry. This feature enables more flexible billing data tracking. #10269 #10702
* [FEATURE] Ruler: Added `/ruler/tenants` endpoints to list the discovered tenants with rule groups. #10738
* [FEATURE] Distributor: Add experimental Influx handler. #10153
* [FEATURE] Query-frontend: Configuration options `query-frontend.cache-errors` and `query-frontend.results-cache-ttl-for-errors` for caching non-transient error responses are no longer experimental. #10927
* [FEATURE] Distributor: Add experimental `memberlist` KV store for ha_tracker. You can enable it using the `-distributor.ha-tracker.kvstore.store` flag. You can configure Memberlist parameters via the `-memberlist-*` flags. #10054
* [ENHANCEMENT] Compactor: Expose `cortex_bucket_index_last_successful_update_timestamp_seconds` for all tenants assigned to the compactor before starting the block cleanup job. #10569
* [ENHANCEMENT] Query Frontend: Return server-side `samples_processed` statistics. #10103
* [ENHANCEMENT] Distributor: OTLP receiver now converts also metric metadata. See also https://github.com/prometheus/prometheus/pull/15416. #10168
* [ENHANCEMENT] Distributor: discard float and histogram samples with duplicated timestamps from each timeseries in a request before the request is forwarded to ingesters. Discarded samples are tracked by `cortex_discarded_samples_total` metrics with the reason `sample_duplicate_timestamp`. #10145 #10430
* [ENHANCEMENT] Ruler: Add `cortex_prometheus_rule_group_last_rule_duration_sum_seconds` metric to track the total evaluation duration of a rule group regardless of concurrency #10189
* [ENHANCEMENT] Distributor: Add native histogram support for `electedReplicaPropagationTime` metric in ha_tracker. #10264
* [ENHANCEMENT] Ingester: More efficient CPU/memory utilization-based read request limiting. #10325
* [ENHANCEMENT] OTLP: In addition to the flag `-distributor.otel-created-timestamp-zero-ingestion-enabled` there is now `-distributor.otel-start-time-quiet-zero` to convert OTel start timestamps to Prometheus QuietZeroNaNs. This flag is to make the change rollout safe between Ingesters and Distributors. #10238
* [ENHANCEMENT] Ruler: When rule concurrency is enabled for a rule group, its rules will now be reordered and run in batches based on their dependencies. This increases the number of rules that can potentially run concurrently. Note that the global and tenant-specific limits still apply #10400
* [ENHANCEMENT] Query-frontend: include more information about read consistency in trace spans produced when using experimental ingest storage. #10412
* [ENHANCEMENT] Ingester: Hide tokens in ingester ring status page when ingest storage is enabled #10399
* [ENHANCEMENT] Ingester: add `active_series_additional_custom_trackers` configuration, in addition to the already existing `active_series_custom_trackers`. The `active_series_additional_custom_trackers` configuration allows you to configure additional custom trackers that get merged with `active_series_custom_trackers` at runtime. #10428
* [ENHANCEMENT] Query-frontend: Allow blocking raw http requests with the `blocked_requests` configuration. Requests can be blocked based on their path, method or query parameters #10484
* [ENHANCEMENT] Ingester: Added the following metrics exported by `PostingsForMatchers` cache: #10500 #10525
  * `cortex_ingester_tsdb_head_postings_for_matchers_cache_hits_total`
  * `cortex_ingester_tsdb_head_postings_for_matchers_cache_misses_total`
  * `cortex_ingester_tsdb_head_postings_for_matchers_cache_requests_total`
  * `cortex_ingester_tsdb_head_postings_for_matchers_cache_skips_total`
  * `cortex_ingester_tsdb_head_postings_for_matchers_cache_evictions_total`
  * `cortex_ingester_tsdb_block_postings_for_matchers_cache_hits_total`
  * `cortex_ingester_tsdb_block_postings_for_matchers_cache_misses_total`
  * `cortex_ingester_tsdb_block_postings_for_matchers_cache_requests_total`
  * `cortex_ingester_tsdb_block_postings_for_matchers_cache_skips_total`
  * `cortex_ingester_tsdb_block_postings_for_matchers_cache_evictions_total`
* [ENHANCEMENT] Add support for the HTTP header `X-Filter-Queryables` which allows callers to decide which queryables should be used by the querier, useful for debugging and testing queryables in isolation. #10552 #10594
* [ENHANCEMENT] Compactor: Shuffle users' order in `BlocksCleaner`. Prevents bucket indexes from going an extended period without cleanup during compactor restarts. #10513
* [ENHANCEMENT] Distributor, querier, ingester and store-gateway: Add support for `limit` parameter for label names and values requests. #10410
* [ENHANCEMENT] Ruler: Adds support for filtering results from rule status endpoint by `file[]`, `rule_group[]` and `rule_name[]`. #10589
* [ENHANCEMENT] Query-frontend: Add option to "spin off" subqueries as actual range queries, so that they benefit from query acceleration techniques such as sharding, splitting, and caching. To enable this feature, set the `-query-frontend.instant-queries-with-subquery-spin-off=<comma separated list>` option on the frontend or the `instant_queries_with_subquery_spin_off` per-tenant override with regular expressions matching the queries to enable. #10460 #10603 #10621 #10742 #10796
* [ENHANCEMENT] Querier, ingester: The series API respects passed `limit` parameter. #10620 #10652
* [ENHANCEMENT] Store-gateway: Add experimental settings under `-store-gateway.dynamic-replication` to allow more than the default of 3 store-gateways to own recent blocks. #10382 #10637
* [ENHANCEMENT] Ingester: Add reactive concurrency limiters to protect push and read operations from overload. #10574
* [ENHANCEMENT] Compactor: Add experimental `-compactor.max-lookback` option to limit blocks considered in each compaction cycle. Blocks uploaded prior to the lookback period aren't processed. This option helps reduce CPU utilization in tenants with large block metadata files that are processed before each compaction. #10585 #10794
* [ENHANCEMENT] Distributor: Optionally expose the current HA replica for each tenant in the `cortex_ha_tracker_elected_replica_status` metric. This is enabled with the `-distributor.ha-tracker.enable-elected-replica-metric=true` flag. #10644
* [ENHANCEMENT] Enable three Go runtime metrics: #10641
  * `go_cpu_classes_gc_total_cpu_seconds_total`
  * `go_cpu_classes_total_cpu_seconds_total`
  * `go_cpu_classes_idle_cpu_seconds_total`
* [ENHANCEMENT] All: Add experimental support for cluster validation in gRPC calls. When it is enabled, gRPC server verifies if a request coming from a gRPC client comes from an expected cluster. This validation can be configured by the following experimental configuration options: #10767
  * `-server.cluster-validation.label`
  * `-server.cluster-validation.grpc.enabled`
  * `-server.cluster-validation.grpc.soft-validation`
* [ENHANCEMENT] gRPC clients: Add experimental support to include the cluster validation label in gRPC metadata. When cluster validation is enabled on gRPC server side, the cluster validation label from gRPC metadata is compared with the gRPC server's cluster validation label. #10869 #10883
  * By setting `-<grpc-client-config-path>.cluster-validation.label`, you configure the cluster validation label of _a single_ gRPC client, whose `grpcclient.Config` object is configurable through `-<grpc-client-config-path>`.
  * By setting `-common.client-cluster-validation.label`, you configure the cluster validation label of _all_ gRPC clients.
* [ENHANCEMENT] gRPC clients: Add `cortex_client_request_invalid_cluster_validation_labels_total` metrics, that are used by Mimir's gRPC clients to track invalid cluster validations. #10767
* [ENHANCEMENT] Add experimental metric `cortex_distributor_dropped_native_histograms_total` to measure native histograms silently dropped when native histograms are disabled for a tenant. #10760
* [ENHANCEMENT] Compactor: Add experimental `-compactor.upload-sparse-index-headers` option. When enabled, the compactor will attempt to upload sparse index headers to object storage. This prevents latency spikes after adding store-gateway replicas. #10684
* [ENHANCEMENT] Ruler: add support for YAML aliases in `alert`, `record` and `expr` fields in rule groups. https://github.com/prometheus/prometheus/pull/14957 #10884
* [ENHANCEMENT] Memcached: Add experimental `-<prefix>.memcached.addresses-provider` flag to use alternate DNS service discovery backends when discovering Memcached hosts. #10895
* [BUGFIX] Distributor: Use a boolean to track changes while merging the ReplicaDesc components, rather than comparing the objects directly. #10185
* [BUGFIX] Querier: fix timeout responding to query-frontend when response size is very close to `-querier.frontend-client.grpc-max-send-msg-size`. #10154
* [BUGFIX] Query-frontend and querier: show warning/info annotations in some cases where they were missing (if a lazy querier was used). #10277
* [BUGFIX] Query-frontend: Fix an issue where transient errors are inadvertently cached. #10537 #10631
* [BUGFIX] Ruler: fix indeterminate rules being always run concurrently (instead of never) when `-ruler.max-independent-rule-evaluation-concurrency` is set. https://github.com/prometheus/prometheus/pull/15560 #10258
* [BUGFIX] PromQL: Fix various UTF-8 bugs related to quoting. https://github.com/prometheus/prometheus/pull/15531 #10258
* [BUGFIX] Ruler: Fixed an issue when using the experimental `-ruler.max-independent-rule-evaluation-concurrency` feature, where if a rule group was eligible for concurrency, it would flap between running concurrently or not based on the time it took after running concurrently. #9726 #10189
* [BUGFIX] Mimirtool: `remote-read` commands will now return data. #10286
* [BUGFIX] PromQL: Fix deriv, predict_linear and double_exponential_smoothing with histograms https://github.com/prometheus/prometheus/pull/15686 #10383
* [BUGFIX] MQE: Fix deriv with histograms #10383
* [BUGFIX] PromQL: Fix <aggr_over_time> functions with histograms https://github.com/prometheus/prometheus/pull/15711 #10400
* [BUGFIX] MQE: Fix <aggr_over_time> functions with histograms #10400
* [BUGFIX] Distributor: return HTTP status 415 Unsupported Media Type instead of 200 Success for Remote Write 2.0 until we support it. #10423 #10916
* [BUGFIX] Query-frontend: Add flag `-query-frontend.prom2-range-compat` and corresponding YAML to rewrite queries with ranges that worked in Prometheus 2 but are invalid in Prometheus 3. #10445 #10461 #10502
* [BUGFIX] Distributor: Fix edge case at the HA-tracker with memberlist as KVStore, where when a replica in the KVStore is marked as deleted but not yet removed, it fails to update the KVStore. #10443
* [BUGFIX] Distributor: Fix panics in `DurationWithJitter` util functions when computed variance is zero. #10507
* [BUGFIX] Ingester: Fixed a race condition in the `PostingsForMatchers` cache that may have infrequently returned expired cached postings. #10500
* [BUGFIX] Distributor: Report partially converted OTLP requests with status 400 Bad Request. #10588
* [BUGFIX] Ruler: fix issue where rule evaluations could be missed while shutting down a ruler instance if that instance owns many rule groups. prometheus/prometheus#15804 #10762
* [BUGFIX] Ingester: Add additional check on reactive limiter queue sizes. #10722
* [BUGFIX] TSDB: fix unknown series errors and possible lost data during WAL replay when series are removed from the head due to inactivity and reappear before the next WAL checkpoint. https://github.com/prometheus/prometheus/pull/16060 https://github.com/prometheus/prometheus/pull/16231 #10824 #10955
* [BUGFIX] Querier: fix issue where `label_join` could incorrectly return multiple series with the same labels rather than failing with `vector cannot contain metrics with the same labelset`. https://github.com/prometheus/prometheus/pull/15975 #10826
* [BUGFIX] Querier: fix issue where counter resets on native histograms could be incorrectly under- or over-counted when using subqueries. https://github.com/prometheus/prometheus/pull/15987 #10871
* [BUGFIX] Querier: fix incorrect annotation emitted when `quantile_over_time` is evaluated over a range with both histograms and floats. https://github.com/prometheus/prometheus/pull/16018 #10884
* [BUGFIX] Querier: fix duplicated double quotes in invalid label name error from `count_values`. https://github.com/prometheus/prometheus/pull/16054 #10884
* [BUGFIX] Ingester: fix goroutines and memory leak when experimental ingest storage enabled and a server-side error occurs during metrics ingestion. #10915
* [BUGFIX] Alertmanager: Avoid fetching Grafana state if Grafana AM compatibility is not enabled. #10857
* [BUGFIX] Alertmanager: Fix decoding of queryFromGeneratorURL in templates. #8914
* [BUGFIX] Alertmanager: DedupStage to stop notification pipeline when the timestamp of notification log entry is after the pipeline was flushed #10989

### Mixin

* [CHANGE] Alerts: Only alert on errors performing cache operations if there are over 10 request/sec to avoid flapping. #10832
* [FEATURE] Add compiled mixin for GEM installations in `operations/mimir-mixin-compiled-gem`. #10690 #10877
* [ENHANCEMENT] Dashboards: clarify that the ingester and store-gateway panels on the 'Reads' dashboard show data from all query requests to that component, not just requests from the main query path (ie. requests from the ruler query path are included as well). #10598
* [ENHANCEMENT] Dashboards: add ingester and store-gateway panels from the 'Reads' dashboard to the 'Remote ruler reads' dashboard as well. #10598
* [ENHANCEMENT] Dashboards: add ingester and store-gateway panels showing only requests from the respective dashboard's query path to the 'Reads' and 'Remote ruler reads' dashboards. For example, the 'Remote ruler reads' dashboard now has panels showing the ingester query request rate from ruler-queriers. #10598
* [ENHANCEMENT] Dashboards: 'Writes' dashboard: show write requests broken down by request type. #10599
* [ENHANCEMENT] Dashboards: clarify when query-frontend and query-scheduler dashboard panels are expected to show no data. #10624
* [ENHANCEMENT] Alerts: Add warning alert `DistributorGcUsesTooMuchCpu`. #10641
* [ENHANCEMENT] Dashboards: Add "Federation-frontend" dashboard for GEM. #10697 #10736
* [ENHANCEMENT] Dashboards: Add Query-Scheduler <-> Querier Inflight Requests row to Query Reads and Remote Ruler reads dashboards. #10290
* [ENHANCEMENT] Alerts: Add "Federation-frontend" alert for remote clusters returning errors. #10698
* [BUGFIX] Dashboards: fix how we switch between classic and native histograms. #10018
* [BUGFIX] Alerts: Ignore cache errors performing `delete` operations since these are expected to fail when keys don't exist. #10287
* [BUGFIX] Dashboards: fix "Mimir / Rollout Progress" latency comparison when gateway is enabled. #10495
* [BUGFIX] Dashboards: fix autoscaling panels when Mimir is deployed using Helm. #10473
* [BUGFIX] Alerts: fix `MimirAutoscalerNotActive` alert. #10564

### Jsonnet

* [CHANGE] Update rollout-operator version to 0.23.0. #10229 #10750
* [CHANGE] Memcached: Update to Memcached 1.6.34. #10318
* [CHANGE] Change multi-AZ deployments default toleration value from 'multi-az' to 'secondary-az', and make it configurable via the following settings: #10596
  * `_config.multi_zone_schedule_toleration` (default)
  * `_config.multi_zone_distributor_schedule_toleration` (distributor's override)
  * `_config.multi_zone_etcd_schedule_toleration` (etcd's override)
* [CHANGE] Ring: relaxed the hash ring heartbeat timeout for store-gateways: #10634
  * `-store-gateway.sharding-ring.heartbeat-timeout` set to `10m`
* [CHANGE] Memcached: Use 3 replicas for all cache types by default. #10739
* [ENHANCEMENT] Enforce `persistentVolumeClaimRetentionPolicy` `Retain` policy on partition ingesters during migration to experimental ingest storage. #10395
* [ENHANCEMENT] Allow to not configure `topologySpreadConstraints` by setting the following configuration options to a negative value: #10540
  * `distributor_topology_spread_max_skew`
  * `query_frontend_topology_spread_max_skew`
  * `querier_topology_spread_max_skew`
  * `ruler_topology_spread_max_skew`
  * `ruler_querier_topology_spread_max_skew`
* [ENHANCEMENT] Validate the `$._config.shuffle_sharding.ingester_partitions_shard_size` value when partition shuffle sharding is enabled in the ingest-storage mode. #10746
* [BUGFIX] Ports in container rollout-operator. #10273
* [BUGFIX] When downscaling is enabled, the components must annotate `prepare-downscale-http-port` with the value set in `$._config.server_http_port`. #10367

### Mimirtool

* [BUGFIX] Fix issue where `MIMIR_HTTP_PREFIX` environment variable was ignored and the value from `MIMIR_MIMIR_HTTP_PREFIX` was used instead. #10207
* [ENHANCEMENT] Unify mimirtool authentication options and add extra-headers support for commands that depend on MimirClient. #10178
* [ENHANCEMENT] `mimirtool grafana analyze` now supports custom panels. #10669
* [ENHANCEMENT] `mimirtool grafana analyze` now supports bar chart, pie chart, state timeline, status history,
  histogram, candlestick, canvas, flame graph, geomap, node graph, trend, and XY chart panels. #10669

### Mimir Continuous Test

### Query-tee

* [ENHANCEMENT] Allow skipping comparisons when preferred backend fails. Disabled by default, enable with `-proxy.compare-skip-preferred-backend-failures=true`. #10612

### Documentation

* [CHANGE] Add production tips related to cache size, heavy multi-tenancy and latency spikes. #9978
* [ENHANCEMENT] Update `MimirAutoscalerNotActive` and `MimirAutoscalerKedaFailing` runbooks, with an instruction to check whether Prometheus has enough CPU allocated. #10257

### Tools

* [CHANGE] `copyblocks`: Remove /pprof endpoint. #10329
* [CHANGE] `mark-blocks`: Replace `markblocks` with added features including removing markers and reading block identifiers from a file. #10597

## 2.15.3

### Grafana Mimir

* [BUGFIX] Update to Go v1.23.9 to address [CVE-2025-22871](https://nvd.nist.gov/vuln/detail/CVE-2025-22871). #11537

### Mimirtool

* [BUGFIX] Upgrade Alpine Linux to 3.20.6, fixes CVE-2025-26519. #11530

### Mimir Continuous Test

* [BUGFIX] Upgrade Alpine Linux to 3.20.6, fixes CVE-2025-26519. #11530

## 2.15.2

### Grafana Mimir

* [BUGFIX] Update module golang.org/x/net to v0.36.0 to address [CVE-2025-22870](https://nvd.nist.gov/vuln/detail/CVE-2025-22870). #10875
* [BUGFIX] Update module github.com/golang-jwt/jwt/v5 to v5.2.2 to address [CVE-2025-30204](https://nvd.nist.gov/vuln/detail/CVE-2025-30204). #11045


## 2.15.1

### Grafana Mimir

* [BUGFIX] Update module github.com/golang/glog to v1.2.4 to address [CVE-2024-45339](https://nvd.nist.gov/vuln/detail/CVE-2024-45339). #10541
* [BUGFIX] Update module github.com/go-jose/go-jose/v4 to v4.0.5 to address [CVE-2025-27144](https://nvd.nist.gov/vuln/detail/CVE-2025-27144). #10783
* [BUGFIX] Update module golang.org/x/oauth2 to v0.27.0 to address [CVE-2025-22868](https://nvd.nist.gov/vuln/detail/CVE-2025-22868). #10803
* [BUGFIX] Update module golang.org/x/crypto to v0.35.0 to address [CVE-2025-22869](https://nvd.nist.gov/vuln/detail/CVE-2025-22869). #10804
* [BUGFIX] Upgrade Go to 1.23.7 to address [CVE-2024-45336](https://nvd.nist.gov/vuln/detail/CVE-2024-45336), [CVE-2024-45341](https://nvd.nist.gov/vuln/detail/CVE-2024-45341), and [CVE-2025-22866](https://nvd.nist.gov/vuln/detail/CVE-2025-22866). #10862


## 2.15.0

### Grafana Mimir

* [CHANGE] Alertmanager: the following metrics are not exported for a given `user` when the metric value is zero: #9359
  * `cortex_alertmanager_alerts_received_total`
  * `cortex_alertmanager_alerts_invalid_total`
  * `cortex_alertmanager_partial_state_merges_total`
  * `cortex_alertmanager_partial_state_merges_failed_total`
  * `cortex_alertmanager_state_replication_total`
  * `cortex_alertmanager_state_replication_failed_total`
  * `cortex_alertmanager_alerts`
  * `cortex_alertmanager_silences`
* [CHANGE] Distributor: Drop experimental `-distributor.direct-otlp-translation-enabled` flag, since direct OTLP translation is well tested at this point. #9647
* [CHANGE] Ingester: Change `-initial-delay` for circuit breakers to begin when the first request is received, rather than at breaker activation. #9842
* [CHANGE] Query-frontend: apply query pruning before query sharding instead of after. #9913
* [CHANGE] Ingester: remove experimental flags `-ingest-storage.kafka.ongoing-records-per-fetch` and `-ingest-storage.kafka.startup-records-per-fetch`. They are removed in favour of `-ingest-storage.kafka.max-buffered-bytes`. #9906
* [CHANGE] Ingester: Replace `cortex_discarded_samples_total` label from `sample-out-of-bounds` to `sample-timestamp-too-old`. #9885
* [CHANGE] Ruler: the `/prometheus/config/v1/rules` does not return an error anymore if a rule group is missing in the object storage after been successfully returned by listing the storage, because it could have been deleted in the meanwhile. #9936
* [CHANGE] Querier: The `.` pattern in regular expressions in PromQL matches newline characters. With this change regular expressions like `.*` match strings that include `\n`. To maintain the old behaviour, you will have to change regular expressions by replacing all `.` patterns with `[^\n]`, e.g. `foo[^\n]*`. This upgrades PromQL compatibility from Prometheus 2.0 to 3.0. #9844
* [CHANGE] Querier: Lookback and range selectors are left open and right closed (previously left closed and right closed). This change affects queries and subqueries when the evaluation time perfectly aligns with the sample timestamps. For example assume querying a timeseries with evenly spaced samples exactly 1 minute apart. Previously, a range query with `5m` would usually return 5 samples, or 6 samples if the query evaluation aligns perfectly with a scrape. Now, queries like this will always return 5 samples. This upgrades PromQL compatibility from Prometheus 2.0 to 3.0. #9844 #10188
* [CHANGE] Querier: promql(native histograms): Introduce exponential interpolation. #9844
* [CHANGE] Remove deprecated `api.get-request-for-ingester-shutdown-enabled` setting, which scheduled for removal in 2.15. #10197
* [FEATURE] Querier: add experimental streaming PromQL engine, enabled with `-querier.query-engine=mimir`. #10067
* [FEATURE] Distributor: Add support for `lz4` OTLP compression. #9763
* [FEATURE] Query-frontend: added experimental configuration options `query-frontend.cache-errors` and `query-frontend.results-cache-ttl-for-errors` to allow non-transient responses to be cached. When set to `true` error responses from hitting limits or bad data are cached for a short TTL. #9028
* [FEATURE] Query-frontend: add middleware to control access to specific PromQL experimental functions on a per-tenant basis. #9798
* [FEATURE] gRPC: Support S2 compression. #9322
  * `-alertmanager.alertmanager-client.grpc-compression=s2`
  * `-ingester.client.grpc-compression=s2`
  * `-querier.frontend-client.grpc-compression=s2`
  * `-querier.scheduler-client.grpc-compression=s2`
  * `-query-frontend.grpc-client-config.grpc-compression=s2`
  * `-query-scheduler.grpc-client-config.grpc-compression=s2`
  * `-ruler.client.grpc-compression=s2`
  * `-ruler.query-frontend.grpc-client-config.grpc-compression=s2`
* [FEATURE] Alertmanager: limit added for maximum size of the Grafana state (`-alertmanager.max-grafana-state-size-bytes`). #9475
* [FEATURE] Alertmanager: limit added for maximum size of the Grafana configuration (`-alertmanager.max-config-size-bytes`). #9402
* [FEATURE] Ingester: Experimental support for ingesting out-of-order native histograms. This is disabled by default and can be enabled by setting `-ingester.ooo-native-histograms-ingestion-enabled` to `true`. #7175
* [FEATURE] Distributor: Added `-api.skip-label-count-validation-header-enabled` option to allow skipping label count validation on the HTTP write path based on `X-Mimir-SkipLabelCountValidation` header being `true` or not. #9576
* [FEATURE] Ruler: Add experimental support for caching the contents of rule groups. This is disabled by default and can be enabled by setting `-ruler-storage.cache.rule-group-enabled`. #9595 #10024
* [FEATURE] PromQL: Add experimental `info` function. Experimental functions are disabled by default, but can be enabled setting `-querier.promql-experimental-functions-enabled=true` in the query-frontend and querier. #9879
* [FEATURE] Distributor: Support promotion of OTel resource attributes to labels. #8271
* [FEATURE] Querier: Add experimental `double_exponential_smoothing` PromQL function. Experimental functions are disabled by default, but can be enabled by setting `-querier.promql-experimental-functions-enabled=true` in the query-frontend and querier. #9844
* [ENHANCEMENT] Query Frontend: Return server-side `bytes_processed` statistics following Server-Timing format. #9645 #9985
* [ENHANCEMENT] mimirtool: Adds bearer token support for mimirtool's analyze ruler/prometheus commands. #9587
* [ENHANCEMENT] Ruler: Support `exclude_alerts` parameter in `<prometheus-http-prefix>/api/v1/rules` endpoint. #9300
* [ENHANCEMENT] Distributor: add a metric to track tenants who are sending newlines in their label values called `cortex_distributor_label_values_with_newlines_total`. #9400
* [ENHANCEMENT] Ingester: improve performance of reading the WAL. #9508
* [ENHANCEMENT] Query-scheduler: improve the errors and traces emitted by query-schedulers when communicating with queriers. #9519
* [ENHANCEMENT] Compactor: uploaded blocks cannot be bigger than max configured compactor time range, and cannot cross the boundary for given time range. #9524
* [ENHANCEMENT] The distributor now validates that received label values only contain allowed characters. #9185
* [ENHANCEMENT] Add SASL plain authentication support to Kafka client used by the experimental ingest storage. Configure SASL credentials via the following settings: #9584
  * `-ingest-storage.kafka.sasl-password`
  * `-ingest-storage.kafka.sasl-username`
* [ENHANCEMENT] memberlist: TCP transport write path is now non-blocking, and is configurable by new flags: #9594
  * `-memberlist.max-concurrent-writes`
  * `-memberlist.acquire-writer-timeout`
* [ENHANCEMENT] memberlist: Notifications can now be processed once per interval specified by `-memberlist.notify-interval` to reduce notify storm CPU activity in large clusters. #9594
* [ENHANCEMENT] Query-scheduler: Remove the experimental `query-scheduler.prioritize-query-components` flag. Request queues always prioritize query component dequeuing above tenant fairness. #9703
* [ENHANCEMENT] Ingester: Emit traces for block syncing, to join up block-upload traces. #9656
* [ENHANCEMENT] Querier: Enable the optional querying of additional storage queryables. #9712
* [ENHANCEMENT] Ingester: Disable the push circuit breaker when ingester is in read-only mode. #9760
* [ENHANCEMENT] Ingester: Reduced lock contention in the `PostingsForMatchers` cache. #9773
* [ENHANCEMENT] Storage: Allow HTTP client settings to be tuned for GCS and Azure backends via an `http` block or corresponding CLI flags. This was already supported by the S3 backend. #9778
* [ENHANCEMENT] Ruler: Support `group_limit` and `group_next_token` parameters in the `<prometheus-http-prefix>/api/v1/rules` endpoint. #9563
* [ENHANCEMENT] Ingester: improved lock contention affecting read and write latencies during TSDB head compaction. #9822
* [ENHANCEMENT] Distributor: when a label value fails validation due to invalid UTF-8 characters, don't include the invalid characters in the returned error. #9828
* [ENHANCEMENT] Ingester: when experimental ingest storage is enabled, do not buffer records in the Kafka client when fetch concurrency is in use. #9838 #9850
* [ENHANCEMENT] Compactor: refresh deletion marks when updating the bucket index concurrently. This speeds up updating the bucket index by up to 16 times when there is a lot of blocks churn (thousands of blocks churning every cleanup cycle). #9881
* [ENHANCEMENT] PromQL: make `sort_by_label` stable. #9879
* [ENHANCEMENT] Distributor: Initialize ha_tracker cache before ha_tracker and distributor reach running state and begin serving writes. #9826 #9976
* [ENHANCEMENT] Ingester: `-ingest-storage.kafka.max-buffered-bytes` to limit the memory for buffered records when using concurrent fetching. #9892
* [ENHANCEMENT] Querier: improve performance and memory consumption of queries that select many series. #9914
* [ENHANCEMENT] Ruler: Support OAuth2 and proxies in Alertmanager client #9945 #10030
* [ENHANCEMENT] Ingester: Add `-blocks-storage.tsdb.bigger-out-of-order-blocks-for-old-samples` to build 24h blocks for out-of-order data belonging to the previous days instead of building smaller 2h blocks. This reduces pressure on compactors and ingesters when the out-of-order samples span multiple days in the past. #9844 #10033 #10035
* [ENHANCEMENT] Distributor: allow a different limit for info series (series ending in `_info`) label count, via `-validation.max-label-names-per-info-series`. #10028
* [ENHANCEMENT] Ingester: do not reuse labels, samples and histograms slices in the write request if there are more entries than 10x the pre-allocated size. This should help to reduce the in-use memory in case of few requests with a very large number of labels, samples or histograms. #10040
* [ENHANCEMENT] Query-Frontend: prune `<subquery> and on() (vector(x)==y)` style queries and stop pruning `<subquery> < -Inf`. Triggered by https://github.com/prometheus/prometheus/pull/15245. #10026
* [ENHANCEMENT] Query-Frontend: perform request format validation before processing the request. #10093
* [BUGFIX] Fix issue where functions such as `rate()` over native histograms could return incorrect values if a float stale marker was present in the selected range. #9508
* [BUGFIX] Fix issue where negation of native histograms (eg. `-some_native_histogram_series`) did nothing. #9508
* [BUGFIX] Fix issue where `metric might not be a counter, name does not end in _total/_sum/_count/_bucket` annotation would be emitted even if `rate` or `increase` did not have enough samples to compute a result. #9508
* [BUGFIX] Fix issue where sharded queries could return annotations with incorrect or confusing position information. #9536
* [BUGFIX] Fix issue where downstream consumers may not generate correct cache keys for experimental error caching. #9644
* [BUGFIX] Fix issue where active series requests error when encountering a stale posting. #9580
* [BUGFIX] Fix pooling buffer reuse logic when `-distributor.max-request-pool-buffer-size` is set. #9666
* [BUGFIX] Fix issue when using the experimental `-ruler.max-independent-rule-evaluation-concurrency` feature, where the ruler could panic as it updates a running ruleset or shutdowns. #9726
* [BUGFIX] Always return unknown hint for first sample in non-gauge native histograms chunk to avoid incorrect counter reset hints when merging chunks from different sources. #10033
* [BUGFIX] Ensure native histograms counter reset hints are corrected when merging results from different sources. #9909
* [BUGFIX] Ingester: Fix race condition in per-tenant TSDB creation. #9708
* [BUGFIX] Ingester: Fix race condition in exemplar adding. #9765
* [BUGFIX] Ingester: Fix race condition in native histogram appending. #9765
* [BUGFIX] Ingester: Fix bug in concurrent fetching where a failure to list topics on startup would cause to use an invalid topic ID (0x00000000000000000000000000000000). #9883
* [BUGFIX] Ingester: Fix data loss bug in the experimental ingest storage when a Kafka Fetch is split into multiple requests and some of them return an error. #9963 #9964
* [BUGFIX] PromQL: `round` now removes the metric name again. #9879
* [BUGFIX] Query-Frontend: fix `QueryFrontendCodec` module initialization to set lookback delta from `-querier.lookback-delta`. #9984
* [BUGFIX] OTLP: Support integer exemplar value type. #9844
* [BUGFIX] Querier: Correct the behaviour of binary operators between native histograms and floats. #9844
* [BUGFIX] Querier: Fix stddev+stdvar aggregations to always ignore native histograms. #9844
* [BUGFIX] Querier: Fix stddev+stdvar aggregations to treat Infinity consistently. #9844
* [BUGFIX] Ingester: Chunks could have one unnecessary zero byte at the end. #9844
* [BUGFIX] OTLP receiver: Preserve colons and combine multiple consecutive underscores into one when generating metric names in suffix adding mode (`-distributor.otel-metric-suffixes-enabled`). #10075
* [BUGFIX] PromQL: Ignore native histograms in `clamp`, `clamp_max` and `clamp_min` functions. #10136
* [BUGFIX] PromQL: Ignore native histograms in `max`, `min`, `stdvar`, `stddev` aggregation operators and instead return an info annotation. #10136
* [BUGFIX] PromQL: Ignore native histograms when compared to float values with `==`, `!=`, `<`, `>`, `<=`, `>=` and instead return an info annotation. #10136
* [BUGFIX] PromQL: Return an info annotation if the `quantile` function is used on a float series that does not have `le` label. #10136
* [BUGFIX] PromQL: Fix `count_values` to take into account native histograms. #10168
* [BUGFIX] PromQL: Ignore native histograms in time functions `day_of_month`, `day_of_week`, `day_of_year`, `days_in_month`, `hour`, `minute`, `month` and `year`, which means they no longer yield any value when encountering a native histograms series. #10188
* [BUGFIX] PromQL: Ignore native histograms in `topk` and `bottomk` functions and return info annotation instead. #10188
* [BUGFIX] PromQL: Let `limitk` and `limit_ratio` include native histograms if applicable. #10188
* [BUGFIX] PromQL: Fix `changes` and `resets` functions to count switch between float and native histograms sample type as change and reset. #10188

### Mixin

* [CHANGE] Remove backwards compatibility for `thanos_memcached_` prefixed metrics in dashboards and alerts removed in 2.12. #9674 #9758
* [CHANGE] Reworked the alert `MimirIngesterStuckProcessingRecordsFromKafka` to also work when concurrent fetching is enabled. #9855
* [ENHANCEMENT] Unify ingester autoscaling panels on 'Mimir / Writes' dashboard to work for both ingest-storage and non-ingest-storage autoscaling. #9617
* [ENHANCEMENT] Alerts: Enable configuring job prefix for alerts to prevent clashes with metrics from Loki/Tempo. #9659
* [ENHANCEMENT] Dashboards: visualize the age of source blocks in the "Mimir / Compactor" dashboard. #9697
* [ENHANCEMENT] Dashboards: Include block compaction level on queried blocks in 'Mimir / Queries' dashboard. #9706
* [ENHANCEMENT] Alerts: add `MimirIngesterMissedRecordsFromKafka` to detect gaps in consumed records in the ingester when using the experimental Kafka-based storage. #9921 #9972
* [ENHANCEMENT] Dashboards: Add more panels to 'Mimir / Writes' for concurrent ingestion and fetching when using ingest storage. #10021
* [ENHANCEMENT] Dashboards: Include CPU and memory resources in 'Mimir / Ruler' dashboard. #10656
* [BUGFIX] Dashboards: Fix autoscaling metrics joins when series churn. #9412 #9450 #9432
* [BUGFIX] Alerts: Fix autoscaling metrics joins in `MimirAutoscalerNotActive` when series churn. #9412
* [BUGFIX] Alerts: Exclude failed cache "add" operations from alerting since failures are expected in normal operation. #9658
* [BUGFIX] Alerts: Exclude read-only replicas from `IngesterInstanceHasNoTenants` alert. #9843
* [BUGFIX] Alerts: Use resident set memory for the `EtcdAllocatingTooMuchMemory` alert so that ephemeral file cache memory doesn't cause the alert to misfire. #9997
* [BUGFIX] Query-frontend: support `X-Read-Consistency-Offsets` on labels queries too.

### Jsonnet

* [CHANGE] Remove support to set Redis as a cache backend from jsonnet. #9677
* [CHANGE] Rollout-operator now defaults to storing scaling operation metadata in a Kubernetes ConfigMap. This avoids recursively invoking the admission webhook in some Kubernetes environments. #9699
* [CHANGE] Update rollout-operator version to 0.20.0. #9995
* [CHANGE] Remove the `track_sizes` feature for Memcached pods since it is unused. #10032
* [CHANGE] The configuration options `autoscaling_distributor_min_replicas` and `autoscaling_distributor_max_replicas` has been renamed to `autoscaling_distributor_min_replicas_per_zone` and `autoscaling_distributor_max_replicas_per_zone` respectively. #10019
* [FEATURE] Add support to deploy distributors in multi availability zones. #9548
* [FEATURE] Add configuration settings to set the number of Memcached replicas for each type of cache (`memcached_frontend_replicas`, `memcached_index_queries_replicas`, `memcached_chunks_replicas`, `memcached_metadata_replicas`). #9679
* [ENHANCEMENT] Add `ingest_storage_ingester_autoscaling_triggers` option to specify multiple triggers in ScaledObject created for ingest-store ingester autoscaling. #9422
* [ENHANCEMENT] Add `ingest_storage_ingester_autoscaling_scale_up_stabilization_window_seconds` and `ingest_storage_ingester_autoscaling_scale_down_stabilization_window_seconds` config options to make stabilization window for ingester autoscaling when using ingest-storage configurable. #9445
* [ENHANCEMENT] Make label-selector in ReplicaTemplate/ingester-zone-a object configurable when using ingest-storage. #9480
* [ENHANCEMENT] Add `querier_only_args` option to specify CLI flags that apply only to queriers but not ruler-queriers. #9503
* [ENHANCEMENT] Validate the Kafka client ID configured when ingest storage is enabled. #9573
* [ENHANCEMENT] Configure pod anti-affinity and tolerations to run etcd pods multi-AZ when `_config.multi_zone_etcd_enabled` is set to `true`. #9725

### Mimirtool

### Mimir Continuous Test

### Query-tee

* [FEATURE] Added `-proxy.compare-skip-samples-before` to skip samples before the given time when comparing responses. The time can be in RFC3339 format (or) RFC3339 without the timezone and seconds (or) date only. #9515
* [FEATURE] Add `-backend.config-file` for a YAML configuration file for per-backend options. Currently, it only supports additional HTTP request headers. #10081
* [ENHANCEMENT] Added human-readable timestamps to comparison failure messages. #9665

### Documentation

* [BUGFIX] Send native histograms: update the migration guide with the corrected dashboard query for switching between classic and native histograms queries. #10052

### Tools

* [FEATURE] `splitblocks`: add new tool to split blocks larger than a specified duration into multiple blocks. #9517, #9779
* [ENHANCEMENT] `copyblocks`: add `--skip-no-compact-block-duration-check`, which defaults to `false`, to simplify targeting blocks that are not awaiting compaction. #9439
* [ENHANCEMENT] `copyblocks`: add `--user-mapping` to support copying blocks between users. #10110
* [ENHANCEMENT] `kafkatool`: add SASL plain authentication support. The following new CLI flags have been added: #9584
  * `--kafka-sasl-username`
  * `--kafka-sasl-password`
* [ENHANCEMENT] `kafkatool`: add `dump print` command to print the content of write requests from a dump. #9942
* [ENHANCEMENT] Updated `KubePersistentVolumeFillingUp` runbook, including a sample command to debug the distroless image. #9802

## 2.14.3

### Grafana Mimir

* [BUGFIX] Update `golang.org/x/crypto` to address [CVE-2024-45337](https://github.com/advisories/GHSA-v778-237x-gjrc). #10251
* [BUGFIX] Update `golang.org/x/net` to address [CVE-2024-45338](https://github.com/advisories/GHSA-w32m-9786-jp63). #10298

## 2.14.2

### Grafana Mimir

* [BUGFIX] Query-frontend: Do not break scheduler connection on malformed queries. #9833

## 2.14.1

### Grafana Mimir

* [BUGFIX] Update objstore library to resolve issues observed for some S3-compatible object stores, which respond to `StatObject` with `Range` incorrectly. #9625

## 2.14.0

### Grafana Mimir

* [CHANGE] Update minimal supported version of Go to 1.22. #9134
* [CHANGE] Store-gateway / querier: enable streaming chunks from store-gateways to queriers by default. #6646
* [CHANGE] Querier: honor the start/end time range specified in the read hints when executing a remote read request. #8431
* [CHANGE] Querier: return only samples within the queried start/end time range when executing a remote read request using "SAMPLES" mode. Previously, samples outside of the range could have been returned. Samples outside of the queried time range may still be returned when executing a remote read request using "STREAMED_XOR_CHUNKS" mode. #8463
* [CHANGE] Querier: Set minimum for `-querier.max-concurrent` to four to prevent queue starvation with querier-worker queue prioritization algorithm; values below the minimum four are ignored and set to the minimum. #9054
* [CHANGE] Store-gateway: enabled `-blocks-storage.bucket-store.max-concurrent-queue-timeout` by default with a timeout of 5 seconds. #8496
* [CHANGE] Store-gateway: enabled `-blocks-storage.bucket-store.index-header.lazy-loading-concurrency-queue-timeout` by default with a timeout of 5 seconds . #8667
* [CHANGE] Distributor: Incoming OTLP requests were previously size-limited by using limit from `-distributor.max-recv-msg-size` option. We have added option `-distributor.max-otlp-request-size` for limiting OTLP requests, with default value of 100 MiB. #8574
* [CHANGE] Distributor: remove metric `cortex_distributor_sample_delay_seconds`. #8698
* [CHANGE] Query-frontend: Remove deprecated `frontend.align_queries_with_step` YAML configuration. The configuration option has been moved to per-tenant and default `limits` since Mimir 2.12. #8733 #8735
* [CHANGE] Store-gateway: Change default of `-blocks-storage.bucket-store.max-concurrent` to 200. #8768
* [CHANGE] Added new metric `cortex_compactor_disk_out_of_space_errors_total` which counts how many times a compaction failed due to the compactor being out of disk, alert if there is a single increase. #8237 #8278
* [CHANGE] Store-gateway: Remove experimental parameter `-blocks-storage.bucket-store.series-selection-strategy`. The default strategy is now `worst-case`. #8702
* [CHANGE] Store-gateway: Rename `-blocks-storage.bucket-store.series-selection-strategies.worst-case-series-preference` to `-blocks-storage.bucket-store.series-fetch-preference` and promote to stable. #8702
* [CHANGE] Querier, store-gateway: remove deprecated `-querier.prefer-streaming-chunks-from-store-gateways=true`. Streaming from store-gateways is now always enabled. #8696
* [CHANGE] Ingester: remove deprecated `-ingester.return-only-grpc-errors`. #8699 #8828
* [CHANGE] Distributor, ruler: remove deprecated `-ingester.client.report-grpc-codes-in-instrumentation-label-enabled`. #8700
* [CHANGE] Ingester client: experimental support for client-side circuit breakers, their configuration options (`-ingester.client.circuit-breaker.*`) and metrics (`cortex_ingester_client_circuit_breaker_results_total`, `cortex_ingester_client_circuit_breaker_transitions_total`) were removed. #8802
* [CHANGE] Ingester: circuit breakers do not open in case of per-instance limit errors anymore. Opening can be triggered only in case of push and pull requests exceeding the configured duration. #8854
* [CHANGE] Query-frontend: Return `413 Request Entity Too Large` if a response shard for an `/active_series` request is too large. #8861
* [CHANGE] Distributor: Promote replying with `Retry-After` header on retryable errors to stable and set `-distributor.retry-after-header.enabled=true` by default. #8694
* [CHANGE] Distributor: Replace `-distributor.retry-after-header.max-backoff-exponent` and `-distributor.retry-after-header.base-seconds` with `-distributor.retry-after-header.min-backoff` and `-distributor.retry-after-header.max-backoff` for easier configuration. #8694
* [CHANGE] Ingester: increase the default inactivity timeout of active series (`-ingester.active-series-metrics-idle-timeout`) from `10m` to `20m`. #8975
* [CHANGE] Distributor: Remove `-distributor.enable-otlp-metadata-storage` flag, which was deprecated in version 2.12. #9069
* [CHANGE] Ruler: Removed `-ruler.drain-notification-queue-on-shutdown` option, which is now enabled by default. #9115
* [CHANGE] Querier: allow wrapping errors with context errors only when the former actually correspond to `context.Canceled` and `context.DeadlineExceeded`. #9175
* [CHANGE] Query-scheduler: Remove the experimental `-query-scheduler.use-multi-algorithm-query-queue` flag. The new multi-algorithm tree queue is always used for the scheduler. #9210
* [CHANGE] Distributor: reject incoming requests until the distributor service has started. #9317
* [CHANGE] Ingester, Distributor: Remove deprecated `-ingester.limit-inflight-requests-using-grpc-method-limiter` and `-distributor.limit-inflight-requests-using-grpc-method-limiter`. The feature was deprecated and enabled by default in Mimir 2.12. #9407
* [CHANGE] Querier: Remove deprecated `-querier.max-query-into-future`. The feature was deprecated in Mimir 2.12. #9407
* [CHANGE] Cache: Deprecate experimental support for Redis as a cache backend. The support is set to be removed in the next major release. #9453
* [FEATURE] Alertmanager: Added `-alertmanager.log-parsing-label-matchers` to control logging when parsing label matchers. This flag is intended to be used with `-alertmanager.utf8-strict-mode-enabled` to validate UTF-8 strict mode is working as intended. The default value is `false`. #9173
* [FEATURE] Alertmanager: Added `-alertmanager.utf8-migration-logging-enabled` to enable logging of tenant configurations that are incompatible with UTF-8 strict mode. The default value is `false`. #9174
* [FEATURE] Querier: add experimental streaming PromQL engine, enabled with `-querier.query-engine=mimir`. #8422 #8430 #8454 #8455 #8360 #8490 #8508 #8577 #8660 #8671 #8677 #8747 #8850 #8872 #8838 #8911 #8909 #8923 #8924 #8925 #8932 #8933 #8934 #8962 #8986 #8993 #8995 #9008 #9017 #9018 #9019 #9120 #9121 #9136 #9139 #9140 #9145 #9191 #9192 #9194 #9196 #9201 #9212 #9225 #9260 #9272 #9277 #9278 #9280 #9281 #9342 #9343 #9371 #9859 #9858
* [FEATURE] Experimental Kafka-based ingest storage. #6888 #6894 #6929 #6940 #6951 #6974 #6982 #7029 #7030 #7091 #7142 #7147 #7148 #7153 #7160 #7193 #7349 #7376 #7388 #7391 #7393 #7394 #7402 #7404 #7423 #7424 #7437 #7486 #7503 #7508 #7540 #7621 #7682 #7685 #7694 #7695 #7696 #7697 #7701 #7733 #7734 #7741 #7752 #7838 #7851 #7871 #7877 #7880 #7882 #7887 #7891 #7925 #7955 #7967 #8031 #8063 #8077 #8088 #8135 #8176 #8184 #8194 #8216 #8217 #8222 #8233 #8503 #8542 #8579 #8657 #8686 #8688 #8703 #8706 #8708 #8738 #8750 #8778 #8808 #8809 #8841 #8842 #8845 #8853 #8886 #8988
  * What it is:
    * When the new ingest storage architecture is enabled, distributors write incoming write requests to a Kafka-compatible backend, and the ingesters asynchronously replay ingested data from Kafka. In this architecture, the write and read path are de-coupled through a Kafka-compatible backend. The write path and Kafka load is a function of the incoming write traffic, the read path load is a function of received queries. Whatever the load on the read path, it doesn't affect the write path.
  * New configuration options:
    * `-ingest-storage.enabled`
    * `-ingest-storage.kafka.*`: configures Kafka-compatible backend and how clients interact with it.
    * `-ingest-storage.ingestion-partition-tenant-shard-size`: configures the per-tenant shuffle-sharding shard size used by partitions ring.
    * `-ingest-storage.read-consistency`: configures the default read consistency.
    * `-ingest-storage.migration.distributor-send-to-ingesters-enabled`: enabled tee-ing writes to classic ingesters and Kafka, used during a live migration to the new ingest storage architecture.
    * `-ingester.partition-ring.*`: configures partitions ring backend.
* [FEATURE] Querier: added support for `limitk()` and `limit_ratio()` experimental PromQL functions. Experimental functions are disabled by default, but can be enabled setting `-querier.promql-experimental-functions-enabled=true` in the query-frontend and querier. #8632
* [FEATURE] Querier: experimental support for `X-Mimir-Chunk-Info-Logger` header that triggers logging information about TSDB chunks loaded from ingesters and store-gateways in the querier. The header should contain the comma separated list of labels for which their value will be included in the logs. #8599
* [FEATURE] Query frontend: added new query pruning middleware to enable pruning dead code (eg. expressions that cannot produce any results) and simplifying expressions (eg. expressions that can be evaluated immediately) in queries. #9086
* [FEATURE] Ruler: added experimental configuration, `-ruler.rule-evaluation-write-enabled`, to disable writing the result of rule evaluation to ingesters. This feature can be used for testing purposes. #9060
* [FEATURE] Ingester: added experimental configuration `ingester.ignore-ooo-exemplars`. When set to `true` out of order exemplars are no longer reported to the remote write client. #9151
* [ENHANCEMENT] Compactor: Add `cortex_compactor_compaction_job_duration_seconds` and `cortex_compactor_compaction_job_blocks` histogram metrics to track duration of individual compaction jobs and number of blocks per job. #8371
* [ENHANCEMENT] Rules: Added per namespace max rules per rule group limit. The maximum number of rules per rule groups for all namespaces continues to be configured by `-ruler.max-rules-per-rule-group`, but now, this can be superseded by the new `-ruler.max-rules-per-rule-group-by-namespace` option on a per namespace basis. This new limit can be overridden using the overrides mechanism to be applied per-tenant. #8378
* [ENHANCEMENT] Rules: Added per namespace max rule groups per tenant limit. The maximum number of rule groups per rule tenant for all namespaces continues to be configured by `-ruler.max-rule-groups-per-tenant`, but now, this can be superseded by the new `-ruler.max-rule-groups-per-tenant-by-namespace` option on a per namespace basis. This new limit can be overridden using the overrides mechanism to be applied per-tenant. #8425
* [ENHANCEMENT] Ruler: Added support to protect rules namespaces from modification. The `-ruler.protected-namespaces` flag can be used to specify namespaces that are protected from rule modifications. The header `X-Mimir-Ruler-Override-Namespace-Protection` can be used to override the protection. #8444
* [ENHANCEMENT] Query-frontend: be able to block remote read queries via the per tenant runtime override `blocked_queries`. #8372 #8415
* [ENHANCEMENT] Query-frontend: added `remote_read` to `op` supported label values for the `cortex_query_frontend_queries_total` metric. #8412
* [ENHANCEMENT] Query-frontend: log the overall length and start, end time offset from current time for remote read requests. The start and end times are calculated as the miminum and maximum times of the individual queries in the remote read request. #8404
* [ENHANCEMENT] Storage Provider: Added option `-<prefix>.s3.dualstack-enabled` that allows disabling S3 client from resolving AWS S3 endpoint into dual-stack IPv4/IPv6 endpoint. Defaults to true. #8405
* [ENHANCEMENT] HA Tracker: Added reporting of most recent elected replica change via `cortex_ha_tracker_last_election_timestamp_seconds` gauge, logging, and a new column in the HA Tracker status page. #8507
* [ENHANCEMENT] Use sd_notify to send events to systemd at start and stop of mimir services. Default systemd mimir.service config now wait for those events with a configurable timeout `TimeoutStartSec` default is 3 min to handle long start time (ex. store-gateway). #8220 #8555 #8658
* [ENHANCEMENT] Alertmanager: Reloading config and templates no longer needs to hit the disk. #4967
* [ENHANCEMENT] Compactor: Added experimental `-compactor.in-memory-tenant-meta-cache-size` option to set size of in-memory cache (in number of items) for parsed meta.json files. This can help when a tenant has many meta.json files and their parsing before each compaction cycle is using a lot of CPU time. #8544
* [ENHANCEMENT] Distributor: Interrupt OTLP write request translation when context is canceled or has timed out. #8524
* [ENHANCEMENT] Ingester, store-gateway: optimised regular expression matching for patterns like `1.*|2.*|3.*|...|1000.*`. #8632
* [ENHANCEMENT] Query-frontend: Add `header_cache_control` to query stats. #8590
* [ENHANCEMENT] Query-scheduler: Introduce `query-scheduler.use-multi-algorithm-query-queue`, which allows use of an experimental queue structure, with no change in external queue behavior. #7873
* [ENHANCEMENT] Query-scheduler: Improve CPU/memory performance of experimental query-scheduler. #8871
* [ENHANCEMENT] Expose a new `s3.trace.enabled` configuration option to enable detailed logging of operations against S3-compatible object stores. #8690
* [ENHANCEMENT] memberlist: locally-generated messages (e.g. ring updates) are sent to gossip network before forwarded messages. Introduced `-memberlist.broadcast-timeout-for-local-updates-on-shutdown` option to modify how long to wait until queue with locally-generated messages is empty when shutting down. Previously this was hard-coded to 10s, and wait included all messages (locally-generated and forwarded). Now it defaults to 10s, 0 means no timeout. Increasing this value may help to avoid problem when ring updates on shutdown are not propagated to other nodes, and ring entry is left in a wrong state. #8761
* [ENHANCEMENT] Querier: allow using both raw numbers of seconds and duration literals in queries where previously only one or the other was permitted. For example, `predict_linear` now accepts a duration literal (eg. `predict_linear(..., 4h)`), and range vector selectors now accept a number of seconds (eg. `rate(metric[2])`). #8780
* [ENHANCEMENT] Ruler: Add `ruler.max-independent-rule-evaluation-concurrency` to allow independent rules of a tenant to be run concurrently. You can control the amount of concurrency per tenant is controlled via the `-ruler.max-independent-rule-evaluation-concurrency-per-tenan` as a limit. Use a `-ruler.max-independent-rule-evaluation-concurrency` value of `0` can be used to disable the feature for all tenants. By default, this feature is disabled. A rule is eligible for concurrency as long as it doesn't depend on any other rules, doesn't have any other rules that depend on it, and has a total rule group runtime that exceeds 50% of its interval by default. The threshold can can be adjusted with `-ruler.independent-rule-evaluation-concurrency-min-duration-percentage`. #8146 #8858 #8880 #8884
  * This work introduces the following metrics:
    * `cortex_ruler_independent_rule_evaluation_concurrency_slots_in_use`
    * `cortex_ruler_independent_rule_evaluation_concurrency_attempts_started_total`
    * `cortex_ruler_independent_rule_evaluation_concurrency_attempts_incomplete_total`
    * `cortex_ruler_independent_rule_evaluation_concurrency_attempts_completed_total`
* [ENHANCEMENT] Expose a new `s3.session-token` configuration option to enable using temporary security credentials. #8952
* [ENHANCEMENT] Add HA deduplication features to the `mimir-microservices-mode` development environment. #9012
* [ENHANCEMENT] Remove experimental `-query-frontend.additional-query-queue-dimensions-enabled` and `-query-scheduler.additional-query-queue-dimensions-enabled`. Mimir now always includes "query components" as a queue dimension. #8984 #9135
* [ENHANCEMENT] Add a new ingester endpoint to prepare instances to downscale. #8956
* [ENHANCEMENT] Query-scheduler: Add `query-scheduler.prioritize-query-components` which, when enabled, will primarily prioritize dequeuing fairly across queue components, and secondarily prioritize dequeuing fairly across tenants. When disabled, tenant fairness is primarily prioritized. `query-scheduler.use-multi-algorithm-query-queue` must be enabled in order to use this flag. #9016 #9071
* [ENHANCEMENT] Update runtime configuration to read gzip-compressed files with `.gz` extension. #9074
* [ENHANCEMENT] Ingester: add `cortex_lifecycler_read_only` metric which is set to 1 when ingester's lifecycler is set to read-only mode. #9095
* [ENHANCEMENT] Add a new field, `encode_time_seconds` to query stats log messages, to record the amount of time it takes the query-frontend to encode a response. This does not include any serialization time for downstream components. #9062
* [ENHANCEMENT] OTLP: If the flag `-distributor.otel-created-timestamp-zero-ingestion-enabled` is true, OTel start timestamps are converted to Prometheus zero samples to mark series start. #9131 #10053
* [ENHANCEMENT] Querier: attach logs emitted during query consistency check to trace span for query. #9213
* [ENHANCEMENT] Query-scheduler: Experimental `-query-scheduler.prioritize-query-components` flag enables the querier-worker queue priority algorithm to take precedence over tenant rotation when dequeuing requests. #9220
* [ENHANCEMENT] Add application credential arguments for Openstack Swift storage backend. #9181
* [ENHANCEMENT] Make MemberlistKV module targetable (can be run through `-target=memberlist-kv`). #9940
* [BUGFIX] Ruler: add support for draining any outstanding alert notifications before shutting down. This can be enabled with the `-ruler.drain-notification-queue-on-shutdown=true` CLI flag. #8346
* [BUGFIX] Query-frontend: fix `-querier.max-query-lookback` enforcement when `-compactor.blocks-retention-period` is not set, and viceversa. #8388
* [BUGFIX] Ingester: fix sporadic `not found` error causing an internal server error if label names are queried with matchers during head compaction. #8391
* [BUGFIX] Ingester, store-gateway: fix case insensitive regular expressions not matching correctly some Unicode characters. #8391
* [BUGFIX] Query-frontend: "query stats" log now includes the actual `status_code` when the request fails due to an error occurring in the query-frontend itself. #8407
* [BUGFIX] Store-gateway: fixed a case where, on a quick subsequent restart, the previous lazy-loaded index header snapshot was overwritten by a partially loaded one. #8281
* [BUGFIX] Ingester: fixed timestamp reported in the "the sample has been rejected because its timestamp is too old" error when the write request contains only histograms. #8462
* [BUGFIX] Store-gateway: store sparse index headers atomically to disk. #8485
* [BUGFIX] Query scheduler: fix a panic in request queueing. #8451
* [BUGFIX] Querier: fix issue where "context canceled" is logged for trace spans for requests to store-gateways that return no series when chunks streaming is enabled. #8510
* [BUGFIX] Alertmanager: Fix per-tenant silence limits not reloaded during runtime. #8456
* [BUGFIX] Alertmanager: Fixes a number of bugs in silences which could cause an existing silence to be deleted/expired when updating the silence failed. This could happen when the replacing silence was invalid or exceeded limits. #8525
* [BUGFIX] Alertmanager: Fix help message for utf-8-strict-mode. #8572
* [BUGFIX] Query-frontend: Ensure that internal errors result in an HTTP 500 response code instead of 422. #8595 #8666
* [BUGFIX] Configuration: Multi line envs variables are flatten during injection to be compatible with YAML syntax
* [BUGFIX] Querier: fix issue where queries can return incorrect results if a single store-gateway returns overlapping chunks for a series. #8827
* [BUGFIX] HA Tracker: store correct timestamp for last received request from elected replica. #8821
* [BUGFIX] Querier: do not return `grpc: the client connection is closing` errors as HTTP `499`. #8865 #8888
* [BUGFIX] Compactor: fix a race condition between different compactor replicas that may cause a deleted block to be still referenced as non-deleted in the bucket index. #8905
* [BUGFIX] Querier: fix issue where some native histogram-related warnings were not emitted when `rate()` was used over native histograms. #8918
* [BUGFIX] Ruler: map invalid org-id errors to 400 status code. #8935
* [BUGFIX] Querier: Fix invalid query results when multiple chunks are being merged. #8992
* [BUGFIX] Query-frontend: return annotations generated during evaluation of sharded queries. #9138
* [BUGFIX] Querier: Support optional start and end times on `/prometheus/api/v1/labels`, `/prometheus/api/v1/label/<label>/values`, and `/prometheus/api/v1/series` when `max_query_into_future: 0`. #9129
* [BUGFIX] Alertmanager: Fix config validation gap around unreferenced templates. #9207
* [BUGFIX] Alertmanager: Fix goroutine leak when stored config fails to apply and there is no existing tenant alertmanager #9211
* [BUGFIX] Querier: fix issue where both recently compacted blocks and their source blocks can be skipped during querying if store-gateways are restarting. #9224
* [BUGFIX] Alertmanager: fix receiver firewall to detect `0.0.0.0` and IPv6 interface-local multicast address as local addresses. #9308

### Mixin

* [CHANGE] Dashboards: set default auto-refresh rate to 5m. #8758
* [ENHANCEMENT] Dashboards: allow switching between using classic or native histograms in dashboards.
  * Overview dashboard: status, read/write latency and queries/ingestion per sec panels, `cortex_request_duration_seconds` metric. #7674 #8502 #8791
  * Writes dashboard: `cortex_request_duration_seconds` metric. #8757 #8791
  * Reads dashboard: `cortex_request_duration_seconds` metric. #8752
  * Rollout progress dashboard: `cortex_request_duration_seconds` metric. #8779
  * Alertmanager dashboard: `cortex_request_duration_seconds` metric. #8792
  * Ruler dashboard: `cortex_request_duration_seconds` metric. #8795
  * Queries dashboard: `cortex_request_duration_seconds` metric. #8800
  * Remote ruler reads dashboard: `cortex_request_duration_seconds` metric. #8801
* [ENHANCEMENT] Alerts: `MimirRunningIngesterReceiveDelayTooHigh` alert has been tuned to be more reactive to high receive delay. #8538
* [ENHANCEMENT] Dashboards: improve end-to-end latency and strong read consistency panels when experimental ingest storage is enabled. #8543 #8830
* [ENHANCEMENT] Dashboards: Add panels for monitoring ingester autoscaling when not using ingest-storage. These panels are disabled by default, but can be enabled using the `autoscaling.ingester.enabled: true` config option. #8484
* [ENHANCEMENT] Dashboards: Add panels for monitoring store-gateway autoscaling. These panels are disabled by default, but can be enabled using the `autoscaling.store_gateway.enabled: true` config option. #8824
* [ENHANCEMENT] Dashboards: add panels to show writes to experimental ingest storage backend in the "Mimir / Ruler" dashboard, when `_config.show_ingest_storage_panels` is enabled. #8732
* [ENHANCEMENT] Dashboards: show all series in tooltips on time series dashboard panels. #8748
* [ENHANCEMENT] Dashboards: add compactor autoscaling panels to "Mimir / Compactor" dashboard. The panels are disabled by default, but can be enabled setting `_config.autoscaling.compactor.enabled` to `true`. #8777
* [ENHANCEMENT] Alerts: added `MimirKafkaClientBufferedProduceBytesTooHigh` alert. #8763
* [ENHANCEMENT] Dashboards: added "Kafka produced records / sec" panel to "Mimir / Writes" dashboard. #8763
* [ENHANCEMENT] Alerts: added `MimirStrongConsistencyOffsetNotPropagatedToIngesters` alert, and rename `MimirIngesterFailsEnforceStrongConsistencyOnReadPath` alert to `MimirStrongConsistencyEnforcementFailed`. #8831
* [ENHANCEMENT] Dashboards: remove "All" option for namespace dropdown in dashboards. #8829
* [ENHANCEMENT] Dashboards: add Kafka end-to-end latency outliers panel in the "Mimir / Writes" dashboard. #8948
* [ENHANCEMENT] Dashboards: add "Out-of-order samples appended" panel to "Mimir / Tenants" dashboard. #8939
* [ENHANCEMENT] Alerts: `RequestErrors` and `RulerRemoteEvaluationFailing` have been enriched with a native histogram version. #9004
* [ENHANCEMENT] Dashboards: add 'Read path' selector to 'Mimir / Queries' dashboard. #8878
* [ENHANCEMENT] Dashboards: add annotation indicating active series are being reloaded to 'Mimir / Tenants' dashboard. #9257
* [ENHANCEMENT] Dashboards: limit results on the 'Failed evaluations rate' panel of the 'Mimir / Tenants' dashboard to 50 to avoid crashing the page when there are many failing groups. #9262
* [FEATURE] Alerts: add `MimirGossipMembersEndpointsOutOfSync` alert. #9347
* [BUGFIX] Dashboards: fix "current replicas" in autoscaling panels when HPA is not active. #8566
* [BUGFIX] Alerts: do not fire `MimirRingMembersMismatch` during the migration to experimental ingest storage. #8727
* [BUGFIX] Dashboards: avoid over-counting of ingesters metrics when migrating to experimental ingest storage. #9170
* [BUGFIX] Dashboards: fix `job_prefix` not utilized in `jobSelector`. #9155

### Jsonnet

* [CHANGE] Changed the following config options when the experimental ingest storage is enabled: #8874
  * `ingest_storage_ingester_autoscaling_min_replicas` changed to `ingest_storage_ingester_autoscaling_min_replicas_per_zone`
  * `ingest_storage_ingester_autoscaling_max_replicas` changed to `ingest_storage_ingester_autoscaling_max_replicas_per_zone`
* [CHANGE] Changed the overrides configmap generation to remove any field with `null` value. #9116
* [CHANGE] `$.replicaTemplate` function now takes replicas and labelSelector parameter. #9248
* [CHANGE] Renamed `ingest_storage_ingester_autoscaling_replica_template_custom_resource_definition_enabled` to `replica_template_custom_resource_definition_enabled`. #9248
* [FEATURE] Add support for automatically deleting compactor, store-gateway, ingester and read-write mode backend PVCs when the corresponding StatefulSet is scaled down. #8382 #8736
* [FEATURE] Automatically set GOMAXPROCS on ingesters. #9273
* [ENHANCEMENT] Added the following config options to set the number of partition ingester replicas when migrating to experimental ingest storage. #8517
  * `ingest_storage_migration_partition_ingester_zone_a_replicas`
  * `ingest_storage_migration_partition_ingester_zone_b_replicas`
  * `ingest_storage_migration_partition_ingester_zone_c_replicas`
* [ENHANCEMENT] Distributor: increase `-distributor.remote-timeout` when the experimental ingest storage is enabled. #8518
* [ENHANCEMENT] Memcached: Update to Memcached 1.6.28 and memcached-exporter 0.14.4. #8557
* [ENHANCEMENT] Rollout-operator: Allow the rollout-operator to be used as Kubernetes statefulset webhook to enable `no-downscale` and `prepare-downscale` annotations to be used on ingesters or store-gateways. #8743
* [ENHANCEMENT] Do not deploy ingester-zone-c when experimental ingest storage is enabled and `ingest_storage_ingester_zones` is configured to `2`. #8776
* [ENHANCEMENT] Added the config option `ingest_storage_migration_classic_ingesters_no_scale_down_delay` to disable the downscale delay on classic ingesters when migrating to experimental ingest storage. #8775 #8873
* [ENHANCEMENT] Configure experimental ingest storage on query-frontend too when enabled. #8843
* [ENHANCEMENT] Allow to override Kafka client ID on a per-component basis. #9026
* [ENHANCEMENT] Rollout-operator's access to ReplicaTemplate is now configured via config option `rollout_operator_replica_template_access_enabled`. #9252
* [ENHANCEMENT] Added support for new way of downscaling ingesters, using rollout-operator's resource-mirroring feature and read-only mode of ingesters. This can be enabled by using `ingester_automated_downscale_v2_enabled` config option. This is mutually exclusive with both `ingester_automated_downscale_enabled` (previous downscale mode) and `ingest_storage_ingester_autoscaling_enabled` (autoscaling for ingest-storage).
* [ENHANCEMENT] Update rollout-operator to `v0.19.1`. #9388
* [BUGFIX] Added missing node affinity matchers to write component. #8910

### Mimirtool

* [CHANGE] Disable colored output on mimirtool when the output is not to a terminal. #9423
* [CHANGE] Add `--force-color` flag to be able to enable colored output when the output is not to a terminal. #9423
* [CHANGE] Analyze Rules: Count recording rules used in rules group as used. #6133
* [CHANGE] Remove deprecated `--rule-files` flag in favor of CLI arguments for the following commands: #8701
  * `mimirtool rules load`
  * `mimirtool rules sync`
  * `mimirtool rules diff`
  * `mimirtool rules check`
  * `mimirtool rules prepare`
* [ENHANCEMENT] Remote read and backfill now supports the experimental native histograms. #9156

### Mimir Continuous Test

* [CHANGE] Use test metrics that do not pass through 0 to make identifying incorrect results easier. #8630
* [CHANGE] Allowed authentication to Mimir using both Tenant ID and basic/bearer auth. #9038
* [FEATURE] Experimental support for the `-tests.send-chunks-debugging-header` boolean flag to send the `X-Mimir-Chunk-Info-Logger: series_id` header with queries. #8599
* [ENHANCEMENT] Include human-friendly timestamps in diffs logged when a test fails. #8630
* [ENHANCEMENT] Add histograms to measure latency of read and write requests. #8583
* [ENHANCEMENT] Log successful test runs in addition to failed test runs. #8817
* [ENHANCEMENT] Series emitted by continuous-test now distribute more uniformly across ingesters. #9218 #9243
* [ENHANCEMENT] Configure `User-Agent` header for the Mimir client via `-tests.client.user-agent`. #9338
* [BUGFIX] Initialize test result metrics to 0 at startup so that alerts can correctly identify the first failure after startup. #8630

### Query-tee

* [CHANGE] If a preferred backend is configured, then query-tee always returns its response, regardless of the response status code. Previously, query-tee would only return the response from the preferred backend if it did not have a 5xx status code. #8634
* [ENHANCEMENT] Emit trace spans from query-tee. #8419
* [ENHANCEMENT] Log trace ID (if present) with all log messages written while processing a request. #8419
* [ENHANCEMENT] Log user agent when processing a request. #8419
* [ENHANCEMENT] Add `time` parameter to proxied instant queries if it is not included in the incoming request. This is optional but enabled by default, and can be disabled with `-proxy.add-missing-time-parameter-to-instant-queries=false`. #8419
* [ENHANCEMENT] Add support for sending only a proportion of requests to all backends, with the remainder only sent to the preferred backend. The default behaviour is to send all requests to all backends. This can be configured with `-proxy.secondary-backends-request-proportion`. #8532
* [ENHANCEMENT] Check annotations emitted by both backends are the same when comparing responses from two backends. #8660
* [ENHANCEMENT] Compare native histograms in query results when comparing results between two backends. #8724
* [ENHANCEMENT] Don't consider responses to be different during response comparison if both backends' responses contain different series, but all samples are within the recent sample window. #8749 #8894
* [ENHANCEMENT] When the expected and actual response for a matrix series is different, the full set of samples for that series from both backends will now be logged. #8947
* [ENHANCEMENT] Wait up to `-server.graceful-shutdown-timeout` for inflight requests to finish when shutting down, rather than immediately terminating inflight requests on shutdown. #8985
* [ENHANCEMENT] Optionally consider equivalent error messages the same when comparing responses. Enabled by default, disable with `-proxy.require-exact-error-match=true`. #9143 #9350 #9366
* [BUGFIX] Ensure any errors encountered while forwarding a request to a backend (eg. DNS resolution failures) are logged. #8419
* [BUGFIX] The comparison of the results should not fail when either side contains extra samples from within SkipRecentSamples duration. #8920
* [BUGFIX] When `-proxy.compare-skip-recent-samples` is enabled, compare sample timestamps with the time the query requests were made, rather than the time at which the comparison is occurring. #9416

### Documentation

* [ENHANCEMENT] Specify in which component the configuration flags `-compactor.blocks-retention-period`, `-querier.max-query-lookback`, `-query-frontend.max-total-query-length`, `-query-frontend.max-query-expression-size-bytes` are applied and that they are applied to remote read as well. #8433
* [ENHANCEMENT] Provide more detailed recommendations on how to migrate from classic to native histograms. #8864
* [ENHANCEMENT] Clarify that `{namespace}` and `{groupName}` path segments in the ruler config API should be URL-escaped. #8969
* [ENHANCEMENT] Include stalled compactor network drive information in runbooks. #9297
* [ENHANCEMENT] Document `/ingester/prepare-partition-downscale` and `/ingester/prepare-instance-ring-downscale` endpoints. #9132
* [ENHANCEMENT] Describe read-only mode of ingesters in component documentation. #9132

### Tools

* [CHANGE] `wal-reader`: Renamed `-series-entries` to `-print-series`. Renamed `-print-series-with-samples` to `-print-samples`. #8568
* [FEATURE] `query-bucket-index`: add new tool to query a bucket index file and print the blocks that would be used for a given query time range. #8818
* [FEATURE] `kafkatool`: add new CLI tool to operate Kafka. Supported commands: #9000
  * `brokers list-leaders-by-partition`
  * `consumer-group commit-offset`
  * `consumer-group copy-offset`
  * `consumer-group list-offsets`
  * `create-partitions`
* [ENHANCEMENT] `wal-reader`: References to unknown series from Samples, Exemplars, histogram or tombstones records are now always logged. #8568
* [ENHANCEMENT] `tsdb-series`: added `-stats` option to print min/max time of chunks, total number of samples and DPM for each series. #8420
* [ENHANCEMENT] `tsdb-print-chunk`: print counter reset information for native histograms. #8812
* [ENHANCEMENT] `grpcurl-query-ingesters`: print counter reset information for native histograms. #8820
* [ENHANCEMENT] `grpcurl-query-ingesters`: concurrently query ingesters. #9102
* [ENHANCEMENT] `grpcurl-query-ingesters`: sort series and chunks in output. #9180
* [ENHANCEMENT] `grpcurl-query-ingesters`: print full chunk timestamps, not just time component. #9180
* [ENHANCEMENT] `tsdb-series`: Added `-json` option to generate JSON output for easier post-processing. #8844
* [ENHANCEMENT] `tsdb-series`: Added `-min-time` and `-max-time` options to filter samples that are used for computing data-points per minute. #8844
* [ENHANCEMENT] `mimir-rules-action`: Added new input to support matching target namespaces by regex. #9244
* [ENHANCEMENT] `mimir-rules-action`: Added new inputs to support ignoring namespaces and ignoring namespaces by regex. #9258 #9324
* [BUGFIX] `copyblocks`, `undelete-blocks`, `copyprefix`: use a multipart upload to server-side copy objects greater than 5GiB in size on S3. #9357

## 2.13.1

### Grafana Mimir

* [BUGFIX] Upgrade Go to 1.22.9 to address [CVE-2024-34156](https://nvd.nist.gov/vuln/detail/CVE-2024-34156). #10097
* [BUGFIX] Update module google.golang.org/grpc to v1.64.1 to address [GHSA-xr7q-jx4m-x55m](https://github.com/advisories/GHSA-xr7q-jx4m-x55m). #8717
* [BUGFIX] Upgrade github.com/rs/cors to v1.11.0 address [GHSA-mh55-gqvf-xfwm](https://github.com/advisories/GHSA-mh55-gqvf-xfwm). #8611

## 2.13.0

### Grafana Mimir

* [CHANGE] Build: `grafana/mimir` docker image is now based on `gcr.io/distroless/static-debian12` image. Alpine-based docker image is still available as `grafana/mimir-alpine`, until Mimir 2.15. #8204 #8235
* [CHANGE] Ingester: `/ingester/flush` endpoint is now only allowed to execute only while the ingester is in `Running` state. The 503 status code is returned if the endpoint is called while the ingester is not in `Running` state. #7486
* [CHANGE] Distributor: Include label name in `err-mimir-label-value-too-long` error message: #7740
* [CHANGE] Ingester: enabled 1 out 10 errors log sampling by default. All the discarded samples will still be tracked by the `cortex_discarded_samples_total` metric. The feature can be configured via `-ingester.error-sample-rate` (0 to log all errors). #7807
* [CHANGE] Query-frontend: Query results caching and experimental query blocking now utilize the PromQL string-formatted query format rather than the unvalidated query as submitted to the frontend. #7742
  * Query results caching should be more stable as all equivalent queries receive the same cache key, but there may be cache churn on first deploy with the updated format
  * Query blocking can no longer be circumvented with an equivalent query in a different format; see [Configure queries to block](https://grafana.com/docs/mimir/latest/configure/configure-blocked-queries/)
* [CHANGE] Query-frontend: stop using `-validation.create-grace-period` to clamp how far into the future a query can span. #8075
* [CHANGE] Clamp [`GOMAXPROCS`](https://pkg.go.dev/runtime#GOMAXPROCS) to [`runtime.NumCPU`](https://pkg.go.dev/runtime#NumCPU). #8201
* [CHANGE] Anonymous usage statistics tracking: add CPU usage percentage tracking. #8282
* [CHANGE] Added new metric `cortex_compactor_disk_out_of_space_errors_total` which counts how many times a compaction failed due to the compactor being out of disk. #8237
* [CHANGE] Anonymous usage statistics tracking: report active series in addition to in-memory series. #8279
* [CHANGE] Ruler: `evaluation_delay` field in the rule group configuration has been deprecated. Please use `query_offset` instead (it has the same exact meaning and behaviour). #8295
* [CHANGE] General: remove `-log.buffered`. The configuration option has been enabled by default and deprecated since Mimir 2.11. #8395
* [CHANGE] Ruler: promote tenant federation from experimental to stable. #8400
* [CHANGE] Ruler: promote `-ruler.recording-rules-evaluation-enabled` and `-ruler.alerting-rules-evaluation-enabled` from experimental to stable. #8400
* [CHANGE] General: promote `-tenant-federation.max-tenants` from experimental to stable. #8400
* [FEATURE] Continuous-test: now runable as a module with `mimir -target=continuous-test`. #7747
* [FEATURE] Store-gateway: Allow specific tenants to be enabled or disabled via `-store-gateway.enabled-tenants` or `-store-gateway.disabled-tenants` CLI flags or their corresponding YAML settings. #7653
* [FEATURE] New `-<prefix>.s3.bucket-lookup-type` flag configures lookup style type, used to access bucket in s3 compatible providers. #7684
* [FEATURE] Querier: add experimental streaming PromQL engine, enabled with `-querier.promql-engine=mimir`. #7693 #7898 #7899 #8023 #8058 #8096 #8121 #8197 #8230 #8247 #8270 #8276 #8277 #8291 #8303 #8340 #8256 #8348
* [FEATURE] New `/ingester/unregister-on-shutdown` HTTP endpoint allows dynamic access to ingesters' `-ingester.ring.unregister-on-shutdown` configuration. #7739
* [FEATURE] Server: added experimental [PROXY protocol support](https://www.haproxy.org/download/2.3/doc/proxy-protocol.txt). The PROXY protocol support can be enabled via `-server.proxy-protocol-enabled=true`. When enabled, the support is added both to HTTP and gRPC listening ports. #7698
* [FEATURE] Query-frontend, querier: new experimental `/cardinality/active_native_histogram_metrics` API to get active native histogram metric names with statistics about active native histogram buckets. #7982 #7986 #8008
* [FEATURE] Alertmanager: Added `-alertmanager.max-silences-count` and `-alertmanager.max-silence-size-bytes` to set limits on per tenant silences. Disabled by default. #8241 #8249
* [FEATURE] Ingester: add experimental support for the server-side circuit breakers when writing to and reading from ingesters. This can be enabled using `-ingester.push-circuit-breaker.enabled` and `-ingester.read-circuit-breaker.enabled` options. Further `-ingester.push-circuit-breaker.*` and `-ingester.read-circuit-breaker.*` options for configuring circuit-breaker are available. Added metrics `cortex_ingester_circuit_breaker_results_total`,  `cortex_ingester_circuit_breaker_transitions_total`, `cortex_ingester_circuit_breaker_current_state` and `cortex_ingester_circuit_breaker_request_timeouts_total`. #8180 #8285 #8315 #8446
* [FEATURE] Distributor, ingester: add new setting `-validation.past-grace-period` to limit how old (based on the wall clock minus OOO window) the ingested samples can be. The default 0 value disables this limit. #8262
* [ENHANCEMENT] Distributor: add metrics `cortex_distributor_samples_per_request` and `cortex_distributor_exemplars_per_request` to track samples/exemplars per request. #8265
* [ENHANCEMENT] Reduced memory allocations in functions used to propagate contextual information between gRPC calls. #7529
* [ENHANCEMENT] Distributor: add experimental limit for exemplars per series per request, enabled with `-distributor.max-exemplars-per-series-per-request`, the number of discarded exemplars are tracked with `cortex_discarded_exemplars_total{reason="too_many_exemplars_per_series_per_request"}` #7989 #8010
* [ENHANCEMENT] Store-gateway: merge series from different blocks concurrently. #7456
* [ENHANCEMENT] Store-gateway: Add `stage="wait_max_concurrent"` to `cortex_bucket_store_series_request_stage_duration_seconds` which records how long the query had to wait for its turn for `-blocks-storage.bucket-store.max-concurrent`. #7609
* [ENHANCEMENT] Querier: add `cortex_querier_federation_upstream_query_wait_duration_seconds` to observe time from when a querier picks up a cross-tenant query to when work begins on its single-tenant counterparts. #7209
* [ENHANCEMENT] Compactor: Add `cortex_compactor_block_compaction_delay_seconds` metric to track how long it takes to compact blocks since the blocks are created. #7635
* [ENHANCEMENT] Store-gateway: add `outcome` label to `cortex_bucket_stores_gate_duration_seconds` histogram metric. Possible values for the `outcome` label are: `rejected_canceled`, `rejected_deadline_exceeded`, `rejected_other`, and `permitted`. #7784
* [ENHANCEMENT] Query-frontend: use zero-allocation experimental decoder for active series queries via `-query-frontend.use-active-series-decoder`. #7665
* [ENHANCEMENT] Go: updated to 1.22.2. #7802
* [ENHANCEMENT] Query-frontend: support `limit` parameter on `/prometheus/api/v1/label/{name}/values` and `/prometheus/api/v1/labels` endpoints. #7722
* [ENHANCEMENT] Expose TLS configuration for the S3 backend client. #7959
* [ENHANCEMENT] Rules: Support expansion of native histogram values when using rule templates #7974
* [ENHANCEMENT] Rules: Add metric `cortex_prometheus_rule_group_last_restore_duration_seconds` which measures how long it takes to restore rule groups using the `ALERTS_FOR_STATE` series #7974
* [ENHANCEMENT] OTLP: Improve remote write format translation performance by using label set hashes for metric identifiers instead of string based ones. #8012
* [ENHANCEMENT] Querying: Remove OpEmptyMatch from regex concatenations. #8012
* [ENHANCEMENT] Store-gateway: add `-blocks-storage.bucket-store.max-concurrent-queue-timeout`. When set, queries at the store-gateway's query gate will not wait longer than that to execute. If a query reaches the wait timeout, then the querier will retry the blocks on a different store-gateway. If all store-gateways are unavailable, then the query will fail with `err-mimir-store-consistency-check-failed`. #7777 #8149
* [ENHANCEMENT] Store-gateway: add `-blocks-storage.bucket-store.index-header.lazy-loading-concurrency-queue-timeout`. When set, loads of index-headers at the store-gateway's index-header lazy load gate will not wait longer than that to execute. If a load reaches the wait timeout, then the querier will retry the blocks on a different store-gateway. If all store-gateways are unavailable, then the query will fail with `err-mimir-store-consistency-check-failed`. #8138
* [ENHANCEMENT] Ingester: Optimize querying with regexp matchers. #8106
* [ENHANCEMENT] Distributor: Introduce `-distributor.max-request-pool-buffer-size` to allow configuring the maximum size of the request pool buffers. #8082
* [ENHANCEMENT] Store-gateway: improve performance when streaming chunks to queriers is enabled (`-querier.prefer-streaming-chunks-from-store-gateways=true`) and the query selects fewer than `-blocks-storage.bucket-store.batch-series-size` series (defaults to 5000 series). #8039
* [ENHANCEMENT] Ingester: active series are now updated along with owned series. They decrease when series change ownership between ingesters. This helps provide a more accurate total of active series when ingesters are added. This is only enabled when `-ingester.track-ingester-owned-series` or `-ingester.use-ingester-owned-series-for-limits` are enabled. #8084
* [ENHANCEMENT] Query-frontend: include route name in query stats log lines. #8191
* [ENHANCEMENT] OTLP: Speed up conversion from OTel to Mimir format by about 8% and reduce memory consumption by about 30%. Can be disabled via `-distributor.direct-otlp-translation-enabled=false` #7957
* [ENHANCEMENT] Ingester/Querier: Optimise regexps with long lists of alternates. #8221, #8234
* [ENHANCEMENT] Ingester: Include more detail in tracing of queries. #8242
* [ENHANCEMENT] Distributor: add `insight=true` to remote-write and OTLP write handlers when the HTTP response status code is 4xx. #8294
* [ENHANCEMENT] Ingester: reduce locked time while matching postings for a label, improving the write latency and compaction speed. #8327
* [ENHANCEMENT] Ingester: reduce the amount of locks taken during the Head compaction's garbage-collection process, improving the write latency and compaction speed. #8327
* [ENHANCEMENT] Query-frontend: log the start, end time and matchers for remote read requests to the query stats logs. #8326 #8370 #8373
* [BUGFIX] Distributor: prometheus retry on 5xx and 429 errors, while otlp collector only retry on 429, 502, 503 and 504, mapping other 5xx errors to the retryable ones in otlp endpoint. #8324 #8339
* [BUGFIX] Distributor: make OTLP endpoint return marshalled proto bytes as response body for 4xx/5xx errors. #8227
* [BUGFIX] Rules: improve error handling when querier is local to the ruler. #7567
* [BUGFIX] Querier, store-gateway: Protect against panics raised during snappy encoding. #7520
* [BUGFIX] Ingester: Prevent timely compaction of empty blocks. #7624
* [BUGFIX] Querier: Don't cache context.Canceled errors for bucket index. #7620
* [BUGFIX] Store-gateway: account for `"other"` time in LabelValues and LabelNames requests. #7622
* [BUGFIX] Query-frontend: Don't panic when using the `-query-frontend.downstream-url` flag. #7651
* [BUGFIX] Ingester: when receiving multiple exemplars for a native histogram via remote write, sort them and only report an error if all are older than the latest exemplar as this could be a partial update. #7640 #7948 #8014
* [BUGFIX] Ingester: don't retain blocks if they finish exactly on the boundary of the retention window. #7656
* [BUGFIX] Bug-fixes and improvements to experimental native histograms. #7744 #7813
* [BUGFIX] Querier: return an error when a query uses `label_join` with an invalid destination label name. #7744
* [BUGFIX] Compactor: correct outstanding job estimation in metrics and `compaction-planner` tool when block labels differ. #7745
* [BUGFIX] Ingester: turn native histogram validation errors in TSDB into soft ingester errors that result in returning 4xx to the end-user instead of 5xx. In the case of TSDB validation errors, the counter `cortex_discarded_samples_total` will be increased with the `reason` label set to `"invalid-native-histogram"`. #7736 #7773
* [BUGFIX] Do not wrap error message with `sampled 1/<frequency>` if it's not actually sampled. #7784
* [BUGFIX] Store-gateway: do not track cortex_querier_blocks_consistency_checks_failed_total metric if query has been canceled or interrued due to any error not related to blocks consistency check failed. #7752
* [BUGFIX] Ingester: ignore instances with no tokens when calculating local limits to prevent discards during ingester scale-up #7881
* [BUGFIX] Ingester: do not reuse exemplars slice in the write request if there are more than 10 exemplars per series. This should help to reduce the in-use memory in case of few requests with a very large number of exemplars. #7936
* [BUGFIX] Distributor: fix down scaling of native histograms in the distributor when timeseries unmarshal cache is in use. #7947
* [BUGFIX] Distributor: fix cardinality API to return more accurate number of in-memory series when number of zones is larger than replication factor. #7984
* [BUGFIX] All: fix config validation for non-ingester modules, when ingester's ring is configured with spread-minimizing token generation strategy. #7990
* [BUGFIX] Ingester: copy LabelValues strings out of mapped memory to avoid a segmentation fault if the region becomes unmapped before the result is marshaled. #8003
* [BUGFIX] OTLP: Don't generate target_info unless at least one identifying label is defined. #8012
* [BUGFIX] OTLP: Don't generate target_info unless there are metrics. #8012
* [BUGFIX] Query-frontend: Experimental query queue splitting: fix issue where offset and range selector duration were not considered when predicting query component. #7742
* [BUGFIX] Querying: Empty matrix results were incorrectly returning `null` instead of `[]`. #8029
* [BUGFIX] All: don't increment `thanos_objstore_bucket_operation_failures_total` metric for cancelled requests. #8072
* [BUGFIX] Query-frontend: fix empty metric name matcher not being applied under certain conditions. #8076
* [BUGFIX] Querying: Fix regex matching of multibyte runes with dot operator. #8089
* [BUGFIX] Querying: matrix results returned from instant queries were not sorted by series. #8113
* [BUGFIX] Query scheduler: Fix a crash in result marshaling. #8140
* [BUGFIX] Store-gateway: Allow long-running index scans to be interrupted. #8154
* [BUGFIX] Query-frontend: fix splitting of queries using `@ start()` and `@end()` modifiers on a subquery. Previously the `start()` and `end()` would be evaluated using the start end end of the split query instead of the original query. #8162
* [BUGFIX] Distributor: Don't discard time series with invalid exemplars, just drop affected exemplars. #8224
* [BUGFIX] Ingester: fixed in-memory series count when replaying a corrupted WAL. #8295
* [BUGFIX] Ingester: fix context cancellation handling when a query is busy looking up series in the TSDB index and `-blocks-storage.tsdb.head-postings-for-matchers-cache*` or `-blocks-storage.tsdb.block-postings-for-matchers-cache*` are in use. #8337
* [BUGFIX] Querier: fix edge case where bucket indexes are sometimes cached forever instead of with the expected TTL. #8343
* [BUGFIX] OTLP handler: fix errors returned by OTLP handler when used via httpgrpc tunneling. #8363
* [BUGFIX] Update `github.com/hashicorp/go-retryablehttp` to address [CVE-2024-6104](https://github.com/advisories/GHSA-v6v8-xj6m-xwqh). #8539
* [BUGFIX] Alertmanager: Fixes a number of bugs in silences which could cause an existing silence to be deleted/expired when updating the silence failed. This could happen when the replacing silence was invalid or exceeded limits. #8525
* [BUGFIX] Alertmanager: Fix per-tenant silence limits not reloaded during runtime. #8456
* [BUGFIX] Alertmanager: Fix help message for utf-8-strict-mode. #8572
* [BUGFIX] Upgrade golang to 1.22.5 to address [CVE-2024-24791](https://nvd.nist.gov/vuln/detail/CVE-2024-24791). #8600

### Mixin

* [CHANGE] Alerts: Removed obsolete `MimirQueriesIncorrect` alert that used test-exporter metrics. Test-exporter support was however removed in Mimir 2.0 release. #7774
* [CHANGE] Alerts: Change threshold for `MimirBucketIndexNotUpdated` alert to fire before queries begin to fail due to bucket index age. #7879
* [FEATURE] Dashboards: added 'Remote ruler reads networking' dashboard. #7751
* [FEATURE] Alerts: Add `MimirIngesterStuckProcessingRecordsFromKafka` alert. #8147
* [ENHANCEMENT] Alerts: allow configuring alerts range interval via `_config.base_alerts_range_interval_minutes`. #7591
* [ENHANCEMENT] Dashboards: Add panels for monitoring distributor and ingester when using ingest-storage. These panels are disabled by default, but can be enabled using `show_ingest_storage_panels: true` config option. Similarly existing panels used when distributors and ingesters use gRPC for forwarding requests can be disabled by setting `show_grpc_ingestion_panels: false`. #7670 #7699
* [ENHANCEMENT] Alerts: add the following alerts when using ingest-storage: #7699 #7702 #7867
  * `MimirIngesterLastConsumedOffsetCommitFailed`
  * `MimirIngesterFailedToReadRecordsFromKafka`
  * `MimirIngesterKafkaFetchErrorsRateTooHigh`
  * `MimirStartingIngesterKafkaReceiveDelayIncreasing`
  * `MimirRunningIngesterReceiveDelayTooHigh`
  * `MimirIngesterFailsToProcessRecordsFromKafka`
  * `MimirIngesterFailsEnforceStrongConsistencyOnReadPath`
* [ENHANCEMENT] Dashboards: add in-flight queries scaling metric panel for ruler-querier. #7749
* [ENHANCEMENT] Dashboards: renamed rows in the "Remote ruler reads" and "Remote ruler reads resources" dashboards to match the actual component names. #7750
* [ENHANCEMENT] Dashboards: allow switching between using classic of native histograms in dashboards. #7627
  * Overview dashboard, Status panel, `cortex_request_duration_seconds` metric.
* [ENHANCEMENT] Alerts: exclude `529` and `598` status codes from failure codes in `MimirRequestsError`. #7889
* [ENHANCEMENT] Dashboards: renamed "TCP Connections" panel to "Ingress TCP Connections" in the networking dashboards. #8092
* [ENHANCEMENT] Dashboards: update the use of deprecated "table (old)" panels to "table". #8181
* [ENHANCEMENT] Dashboards: added a `component` variable to "Slow queries" dashboard to allow checking the slow queries of the remote ruler evaluation query path. #8309
* [BUGFIX] Dashboards: fix regular expression for matching read-path gRPC ingester methods to include querying of exemplars, label-related queries, or active series queries. #7676
* [BUGFIX] Dashboards: fix user id abbreviations and column heads for Top Tenants dashboard. #7724
* [BUGFIX] Dashboards: fix incorrect query used for "queue length" panel on "Ruler" dashboard. #8006
* [BUGFIX] Dashboards: fix disk space utilization panels when running with a recent version of kube-state-metrics. #8212

### Jsonnet

* [CHANGE] Memcached: Change default read timeout for chunks and index caches to `750ms` from `450ms`. #7778
* [CHANGE] Fine-tuned `terminationGracePeriodSeconds` for the following components: #7364
  * Querier: changed from `30` to `180`
  * Query-scheduler: changed from `30` to `180`
* [CHANGE] Change TCP port exposed by `mimir-continuous-test` deployment to match with updated defaults of its container image (see changes below). #7958
* [FEATURE] Add support to deploy Mimir with experimental ingest storage enabled. #8028 #8222
* [ENHANCEMENT] Compactor: add `$._config.cortex_compactor_concurrent_rollout_enabled` option (disabled by default) that makes use of rollout-operator to speed up the rollout of compactors. #7783 #7878
* [ENHANCEMENT] Shuffle-sharding: add `$._config.shuffle_sharding.ingest_storage_partitions_enabled` and `$._config.shuffle_sharding.ingester_partitions_shard_size` options, that allow configuring partitions shard size in ingest-storage mode. #7804
* [ENHANCEMENT] Update rollout-operator to `v0.17.0`. #8399
* [ENHANCEMENT] Add `_config.autoscaling_querier_predictive_scaling_enabled` to scale querier based on inflight queries 7 days ago. #7775
* [ENHANCEMENT] Add support to autoscale ruler-querier replicas based on in-flight queries too (in addition to CPU and memory based scaling). #8060 #8188
* [ENHANCEMENT] Distributor: improved distributor HPA scaling metric to only take in account ready pods. This requires the metric `kube_pod_status_ready` to be available in the data source used by KEDA to query scaling metrics (configured via `_config.autoscaling_prometheus_url`). #8251
* [BUGFIX] Guard against missing samples in KEDA queries. #7691 #10013
* [BUGFIX] Alertmanager: Set -server.http-idle-timeout to avoid EOF errors in ruler. #8192

### Mimirtool

* [CHANGE] Deprecated `--rule-files` flag in favor of CLI arguments. #7756
* [FEATURE] mimirtool: Add `runtime-config verify` sub-command, for verifying Mimir runtime config files. #8123
* [ENHANCEMENT] `mimirtool promql format`: Format PromQL query with Prometheus' string or pretty-print formatter. #7742
* [ENHANCEMENT] Add `mimir-http-prefix` configuration to set the Mimir URL prefix when using legacy routes. #8069
* [ENHANCEMENT] Add option `--output-dir` to `mimirtool rules get` and `mimirtool rules print` to allow persisting rule groups to a file for edit and re-upload. #8142
* [BUGFIX] Fix panic in `loadgen` subcommand. #7629
* [BUGFIX] `mimirtool rules prepare`: do not add aggregation label to `on()` clause if already present in `group_left()` or `group_right()`. #7839
* [BUGFIX] Analyze Grafana: fix parsing queries with variables. #8062
* [BUGFIX] `mimirtool rules sync`: detect a change when the `query_offset` or the deprecated `evaluation_delay` configuration changes. #8297

### Mimir Continuous Test

* [CHANGE] `mimir-continuous-test` has been deprecated and replaced by a Mimir module that can be run as a target from the `mimir` binary using `mimir -target=continuous-test`. #7753
* [CHANGE] `-server.metrics-port` flag is no longer available for use in the module run of mimir-continuous-test, including the grafana/mimir-continuous-test Docker image which uses the new module. Configuring this port is still possible in the binary, which is deprecated. #7747
* [CHANGE] Allowed authenticatication to Mimir using both Tenant ID and basic/bearer auth #7619.
* [BUGFIX] Set `User-Agent` header for all requests sent from the testing client. #7607

### Query-tee

* [ENHANCEMENT] Log queries that take longer than `proxy.log-slow-query-response-threshold` when compared to other backends. #7346
* [ENHANCEMENT] Add two new metrics for measuring the relative duration between backends: #7782 #8013 #8330
  * `cortex_querytee_backend_response_relative_duration_seconds`
  * `cortex_querytee_backend_response_relative_duration_proportional`

### Documentation

* [CHANGE] Note that the _Play with Grafana Mimir_ tutorial directory path changed after the release of the video. #8319
* [ENHANCEMENT] Clarify Compactor and its storage volume when configured under Kubernetes. #7675
* [ENHANCEMENT] Add OTLP route to _Mimir routes by path_ runbooks section. #8074
* [ENHANCEMENT] Document option server.log-source-ips-full. #8268

### Tools

* [ENHANCEMENT] ulidtime: add option to show random part of ULID, timestamp in milliseconds and header. #7615
* [ENHANCEMENT] copyblocks: add a flag to configure part-size for multipart uploads in s3 client-side copying. #8292
* [ENHANCEMENT] copyblocks: enable pprof HTTP endpoints. #8292

## 2.12.0

### Grafana Mimir

* [CHANGE] Alertmanager: Deprecates the `v1` API. All `v1` API endpoints now respond with a JSON deprecation notice and a status code of `410`. All endpoints have a `v2` equivalent. The list of endpoints is: #7103
  * `<alertmanager-web.external-url>/api/v1/alerts`
  * `<alertmanager-web.external-url>/api/v1/receivers`
  * `<alertmanager-web.external-url>/api/v1/silence/{id}`
  * `<alertmanager-web.external-url>/api/v1/silences`
  * `<alertmanager-web.external-url>/api/v1/status`
* [CHANGE] Ingester: Increase default value of `-blocks-storage.tsdb.head-postings-for-matchers-cache-max-bytes` and `-blocks-storage.tsdb.block-postings-for-matchers-cache-max-bytes` to 100 MiB (previous default value was 10 MiB). #6764
* [CHANGE] Validate tenant IDs according to [documented behavior](https://grafana.com/docs/mimir/latest/configure/about-tenant-ids/) even when tenant federation is not enabled. Note that this will cause some previously accepted tenant IDs to be rejected such as those longer than 150 bytes or containing `|` characters. #6959
* [CHANGE] Ruler: don't use backoff retry on remote evaluation in case of `4xx` errors. #7004
* [CHANGE] Server: responses with HTTP 4xx status codes are now treated as errors and used in `status_code` label of request duration metric. #7045
* [CHANGE] Memberlist: change default for `-memberlist.stream-timeout` from `10s` to `2s`. #7076
* [CHANGE] Memcached: remove legacy `thanos_cache_memcached_*` and `thanos_memcached_*` prefixed metrics. Instead, Memcached and Redis cache clients now emit `thanos_cache_*` prefixed metrics with a `backend` label. #7076
* [CHANGE] Ruler: the following metrics, exposed when the ruler is configured to discover Alertmanager instances via service discovery, have been renamed: #7057
  * `prometheus_sd_failed_configs` renamed to `cortex_prometheus_sd_failed_configs`
  * `prometheus_sd_discovered_targets` renamed to `cortex_prometheus_sd_discovered_targets`
  * `prometheus_sd_received_updates_total` renamed to `cortex_prometheus_sd_received_updates_total`
  * `prometheus_sd_updates_delayed_total` renamed to `cortex_prometheus_sd_updates_delayed_total`
  * `prometheus_sd_updates_total` renamed to `cortex_prometheus_sd_updates_total`
  * `prometheus_sd_refresh_failures_total` renamed to `cortex_prometheus_sd_refresh_failures_total`
  * `prometheus_sd_refresh_duration_seconds` renamed to `cortex_prometheus_sd_refresh_duration_seconds`
* [CHANGE] Query-frontend: the default value for `-query-frontend.not-running-timeout` has been changed from 0 (disabled) to 2s. The configuration option has also been moved from "experimental" to "advanced". #7127
* [CHANGE] Store-gateway: to reduce disk contention on HDDs the default value for `blocks-storage.bucket-store.tenant-sync-concurrency` has been changed from `10` to `1` and the default value for `blocks-storage.bucket-store.block-sync-concurrency` has been changed from `20` to `4`. #7136
* [CHANGE] Store-gateway: Remove deprecated CLI flags `-blocks-storage.bucket-store.index-header-lazy-loading-enabled` and `-blocks-storage.bucket-store.index-header-lazy-loading-idle-timeout` and their corresponding YAML settings. Instead, use `-blocks-storage.bucket-store.index-header.lazy-loading-enabled` and `-blocks-storage.bucket-store.index-header.lazy-loading-idle-timeout`. #7521
* [CHANGE] Store-gateway: Mark experimental CLI flag `-blocks-storage.bucket-store.index-header.lazy-loading-concurrency` and its corresponding YAML settings as advanced. #7521
* [CHANGE] Store-gateway: Remove experimental CLI flag `-blocks-storage.bucket-store.index-header.sparse-persistence-enabled` since this is now the default behavior. #7535
* [CHANGE] All: set `-server.report-grpc-codes-in-instrumentation-label-enabled` to `true` by default, which enables reporting gRPC status codes as `status_code` labels in the `cortex_request_duration_seconds` metric. #7144
* [CHANGE] Distributor: report gRPC status codes as `status_code` labels in the `cortex_ingester_client_request_duration_seconds` metric by default. #7144
* [CHANGE] Distributor: CLI flag `-ingester.client.report-grpc-codes-in-instrumentation-label-enabled` has been deprecated, and its default value is set to `true`. #7144
* [CHANGE] Ingester: CLI flag `-ingester.return-only-grpc-errors` has been deprecated, and its default value is set to `true`. To ensure backwards compatibility, during a migration from a version prior to 2.11.0 to 2.12 or later, `-ingester.return-only-grpc-errors` should be set to `false`. Once all the components are migrated, the flag can be removed.   #7151
* [CHANGE] Ingester: the following CLI flags have been moved from "experimental" to "advanced": #7169
  * `-ingester.ring.token-generation-strategy`
  * `-ingester.ring.spread-minimizing-zones`
  * `-ingester.ring.spread-minimizing-join-ring-in-order`
* [CHANGE] Query-frontend: the default value of the CLI flag `-query-frontend.max-cache-freshness` (and its respective YAML configuration parameter) has been changed from `1m` to `10m`. #7161
* [CHANGE] Distributor: default the optimization `-distributor.write-requests-buffer-pooling-enabled` to `true`. #7165
* [CHANGE] Tracing: Move query information to span attributes instead of span logs. #7046
* [CHANGE] Distributor: the default value of circuit breaker's CLI flag `-ingester.client.circuit-breaker.cooldown-period` has been changed from `1m` to `10s`. #7310
* [CHANGE] Store-gateway: remove `cortex_bucket_store_blocks_loaded_by_duration`. `cortex_bucket_store_series_blocks_queried` is better suited for detecting when compactors are not able to keep up with the number of blocks to compact. #7309
* [CHANGE] Ingester, Distributor: the support for rejecting push requests received via gRPC before reading them into memory, enabled via `-ingester.limit-inflight-requests-using-grpc-method-limiter` and `-distributor.limit-inflight-requests-using-grpc-method-limiter`, is now stable and enabled by default. The configuration options have been deprecated and will be removed in Mimir 2.14. #7360
* [CHANGE] Distributor: Change`-distributor.enable-otlp-metadata-storage` flag's default to true, and deprecate it. The flag will be removed in Mimir 2.14. #7366
* [CHANGE] Store-gateway: Use a shorter TTL for cached items related to temporary blocks. #7407 #7534
* [CHANGE] Standardise exemplar label as "trace_id". #7475
* [CHANGE] The configuration option `-querier.max-query-into-future` has been deprecated and will be removed in Mimir 2.14. #7496
* [CHANGE] Distributor: the metric `cortex_distributor_sample_delay_seconds` has been deprecated and will be removed in Mimir 2.14. #7516
* [CHANGE] Query-frontend: The deprecated YAML setting `frontend.cache_unaligned_requests` has been moved to `limits.cache_unaligned_requests`. #7519
* [CHANGE] Querier: the CLI flag `-querier.minimize-ingester-requests` has been moved from "experimental" to "advanced". #7638
* [CHANGE] Ingester: allow only POST method on `/ingester/shutdown`, as previously it was too easy to accidentally trigger through GET requests. At the same time, add an option to keep the existing behavior by introducing an `-api.get-request-for-ingester-shutdown-enabled` flag. This flag will be removed in Mimir 2.15. #7707
* [FEATURE] Introduce `-server.log-source-ips-full` option to log all IPs from `Forwarded`, `X-Real-IP`, `X-Forwarded-For` headers. #7250
* [FEATURE] Introduce `-tenant-federation.max-tenants` option to limit the max number of tenants allowed for requests when federation is enabled. #6959
* [FEATURE] Cardinality API: added a new `count_method` parameter which enables counting active label names. #7085
* [FEATURE] Querier / query-frontend: added `-querier.promql-experimental-functions-enabled` CLI flag (and respective YAML config option) to enable experimental PromQL functions. The experimental functions introduced are: `mad_over_time()`, `sort_by_label()` and `sort_by_label_desc()`. #7057
* [FEATURE] Alertmanager API: added `-alertmanager.grafana-alertmanager-compatibility-enabled` CLI flag (and respective YAML config option) to enable an experimental API endpoints that support the migration of the Grafana Alertmanager. #7057
* [FEATURE] Alertmanager: Added `-alertmanager.utf8-strict-mode-enabled` to control support for any UTF-8 character as part of Alertmanager configuration/API matchers and labels. It's default value is set to `false`. #6898
* [FEATURE] Querier: added `histogram_avg()` function support to PromQL. #7293
* [FEATURE] Ingester: added `-blocks-storage.tsdb.timely-head-compaction` flag, which enables more timely head compaction, and defaults to `false`. #7372
* [FEATURE] Compactor: Added `/compactor/tenants` and `/compactor/tenant/{tenant}/planned_jobs` endpoints that provide functionality that was provided by `tools/compaction-planner` -- listing of planned compaction jobs based on tenants' bucket index. #7381
* [FEATURE] Add experimental support for streaming response bodies from queriers to frontends via `-querier.response-streaming-enabled`. This is currently only supported for the `/api/v1/cardinality/active_series` endpoint. #7173
* [FEATURE] Release: Added mimir distroless docker image. #7371
* [FEATURE] Add support for the new grammar of `{"metric_name", "l1"="val"}` to promql and some of the exposition formats. #7475 #7541
* [ENHANCEMENT] Distributor: Add a new metric `cortex_distributor_otlp_requests_total` to track the total number of OTLP requests. #7385
* [ENHANCEMENT] Vault: add lifecycle manager for token used to authenticate to Vault. This ensures the client token is always valid. Includes a gauge (`cortex_vault_token_lease_renewal_active`) to check whether token renewal is active, and the counters `cortex_vault_token_lease_renewal_success_total` and `cortex_vault_auth_success_total` to see the total number of successful lease renewals / authentications. #7337
* [ENHANCEMENT] Store-gateway: add no-compact details column on store-gateway tenants admin UI. #6848
* [ENHANCEMENT] PromQL: ignore small errors for bucketQuantile #6766
* [ENHANCEMENT] Distributor: improve efficiency of some errors #6785
* [ENHANCEMENT] Ruler: exclude vector queries from being tracked in `cortex_ruler_queries_zero_fetched_series_total`. #6544
* [ENHANCEMENT] Ruler: local storage backend now supports reading a rule group via `/config/api/v1/rules/{namespace}/{groupName}` configuration API endpoint. #6632
* [ENHANCEMENT] Query-Frontend and Query-Scheduler: split tenant query request queues by query component with `query-frontend.additional-query-queue-dimensions-enabled` and `query-scheduler.additional-query-queue-dimensions-enabled`. #6772
* [ENHANCEMENT] Distributor: support disabling metric relabel rules per-tenant via the flag `-distributor.metric-relabeling-enabled` or associated YAML. #6970
* [ENHANCEMENT] Distributor: `-distributor.remote-timeout` is now accounted from the first ingester push request being sent. #6972
* [ENHANCEMENT] Storage Provider: `-<prefix>.s3.sts-endpoint` sets a custom endpoint for AWS Security Token Service (AWS STS) in s3 storage provider. #6172
* [ENHANCEMENT] Querier: add `cortex_querier_queries_storage_type_total ` metric that indicates how many queries have executed for a source, ingesters or store-gateways. Add `cortex_querier_query_storegateway_chunks_total` metric to count the number of chunks fetched from a store gateway. #7099,#7145
* [ENHANCEMENT] Query-frontend: add experimental support for sharding active series queries via `-query-frontend.shard-active-series-queries`. #6784
* [ENHANCEMENT] Distributor: set `-distributor.reusable-ingester-push-workers=2000` by default and mark feature as `advanced`. #7128
* [ENHANCEMENT] All: set `-server.grpc.num-workers=100` by default and mark feature as `advanced`. #7131
* [ENHANCEMENT] Distributor: invalid metric name error message gets cleaned up to not include non-ascii strings. #7146
* [ENHANCEMENT] Store-gateway: add `source`, `level`, and `out_or_order` to `cortex_bucket_store_series_blocks_queried` metric that indicates the number of blocks that were queried from store gateways by block metadata. #7112 #7262 #7267
* [ENHANCEMENT] Compactor: After updating bucket-index, compactor now also computes estimated number of compaction jobs based on current bucket-index, and reports the result in `cortex_bucket_index_estimated_compaction_jobs` metric. If computation of jobs fails, `cortex_bucket_index_estimated_compaction_jobs_errors_total` is updated instead. #7299
* [ENHANCEMENT] Mimir: Integrate profiling into tracing instrumentation. #7363
* [ENHANCEMENT] Alertmanager: Adds metric `cortex_alertmanager_notifications_suppressed_total` that counts the total number of notifications suppressed for being silenced, inhibited, outside of active time intervals or within muted time intervals. #7384
* [ENHANCEMENT] Query-scheduler: added more buckets to `cortex_query_scheduler_queue_duration_seconds` histogram metric, in order to better track queries staying in the queue for longer than 10s. #7470
* [ENHANCEMENT] A `type` label is added to `prometheus_tsdb_head_out_of_order_samples_appended_total` metric. #7475
* [ENHANCEMENT] Distributor: Optimize OTLP endpoint. #7475
* [ENHANCEMENT] API: Use github.com/klauspost/compress for faster gzip and deflate compression of API responses. #7475
* [ENHANCEMENT] Ingester: Limiting on owned series (`-ingester.use-ingester-owned-series-for-limits`) now prevents discards in cases where a tenant is sharded across all ingesters (or shuffle sharding is disabled) and the ingester count increases. #7411
* [ENHANCEMENT] Block upload: include converted timestamps in the error message if block is from the future. #7538
* [ENHANCEMENT] Query-frontend: Introduce `-query-frontend.active-series-write-timeout` to allow configuring the server-side write timeout for active series requests. #7553 #7569
* [BUGFIX] Ingester: don't ignore errors encountered while iterating through chunks or samples in response to a query request. #6451
* [BUGFIX] Fix issue where queries can fail or omit OOO samples if OOO head compaction occurs between creating a querier and reading chunks #6766
* [BUGFIX] Fix issue where concatenatingChunkIterator can obscure errors #6766
* [BUGFIX] Fix panic during tsdb Commit #6766
* [BUGFIX] tsdb/head: wlog exemplars after samples #6766
* [BUGFIX] Ruler: fix issue where "failed to remotely evaluate query expression, will retry" messages are logged without context such as the trace ID and do not appear in trace events. #6789
* [BUGFIX] Ruler: do not retry requests to remote querier when server's response exceeds its configured max payload size. #7216
* [BUGFIX] Querier: fix issue where spans in query request traces were not nested correctly. #6893
* [BUGFIX] Fix issue where all incoming HTTP requests have duplicate trace spans. #6920
* [BUGFIX] Querier: do not retry requests to store-gateway when a query gets canceled. #6934
* [BUGFIX] Querier: return 499 status code instead of 500 when a request to remote read endpoint gets canceled. #6934
* [BUGFIX] Querier: fix issue where `-querier.max-fetched-series-per-query` is not applied to `/series` endpoint if the series are loaded from ingesters. #7055
* [BUGFIX] Distributor: fix issue where `-distributor.metric-relabeling-enabled` may cause distributors to panic #7176
* [BUGFIX] Distributor: fix issue where `-distributor.metric-relabeling-enabled` may cause distributors to write unsorted labels and corrupt blocks #7326
* [BUGFIX] Query-frontend: the `cortex_query_frontend_queries_total` report incorrectly reported `op="query"` for any request which wasn't a range query. Now the `op` label value can be one of the following: #7207
  * `query`: instant query
  * `query_range`: range query
  * `cardinality`: cardinality query
  * `label_names_and_values`: label names / values query
  * `active_series`: active series query
  * `other`: any other request
* [BUGFIX] Fix performance regression introduced in Mimir 2.11.0 when uploading blocks to AWS S3. #7240
* [BUGFIX] Query-frontend: fix race condition when sharding active series is enabled (see above) and response is compressed with snappy. #7290
* [BUGFIX] Query-frontend: "query stats" log unsuccessful replies from downstream as "failed". #7296
* [BUGFIX] Packaging: remove reload from systemd file as mimir does not take into account SIGHUP. #7345
* [BUGFIX] Compactor: do not allow out-of-order blocks to prevent timely compaction. #7342
* [BUGFIX] Update `google.golang.org/grpc` to resolve occasional issues with gRPC server closing its side of connection before it was drained by the client. #7380
* [BUGFIX] Query-frontend: abort response streaming for `active_series` requests when the request context is canceled. #7378
* [BUGFIX] Compactor: improve compaction of sporadic blocks. #7329
* [BUGFIX] Ruler: fix regression that caused client errors to be tracked in `cortex_ruler_write_requests_failed_total` metric. #7472
* [BUGFIX] promql: Fix Range selectors with an @ modifier are wrongly scoped in range queries. #7475
* [BUGFIX] Fix metadata API using wrong JSON field names. #7475
* [BUGFIX] Ruler: fix native histogram recording rule result corruption. #7552
* [BUGFIX] Querier: fix HTTP status code translations for remote read requests. Previously, remote-read had conflicting behaviours: when returning samples all internal errors were translated to HTTP 400; when returning chunks all internal errors were translated to HTTP 500. #7487
* [BUGFIX] Query-frontend: Fix memory leak on every request. #7654

### Mixin

* [CHANGE] The `job` label matcher for distributor and gateway have been extended to include any deployment matching `distributor.*` and `cortex-gw.*` respectively. This change allows to match custom and multi-zone distributor and gateway deployments too. #6817
* [ENHANCEMENT] Dashboards: Add panels for alertmanager activity of a tenant #6826
* [ENHANCEMENT] Dashboards: Add graphs to "Slow Queries" dashboard. #6880
* [ENHANCEMENT] Dashboards: Update all deprecated "graph" panels to "timeseries" panels. #6864 #7413 #7457
* [ENHANCEMENT] Dashboards: Make most columns in "Slow Queries" sortable. #7000
* [ENHANCEMENT] Dashboards: Render graph panels at full resolution as opposed to at half resolution. #7027
* [ENHANCEMENT] Dashboards: show query-scheduler queue length on "Reads" and "Remote Ruler Reads" dashboards. #7088
* [ENHANCEMENT] Dashboards: Add estimated number of compaction jobs to "Compactor", "Tenants" and "Top tenants" dashboards. #7449 #7481
* [ENHANCEMENT] Recording rules: add native histogram recording rules to `cortex_request_duration_seconds`. #7528
* [ENHANCEMENT] Dashboards: Add total owned series, and per-ingester in-memory and owned series to "Tenants" dashboard. #7511
* [BUGFIX] Dashboards: drop `step` parameter from targets as it is not supported. #7157
* [BUGFIX] Recording rules: drop rules for metrics removed in 2.0: `cortex_memcache_request_duration_seconds` and `cortex_cache_request_duration_seconds`. #7514

### Jsonnet

* [CHANGE] Distributor: Increase `JAEGER_REPORTER_MAX_QUEUE_SIZE` from the default (100) to 1000, to avoid dropping tracing spans. #7259
* [CHANGE] Querier: Increase `JAEGER_REPORTER_MAX_QUEUE_SIZE` from 1000 to 5000, to avoid dropping tracing spans. #6764
* [CHANGE] rollout-operator: remove default CPU limit. #7066
* [CHANGE] Store-gateway: Increase `JAEGER_REPORTER_MAX_QUEUE_SIZE` from the default (100) to 1000, to avoid dropping tracing spans. #7068
* [CHANGE] Query-frontend, ingester, ruler, backend and write instances: Increase `JAEGER_REPORTER_MAX_QUEUE_SIZE` from the default (100), to avoid dropping tracing spans. #7086
* [CHANGE] Ring: relaxed the hash ring heartbeat period and timeout for distributor, ingester, store-gateway and compactor: #6860
  * `-distributor.ring.heartbeat-period` set to `1m`
  * `-distributor.ring.heartbeat-timeout` set to `4m`
  * `-ingester.ring.heartbeat-period` set to `2m`
  * `-store-gateway.sharding-ring.heartbeat-period` set to `1m`
  * `-store-gateway.sharding-ring.heartbeat-timeout` set to `4m`
  * `-compactor.ring.heartbeat-period` set to `1m`
  * `-compactor.ring.heartbeat-timeout` set to `4m`
* [CHANGE] Ruler-querier: the topology spread constrain max skew is now configured through the configuration option `ruler_querier_topology_spread_max_skew` instead of `querier_topology_spread_max_skew`. #7204
* [CHANGE] Distributor: `-server.grpc.keepalive.max-connection-age` lowered from `2m` to `60s` and configured `-shutdown-delay=90s` and termination grace period to `100` seconds in order to reduce the chances of failed gRPC write requests when distributors gracefully shutdown. #7361
* [FEATURE] Added support for the following root-level settings to configure the list of matchers to apply to node affinity: #6782 #6829
  * `alertmanager_node_affinity_matchers`
  * `compactor_node_affinity_matchers`
  * `continuous_test_node_affinity_matchers`
  * `distributor_node_affinity_matchers`
  * `ingester_node_affinity_matchers`
  * `ingester_zone_a_node_affinity_matchers`
  * `ingester_zone_b_node_affinity_matchers`
  * `ingester_zone_c_node_affinity_matchers`
  * `mimir_backend_node_affinity_matchers`
  * `mimir_backend_zone_a_node_affinity_matchers`
  * `mimir_backend_zone_b_node_affinity_matchers`
  * `mimir_backend_zone_c_node_affinity_matchers`
  * `mimir_read_node_affinity_matchers`
  * `mimir_write_node_affinity_matchers`
  * `mimir_write_zone_a_node_affinity_matchers`
  * `mimir_write_zone_b_node_affinity_matchers`
  * `mimir_write_zone_c_node_affinity_matchers`
  * `overrides_exporter_node_affinity_matchers`
  * `querier_node_affinity_matchers`
  * `query_frontend_node_affinity_matchers`
  * `query_scheduler_node_affinity_matchers`
  * `rollout_operator_node_affinity_matchers`
  * `ruler_node_affinity_matchers`
  * `ruler_node_affinity_matchers`
  * `ruler_querier_node_affinity_matchers`
  * `ruler_query_frontend_node_affinity_matchers`
  * `ruler_query_scheduler_node_affinity_matchers`
  * `store_gateway_node_affinity_matchers`
  * `store_gateway_node_affinity_matchers`
  * `store_gateway_zone_a_node_affinity_matchers`
  * `store_gateway_zone_b_node_affinity_matchers`
  * `store_gateway_zone_c_node_affinity_matchers`
* [FEATURE] Ingester: Allow automated zone-by-zone downscaling, that can be enabled via the `ingester_automated_downscale_enabled` flag. It is disabled by default. #6850
* [ENHANCEMENT] Alerts: Add `MimirStoreGatewayTooManyFailedOperations` warning alert that triggers when Mimir store-gateway report error when interacting with the object storage. #6831
* [ENHANCEMENT] Querier HPA: improved scaling metric and scaling policies, in order to scale up and down more gradually. #6971
* [ENHANCEMENT] Rollout-operator: upgraded to v0.13.0. #7469
* [ENHANCEMENT] Rollout-operator: add tracing configuration to rollout-operator container (when tracing is enabled and configured). #7469
* [ENHANCEMENT] Query-frontend: configured `-shutdown-delay`, `-server.grpc.keepalive.max-connection-age` and termination grace period to reduce the likelihood of queries hitting terminated query-frontends. #7129
* [ENHANCEMENT] Autoscaling: add support for KEDA's `ignoreNullValues` option for Prometheus scaler. #7471
* [BUGFIX] Update memcached-exporter to 0.14.1 due to CVE-2023-39325. #6861

### Mimirtool

* [FEATURE] Add command `migrate-utf8` to migrate Alertmanager configurations for Alertmanager versions 0.27.0 and later. #7383
* [ENHANCEMENT] Add template render command to render locally a template. #7325
* [ENHANCEMENT] Add `--extra-headers` option to `mimirtool rules` command to add extra headers to requests for auth. #7141
* [ENHANCEMENT] Analyze Prometheus: set tenant header. #6737
* [ENHANCEMENT] Add argument `--output-dir` to `mimirtool alertmanager get` where the config and templates will be written to and can be loaded via `mimirtool alertmanager load` #6760
* [BUGFIX] Analyze rule-file: .metricsUsed field wasn't populated. #6953

### Mimir Continuous Test

* [ENHANCEMENT] Include comparison of all expected and actual values when any float sample does not match. #6756

### Query-tee

* [BUGFIX] Fix issue where `Host` HTTP header was not being correctly changed for the proxy targets. #7386
* [ENHANCEMENT] Allow using the value of X-Scope-OrgID for basic auth username in the forwarded request if URL username is set as `__REQUEST_HEADER_X_SCOPE_ORGID__`. #7452

### Documentation

* [CHANGE] No longer mark OTLP distributor endpoint as experimental. #7348
* [ENHANCEMENT] Added runbook for `KubePersistentVolumeFillingUp` alert. #7297
* [ENHANCEMENT] Add Grafana Cloud recommendations to OTLP documentation. #7375
* [BUGFIX] Fixed typo on single zone->zone aware replication Helm page. #7327

### Tools

* [CHANGE] copyblocks: The flags for copyblocks have been changed to align more closely with other tools. #6607
* [CHANGE] undelete-blocks: undelete-blocks-gcs has been removed and replaced with undelete-blocks, which supports recovering deleted blocks in versioned buckets from ABS, GCS, and S3-compatible object storage. #6607
* [FEATURE] copyprefix: Add tool to copy objects between prefixes. Supports ABS, GCS, and S3-compatible object storage. #6607

## 2.11.0

### Grafana Mimir

* [CHANGE] The following deprecated configurations have been removed: #6673 #6779 #6808 #6814
  * `-querier.iterators`
  * `-querier.batch-iterators`
  * `-blocks-storage.bucket-store.max-chunk-pool-bytes`
  * `-blocks-storage.bucket-store.chunk-pool-min-bucket-size-bytes`
  * `-blocks-storage.bucket-store.chunk-pool-max-bucket-size-bytes`
  * `-blocks-storage.bucket-store.bucket-index.enabled`
* [CHANGE] Querier: Split worker GRPC config into separate client configs for the frontend and scheduler to allow TLS to be configured correctly when specifying the `tls_server_name`. The GRPC config specified under `-querier.frontend-client.*` will no longer apply to the scheduler client, and will need to be set explicitly under `-querier.scheduler-client.*`. #6445 #6573
* [CHANGE] Store-gateway: enable sparse index headers by default. Sparse index headers reduce the time to load an index header up to 90%. #6005
* [CHANGE] Store-gateway: lazy-loading concurrency limit default value is now 4. #6004
* [CHANGE] General: enabled `-log.buffered` by default. The `-log.buffered` has been deprecated and will be removed in Mimir 2.13. #6131
* [CHANGE] Ingester: changed default `-blocks-storage.tsdb.series-hash-cache-max-size-bytes` setting from `1GB` to `350MB`. The new default cache size is enough to store the hashes for all series in a ingester, assuming up to 2M in-memory series per ingester and using the default 13h retention period for local TSDB blocks in the ingesters. #6130
* [CHANGE] Query-frontend: removed `cortex_query_frontend_workers_enqueued_requests_total`. Use `cortex_query_frontend_enqueue_duration_seconds_count` instead. #6121
* [CHANGE] Ingester / querier: enable ingester to querier chunks streaming by default and mark it as stable. #6174
* [CHANGE] Ingester / querier: enable ingester query request minimisation by default and mark it as stable. #6174
* [CHANGE] Ingester: changed the default value for the experimental configuration parameter `-blocks-storage.tsdb.early-head-compaction-min-estimated-series-reduction-percentage` from 10 to 15. #6186
* [CHANGE] Ingester: `/ingester/push` HTTP endpoint has been removed. This endpoint was added for testing and troubleshooting, but was never documented or used for anything. #6299
* [CHANGE] Experimental setting `-log.rate-limit-logs-per-second-burst` renamed to `-log.rate-limit-logs-burst-size`. #6230
* [CHANGE] Ingester: by setting the newly introduced experimental CLI flag `-ingester.return-only-grpc-errors` to true, ingester will return only gRPC errors. #6443 #6680 #6723
* [CHANGE] Upgrade Node.js to v20. #6540
* [CHANGE] Querier: `cortex_querier_blocks_consistency_checks_failed_total` is now incremented when a block couldn't be queried from any attempted store-gateway as opposed to incremented after each attempt. Also `cortex_querier_blocks_consistency_checks_total` is incremented once per query as opposed to once per attempt (with 3 attempts). #6590
* [CHANGE] Ingester: Modify utilization based read path limiter to base memory usage on Go heap size. #6584
* [FEATURE] Distributor: added option `-distributor.retry-after-header.enabled` to include the `Retry-After` header in recoverable error responses. #6608
* [FEATURE] Query-frontend: add experimental support for query blocking. Queries are blocked on a per-tenant basis and is configured via the limit `blocked_queries`. #5609
* [FEATURE] Vault: Added support for new Vault authentication methods: `AppRole`, `Kubernetes`, `UserPass` and `Token`. #6143
* [FEATURE] Add experimental endpoint `/api/v1/cardinality/active_series` to return the set of active series for a given selector. #6536 #6619 #6651 #6667 #6717
* [FEATURE] Added `-<prefix>.s3.part-size` flag to configure the S3 minimum file size in bytes used for multipart uploads. #6592
* [FEATURE] Add the experimental `-<prefix>.s3.send-content-md5` flag (defaults to `false`) to configure S3 Put Object requests to send a `Content-MD5` header. Setting this flag is not recommended unless your object storage does not support checksums. #6622
* [FEATURE] Distributor: add an experimental flag `-distributor.reusable-ingester-push-worker` that can be used to pre-allocate a pool of workers to be used to send push requests to the ingesters. #6660
* [FEATURE] Distributor: Support enabling of automatically generated name suffixes for metrics ingested via OTLP, through the flag `-distributor.otel-metric-suffixes-enabled`. #6542
* [FEATURE] Ingester: ingester can now track which of the user's series the ingester actually owns according to the ring, and only consider owned series when checking for user series limit. This helps to avoid hitting the user's series limit when scaling up ingesters or changing user's ingester shard size. Feature is currently experimental, and disabled by default. It can be enabled by setting `-ingester.use-ingester-owned-series-for-limits` (to use owned series for limiting). This is currently limited to multi-zone ingester setup, with replication factor being equal to number of zones. #6718 #7087
* [ENHANCEMENT] Query-frontend: don't treat cancel as an error. #4648
* [ENHANCEMENT] Ingester: exported summary `cortex_ingester_inflight_push_requests_summary` tracking total number of inflight requests in percentile buckets. #5845
* [ENHANCEMENT] Query-scheduler: add `cortex_query_scheduler_enqueue_duration_seconds` metric that records the time taken to enqueue or reject a query request. #5879
* [ENHANCEMENT] Query-frontend: add `cortex_query_frontend_enqueue_duration_seconds` metric that records the time taken to enqueue or reject a query request. When query-scheduler is in use, the metric has the `scheduler_address` label to differentiate the enqueue duration by query-scheduler backend. #5879 #6087 #6120
* [ENHANCEMENT] Store-gateway: add metric `cortex_bucket_store_blocks_loaded_by_duration` for counting the loaded number of blocks based on their duration. #6074  #6129
* [ENHANCEMENT] Expose `/sync/mutex/wait/total:seconds` Go runtime metric as `go_sync_mutex_wait_total_seconds_total` from all components. #5879
* [ENHANCEMENT] Query-scheduler: improve latency with many concurrent queriers. #5880
* [ENHANCEMENT] Ruler: add new per-tenant `cortex_ruler_queries_zero_fetched_series_total` metric to track rules that fetched no series. #5925
* [ENHANCEMENT] Implement support for `limit`, `limit_per_metric` and `metric` parameters for `<Prometheus HTTP prefix>/api/v1/metadata` endpoint. #5890
* [ENHANCEMENT] Distributor: add experimental support for storing metadata when ingesting metrics via OTLP. This makes metrics description and type available when ingesting metrics via OTLP. Enable with `-distributor.enable-otlp-metadata-storage=true`. #5693 #6035 #6254
* [ENHANCEMENT] Ingester: added support for sampling errors, which can be enabled by setting `-ingester.error-sample-rate`. This way each error will be logged once in the configured number of times. All the discarded samples will still be tracked by the `cortex_discarded_samples_total` metric. #5584 #6014
* [ENHANCEMENT] Ruler: Fetch secrets used to configure TLS on the Alertmanager client from Vault when `-vault.enabled` is true. #5239
* [ENHANCEMENT] Query-frontend: added query-sharding support for `group by` aggregation queries. #6024
* [ENHANCEMENT] Fetch secrets used to configure server-side TLS from Vault when `-vault.enabled` is true. #6052.
* [ENHANCEMENT] Packaging: add logrotate config file. #6142
* [ENHANCEMENT] Ingester: add the experimental configuration options `-blocks-storage.tsdb.head-postings-for-matchers-cache-max-bytes` and `-blocks-storage.tsdb.block-postings-for-matchers-cache-max-bytes` to enforce a limit in bytes on the `PostingsForMatchers()` cache used by ingesters (the cache limit is per TSDB head and block basis, not a global one). The experimental configuration options `-blocks-storage.tsdb.head-postings-for-matchers-cache-size` and `-blocks-storage.tsdb.block-postings-for-matchers-cache-size` have been deprecated. #6151
* [ENHANCEMENT] Ingester: use the `PostingsForMatchers()` in-memory cache for label values queries with matchers too. #6151
* [ENHANCEMENT] Ingester / store-gateway: optimized regex matchers. #6168 #6250
* [ENHANCEMENT] Distributor: Include ingester IDs in circuit breaker related metrics and logs. #6206
* [ENHANCEMENT] Querier: improve errors and logging when streaming chunks from ingesters and store-gateways. #6194 #6309
* [ENHANCEMENT] Querier: Add `cortex_querier_federation_exemplar_tenants_queried` and `cortex_querier_federation_tenants_queried` metrics to track the number of tenants queried by multi-tenant queries. #6374 #6409
* [ENHANCEMENT] All: added an experimental `-server.grpc.num-workers` flag that configures the number of long-living workers used to process gRPC requests. This could decrease the CPU usage by reducing the number of stack allocations. #6311
* [ENHANCEMENT] All: improved IPv6 support by using the proper host:port formatting. #6311
* [ENHANCEMENT] Querier: always return error encountered during chunks streaming, rather than `the stream has already been exhausted`. #6345 #6433
* [ENHANCEMENT] Query-frontend: add `instance_enable_ipv6` to support IPv6. #6111
* [ENHANCEMENT] Store-gateway: return same detailed error messages as queriers when chunks or series limits are reached. #6347
* [ENHANCEMENT] Querier: reduce memory consumed for queries that hit store-gateways. #6348
* [ENHANCEMENT] Ruler: include corresponding trace ID with log messages associated with rule evaluation. #6379 #6520
* [ENHANCEMENT] Querier: clarify log messages and span events emitted while querying ingesters, and include both ingester name and address when relevant. #6381
* [ENHANCEMENT] Memcached: introduce new experimental configuration parameters `-<prefix>.memcached.write-buffer-size-bytes` `-<prefix>.memcached.read-buffer-size-bytes` to customise the memcached client write and read buffer size (the buffer is allocated for each memcached connection). #6468
* [ENHANCEMENT] Ingester, Distributor: added experimental support for rejecting push requests received via gRPC before reading them into memory, if ingester or distributor is unable to accept the request. This is activated by using `-ingester.limit-inflight-requests-using-grpc-method-limiter` for ingester, and `-distributor.limit-inflight-requests-using-grpc-method-limiter` for distributor. #5976 #6300
* [ENHANCEMENT] Add capability in store-gateways to accept number of tokens through config. `-store-gateway.sharding-ring.num-tokens`, `default-value=512` #4863
* [ENHANCEMENT] Query-frontend: return warnings generated during query evaluation. #6391
* [ENHANCEMENT] Server: Add the option `-server.http-read-header-timeout` to enable specifying a timeout for reading HTTP request headers. It defaults to 0, in which case reading of headers can take up to `-server.http-read-timeout`, leaving no time for reading body, if there's any. #6517
* [ENHANCEMENT] Add connection-string option, `-<prefix>.azure.connection-string`, for Azure Blob Storage. #6487
* [ENHANCEMENT] Ingester: Add `-ingester.instance-limits.max-inflight-push-requests-bytes`. This limit protects the ingester against requests that together may cause an OOM. #6492
* [ENHANCEMENT] Ingester: add new per-tenant `cortex_ingester_local_limits` metric to expose the calculated local per-tenant limits seen at each ingester. Exports the local per-tenant series limit with label `{limit="max_global_series_per_user"}` #6403
* [ENHANCEMENT] Query-frontend: added "queue_time_seconds" field to "query stats" log. This is total time that query and subqueries spent in the queue, before queriers picked it up. #6537
* [ENHANCEMENT] Server: Add `-server.report-grpc-codes-in-instrumentation-label-enabled` CLI flag to specify whether gRPC status codes should be used in `status_code` label of `cortex_request_duration_seconds` metric. It defaults to false, meaning that successful and erroneous gRPC status codes are represented with `success` and `error` respectively. #6562
* [ENHANCEMENT] Server: Add `-ingester.client.report-grpc-codes-in-instrumentation-label-enabled` CLI flag to specify whether gRPC status codes should be used in `status_code` label of `cortex_ingester_client_request_duration_seconds` metric. It defaults to false, meaning that successful and erroneous gRPC status codes are represented with `2xx` and `error` respectively. #6562
* [ENHANCEMENT] Server: Add `-server.http-log-closed-connections-without-response-enabled` option to log details about connections to HTTP server that were closed before any data was sent back. This can happen if client doesn't manage to send complete HTTP headers before timeout. #6612
* [ENHANCEMENT] Query-frontend: include length of query, time since the earliest and latest points of a query, time since the earliest and latest points of a query, cached/uncached bytes in "query stats" logs. Time parameters (start/end/time) are always formatted as RFC3339 now. #6473 #6477 #6709 #6710
* [ENHANCEMENT] Query-frontend: `-query-frontend.align-queries-with-step` has been moved from a global flag to a per-tenant override. #6714
* [ENHANCEMENT] Distributor: added support for reducing the resolution of native histogram samples upon ingestion if the sample has too many buckets compared to `-validation.max-native-histogram-buckets`. This is enabled by default and can be turned off by setting `-validation.reduce-native-histogram-over-max-buckets` to `false`. #6535
* [ENHANCEMENT] Query-frontend: optionally wait for the frontend to complete startup if requests are received while the frontend is still starting. Disabled by default, set `-query-frontend.not-running-timeout` to a non-zero value to enable. #6621
* [ENHANCEMENT] Distributor: Include source IPs in OTLP push handler logs. #6652
* [ENHANCEMENT] Query-frontend: return clearer error message when a query request is received while shutting down. #6675
* [ENHANCEMENT] Querier: return clearer error message when a query request is cancelled by the caller. #6697
* [ENHANCEMENT] Compactor: Mark corrupted blocks for no-compaction to avoid blocking compactor future runs. #6588
* [ENHANCEMENT] Distributor: Added an experimental configuration option `distributor.ingestion-burst-factor` that overrides the `distributor.ingestion-burst-size` option if set. The `distributor.ingestion-burst-factor` is used to set the underlying ingestion rate limiter token bucket's burst size to a multiple of the per distributor `distributor.ingestion-rate-limit` and the `distributor.ingestion-burst-factor`. This is disabled by default. #6662
* [ENHANCEMENT] Add debug message to track tenants sending queries that are not able to benefit from caches. #6732
* [BUGFIX] Distributor: return server overload error in the event of exceeding the ingestion rate limit. #6549
* [BUGFIX] Ring: Ensure network addresses used for component hash rings are formatted correctly when using IPv6. #6068
* [BUGFIX] Query-scheduler: don't retain connections from queriers that have shut down, leading to gradually increasing enqueue latency over time. #6100 #6145
* [BUGFIX] Ingester: prevent query logic from continuing to execute after queries are canceled. #6085
* [BUGFIX] Ensure correct nesting of children of the `querier.Select` tracing span. #6085
* [BUGFIX] Packaging: fix preremove script preventing upgrades on RHEL based OS. #6067
* [BUGFIX] Querier: return actual error rather than `attempted to read series at index XXX from stream, but the stream has already been exhausted` (or even no error at all) when streaming chunks from ingesters or store-gateways is enabled and an error occurs while streaming chunks. #6346
* [BUGFIX] Querier: reduce log volume when querying ingesters with zone-awareness enabled and one or more instances in a single zone unavailable. #6381
* [BUGFIX] Querier: don't try to query further ingesters if ingester query request minimization is enabled and a query limit is reached as a result of the responses from the initial set of ingesters. #6402
* [BUGFIX] Ingester: Don't cache context cancellation error when querying. #6446
* [BUGFIX] Ingester: don't ignore errors encountered while iterating through chunks or samples in response to a query request. #6469
* [BUGFIX] All: fix issue where traces for some inter-component gRPC calls would incorrectly show the call as failing due to cancellation. #6470
* [BUGFIX] Querier: correctly mark streaming requests to ingesters or store-gateways as successful, not cancelled, in metrics and traces. #6471 #6505
* [BUGFIX] Querier: fix issue where queries fail with "context canceled" error when an ingester or store-gateway fails healthcheck while the query is in progress. #6550
* [BUGFIX] Tracing: When creating an OpenTelemetry tracing span, add it to the context for later retrieval. #6614
* [BUGFIX] Querier: always report query results to query-frontends, even when cancelled, to ensure query-frontends don't wait for results that will otherwise never arrive. #6703
* [BUGFIX] Querier: attempt to query ingesters in PENDING state, to reduce the likelihood that scaling up the number of ingesters in multiple zones simultaneously causes a read outage. #6726 #6727
* [BUGFIX] Querier: don't cancel inflight queries from a query-scheduler if the stream between the querier and query-scheduler is broken. #6728
* [BUGFIX] Store-gateway: Fix double-counting of some duration metrics. #6616
* [BUGFIX] Fixed possible series matcher corruption leading to wrong series being included in query results. #6884

### Mixin

* [CHANGE] Dashboards: enabled reporting gRPC codes as `status_code` label in Mimir dashboards. In case of gRPC calls, the successful `status_code` label on `cortex_request_duration_seconds` and gRPC client request duration metrics has changed from 'success' and '2xx' to 'OK'. #6561
* [CHANGE] Alerts: remove `MimirGossipMembersMismatch` alert and replace it with `MimirGossipMembersTooHigh` and `MimirGossipMembersTooLow` alerts that should have a higher signal-to-noise ratio. #6508
* [ENHANCEMENT] Dashboards: Optionally show rejected requests on Mimir Writes dashboard. Useful when used together with "early request rejection" in ingester and distributor. #6132 #6556
* [ENHANCEMENT] Alerts: added a critical alert for `CompactorSkippedBlocksWithOutOfOrderChunks` when multiple blocks are affected. #6410
* [ENHANCEMENT] Dashboards: Added the min-replicas for autoscaling dashboards. #6528
* [ENHANCEMENT] Dashboards: Show queries per second for the `/api/v1/cardinality/` endpoints on the "Overview" dashboard. #6720
* [BUGFIX] Alerts: fixed issue where `GossipMembersMismatch` warning message referred to per-instance labels that were not produced by the alert query. #6146
* [BUGFIX] Dashboards: Fix autoscaling dashboard panels for KEDA > 2.9. [Requires scraping the KEDA operator for metrics since they moved](https://github.com/kedacore/keda/issues/3972). #6528
* [BUGFIX] Alerts: Fix autoscaling alerts for KEDA > 2.9. [Requires scraping the KEDA operator for metrics since they moved](https://github.com/kedacore/keda/issues/3972). #6528

### Jsonnet

* [CHANGE] Ingester: reduce `-server.grpc-max-concurrent-streams` to 500. #5666
* [CHANGE] Changed default `_config.cluster_domain` from `cluster.local` to `cluster.local.` to reduce the number of DNS lookups made by Mimir. #6389
* [CHANGE] Query-frontend: changed default `_config.autoscaling_query_frontend_cpu_target_utilization` from `1` to `0.75`. #6395
* [CHANGE] Distributor: Increase HPA scale down period such that distributors are slower to scale down after autoscaling up. #6589
* [CHANGE] Store-gateway: Change the default timeout used for index-queries caches from `200ms` to `450ms`. #6786
* [FEATURE] Store-gateway: Allow automated zone-by-zone downscaling, that can be enabled via the `store_gateway_automated_downscale_enabled` flag. It is disabled by default. #6149
* [FEATURE] Ingester: Allow to configure TSDB Head early compaction using the following `_config` parameters: #6181
  * `ingester_tsdb_head_early_compaction_enabled` (disabled by default)
  * `ingester_tsdb_head_early_compaction_reduction_percentage`
  * `ingester_tsdb_head_early_compaction_min_in_memory_series`
* [ENHANCEMENT] Double the amount of rule groups for each user tier. #5897
* [ENHANCEMENT] Set `maxUnavailable` to 0 for `distributor`, `overrides-exporter`, `querier`, `query-frontend`, `query-scheduler` `ruler-querier`, `ruler-query-frontend`, `ruler-query-scheduler` and `consul` deployments, to ensure they don't become completely unavailable during a rollout. #5924
* [ENHANCEMENT] Update rollout-operator to `v0.9.0`. #6022 #6110 #6558 #6681
* [ENHANCEMENT] Update memcached to `memcached:1.6.22-alpine`. #6585
* [ENHANCEMENT] Store-gateway: replaced the following deprecated CLI flags: #6319
  * `-blocks-storage.bucket-store.index-header-lazy-loading-enabled` replaced with `-blocks-storage.bucket-store.index-header.lazy-loading-enabled`
  * `-blocks-storage.bucket-store.index-header-lazy-loading-idle-timeout` replaced with `-blocks-storage.bucket-store.index-header.lazy-loading-idle-timeout`
* [ENHANCEMENT] Store-gateway: Allow selective enablement of store-gateway automated scaling on a per-zone basis. #6302
* [BUGFIX] Autoscaling: KEDA > 2.9 removed the ability to set metricName in the trigger metadata. To help discern which metric is used by the HPA, we set the trigger name to what was the metricName. This is available as the `scaler` label on `keda_*` metrics. #6528

### Mimirtool

* [ENHANCEMENT] Analyze Grafana: Improve support for variables in range. #6657
* [BUGFIX] Fix out of bounds error on export with large timespans and/or series count. #5700
* [BUGFIX] Fix the issue where `--read-timeout` was applied to the entire `mimirtool analyze grafana` invocation rather than to individual Grafana API calls. #5915
* [BUGFIX] Fix incorrect remote-read path joining for `mimirtool remote-read` commands on Windows. #6011
* [BUGFIX] Fix template files full path being sent in `mimirtool alertmanager load` command. #6138
* [BUGFIX] Analyze rule-file: .metricsUsed field wasn't populated. #6953

### Mimir Continuous Test

### Query-tee

### Documentation

* [ENHANCEMENT] Document the concept of native histograms and how to send them to Mimir, migration path. #5956 #6488 #6539 #6752
* [ENHANCEMENT] Document native histograms query and visualization. #6231

### Tools

* [CHANGE] tsdb-index: Rename tool to tsdb-series. #6317
* [FEATURE] tsdb-labels: Add tool to print label names and values of a TSDB block. #6317
* [ENHANCEMENT] trafficdump: Trafficdump can now parse OTEL requests. Entire request is dumped to output, there's no filtering of fields or matching of series done. #6108

## 2.10.5

### Grafana Mimir

* [ENHANCEMENT] Update Docker base images from `alpine:3.18.3` to `alpine:3.18.5`. #6897
* [BUGFIX] Fixed possible series matcher corruption leading to wrong series being included in query results. #6886

### Documentation

* [ENHANCEMENT] Document the concept of native histograms and how to send them to Mimir, migration path. #6757
* [ENHANCEMENT] Document native histograms query and visualization. #6757

## 2.10.4

### Grafana Mimir

* [BUGFIX] Update otelhttp library to v0.44.0 as a mitigation for CVE-2023-45142. #6634

## 2.10.3

### Grafana Mimir

* [BUGFIX] Update grpc-go library to 1.57.2-dev that includes a fix for a bug introduced in 1.57.1. #6419

## 2.10.2

### Grafana Mimir

* [BUGFIX] Update grpc-go library to 1.57.1 and `golang.org/x/net` to `0.17`, which include fix for CVE-2023-44487. #6349

## 2.10.1

### Grafana Mimir

* [CHANGE] Update Go version to 1.21.3. #6244 #6325
* [BUGFIX] Query-frontend: Don't retry read requests rejected by the ingester due to utilization based read path limiting. #6032
* [BUGFIX] Ingester: fix panic in WAL replay of certain native histograms. #6086

## 2.10.0

### Grafana Mimir

* [CHANGE] Store-gateway: skip verifying index header integrity upon loading. To enable verification set `blocks_storage.bucket_store.index_header.verify_on_load: true`. #5174
* [CHANGE] Querier: change the default value of the experimental `-querier.streaming-chunks-per-ingester-buffer-size` flag to 256. #5203
* [CHANGE] Querier: only initiate query requests to ingesters in the `ACTIVE` state in the ring. #5342
* [CHANGE] Querier: renamed `-querier.prefer-streaming-chunks` to `-querier.prefer-streaming-chunks-from-ingesters` to enable streaming chunks from ingesters to queriers. #5182
* [CHANGE] Querier: `-query-frontend.cache-unaligned-requests` has been moved from a global flag to a per-tenant override. #5312
* [CHANGE] Ingester: removed `cortex_ingester_shipper_dir_syncs_total` and `cortex_ingester_shipper_dir_sync_failures_total` metrics. The former metric was not much useful, and the latter was never incremented. #5396
* [CHANGE] Ingester: removed logging of errors related to hitting per-instance limits to reduce resource usage when ingesters are under pressure. #5585
* [CHANGE] gRPC clients: use default connect timeout of 5s, and therefore enable default connect backoff max delay of 5s. #5562
* [CHANGE] Ingester: the `-validation.create-grace-period` is now enforced in the ingester too, other than distributor and query-frontend. If you've configured `-validation.create-grace-period` then make sure the configuration is applied to ingesters too. #5712
* [CHANGE] Distributor: the `-validation.create-grace-period` is now enforced for examplars too in the distributor. If an examplar has timestamp greater than "now + grace_period", then the exemplar will be dropped and the metric `cortex_discarded_exemplars_total{reason="exemplar_too_far_in_future",user="..."}` increased. #5761
* [CHANGE] Query-frontend: the `-validation.create-grace-period` is now enforced in the query-frontend even when the configured value is 0. When the value is 0, the query end time range is truncated to the current real-world time. #5829
* [CHANGE] Store-gateway: deprecated configuration parameters for index header under `blocks-storage.bucket-store` and use a new configurations in `blocks-storage.bucket-store.index-header`, deprecated configuration will be removed in Mimir 2.12. Configuration changes: #5726
  * `-blocks-storage.bucket-store.index-header-lazy-loading-enabled` is deprecated, use the new configuration `-blocks-storage.bucket-store.index-header.lazy-loading-enabled`
  * `-blocks-storage.bucket-store.index-header-lazy-loading-idle-timeout` is deprecated, use the new configuration `-blocks-storage.bucket-store.index-header.lazy-loading-idle-timeout`
  * `-blocks-storage.bucket-store.index-header-lazy-loading-concurrency` is deprecated, use the new configuration `-blocks-storage.bucket-store.index-header.lazy-loading-concurrency`
* [CHANGE] Store-gateway: remove experimental fine-grained chunks caching. The following experimental configuration parameters have been removed `-blocks-storage.bucket-store.chunks-cache.fine-grained-chunks-caching-enabled`, `-blocks-storage.bucket-store.fine-grained-chunks-caching-ranges-per-series`. #5816 #5875
* [CHANGE] Ingester: remove deprecated `blocks-storage.tsdb.max-tsdb-opening-concurrency-on-startup`. #5850
* [FEATURE] Introduced `-distributor.service-overload-status-code-on-rate-limit-enabled` flag for configuring status code to 529 instead of 429 upon rate limit exhaustion. #5752
* [FEATURE] Cardinality API: added a new `count_method` parameter which enables counting active series. #5136
* [FEATURE] Query-frontend: added experimental support to cache cardinality, label names and label values query responses. The cache will be used when `-query-frontend.cache-results` is enabled, and `-query-frontend.results-cache-ttl-for-cardinality-query` or `-query-frontend.results-cache-ttl-for-labels-query` set to a value greater than 0. The following metrics have been added to track the query results cache hit ratio per `request_type`: #5212 #5235 #5426 #5524
  * `cortex_frontend_query_result_cache_requests_total{request_type="query_range|cardinality|label_names_and_values"}`
  * `cortex_frontend_query_result_cache_hits_total{request_type="query_range|cardinality|label_names_and_values"}`
* [FEATURE] Added `-<prefix>.s3.list-objects-version` flag to configure the S3 list objects version. #5099
* [FEATURE] Ingester: add optional CPU/memory utilization based read request limiting, considered experimental. Disabled by default, enable by configuring limits via both of the following flags: #5012 #5392 #5394 #5526 #5508 #5704
  * `-ingester.read-path-cpu-utilization-limit`
  * `-ingester.read-path-memory-utilization-limit`
  * `-ingester.log-utilization-based-limiter-cpu-samples`
* [FEATURE] Ruler: support filtering results from rule status endpoint by `file`, `rule_group` and `rule_name`. #5291
* [FEATURE] Ingester: add experimental support for creating tokens by using spread minimizing strategy. This can be enabled with `-ingester.ring.token-generation-strategy: spread-minimizing` and `-ingester.ring.spread-minimizing-zones: <all available zones>`. In that case `-ingester.ring.tokens-file-path` must be empty. #5308 #5324
* [FEATURE] Storegateway: Persist sparse index-headers to disk and read from disk on index-header loads instead of reconstructing. #5465 #5651 #5726
* [FEATURE] Ingester: add experimental CLI flag `-ingester.ring.spread-minimizing-join-ring-in-order` that allows an ingester to register tokens in the ring only after all previous ingesters (with ID lower than its own ID) have already been registered. #5541
* [FEATURE] Ingester: add experimental support to compact the TSDB Head when the number of in-memory series is equal or greater than `-blocks-storage.tsdb.early-head-compaction-min-in-memory-series`, and the ingester estimates that the per-tenant TSDB Head compaction will reduce in-memory series by at least `-blocks-storage.tsdb.early-head-compaction-min-estimated-series-reduction-percentage`. #5371
* [FEATURE] Ingester: add new metrics for tracking native histograms in active series: `cortex_ingester_active_native_histogram_series`, `cortex_ingester_active_native_histogram_series_custom_tracker`, `cortex_ingester_active_native_histogram_buckets`, `cortex_ingester_active_native_histogram_buckets_custom_tracker`. The first 2 are the subsets of the existing and unmodified `cortex_ingester_active_series` and `cortex_ingester_active_series_custom_tracker` respectively, only tracking native histogram series, and the last 2 are the equivalents for tracking the number of buckets in native histogram series. #5318
* [FEATURE] Add experimental CLI flag `-<prefix>.s3.native-aws-auth-enabled` that allows to enable the default credentials provider chain of the AWS SDK. #5636
* [FEATURE] Distributor: add experimental support for circuit breaking when writing to ingesters via `-ingester.client.circuit-breaker.enabled`, `-ingester.client.circuit-breaker.failure-threshold`, or `-ingester.client.circuit-breaker.cooldown-period` or their corresponding YAML. #5650
* [FEATURE] The following features are no longer considered experimental. #5701 #5872
  * Ruler storage cache (`-ruler-storage.cache.*`)
  * Exclude ingesters running in specific zones (`-ingester.ring.excluded-zones`)
  * Cardinality-based query sharding (`-query-frontend.query-sharding-target-series-per-shard`)
  * Cardinality query result caching (`-query-frontend.results-cache-ttl-for-cardinality-query`)
  * Label names and values query result caching (`-query-frontend.results-cache-ttl-for-labels-query`)
  * Query expression size limit (`-query-frontend.max-query-expression-size-bytes`)
  * Peer discovery / tenant sharding for overrides exporters (`-overrides-exporter.ring.enabled`)
  * Configuring enabled metrics in overrides exporter (`-overrides-exporter.enabled-metrics`)
  * Per-tenant results cache TTL (`-query-frontend.results-cache-ttl`, `-query-frontend.results-cache-ttl-for-out-of-order-time-window`)
  * Shutdown delay (`-shutdown-delay`)
* [FEATURE] Querier: add experimental CLI flag `-tenant-federation.max-concurrent` to adjust the max number of per-tenant queries that can be run at a time when executing a single multi-tenant query. #5874
* [FEATURE] Alertmanager: add Microsoft Teams as a supported integration. #5840
* [ENHANCEMENT] Overrides-exporter: Add new metrics for write path and alertmanager (`max_global_metadata_per_user`, `max_global_metadata_per_metric`, `request_rate`, `request_burst_size`, `alertmanager_notification_rate_limit`, `alertmanager_max_dispatcher_aggregation_groups`, `alertmanager_max_alerts_count`, `alertmanager_max_alerts_size_bytes`) and added flag `-overrides-exporter.enabled-metrics` to explicitly configure desired metrics, e.g. `-overrides-exporter.enabled-metrics=request_rate,ingestion_rate`. Default value for this flag is: `ingestion_rate,ingestion_burst_size,max_global_series_per_user,max_global_series_per_metric,max_global_exemplars_per_user,max_fetched_chunks_per_query,max_fetched_series_per_query,ruler_max_rules_per_rule_group,ruler_max_rule_groups_per_tenant`. #5376
* [ENHANCEMENT] Cardinality API: when zone aware replication is enabled, the label values cardinality API can now tolerate single zone failure #5178
* [ENHANCEMENT] Distributor: optimize sending requests to ingesters when incoming requests don't need to be modified. For now this feature can be disabled by setting `-timeseries-unmarshal-caching-optimization-enabled=false`. #5137
* [ENHANCEMENT] Add advanced CLI flags to control gRPC client behaviour: #5161
  * `-<prefix>.connect-timeout`
  * `-<prefix>.connect-backoff-base-delay`
  * `-<prefix>.connect-backoff-max-delay`
  * `-<prefix>.initial-stream-window-size`
  * `-<prefix>.initial-connection-window-size`
* [ENHANCEMENT] Query-frontend: added "response_size_bytes" field to "query stats" log. #5196
* [ENHANCEMENT] Querier: refine error messages for per-tenant query limits, informing the user of the preferred strategy for not hitting the limit, in addition to how they may tweak the limit. #5059
* [ENHANCEMENT] Distributor: optimize sending of requests to ingesters by reusing memory buffers for marshalling requests. This optimization can be enabled by setting `-distributor.write-requests-buffer-pooling-enabled` to `true`. #5195 #5805 #5830
* [ENHANCEMENT] Querier: add experimental `-querier.minimize-ingester-requests` option to initially query only the minimum set of ingesters required to reach quorum. #5202 #5259 #5263
* [ENHANCEMENT] Querier: improve error message when streaming chunks from ingesters to queriers and a query limit is reached. #5245
* [ENHANCEMENT] Use new data structure for labels, to reduce memory consumption. #3555 #5731
* [ENHANCEMENT] Update alpine base image to 3.18.2. #5276
* [ENHANCEMENT] Ruler: add `cortex_ruler_sync_rules_duration_seconds` metric, tracking the time spent syncing all rule groups owned by the ruler instance. #5311
* [ENHANCEMENT] Store-gateway: add experimental `blocks-storage.bucket-store.index-header-lazy-loading-concurrency` config option to limit the number of concurrent index-headers loads when lazy loading. #5313 #5605
* [ENHANCEMENT] Ingester and querier: improve level of detail in traces emitted for queries that hit ingesters. #5315
* [ENHANCEMENT] Querier: add `cortex_querier_queries_rejected_total` metric that counts the number of queries rejected due to hitting a limit (eg. max series per query or max chunks per query). #5316 #5440 #5450
* [ENHANCEMENT] Querier: add experimental `-querier.minimize-ingester-requests-hedging-delay` option to initiate requests to further ingesters when request minimisation is enabled and not all initial requests have completed. #5368
* [ENHANCEMENT] Clarify docs for `-ingester.client.*` flags to make it clear that these are used by both queriers and distributors. #5375
* [ENHANCEMENT] Querier and store-gateway: add experimental support for streaming chunks from store-gateways to queriers while evaluating queries. This can be enabled with `-querier.prefer-streaming-chunks-from-store-gateways=true`. #5182
* [ENHANCEMENT] Querier: enforce `max-chunks-per-query` limit earlier in query processing when streaming chunks from ingesters to queriers to avoid unnecessarily consuming resources for queries that will be aborted. #5369 #5447
* [ENHANCEMENT] Ingester: added `cortex_ingester_shipper_last_successful_upload_timestamp_seconds` metric tracking the last successful TSDB block uploaded to the bucket (unix timestamp in seconds). #5396
* [ENHANCEMENT] Ingester: add two metrics tracking resource utilization calculated by utilization based limiter: #5496
  * `cortex_ingester_utilization_limiter_current_cpu_load`: The current exponential weighted moving average of the ingester's CPU load
  * `cortex_ingester_utilization_limiter_current_memory_usage_bytes`: The current ingester memory utilization
* [ENHANCEMENT] Ruler: added `insight=true` field to ruler's prometheus component for rule evaluation logs. #5510
* [ENHANCEMENT] Distributor Ingester: add metrics to count the number of requests rejected for hitting per-instance limits, `cortex_distributor_instance_rejected_requests_total` and `cortex_ingester_instance_rejected_requests_total` respectively. #5551
* [ENHANCEMENT] Distributor: add support for ingesting exponential histograms that are over the native histogram scale limit of 8 in OpenTelemetry format by downscaling them. #5532 #5607
* [ENHANCEMENT] General: buffered logging: #5506
  * `-log.buffered` CLI flag enable buffered logging.
* [ENHANCEMENT] Distributor: add more detailed information to traces generated while processing OTLP write requests. #5539
* [ENHANCEMENT] Distributor: improve performance ingesting OTLP payloads. #5531 #5607 #5616
* [ENHANCEMENT] Ingester: optimize label-values with matchers call when number of matched series is small. #5600
* [ENHANCEMENT] Compactor: delete bucket-index, markers and debug files if there are no blocks left in the bucket index. This cleanup must be enabled by using `-compactor.no-blocks-file-cleanup-enabled` option. #5648
* [ENHANCEMENT] Ingester: reduce memory usage of active series tracker. #5665
* [ENHANCEMENT] Store-gateway: added `-store-gateway.sharding-ring.auto-forget-enabled` configuration parameter to control whether store-gateway auto-forget feature should be enabled or disabled (enabled by default). #5702
* [ENHANCEMENT] Compactor: added per tenant block upload counters `cortex_block_upload_api_blocks_total`, `cortex_block_upload_api_bytes_total`, and `cortex_block_upload_api_files_total`. #5738
* [ENHANCEMENT] Compactor: verify time range of compacted block(s) matches the time range of input blocks. #5760
* [ENHANCEMENT] Querier: improved observability of calls to ingesters during queries. #5724
* [ENHANCEMENT] Compactor: block backfilling logging is now more verbose. #5711
* [ENHANCEMENT] Added support to rate limit application logs: #5764
  * `-log.rate-limit-enabled`
  * `-log.rate-limit-logs-per-second`
  * `-log.rate-limit-logs-per-second-burst`
* [ENHANCEMENT] Ingester: added `cortex_ingester_tsdb_head_min_timestamp_seconds` and `cortex_ingester_tsdb_head_max_timestamp_seconds` metrics which return min and max time of all TSDB Heads open in an ingester. #5786 #5815
* [ENHANCEMENT] Querier: cancel query requests to ingesters in a zone upon first error received from the zone, to reduce wasted effort spent computing results that won't be used #5764
* [ENHANCEMENT] All: improve tracing of internal HTTP requests sent over httpgrpc. #5782
* [ENHANCEMENT] Querier: add experimental per-query chunks limit based on an estimate of the number of chunks that will be sent from ingesters and store-gateways that is enforced earlier during query evaluation. This limit is disabled by default and can be configured with `-querier.max-estimated-fetched-chunks-per-query-multiplier`. #5765
* [ENHANCEMENT] Ingester: add UI for listing tenants with TSDB on given ingester and viewing details of tenants's TSDB on given ingester. #5803 #5824
* [ENHANCEMENT] Querier: improve observability of calls to store-gateways during queries. #5809
* [ENHANCEMENT] Query-frontend: improve tracing of interactions with query-scheduler. #5818
* [ENHANCEMENT] Query-scheduler: improve tracing of requests when request is rejected by query-scheduler. #5848
* [ENHANCEMENT] Ingester: avoid logging some errors that could cause logging contention. #5494 #5581
* [ENHANCEMENT] Store-gateway: wait for query gate after loading blocks. #5507
* [ENHANCEMENT] Store-gateway: always include `__name__` posting group in selection in order to reduce the number of object storage API calls. #5246
* [ENHANCEMENT] Ingester: track active series by ref instead of hash/labels to reduce memory usage. #5134 #5193
* [ENHANCEMENT] Go: updated to 1.21.1. #5955 #5960
* [ENHANCEMENT] Alertmanager: updated to alertmanager 0.26.0. #5840
* [BUGFIX] Ingester: Handle when previous ring state is leaving and the number of tokens has changed. #5204
* [BUGFIX] Querier: fix issue where queries that use the `timestamp()` function fail with `execution: attempted to read series at index 0 from stream, but the stream has already been exhausted` if streaming chunks from ingesters to queriers is enabled. #5370
* [BUGFIX] memberlist: bring back `memberlist_client_kv_store_count` metric that used to exist in Cortex, but got lost during dskit updates before Mimir 2.0. #5377
* [BUGFIX] Querier: pass on HTTP 503 query response code. #5364
* [BUGFIX] Store-gateway: Fix issue where stopping a store-gateway could cause all store-gateways to unload all blocks. #5464
* [BUGFIX] Allocate ballast in smaller blocks to avoid problem when entire ballast was kept in memory working set. #5565
* [BUGFIX] Querier: retry frontend result notification when an error is returned. #5591
* [BUGFIX] Querier: fix issue where `cortex_ingester_client_request_duration_seconds` metric did not include streaming query requests that did not return any series. #5695
* [BUGFIX] Ingester: fix ActiveSeries tracker double-counting series that have been deleted from the Head while still being active and then recreated again. #5678
* [BUGFIX] Ingester: don't set "last update time" of TSDB into the future when opening TSDB. This could prevent detecting of idle TSDB for a long time, if sample in distant future was ingested. #5787
* [BUGFIX] Store-gateway: fix bug when lazy index header could be closed prematurely even when still in use. #5795
* [BUGFIX] Ruler: gracefully shut down rule evaluations. #5778
* [BUGFIX] Querier: fix performance when ingesters stream samples. #5836
* [BUGFIX] Ingester: fix spurious `not found` errors on label values API during head compaction. #5957
* [BUGFIX] All: updated Minio object storage client from 7.0.62 to 7.0.63 to fix auto-detection of AWS GovCloud environments. #5905

### Mixin

* [CHANGE] Dashboards: show all workloads in selected namespace on "rollout progress" dashboard. #5113
* [CHANGE] Dashboards: show the number of updated and ready pods for each workload in the "rollout progress" panel on the "rollout progress" dashboard. #5113
* [CHANGE] Dashboards: removed "Query results cache misses" panel on the "Mimir / Queries" dashboard. #5423
* [CHANGE] Dashboards: default to shared crosshair on all dashboards. #5489
* [CHANGE] Dashboards: sort variable drop-down lists from A to Z, rather than Z to A. #5490
* [CHANGE] Alerts: removed `MimirProvisioningTooManyActiveSeries` alert. You should configure `-ingester.instance-limits.max-series` and rely on `MimirIngesterReachingSeriesLimit` alert instead. #5593
* [CHANGE] Alerts: removed `MimirProvisioningTooManyWrites` alert. The alerting threshold used in this alert was chosen arbitrarily and ingesters receiving an higher number of samples / sec don't necessarily have any issue. You should rely on SLOs metrics and alerts instead. #5706
* [CHANGE] Alerts: don't raise `MimirRequestErrors` or `MimirRequestLatency` alert for the `/debug/pprof` endpoint. #5826
* [ENHANCEMENT] Dashboards: adjust layout of "rollout progress" dashboard panels so that the "rollout progress" panel doesn't require scrolling. #5113
* [ENHANCEMENT] Dashboards: show container name first in "pods count per version" panel on "rollout progress" dashboard. #5113
* [ENHANCEMENT] Dashboards: show time spend waiting for turn when lazy loading index headers in the "index-header lazy load gate latency" panel on the "queries" dashboard. #5313
* [ENHANCEMENT] Dashboards: split query results cache hit ratio by request type in "Query results cache hit ratio" panel on the "Mimir / Queries" dashboard. #5423
* [ENHANCEMENT] Dashboards: add "rejected queries" panel to "queries" dashboard. #5429
* [ENHANCEMENT] Dashboards: add native histogram active series and active buckets to "tenants" dashboard. #5543
* [ENHANCEMENT] Dashboards: add panels to "Mimir / Writes" for requests rejected for per-instance limits. #5638
* [ENHANCEMENT] Dashboards: rename "Blocks currently loaded" to "Blocks currently owned" in the "Mimir / Queries" dashboard. #5705
* [ENHANCEMENT] Alerts: Add `MimirIngestedDataTooFarInTheFuture` warning alert that triggers when Mimir ingests sample with timestamp more than 1h in the future. #5822
* [BUGFIX] Alerts: fix `MimirIngesterRestarts` to fire only when the ingester container is restarted, excluding the cases the pod is rescheduled. #5397
* [BUGFIX] Dashboards: fix "unhealthy pods" panel on "rollout progress" dashboard showing only a number rather than the name of the workload and the number of unhealthy pods if only one workload has unhealthy pods. #5113 #5200
* [BUGFIX] Alerts: fixed `MimirIngesterHasNotShippedBlocks` and `MimirIngesterHasNotShippedBlocksSinceStart` alerts. #5396
* [BUGFIX] Alerts: Fix `MimirGossipMembersMismatch` to include `admin-api` and custom compactor pods. `admin-api` is a GEM component. #5641 #5797
* [BUGFIX] Dashboards: fix autoscaling dashboard panels that could show multiple series for a single component. #5810
* [BUGFIX] Dashboards: fix ruler-querier scaling metric panel query and split into CPU and memory scaling metric panels. #5739

### Jsonnet

* [CHANGE] Removed `_config.querier.concurrency` configuration option and replaced it with `_config.querier_max_concurrency` and `_config.ruler_querier_max_concurrency` to allow to easily fine tune it for different querier deployments. #5322
* [CHANGE] Change `_config.multi_zone_ingester_max_unavailable` to 50. #5327
* [CHANGE] Change distributors rolling update strategy configuration: `maxSurge` and `maxUnavailable` are set to `15%` and `0`. #5714
* [FEATURE] Alertmanager: Add horizontal pod autoscaler config, that can be enabled using `autoscaling_alertmanager_enabled: true`. #5194 #5249
* [ENHANCEMENT] Enable the `track_sizes` feature for Memcached pods to help determine cache efficiency. #5209
* [ENHANCEMENT] Add per-container map for environment variables. #5181
* [ENHANCEMENT] Add `PodDisruptionBudget`s for compactor, continuous-test, distributor, overrides-exporter, querier, query-frontend, query-scheduler, rollout-operator, ruler, ruler-querier, ruler-query-frontend, ruler-query-scheduler, and all memcached workloads. #5098
* [ENHANCEMENT] Ruler: configure the ruler storage cache when the metadata cache is enabled. #5326 #5334
* [ENHANCEMENT] Shuffle-sharding: ingester shards in user-classes can now be configured to target different series and limit percentage utilization through `_config.shuffle_sharding.target_series_per_ingester` and `_config.shuffle_sharding.target_utilization_percentage` values. #5470
* [ENHANCEMENT] Distributor: allow adjustment of the targeted CPU usage as a percentage of requested CPU. This can be adjusted with `_config.autoscaling_distributor_cpu_target_utilization`. #5525
* [ENHANCEMENT] Ruler: add configuration option `_config.ruler_remote_evaluation_max_query_response_size_bytes` to easily set the maximum query response size allowed (in bytes). #5592
* [ENHANCEMENT] Distributor: dynamically set `GOMAXPROCS` based on the CPU request. This should reduce distributor CPU utilization, assuming the CPU request is set to a value close to the actual utilization. #5588
* [ENHANCEMENT] Querier: dynamically set `GOMAXPROCS` based on the CPU request. This should reduce noisy neighbour issues created by the querier, whose CPU utilization could eventually saturate the Kubernetes node if unbounded. #5646 #5658
* [ENHANCEMENT] Allow to remove an entry from the configured environment variable for a given component, setting the environment value to `null` in the `*_env_map` objects (e.g. `store_gateway_env_map+:: { 'field': null}`). #5599
* [ENHANCEMENT] Allow overriding the default number of replicas for `etcd`. #5589
* [ENHANCEMENT] Memcached: reduce memory request for results, chunks and metadata caches. The requested memory is 5% greater than the configured memcached max cache size. #5661
* [ENHANCEMENT] Autoscaling: Add the following configuration options to fine tune autoscaler target utilization: #5679 #5682 #5689
  * `autoscaling_querier_target_utilization` (defaults to `0.75`)
  * `autoscaling_mimir_read_target_utilization` (defaults to `0.75`)
  * `autoscaling_ruler_querier_cpu_target_utilization` (defaults to `1`)
  * `autoscaling_distributor_memory_target_utilization` (defaults to `1`)
  * `autoscaling_ruler_cpu_target_utilization` (defaults to `1`)
  * `autoscaling_query_frontend_cpu_target_utilization` (defaults to `1`)
  * `autoscaling_ruler_query_frontend_cpu_target_utilization` (defaults to `1`)
  * `autoscaling_alertmanager_cpu_target_utilization` (defaults to `1`)
* [ENHANCEMENT] Gossip-ring: add appProtocol for istio compatibility. #5680
* [ENHANCEMENT] Add _config.commonConfig to allow adding common configuration parameters for all Mimir components. #5703
* [ENHANCEMENT] Update rollout-operator to `v0.7.0`. #5718
* [ENHANCEMENT] Increase the default rollout speed for store-gateway when lazy loading is disabled. #5823
* [ENHANCEMENT] Add autoscaling on memory for ruler-queriers. #5739
* [ENHANCEMENT] Deduplicate scaled object creation for most objects that scale on CPU and memory. #6411
* [BUGFIX] Fix compilation when index, chunks or metadata caches are disabled. #5710
* [BUGFIX] Autoscaling: treat OOMing containers as though they are using their full memory request. #5739
* [BUGFIX] Autoscaling: if no containers are up, report 0 memory usage instead of no data. #6411

### Mimirtool

* [ENHANCEMENT] Mimirtool uses paging to fetch all dashboards from Grafana when running `mimirtool analyse grafana`. This allows the tool to work correctly when running against Grafana instances with more than a 1000 dashboards. #5825
* [ENHANCEMENT] Extract metric name from queries that have a `__name__` matcher. #5911
* [BUGFIX] Mimirtool no longer parses label names as metric names when handling templating variables that are populated using `label_values(<label_name>)` when running `mimirtool analyse grafana`. #5832
* [BUGFIX] Fix panic when analyzing a grafana dashboard with multiline queries in templating variables. #5911

### Query-tee

* [CHANGE] Proxy `Content-Type` response header from backend. Previously `Content-Type: text/plain; charset=utf-8` was returned on all requests. #5183
* [CHANGE] Increase default value of `-proxy.compare-skip-recent-samples` to avoid racing with recording rule evaluation. #5561
* [CHANGE] Add `-backend.skip-tls-verify` to optionally skip TLS verification on backends. #5656

### Documentation

* [CHANGE] Fix reference to `get-started` documentation directory. #5476
* [CHANGE] Fix link to external OTLP/HTTP documentation.
* [ENHANCEMENT] Improved `MimirRulerTooManyFailedQueries` runbook. #5586
* [ENHANCEMENT] Improved "Recover accidentally deleted blocks" runbook. #5620
* [ENHANCEMENT] Documented options and trade-offs to query label names and values. #5582
* [ENHANCEMENT] Improved `MimirRequestErrors` runbook for alertmanager. #5694

### Tools

* [CHANGE] copyblocks: add support for S3 and the ability to copy between different object storage services. Due to this, the `-source-service` and `-destination-service` flags are now required and the `-service` flag has been removed. #5486
* [FEATURE] undelete-block-gcs: Added new tool for undeleting blocks on GCS storage. #5610 #5855
* [FEATURE] wal-reader: Added new tool for printing entries in TSDB WAL. #5780
* [ENHANCEMENT] ulidtime: add -seconds flag to print timestamps as Unix timestamps. #5621
* [ENHANCEMENT] ulidtime: exit with status code 1 if some ULIDs can't be parsed. #5621
* [ENHANCEMENT] tsdb-index-toc: added index-header size estimates. #5652
* [BUGFIX] Stop tools from panicking when `-help` flag is passed. #5412
* [BUGFIX] Remove github.com/golang/glog command line flags from tools. #5413

## 2.9.4

### Grafana Mimir

* [ENHANCEMENT] Update Docker base images from `alpine:3.18.3` to `alpine:3.18.5`. #6895

## 2.9.3

### Grafana Mimir

* [BUGFIX] Update `go.opentelemetry.io/contrib/instrumentation/net/http/otelhttp` to `0.44` which includes a fix for CVE-2023-45142. #6637

## 2.9.2

### Grafana Mimir

* [BUGFIX] Update grpc-go library to 1.56.3 and `golang.org/x/net` to `0.17`, which include fix for CVE-2023-44487. #6353 #6364

## 2.9.1

### Grafana Mimir

* [ENHANCEMENT] Update alpine base image to 3.18.3. #6021

## 2.9.0

### Grafana Mimir

* [CHANGE] Store-gateway: change expanded postings, postings, and label values index cache key format. These caches will be invalidated when rolling out the new Mimir version. #4770 #4978 #5037
* [CHANGE] Distributor: remove the "forwarding" feature as it isn't necessary anymore. #4876
* [CHANGE] Query-frontend: Change the default value of `-query-frontend.query-sharding-max-regexp-size-bytes` from `0` to `4096`. #4932
* [CHANGE] Querier: `-querier.query-ingesters-within` has been moved from a global flag to a per-tenant override. #4287
* [CHANGE] Querier: Use `-blocks-storage.tsdb.retention-period` instead of `-querier.query-ingesters-within` for calculating the lookback period for shuffle sharded ingesters. Setting `-querier.query-ingesters-within=0` no longer disables shuffle sharding on the read path. #4287
* [CHANGE] Block upload: `/api/v1/upload/block/{block}/files` endpoint now allows file uploads with no `Content-Length`. #4956
* [CHANGE] Store-gateway: deprecate configuration parameters for chunk pooling, they will be removed in Mimir 2.11. The following options are now also ignored: #4996
  * `-blocks-storage.bucket-store.max-chunk-pool-bytes`
  * `-blocks-storage.bucket-store.chunk-pool-min-bucket-size-bytes`
  * `-blocks-storage.bucket-store.chunk-pool-max-bucket-size-bytes`
* [CHANGE] Store-gateway: remove metrics `cortex_bucket_store_chunk_pool_requested_bytes_total` and `cortex_bucket_store_chunk_pool_returned_bytes_total`. #4996
* [CHANGE] Compactor: change default of `-compactor.partial-block-deletion-delay` to `1d`. This will automatically clean up partial blocks that were a result of failed block upload or deletion. #5026
* [CHANGE] Compactor: the deprecated configuration parameter `-compactor.consistency-delay` has been removed. #5050
* [CHANGE] Store-gateway: the deprecated configuration parameter `-blocks-storage.bucket-store.consistency-delay` has been removed. #5050
* [CHANGE] The configuration parameter `-blocks-storage.bucket-store.bucket-index.enabled` has been deprecated and will be removed in Mimir 2.11. Mimir is running by default with the bucket index enabled since version 2.0, and starting from the version 2.11 it will not be possible to disable it. #5051
* [CHANGE] The configuration parameters `-querier.iterators` and `-query.batch-iterators` have been deprecated and will be removed in Mimir 2.11. Mimir runs by default with `-querier.batch-iterators=true`, and starting from version 2.11 it will not be possible to change this. #5114
* [CHANGE] Compactor: change default of `-compactor.first-level-compaction-wait-period` to 25m. #5128
* [CHANGE] Ruler: changed default of `-ruler.poll-interval` from `1m` to `10m`. Starting from this release, the configured rule groups will also be re-synced each time they're modified calling the ruler configuration API. #5170
* [FEATURE] Query-frontend: add `-query-frontend.log-query-request-headers` to enable logging of request headers in query logs. #5030
* [FEATURE] Store-gateway: add experimental feature to retain lazy-loaded index headers between restarts by eagerly loading them during startup. This is disabled by default and can only be enabled if lazy loading is enabled. To enable this set the following: #5606
  * `-blocks-storage.bucket-store.index-header-lazy-loading-enabled` must be set to true
  * `-blocks-storage.bucket-store.index-header.eager-loading-startup-enabled` must be set to true
* [ENHANCEMENT] Add per-tenant limit `-validation.max-native-histogram-buckets` to be able to ignore native histogram samples that have too many buckets. #4765
* [ENHANCEMENT] Store-gateway: reduce memory usage in some LabelValues calls. #4789
* [ENHANCEMENT] Store-gateway: add a `stage` label to the metric `cortex_bucket_store_series_data_touched`. This label now applies to `data_type="chunks"` and `data_type="series"`. The `stage` label has 2 values: `processed` - the number of series that parsed - and `returned` - the number of series selected from the processed bytes to satisfy the query. #4797 #4830
* [ENHANCEMENT] Distributor: make `__meta_tenant_id` label available in relabeling rules configured via `metric_relabel_configs`. #4725
* [ENHANCEMENT] Compactor: added the configurable limit `compactor.block-upload-max-block-size-bytes` or `compactor_block_upload_max_block_size_bytes` to limit the byte size of uploaded or validated blocks. #4680
* [ENHANCEMENT] Querier: reduce CPU utilisation when shuffle sharding is enabled with large shard sizes. #4851
* [ENHANCEMENT] Packaging: facilitate configuration management by instructing systemd to start mimir with a configuration file. #4810
* [ENHANCEMENT] Store-gateway: reduce memory allocations when looking up postings from cache. #4861 #4869 #4962 #5047
* [ENHANCEMENT] Store-gateway: retain only necessary bytes when reading series from the bucket. #4926
* [ENHANCEMENT] Ingester, store-gateway: clear the shutdown marker after a successful shutdown to enable reusing their persistent volumes in case the ingester or store-gateway is restarted. #4985
* [ENHANCEMENT] Store-gateway, query-frontend: Reduced memory allocations when looking up cached entries from Memcached. #4862
* [ENHANCEMENT] Alertmanager: Add additional template function `queryFromGeneratorURL` returning query URL decoded query from the `GeneratorURL` field of an alert. #4301
* [ENHANCEMENT] Ruler: added experimental ruler storage cache support. The cache should reduce the number of "list objects" API calls issued to the object storage when there are 2+ ruler replicas running in a Mimir cluster. The cache can be configured setting `-ruler-storage.cache.*` CLI flags or their respective YAML config options. #4950 #5054
* [ENHANCEMENT] Store-gateway: added HTTP `/store-gateway/prepare-shutdown` endpoint for gracefully scaling down of store-gateways. A gauge `cortex_store_gateway_prepare_shutdown_requested` has been introduced for tracing this process. #4955
* [ENHANCEMENT] Updated Kuberesolver dependency (github.com/sercand/kuberesolver) from v2.4.0 to v4.0.0 and gRPC dependency (google.golang.org/grpc) from v1.47.0 to v1.53.0. #4922
* [ENHANCEMENT] Introduced new options for logging HTTP request headers: `-server.log-request-headers` enables logging HTTP request headers, `-server.log-request-headers-exclude-list` lists headers which should not be logged. #4922
* [ENHANCEMENT] Block upload: `/api/v1/upload/block/{block}/files` endpoint now disables read and write HTTP timeout, overriding `-server.http-read-timeout` and `-server.http-write-timeout` values. This is done to allow large file uploads to succeed. #4956
* [ENHANCEMENT] Alertmanager: Introduce new metrics from upstream. #4918
  * `cortex_alertmanager_notifications_failed_total` (added `reason` label)
  * `cortex_alertmanager_nflog_maintenance_total`
  * `cortex_alertmanager_nflog_maintenance_errors_total`
  * `cortex_alertmanager_silences_maintenance_total`
  * `cortex_alertmanager_silences_maintenance_errors_total`
* [ENHANCEMENT] Add native histogram support for `cortex_request_duration_seconds` metric family. #4987
* [ENHANCEMENT] Ruler: do not list rule groups in the object storage for disabled tenants. #5004
* [ENHANCEMENT] Query-frontend and querier: add HTTP API endpoint `<prometheus-http-prefix>/api/v1/format_query` to format a PromQL query. #4373
* [ENHANCEMENT] Query-frontend: Add `cortex_query_frontend_regexp_matcher_count` and `cortex_query_frontend_regexp_matcher_optimized_count` metrics to track optimization of regular expression label matchers. #4813
* [ENHANCEMENT] Alertmanager: Add configuration option to enable or disable the deletion of alertmanager state from object storage. This is useful when migrating alertmanager tenants from one cluster to another, because it avoids a condition where the state object is copied but then deleted before the configuration object is copied. #4989
* [ENHANCEMENT] Querier: only use the minimum set of chunks from ingesters when querying, and cancel unnecessary requests to ingesters sooner if we know their results won't be used. #5016
* [ENHANCEMENT] Add `-enable-go-runtime-metrics` flag to expose all go runtime metrics as Prometheus metrics. #5009
* [ENHANCEMENT] Ruler: trigger a synchronization of tenant's rule groups as soon as they change the rules configuration via API. This synchronization is in addition of the periodic syncing done every `-ruler.poll-interval`. The new behavior is enabled by default, but can be disabled with `-ruler.sync-rules-on-changes-enabled=false` (configurable on a per-tenant basis too). If you disable the new behaviour, then you may want to revert `-ruler.poll-interval` to `1m`. #4975 #5053 #5115 #5170
* [ENHANCEMENT] Distributor: Improve invalid tenant shard size error message. #5024
* [ENHANCEMENT] Store-gateway: record index header loading time separately in `cortex_bucket_store_series_request_stage_duration_seconds{stage="load_index_header"}`. Now index header loading will be visible in the "Mimir / Queries" dashboard in the "Series request p99/average latency" panels. #5011 #5062
* [ENHANCEMENT] Querier and ingester: add experimental support for streaming chunks from ingesters to queriers while evaluating queries. This can be enabled with `-querier.prefer-streaming-chunks=true`. #4886 #5078 #5094 #5126
* [ENHANCEMENT] Update Docker base images from `alpine:3.17.3` to `alpine:3.18.0`. #5065
* [ENHANCEMENT] Compactor: reduced the number of "object exists" API calls issued by the compactor to the object storage when syncing block's `meta.json` files. #5063
* [ENHANCEMENT] Distributor: Push request rate limits (`-distributor.request-rate-limit` and `-distributor.request-burst-size`) and their associated YAML configuration are now stable. #5124
* [ENHANCEMENT] Go: updated to 1.20.5. #5185
* [ENHANCEMENT] Update alpine base image to 3.18.2. #5274 #5276
* [BUGFIX] Metadata API: Mimir will now return an empty object when no metadata is available, matching Prometheus. #4782
* [BUGFIX] Store-gateway: add collision detection on expanded postings and individual postings cache keys. #4770
* [BUGFIX] Ruler: Support the `type=alert|record` query parameter for the API endpoint `<prometheus-http-prefix>/api/v1/rules`. #4302
* [BUGFIX] Backend: Check that alertmanager's data-dir doesn't overlap with bucket-sync dir. #4921
* [BUGFIX] Alertmanager: Allow to rate-limit webex, telegram and discord notifications. #4979
* [BUGFIX] Store-gateway: panics when decoding LabelValues responses that contain more than 655360 values. These responses are no longer cached. #5021
* [BUGFIX] Querier: don't leak memory when processing query requests from query-frontends (ie. when the query-scheduler is disabled). #5199

### Documentation

* [ENHANCEMENT] Improve `MimirIngesterReachingTenantsLimit` runbook. #4744 #4752
* [ENHANCEMENT] Add `symbol table size exceeds` case to `MimirCompactorHasNotSuccessfullyRunCompaction` runbook. #4945
* [ENHANCEMENT] Clarify which APIs use query sharding. #4948

### Mixin

* [CHANGE] Alerts: Remove `MimirQuerierHighRefetchRate`. #4980
* [CHANGE] Alerts: Remove `MimirTenantHasPartialBlocks`. This is obsoleted by the changed default of `-compactor.partial-block-deletion-delay` to `1d`, which will auto remediate this alert. #5026
* [ENHANCEMENT] Alertmanager dashboard: display active aggregation groups #4772
* [ENHANCEMENT] Alerts: `MimirIngesterTSDBWALCorrupted` now only fires when there are more than one corrupted WALs in single-zone deployments and when there are more than two zones affected in multi-zone deployments. #4920
* [ENHANCEMENT] Alerts: added labels to duplicated `MimirRolloutStuck` and `MimirCompactorHasNotUploadedBlocks` rules in order to distinguish them. #5023
* [ENHANCEMENT] Dashboards: fix holes in graph for lightly loaded clusters #4915
* [ENHANCEMENT] Dashboards: allow configuring additional services for the Rollout Progress dashboard. #5007
* [ENHANCEMENT] Alerts: do not fire `MimirAllocatingTooMuchMemory` alert for any matching container outside of namespaces where Mimir is running. #5089
* [BUGFIX] Dashboards: show cancelled requests in a different color to successful requests in throughput panels on dashboards. #5039
* [BUGFIX] Dashboards: fix dashboard panels that showed percentages with axes from 0 to 10000%. #5084
* [BUGFIX] Remove dependency on upstream Kubernetes mixin. #4732

### Jsonnet

* [CHANGE] Ruler: changed ruler autoscaling policy, extended scale down period from 60s to 600s. #4786
* [CHANGE] Update to v0.5.0 rollout-operator. #4893
* [CHANGE] Backend: add `alertmanager_args` to `mimir-backend` when running in read-write deployment mode. Remove hardcoded `filesystem` alertmanager storage. This moves alertmanager's data-dir to `/data/alertmanager` by default. #4907 #4921
* [CHANGE] Remove `-pdb` suffix from `PodDisruptionBudget` names. This will create new `PodDisruptionBudget` resources. Make sure to prune the old resources; otherwise, rollouts will be blocked. #5109
* [CHANGE] Query-frontend: enable query sharding for cardinality estimation via `-query-frontend.query-sharding-target-series-per-shard` by default if the results cache is enabled. #5128
* [ENHANCEMENT] Ingester: configure `-blocks-storage.tsdb.head-compaction-interval=15m` to spread TSDB head compaction over a wider time range. #4870
* [ENHANCEMENT] Ingester: configure `-blocks-storage.tsdb.wal-replay-concurrency` to CPU request minus 1. #4864
* [ENHANCEMENT] Compactor: configure `-compactor.first-level-compaction-wait-period` to TSDB head compaction interval plus 10 minutes. #4872
* [ENHANCEMENT] Store-gateway: set `GOMEMLIMIT` to the memory request value. This should reduce the likelihood the store-gateway may go out of memory, at the cost of an higher CPU utilization due to more frequent garbage collections when the memory utilization gets closer or above the configured requested memory. #4971
* [ENHANCEMENT] Store-gateway: dynamically set `GOMAXPROCS` based on the CPU request. This should reduce the likelihood a high load on the store-gateway will slow down the entire Kubernetes node. #5104
* [ENHANCEMENT] Store-gateway: add `store_gateway_lazy_loading_enabled` configuration option which combines disabled lazy-loading and reducing blocks sync concurrency. Reducing blocks sync concurrency improves startup times with disabled lazy loading on HDDs. #5025
* [ENHANCEMENT] Update `rollout-operator` image to `v0.6.0`. #5155
* [BUGFIX] Backend: configure `-ruler.alertmanager-url` to `mimir-backend` when running in read-write deployment mode. #4892
* [ENHANCEMENT] Memcached: don't overwrite upsteam memcached statefulset jsonnet to allow chosing between antiAffinity and topologySpreadConstraints.

### Mimirtool

* [CHANGE] check rules: will fail on duplicate rules when `--strict` is provided. #5035
* [FEATURE] sync/diff can now include/exclude namespaces based on a regular expression using `--namespaces-regex` and `--ignore-namespaces-regex`. #5100
* [ENHANCEMENT] analyze prometheus: allow to specify `-prometheus-http-prefix`. #4966
* [ENHANCEMENT] analyze grafana: allow to specify `--folder-title` to limit dashboards analysis based on their exact folder title. #4973

### Tools

* [CHANGE] copyblocks: copying between Azure Blob Storage buckets is now supported in addition to copying between Google Cloud Storage buckets. As a result, the `--service` flag is now required to be specified (accepted values are `gcs` or `abs`). #4756

## 2.8.0

### Grafana Mimir

* [CHANGE] Ingester: changed experimental CLI flag from `-out-of-order-blocks-external-label-enabled` to `-ingester.out-of-order-blocks-external-label-enabled` #4440
* [CHANGE] Store-gateway: The following metrics have been removed: #4332
  * `cortex_bucket_store_series_get_all_duration_seconds`
  * `cortex_bucket_store_series_merge_duration_seconds`
* [CHANGE] Ingester: changed default value of `-blocks-storage.tsdb.retention-period` from `24h` to `13h`. If you're running Mimir with a custom configuration and you're overriding `-querier.query-store-after` to a value greater than the default `12h` then you should increase `-blocks-storage.tsdb.retention-period` accordingly. #4382
* [CHANGE] Ingester: the configuration parameter `-blocks-storage.tsdb.max-tsdb-opening-concurrency-on-startup` has been deprecated and will be removed in Mimir 2.10. #4445
* [CHANGE] Query-frontend: Cached results now contain timestamp which allows Mimir to check if cached results are still valid based on current TTL configured for tenant. Results cached by previous Mimir version are used until they expire from cache, which can take up to 7 days. If you need to use per-tenant TTL sooner, please flush results cache manually. #4439
* [CHANGE] Ingester: the `cortex_ingester_tsdb_wal_replay_duration_seconds` metrics has been removed. #4465
* [CHANGE] Query-frontend and ruler: use protobuf internal query result payload format by default. This feature is no longer considered experimental. #4557 #4709
* [CHANGE] Ruler: reject creating federated rule groups while tenant federation is disabled. Previously the rule groups would be silently dropped during bucket sync. #4555
* [CHANGE] Compactor: the `/api/v1/upload/block/{block}/finish` endpoint now returns a `429` status code when the compactor has reached the limit specified by `-compactor.max-block-upload-validation-concurrency`. #4598
* [CHANGE] Compactor: when starting a block upload the maximum byte size of the block metadata provided in the request body is now limited to 1 MiB. If this limit is exceeded a `413` status code is returned. #4683
* [CHANGE] Store-gateway: cache key format for expanded postings has changed. This will invalidate the expanded postings in the index cache when deployed. #4667
* [FEATURE] Cache: Introduce experimental support for using Redis for results, chunks, index, and metadata caches. #4371
* [FEATURE] Vault: Introduce experimental integration with Vault to fetch secrets used to configure TLS for clients. Server TLS secrets will still be read from a file. `tls-ca-path`, `tls-cert-path` and `tls-key-path` will denote the path in Vault for the following CLI flags when `-vault.enabled` is true: #4446.
  * `-distributor.ha-tracker.etcd.*`
  * `-distributor.ring.etcd.*`
  * `-distributor.forwarding.grpc-client.*`
  * `-querier.store-gateway-client.*`
  * `-ingester.client.*`
  * `-ingester.ring.etcd.*`
  * `-querier.frontend-client.*`
  * `-query-frontend.grpc-client-config.*`
  * `-query-frontend.results-cache.redis.*`
  * `-blocks-storage.bucket-store.index-cache.redis.*`
  * `-blocks-storage.bucket-store.chunks-cache.redis.*`
  * `-blocks-storage.bucket-store.metadata-cache.redis.*`
  * `-compactor.ring.etcd.*`
  * `-store-gateway.sharding-ring.etcd.*`
  * `-ruler.client.*`
  * `-ruler.alertmanager-client.*`
  * `-ruler.ring.etcd.*`
  * `-ruler.query-frontend.grpc-client-config.*`
  * `-alertmanager.sharding-ring.etcd.*`
  * `-alertmanager.alertmanager-client.*`
  * `-memberlist.*`
  * `-query-scheduler.grpc-client-config.*`
  * `-query-scheduler.ring.etcd.*`
  * `-overrides-exporter.ring.etcd.*`
* [FEATURE] Distributor, ingester, querier, query-frontend, store-gateway: add experimental support for native histograms. Requires that the experimental protobuf query result response format is enabled by `-query-frontend.query-result-response-format=protobuf` on the query frontend. #4286 #4352 #4354 #4376 #4377 #4387 #4396 #4425 #4442 #4494 #4512 #4513 #4526
* [FEATURE] Added `-<prefix>.s3.storage-class` flag to configure the S3 storage class for objects written to S3 buckets. #4300
* [FEATURE] Add `freebsd` to the target OS when generating binaries for a Mimir release. #4654
* [FEATURE] Ingester: Add `prepare-shutdown` endpoint which can be used as part of Kubernetes scale down automations. #4718
* [ENHANCEMENT] Add timezone information to Alpine Docker images. #4583
* [ENHANCEMENT] Ruler: Sync rules when ruler JOINING the ring instead of ACTIVE, In order to reducing missed rule iterations during ruler restarts. #4451
* [ENHANCEMENT] Allow to define service name used for tracing via `JAEGER_SERVICE_NAME` environment variable. #4394
* [ENHANCEMENT] Querier and query-frontend: add experimental, more performant protobuf query result response format enabled with `-query-frontend.query-result-response-format=protobuf`. #4304 #4318 #4375
* [ENHANCEMENT] Compactor: added experimental configuration parameter `-compactor.first-level-compaction-wait-period`, to configure how long the compactor should wait before compacting 1st level blocks (uploaded by ingesters). This configuration option allows to reduce the chances compactor begins compacting blocks before all ingesters have uploaded their blocks to the storage. #4401
* [ENHANCEMENT] Store-gateway: use more efficient chunks fetching and caching. #4255
* [ENHANCEMENT] Query-frontend and ruler: add experimental, more performant protobuf internal query result response format enabled with `-ruler.query-frontend.query-result-response-format=protobuf`. #4331
* [ENHANCEMENT] Ruler: increased tolerance for missed iterations on alerts, reducing the chances of flapping firing alerts during ruler restarts. #4432
* [ENHANCEMENT] Optimized `.*` and `.+` regular expression label matchers. #4432
* [ENHANCEMENT] Optimized regular expression label matchers with alternates (e.g. `a|b|c`). #4647
* [ENHANCEMENT] Added an in-memory cache for regular expression matchers, to avoid parsing and compiling the same expression multiple times when used in recurring queries. #4633
* [ENHANCEMENT] Query-frontend: results cache TTL is now configurable by using `-query-frontend.results-cache-ttl` and `-query-frontend.results-cache-ttl-for-out-of-order-time-window` options. These values can also be specified per tenant. Default values are unchanged (7 days and 10 minutes respectively). #4385
* [ENHANCEMENT] Ingester: added advanced configuration parameter `-blocks-storage.tsdb.wal-replay-concurrency` representing the maximum number of CPUs used during WAL replay. #4445
* [ENHANCEMENT] Ingester: added metrics `cortex_ingester_tsdb_open_duration_seconds_total` to measure the total time it takes to open all existing TSDBs. The time tracked by this metric also includes the TSDBs WAL replay duration. #4465
* [ENHANCEMENT] Store-gateway: use streaming implementation for LabelNames RPC. The batch size for streaming is controlled by `-blocks-storage.bucket-store.batch-series-size`. #4464
* [ENHANCEMENT] Memcached: Add support for TLS or mTLS connections to cache servers. #4535
* [ENHANCEMENT] Compactor: blocks index files are now validated for correctness for blocks uploaded via the TSDB block upload feature. #4503
* [ENHANCEMENT] Compactor: block chunks and segment files are now validated for correctness for blocks uploaded via the TSDB block upload feature. #4549
* [ENHANCEMENT] Ingester: added configuration options to configure the "postings for matchers" cache of each compacted block queried from ingesters: #4561
  * `-blocks-storage.tsdb.block-postings-for-matchers-cache-ttl`
  * `-blocks-storage.tsdb.block-postings-for-matchers-cache-size`
  * `-blocks-storage.tsdb.block-postings-for-matchers-cache-force`
* [ENHANCEMENT] Compactor: validation of blocks uploaded via the TSDB block upload feature is now configurable on a per tenant basis: #4585
  * `-compactor.block-upload-validation-enabled` has been added, `compactor_block_upload_validation_enabled` can be used to override per tenant
  * `-compactor.block-upload.block-validation-enabled` was the previous global flag and has been removed
* [ENHANCEMENT] TSDB Block Upload: block upload validation concurrency can now be limited with `-compactor.max-block-upload-validation-concurrency`. #4598
* [ENHANCEMENT] OTLP: Add support for converting OTel exponential histograms to Prometheus native histograms. The ingestion of native histograms must be enabled, please set `-ingester.native-histograms-ingestion-enabled` to `true`. #4063 #4639
* [ENHANCEMENT] Query-frontend: add metric `cortex_query_fetched_index_bytes_total` to measure TSDB index bytes fetched to execute a query. #4597
* [ENHANCEMENT] Query-frontend: add experimental limit to enforce a max query expression size in bytes via `-query-frontend.max-query-expression-size-bytes` or `max_query_expression_size_bytes`. #4604
* [ENHANCEMENT] Query-tee: improve message logged when comparing responses and one response contains a non-JSON payload. #4588
* [ENHANCEMENT] Distributor: add ability to set per-distributor limits via `distributor_limits` block in runtime configuration in addition to the existing configuration. #4619
* [ENHANCEMENT] Querier: reduce peak memory consumption for queries that touch a large number of chunks. #4625
* [ENHANCEMENT] Query-frontend: added experimental `-query-frontend.query-sharding-max-regexp-size-bytes` limit to query-frontend. When set to a value greater than 0, query-frontend disabled query sharding for any query with a regexp matcher longer than the configured limit. #4632
* [ENHANCEMENT] Store-gateway: include statistics from LabelValues and LabelNames calls in `cortex_bucket_store_series*` metrics. #4673
* [ENHANCEMENT] Query-frontend: improve readability of distributed tracing spans. #4656
* [ENHANCEMENT] Update Docker base images from `alpine:3.17.2` to `alpine:3.17.3`. #4685
* [ENHANCEMENT] Querier: improve performance when shuffle sharding is enabled and the shard size is large. #4711
* [ENHANCEMENT] Ingester: improve performance when Active Series Tracker is in use. #4717
* [ENHANCEMENT] Store-gateway: optionally select `-blocks-storage.bucket-store.series-selection-strategy`, which can limit the impact of large posting lists (when many series share the same label name and value). #4667 #4695 #4698
* [ENHANCEMENT] Querier: Cache the converted float histogram from chunk iterator, hence there is no need to lookup chunk every time to get the converted float histogram. #4684
* [ENHANCEMENT] Ruler: Improve rule upload performance when not enforcing per-tenant rule group limits. #4828
* [ENHANCEMENT] Improved memory limit on the in-memory cache used for regular expression matchers. #4751
* [BUGFIX] Querier: Streaming remote read will now continue to return multiple chunks per frame after the first frame. #4423
* [BUGFIX] Store-gateway: the values for `stage="processed"` for the metrics `cortex_bucket_store_series_data_touched` and  `cortex_bucket_store_series_data_size_touched_bytes` when using fine-grained chunks caching is now reporting the correct values of chunks held in memory. #4449
* [BUGFIX] Compactor: fixed reporting a compaction error when compactor is correctly shut down while populating blocks. #4580
* [BUGFIX] OTLP: Do not drop exemplars of the OTLP Monotonic Sum metric. #4063
* [BUGFIX] Packaging: flag `/etc/default/mimir` and `/etc/sysconfig/mimir` as config to prevent overwrite. #4587
* [BUGFIX] Query-frontend: don't retry queries which error inside PromQL. #4643
* [BUGFIX] Store-gateway & query-frontend: report more consistent statistics for fetched index bytes. #4671
* [BUGFIX] Native histograms: fix how IsFloatHistogram determines if mimirpb.Histogram is a float histogram. #4706
* [BUGFIX] Query-frontend: fix query sharding for native histograms. #4666
* [BUGFIX] Ring status page: fixed the owned tokens percentage value displayed. #4730
* [BUGFIX] Querier: fixed chunk iterator that can return sample with wrong timestamp. #4450
* [BUGFIX] Packaging: fix preremove script preventing upgrades. #4801
* [BUGFIX] Security: updates Go to version 1.20.4 to fix CVE-2023-24539, CVE-2023-24540, CVE-2023-29400. #4903

### Mixin

* [ENHANCEMENT] Queries: Display data touched per sec in bytes instead of number of items. #4492
* [ENHANCEMENT] `_config.job_names.<job>` values can now be arrays of regular expressions in addition to a single string. Strings are still supported and behave as before. #4543
* [ENHANCEMENT] Queries dashboard: remove mention to store-gateway "streaming enabled" in panels because store-gateway only support streaming series since Mimir 2.7. #4569
* [ENHANCEMENT] Ruler: Add panel description for Read QPS panel in Ruler dashboard to explain values when in remote ruler mode. #4675
* [BUGFIX] Ruler dashboard: show data for reads from ingesters. #4543
* [BUGFIX] Pod selector regex for deployments: change `(.*-mimir-)` to `(.*mimir-)`. #4603

### Jsonnet

* [CHANGE] Ruler: changed ruler deployment max surge from `0` to `50%`, and max unavailable from `1` to `0`. #4381
* [CHANGE] Memcached connections parameters `-blocks-storage.bucket-store.index-cache.memcached.max-idle-connections`, `-blocks-storage.bucket-store.chunks-cache.memcached.max-idle-connections` and `-blocks-storage.bucket-store.metadata-cache.memcached.max-idle-connections` settings are now configured based on `max-get-multi-concurrency` and `max-async-concurrency`. #4591
* [CHANGE] Add support to use external Redis as cache. Following are some changes in the jsonnet config: #4386 #4640
  * Renamed `memcached_*_enabled` config options to `cache_*_enabled`
  * Renamed `memcached_*_max_item_size_mb` config options to `cache_*_max_item_size_mb`
  * Added `cache_*_backend` config options
* [CHANGE] Store-gateway StatefulSets with disabled multi-zone deployment are also unregistered from the ring on shutdown. This eliminated resharding during rollouts, at the cost of extra effort during scaling down store-gateways. For more information see [Scaling down store-gateways](https://grafana.com/docs/mimir/v2.7.x/operators-guide/run-production-environment/scaling-out/#scaling-down-store-gateways). #4713
* [CHANGE] Removed `$._config.querier.replicas` and `$._config.queryFrontend.replicas`. If you need to customize the number of querier or query-frontend replicas, and autoscaling is disabled, please set an override as is done for other stateless components (e.g. distributors). #5130
* [ENHANCEMENT] Alertmanager: add `alertmanager_data_disk_size` and  `alertmanager_data_disk_class` configuration options, by default no storage class is set. #4389
* [ENHANCEMENT] Update `rollout-operator` to `v0.4.0`. #4524
* [ENHANCEMENT] Update memcached to `memcached:1.6.19-alpine`. #4581
* [ENHANCEMENT] Add support for mTLS connections to Memcached servers. #4553
* [ENHANCEMENT] Update the `memcached-exporter` to `v0.11.2`. #4570
* [ENHANCEMENT] Autoscaling: Add `autoscaling_query_frontend_memory_target_utilization`, `autoscaling_ruler_query_frontend_memory_target_utilization`, and `autoscaling_ruler_memory_target_utilization` configuration options, for controlling the corresponding autoscaler memory thresholds. Each has a default of 1, i.e. 100%. #4612
* [ENHANCEMENT] Distributor: add ability to set per-distributor limits via `distributor_instance_limits` using runtime configuration. #4627
* [BUGFIX] Add missing query sharding settings for user_24M and user_32M plans. #4374

### Mimirtool

* [ENHANCEMENT] Backfill: mimirtool will now sleep and retry if it receives a 429 response while trying to finish an upload due to validation concurrency limits. #4598
* [ENHANCEMENT] `gauge` panel type is supported now in `mimirtool analyze dashboard`. #4679
* [ENHANCEMENT] Set a `User-Agent` header on requests to Mimir or Prometheus servers. #4700

### Mimir Continuous Test

* [FEATURE] Allow continuous testing of native histograms as well by enabling the flag `-tests.write-read-series-test.histogram-samples-enabled`. The metrics exposed by the tool will now have a new label called `type` with possible values of `float`, `histogram_float_counter`, `histogram_float_gauge`, `histogram_int_counter`, `histogram_int_gauge`, the list of metrics impacted: #4457
  * `mimir_continuous_test_writes_total`
  * `mimir_continuous_test_writes_failed_total`
  * `mimir_continuous_test_queries_total`
  * `mimir_continuous_test_queries_failed_total`
  * `mimir_continuous_test_query_result_checks_total`
  * `mimir_continuous_test_query_result_checks_failed_total`
* [ENHANCEMENT] Added a new metric `mimir_continuous_test_build_info` that reports version information, similar to the existing `cortex_build_info` metric exposed by other Mimir components. #4712
* [ENHANCEMENT] Add coherency for the selected ranges and instants of test queries. #4704

### Query-tee

### Documentation

* [CHANGE] Clarify what deprecation means in the lifecycle of configuration parameters. #4499
* [CHANGE] Update compactor `split-groups` and `split-and-merge-shards` recommendation on component page. #4623
* [FEATURE] Add instructions about how to configure native histograms. #4527
* [ENHANCEMENT] Runbook for MimirCompactorHasNotSuccessfullyRunCompaction extended to include scenario where compaction has fallen behind. #4609
* [ENHANCEMENT] Add explanation for QPS values for reads in remote ruler mode and writes generally, to the Ruler dashboard page. #4629
* [ENHANCEMENT] Expand zone-aware replication page to cover single physical availability zone deployments. #4631
* [FEATURE] Add instructions to use puppet module. #4610
* [FEATURE] Add documentation on how deploy mixin with terraform. #4161

### Tools

* [ENHANCEMENT] tsdb-index: iteration over index is now faster when any equal matcher is supplied. #4515

## 2.7.3

### Grafana Mimir

* [BUGFIX] Security: updates Go to version 1.20.4 to fix CVE-2023-24539, CVE-2023-24540, CVE-2023-29400. #4905

## 2.7.2

### Grafana Mimir

* [BUGFIX] Security: updated Go version to 1.20.3 to fix CVE-2023-24538 #4795

## 2.7.1

**Note**: During the release process, version 2.7.0 was tagged too early, before completing the release checklist and production testing. Release 2.7.1 doesn't include any code changes since 2.7.0, but now has proper release notes, published documentation, and has been fully tested in our production environment.

### Grafana Mimir

* [CHANGE] Ingester: the configuration parameter `-ingester.ring.readiness-check-ring-health` has been deprecated and will be removed in Mimir 2.9. #4422
* [CHANGE] Ruler: changed default value of `-ruler.evaluation-delay-duration` option from 0 to 1m. #4250
* [CHANGE] Querier: Errors with status code `422` coming from the store-gateway are propagated and not converted to the consistency check error anymore. #4100
* [CHANGE] Store-gateway: When a query hits `max_fetched_chunks_per_query` and `max_fetched_series_per_query` limits, an error with the status code `422` is created and returned. #4056
* [CHANGE] Packaging: Migrate FPM packaging solution to NFPM. Rationalize packages dependencies and add package for all binaries. #3911
* [CHANGE] Store-gateway: Deprecate flag `-blocks-storage.bucket-store.chunks-cache.subrange-size` since there's no benefit to changing the default of `16000`. #4135
* [CHANGE] Experimental support for ephemeral storage introduced in Mimir 2.6.0 has been removed. Following options are no longer available: #4252
  * `-blocks-storage.ephemeral-tsdb.*`
  * `-distributor.ephemeral-series-enabled`
  * `-distributor.ephemeral-series-matchers`
  * `-ingester.max-ephemeral-series-per-user`
  * `-ingester.instance-limits.max-ephemeral-series`
Querying with using `{__mimir_storage__="ephemeral"}` selector no longer works. All label values with `ephemeral-` prefix in `reason` label of `cortex_discarded_samples_total` metric are no longer available. Following metrics have been removed:
  * `cortex_ingester_ephemeral_series`
  * `cortex_ingester_ephemeral_series_created_total`
  * `cortex_ingester_ephemeral_series_removed_total`
  * `cortex_ingester_ingested_ephemeral_samples_total`
  * `cortex_ingester_ingested_ephemeral_samples_failures_total`
  * `cortex_ingester_memory_ephemeral_users`
  * `cortex_ingester_queries_ephemeral_total`
  * `cortex_ingester_queried_ephemeral_samples`
  * `cortex_ingester_queried_ephemeral_series`
* [CHANGE] Store-gateway: use mmap-less index-header reader by default and remove mmap-based index header reader. The following flags have changed: #4280
   * `-blocks-storage.bucket-store.index-header.map-populate-enabled` has been removed
   * `-blocks-storage.bucket-store.index-header.stream-reader-enabled` has been removed
   * `-blocks-storage.bucket-store.index-header.stream-reader-max-idle-file-handles` has been renamed to `-blocks-storage.bucket-store.index-header.max-idle-file-handles`, and the corresponding configuration file option has been renamed from `stream_reader_max_idle_file_handles` to `max_idle_file_handles`
* [CHANGE] Store-gateway: the streaming store-gateway is now enabled by default. The new default setting for `-blocks-storage.bucket-store.batch-series-size` is `5000`. #4330
* [CHANGE] Compactor: the configuration parameter `-compactor.consistency-delay` has been deprecated and will be removed in Mimir 2.9. #4409
* [CHANGE] Store-gateway: the configuration parameter `-blocks-storage.bucket-store.consistency-delay` has been deprecated and will be removed in Mimir 2.9. #4409
* [FEATURE] Ruler: added `keep_firing_for` support to alerting rules. #4099
* [FEATURE] Distributor, ingester: ingestion of native histograms. The new per-tenant limit `-ingester.native-histograms-ingestion-enabled` controls whether native histograms are stored or ignored. #4159
* [FEATURE] Query-frontend: Introduce experimental `-query-frontend.query-sharding-target-series-per-shard` to allow query sharding to take into account cardinality of similar requests executed previously. This feature uses the same cache that's used for results caching. #4121 #4177 #4188 #4254
* [ENHANCEMENT] Go: update go to 1.20.1. #4266
* [ENHANCEMENT] Ingester: added `out_of_order_blocks_external_label_enabled` shipper option to label out-of-order blocks before shipping them to cloud storage. #4182 #4297
* [ENHANCEMENT] Ruler: introduced concurrency when loading per-tenant rules configuration. This improvement is expected to speed up the ruler start up time in a Mimir cluster with a large number of tenants. #4258
* [ENHANCEMENT] Compactor: Add `reason` label to `cortex_compactor_runs_failed_total`. The value can be `shutdown` or `error`. #4012
* [ENHANCEMENT] Store-gateway: enforce `max_fetched_series_per_query`. #4056
* [ENHANCEMENT] Query-frontend: Disambiguate logs for failed queries. #4067
* [ENHANCEMENT] Query-frontend: log caller user agent in query stats logs. #4093
* [ENHANCEMENT] Store-gateway: add `data_type` label with values on `cortex_bucket_store_partitioner_extended_ranges_total`, `cortex_bucket_store_partitioner_expanded_ranges_total`, `cortex_bucket_store_partitioner_requested_ranges_total`, `cortex_bucket_store_partitioner_expanded_bytes_total`, `cortex_bucket_store_partitioner_requested_bytes_total` for `postings`, `series`, and `chunks`. #4095
* [ENHANCEMENT] Store-gateway: Reduce memory allocation rate when loading TSDB chunks from Memcached. #4074
* [ENHANCEMENT] Query-frontend: track `cortex_frontend_query_response_codec_duration_seconds` and `cortex_frontend_query_response_codec_payload_bytes` metrics to measure the time taken and bytes read / written while encoding and decoding query result payloads. #4110
* [ENHANCEMENT] Alertmanager: expose additional upstream metrics `cortex_alertmanager_dispatcher_aggregation_groups`, `cortex_alertmanager_dispatcher_alert_processing_duration_seconds`. #4151
* [ENHANCEMENT] Querier and query-frontend: add experimental, more performant protobuf internal query result response format enabled with `-query-frontend.query-result-response-format=protobuf`. #4153
* [ENHANCEMENT] Store-gateway: use more efficient chunks fetching and caching. This should reduce CPU, memory utilization, and receive bandwidth of a store-gateway. Enable with `-blocks-storage.bucket-store.chunks-cache.fine-grained-chunks-caching-enabled=true`. #4163 #4174 #4227
* [ENHANCEMENT] Query-frontend: Wait for in-flight queries to finish before shutting down. #4073 #4170
* [ENHANCEMENT] Store-gateway: added `encode` and `other` stage to `cortex_bucket_store_series_request_stage_duration_seconds` metric. #4179
* [ENHANCEMENT] Ingester: log state of TSDB when shipping or forced compaction can't be done due to unexpected state of TSDB. #4211
* [ENHANCEMENT] Update Docker base images from `alpine:3.17.1` to `alpine:3.17.2`. #4240
* [ENHANCEMENT] Store-gateway: add a `stage` label to the metrics `cortex_bucket_store_series_data_fetched`, `cortex_bucket_store_series_data_size_fetched_bytes`, `cortex_bucket_store_series_data_touched`, `cortex_bucket_store_series_data_size_touched_bytes`. This label only applies to `data_type="chunks"`. For `fetched` metrics with `data_type="chunks"` the `stage` label has 2 values: `fetched` - the chunks or bytes that were fetched from the cache or the object store, `refetched` - the chunks or bytes that had to be refetched from the cache or the object store because their size was underestimated during the first fetch. For `touched` metrics with `data_type="chunks"` the `stage` label has 2 values: `processed` - the chunks or bytes that were read from the fetched chunks or bytes and were processed in memory, `returned` - the chunks or bytes that were selected from the processed bytes to satisfy the query. #4227 #4316
* [ENHANCEMENT] Compactor: improve the partial block check related to `compactor.partial-block-deletion-delay` to potentially issue less requests to object storage. #4246
* [ENHANCEMENT] Memcached: added `-*.memcached.min-idle-connections-headroom-percentage` support to configure the minimum number of idle connections to keep open as a percentage (0-100) of the number of recently used idle connections. This feature is disabled when set to a negative value (default), which means idle connections are kept open indefinitely. #4249
* [ENHANCEMENT] Querier and store-gateway: optimized regular expression label matchers with case insensitive alternate operator. #4340 #4357
* [ENHANCEMENT] Compactor: added the experimental flag `-compactor.block-upload.block-validation-enabled` with the default `true` to configure whether block validation occurs on backfilled blocks. #3411
* [ENHANCEMENT] Ingester: apply a jitter to the first TSDB head compaction interval configured via `-blocks-storage.tsdb.head-compaction-interval`. Subsequent checks will happen at the configured interval. This should help to spread the TSDB head compaction among different ingesters over the configured interval. #4364
* [ENHANCEMENT] Ingester: the maximum accepted value for `-blocks-storage.tsdb.head-compaction-interval` has been increased from 5m to 15m. #4364
* [BUGFIX] Store-gateway: return `Canceled` rather than `Aborted` or `Internal` error when the calling querier cancels a label names or values request, and return `Internal` if processing the request fails for another reason. #4061
* [BUGFIX] Querier: track canceled requests with status code `499` in the metrics instead of `503` or `422`. #4099
* [BUGFIX] Ingester: compact out-of-order data during `/ingester/flush` or when TSDB is idle. #4180
* [BUGFIX] Ingester: conversion of global limits `max-series-per-user`, `max-series-per-metric`, `max-metadata-per-user` and `max-metadata-per-metric` into corresponding local limits now takes into account the number of ingesters in each zone. #4238
* [BUGFIX] Ingester: track `cortex_ingester_memory_series` metric consistently with `cortex_ingester_memory_series_created_total` and `cortex_ingester_memory_series_removed_total`. #4312
* [BUGFIX] Querier: fixed a bug which was incorrectly matching series with regular expression label matchers with begin/end anchors in the middle of the regular expression. #4340

### Mixin

* [CHANGE] Move auto-scaling panel rows down beneath logical network path in Reads and Writes dashboards. #4049
* [CHANGE] Make distributor auto-scaling metric panels show desired number of replicas. #4218
* [CHANGE] Alerts: The alert `MimirMemcachedRequestErrors` has been renamed to `MimirCacheRequestErrors`. #4242
* [ENHANCEMENT] Alerts: Added `MimirAutoscalerKedaFailing` alert firing when a KEDA scaler is failing. #4045
* [ENHANCEMENT] Add auto-scaling panels to ruler dashboard. #4046
* [ENHANCEMENT] Add gateway auto-scaling panels to Reads and Writes dashboards. #4049 #4216
* [ENHANCEMENT] Dashboards: distinguish between label names and label values queries. #4065
* [ENHANCEMENT] Add query-frontend and ruler-query-frontend auto-scaling panels to Reads and Ruler dashboards. #4199
* [BUGFIX] Alerts: Fixed `MimirAutoscalerNotActive` to not fire if scaling metric does not exist, to avoid false positives on scaled objects with 0 min replicas. #4045
* [BUGFIX] Alerts: `MimirCompactorHasNotSuccessfullyRunCompaction` is no longer triggered by frequent compactor restarts. #4012
* [BUGFIX] Tenants dashboard: Correctly show the ruler-query-scheduler queue size. #4152

### Jsonnet

* [CHANGE] Create the `query-frontend-discovery` service only when Mimir is deployed in microservice mode without query-scheduler. #4353
* [CHANGE] Add results cache backend config to `ruler-query-frontend` configuration to allow cache reuse for cardinality-estimation based sharding. #4257
* [ENHANCEMENT] Add support for ruler auto-scaling. #4046
* [ENHANCEMENT] Add optional `weight` param to `newQuerierScaledObject` and `newRulerQuerierScaledObject` to allow running multiple querier deployments on different node types. #4141
* [ENHANCEMENT] Add support for query-frontend and ruler-query-frontend auto-scaling. #4199
* [BUGFIX] Shuffle sharding: when applying user class limits, honor the minimum shard size configured in `$._config.shuffle_sharding.*`. #4363

### Mimirtool

* [FEATURE] Added `keep_firing_for` support to rules configuration. #4099
* [ENHANCEMENT] Add `-tls-insecure-skip-verify` to rules, alertmanager and backfill commands. #4162

### Query-tee

* [CHANGE] Increase default value of `-backend.read-timeout` to 150s, to accommodate default querier and query frontend timeout of 120s. #4262
* [ENHANCEMENT] Log errors that occur while performing requests to compare two endpoints. #4262
* [ENHANCEMENT] When comparing two responses that both contain an error, only consider the comparison failed if the errors differ. Previously, if either response contained an error, the comparison always failed, even if both responses contained the same error. #4262
* [ENHANCEMENT] Include the value of the `X-Scope-OrgID` header when logging a comparison failure. #4262
* [BUGFIX] Parameters (expression, time range etc.) for a query request where the parameters are in the HTTP request body rather than in the URL are now logged correctly when responses differ. #4265

### Documentation

* [ENHANCEMENT] Add guide on alternative migration method for Thanos to Mimir #3554
* [ENHANCEMENT] Restore "Migrate from Cortex" for Jsonnet. #3929
* [ENHANCEMENT] Document migration from microservices to read-write deployment mode. #3951
* [ENHANCEMENT] Do not error when there is nothing to commit as part of a publish #4058
* [ENHANCEMENT] Explain how to run Mimir locally using docker-compose #4079
* [ENHANCEMENT] Docs: use long flag names in runbook commands. #4088
* [ENHANCEMENT] Clarify how ingester replication happens. #4101
* [ENHANCEMENT] Improvements to the Get Started guide. #4315
* [BUGFIX] Added indentation to Azure and SWIFT backend definition. #4263

### Tools

* [ENHANCEMENT] Adapt tsdb-print-chunk for native histograms. #4186
* [ENHANCEMENT] Adapt tsdb-index-health for blocks containing native histograms. #4186
* [ENHANCEMENT] Adapt tsdb-chunks tool to handle native histograms. #4186

## 2.6.2

* [BUGFIX] Security: updates Go to version 1.20.4 to fix CVE-2023-24539, CVE-2023-24540, CVE-2023-29400. #4903

## 2.6.1

### Grafana Mimir

* [BUGFIX] Security: updates Go to version 1.20.3 to fix CVE-2023-24538 #4798

## 2.6.0

### Grafana Mimir

* [CHANGE] Querier: Introduce `-querier.max-partial-query-length` to limit the time range for partial queries at the querier level and deprecate `-store.max-query-length`. #3825 #4017
* [CHANGE] Store-gateway: Remove experimental `-blocks-storage.bucket-store.max-concurrent-reject-over-limit` flag. #3706
* [CHANGE] Ingester: If shipping is enabled block retention will now be relative to the upload time to cloud storage. If shipping is disabled block retention will be relative to the creation time of the block instead of the mintime of the last block created. #3816
* [CHANGE] Query-frontend: Deprecated CLI flag `-query-frontend.align-querier-with-step` has been removed. #3982
* [CHANGE] Alertmanager: added default configuration for `-alertmanager.configs.fallback`. Allows tenants to send alerts without first uploading an Alertmanager configuration. #3541
* [FEATURE] Store-gateway: streaming of series. The store-gateway can now stream results back to the querier instead of buffering them. This is expected to greatly reduce peak memory consumption while keeping latency the same. You can enable this feature by setting `-blocks-storage.bucket-store.batch-series-size` to a value in the high thousands (5000-10000). This is still an experimental feature and is subject to a changing API and instability. #3540 #3546 #3587 #3606 #3611 #3620 #3645 #3355 #3697 #3666 #3687 #3728 #3739 #3751 #3779 #3839
* [FEATURE] Alertmanager: Added support for the Webex receiver. #3758
* [FEATURE] Limits: Added the `-validation.separate-metrics-group-label` flag. This allows further separation of the `cortex_discarded_samples_total` metric by an additional `group` label - which is configured by this flag to be the value of a specific label on an incoming timeseries. Active groups are tracked and inactive groups are cleaned up on a defined interval. The maximum number of groups tracked is controlled by the `-max-separate-metrics-groups-per-user` flag. #3439
* [FEATURE] Overrides-exporter: Added experimental ring support to overrides-exporter via `-overrides-exporter.ring.enabled`. When enabled, the ring is used to establish a leader replica for the export of limit override metrics. #3908 #3953
* [FEATURE] Ephemeral storage (experimental): Mimir can now accept samples into "ephemeral storage". Such samples are available for querying for a short amount of time (`-blocks-storage.ephemeral-tsdb.retention-period`, defaults to 10 minutes), and then removed from memory. To use ephemeral storage, distributor must be configured with `-distributor.ephemeral-series-enabled` option. Series matching `-distributor.ephemeral-series-matchers` will be marked for storing into ephemeral storage in ingesters. Each tenant needs to have ephemeral storage enabled by using `-ingester.max-ephemeral-series-per-user` limit, which defaults to 0 (no ephemeral storage). Ingesters have new `-ingester.instance-limits.max-ephemeral-series` limit for total number of series in ephemeral storage across all tenants. If ingestion of samples into ephemeral storage fails, `cortex_discarded_samples_total` metric will use values prefixed with `ephemeral-` for `reason` label. Querying of ephemeral storage is possible by using `{__mimir_storage__="ephemeral"}` as metric selector. Following new metrics related to ephemeral storage are introduced: #3897 #3922 #3961 #3997 #4004
  * `cortex_ingester_ephemeral_series`
  * `cortex_ingester_ephemeral_series_created_total`
  * `cortex_ingester_ephemeral_series_removed_total`
  * `cortex_ingester_ingested_ephemeral_samples_total`
  * `cortex_ingester_ingested_ephemeral_samples_failures_total`
  * `cortex_ingester_memory_ephemeral_users`
  * `cortex_ingester_queries_ephemeral_total`
  * `cortex_ingester_queried_ephemeral_samples`
  * `cortex_ingester_queried_ephemeral_series`
* [ENHANCEMENT] Added new metric `thanos_shipper_last_successful_upload_time`: Unix timestamp (in seconds) of the last successful TSDB block uploaded to the bucket. #3627
* [ENHANCEMENT] Ruler: Added `-ruler.alertmanager-client.tls-enabled` configuration for alertmanager client. #3432 #3597
* [ENHANCEMENT] Activity tracker logs now have `component=activity-tracker` label. #3556
* [ENHANCEMENT] Distributor: remove labels with empty values #2439
* [ENHANCEMENT] Query-frontend: track query HTTP requests in the Activity Tracker. #3561
* [ENHANCEMENT] Store-gateway: Add experimental alternate implementation of index-header reader that does not use memory mapped files. The index-header reader is expected to improve stability of the store-gateway. You can enable this implementation with the flag `-blocks-storage.bucket-store.index-header.stream-reader-enabled`. #3639 #3691 #3703 #3742 #3785 #3787 #3797
* [ENHANCEMENT] Query-scheduler: add `cortex_query_scheduler_cancelled_requests_total` metric to track the number of requests that are already cancelled when dequeued. #3696
* [ENHANCEMENT] Store-gateway: add `cortex_bucket_store_partitioner_extended_ranges_total` metric to keep track of the ranges that the partitioner decided to overextend and merge in order to save API call to the object storage. #3769
* [ENHANCEMENT] Compactor: Auto-forget unhealthy compactors after ten failed ring heartbeats. #3771
* [ENHANCEMENT] Ruler: change default value of `-ruler.for-grace-period` from `10m` to `2m` and update help text. The new default value reflects how we operate Mimir at Grafana Labs. #3817
* [ENHANCEMENT] Ingester: Added experimental flags to force usage of _postings for matchers cache_. These flags will be removed in the future and it's not recommended to change them. #3823
  * `-blocks-storage.tsdb.head-postings-for-matchers-cache-ttl`
  * `-blocks-storage.tsdb.head-postings-for-matchers-cache-size`
  * `-blocks-storage.tsdb.head-postings-for-matchers-cache-force`
* [ENHANCEMENT] Ingester: Improved series selection performance when some of the matchers do not match any series. #3827
* [ENHANCEMENT] Alertmanager: Add new additional template function `tenantID` returning id of the tenant owning the alert. #3758
* [ENHANCEMENT] Alertmanager: Add additional template function `grafanaExploreURL` returning URL to grafana explore with range query. #3849
* [ENHANCEMENT] Reduce overhead of debug logging when filtered out. #3875
* [ENHANCEMENT] Update Docker base images from `alpine:3.16.2` to `alpine:3.17.1`. #3898
* [ENHANCEMENT] Ingester: Add new `/ingester/tsdb_metrics` endpoint to return tenant-specific TSDB metrics. #3923
* [ENHANCEMENT] Query-frontend: CLI flag `-query-frontend.max-total-query-length` and its associated YAML configuration is now stable. #3882
* [ENHANCEMENT] Ruler: rule groups now support optional and experimental `align_evaluation_time_on_interval` field, which causes all evaluations to happen on interval-aligned timestamp. #4013
* [ENHANCEMENT] Query-scheduler: ring-based service discovery is now stable. #4028
* [ENHANCEMENT] Store-gateway: improved performance of prefix matching on the labels. #4055 #4080
* [BUGFIX] Log the names of services that are not yet running rather than `unsupported value type` when calling `/ready` and some services are not running. #3625
* [BUGFIX] Alertmanager: Fix template spurious deletion with relative data dir. #3604
* [BUGFIX] Security: update prometheus/exporter-toolkit for CVE-2022-46146. #3675
* [BUGFIX] Security: update golang.org/x/net for CVE-2022-41717. #3755
* [BUGFIX] Debian package: Fix post-install, environment file path and user creation. #3720
* [BUGFIX] memberlist: Fix panic during Mimir startup when Mimir receives gossip message before it's ready. #3746
* [BUGFIX] Store-gateway: fix `cortex_bucket_store_partitioner_requested_bytes_total` metric to not double count overlapping ranges. #3769
* [BUGFIX] Update `github.com/thanos-io/objstore` to address issue with Multipart PUT on s3-compatible Object Storage. #3802 #3821
* [BUGFIX] Distributor, Query-scheduler: Make sure ring metrics include a `cortex_` prefix as expected by dashboards. #3809
* [BUGFIX] Querier: canceled requests are no longer reported as "consistency check" failures. #3837 #3927
* [BUGFIX] Distributor: don't panic when `metric_relabel_configs` in overrides contains null element. #3868
* [BUGFIX] Distributor: don't panic when OTLP histograms don't have any buckets. #3853
* [BUGFIX] Ingester, Compactor: fix panic that can occur when compaction fails. #3955
* [BUGFIX] Store-gateway: return `Canceled` rather than `Aborted` error when the calling querier cancels the request. #4007

### Mixin

* [ENHANCEMENT] Alerts: Added `MimirIngesterInstanceHasNoTenants` alert that fires when an ingester replica is not receiving write requests for any tenant. #3681
* [ENHANCEMENT] Alerts: Extended `MimirAllocatingTooMuchMemory` to check read-write deployment containers. #3710
* [ENHANCEMENT] Alerts: Added `MimirAlertmanagerInstanceHasNoTenants` alert that fires when an alertmanager instance ows no tenants. #3826
* [ENHANCEMENT] Alerts: Added `MimirRulerInstanceHasNoRuleGroups` alert that fires when a ruler replica is not assigned any rule group to evaluate. #3723
* [ENHANCEMENT] Support for baremetal deployment for alerts and scaling recording rules. #3719
* [ENHANCEMENT] Dashboards: querier autoscaling now supports multiple scaled objects (configurable via `$._config.autoscale.querier.hpa_name`). #3962
* [BUGFIX] Alerts: Fixed `MimirIngesterRestarts` alert when Mimir is deployed in read-write mode. #3716
* [BUGFIX] Alerts: Fixed `MimirIngesterHasNotShippedBlocks` and `MimirIngesterHasNotShippedBlocksSinceStart` alerts for when Mimir is deployed in read-write or monolithic modes and updated them to use new `thanos_shipper_last_successful_upload_time` metric. #3627
* [BUGFIX] Alerts: Fixed `MimirMemoryMapAreasTooHigh` alert when Mimir is deployed in read-write mode. #3626
* [BUGFIX] Alerts: Fixed `MimirCompactorSkippedBlocksWithOutOfOrderChunks` matching on non-existent label. #3628
* [BUGFIX] Dashboards: Fix `Rollout Progress` dashboard incorrectly using Gateway metrics when Gateway was not enabled. #3709
* [BUGFIX] Tenants dashboard: Make it compatible with all deployment types. #3754
* [BUGFIX] Alerts: Fixed `MimirCompactorHasNotUploadedBlocks` to not fire if compactor has nothing to do. #3793
* [BUGFIX] Alerts: Fixed `MimirAutoscalerNotActive` to not fire if scaling metric is 0, to avoid false positives on scaled objects with 0 min replicas. #3999

### Jsonnet

* [CHANGE] Replaced the deprecated `policy/v1beta1` with `policy/v1` when configuring a PodDisruptionBudget for read-write deployment mode. #3811
* [CHANGE] Removed `-server.http-write-timeout` default option value from querier and query-frontend, as it defaults to a higher value in the code now, and cannot be lower than `-querier.timeout`. #3836
* [CHANGE] Replaced `-store.max-query-length` with `-query-frontend.max-total-query-length` in the query-frontend config. #3879
* [CHANGE] Changed default `mimir_backend_data_disk_size` from `100Gi` to `250Gi`. #3894
* [ENHANCEMENT] Update `rollout-operator` to `v0.2.0`. #3624
* [ENHANCEMENT] Add `user_24M` and `user_32M` classes to operations config. #3367
* [ENHANCEMENT] Update memcached image from `memcached:1.6.16-alpine` to `memcached:1.6.17-alpine`. #3914
* [ENHANCEMENT] Allow configuring the ring for overrides-exporter. #3995
* [BUGFIX] Apply ingesters and store-gateways per-zone CLI flags overrides to read-write deployment mode too. #3766
* [BUGFIX] Apply overrides-exporter CLI flags to mimir-backend when running Mimir in read-write deployment mode. #3790
* [BUGFIX] Fixed `mimir-write` and `mimir-read` Kubernetes service to correctly balance requests among pods. #3855 #3864 #3906
* [BUGFIX] Fixed `ruler-query-frontend` and `mimir-read` gRPC server configuration to force clients to periodically re-resolve the backend addresses. #3862
* [BUGFIX] Fixed `mimir-read` CLI flags to ensure query-frontend configuration takes precedence over querier configuration. #3877

### Mimirtool

* [ENHANCEMENT] Update `mimirtool config convert` to work with Mimir 2.4, 2.5, 2.6 changes. #3952
* [ENHANCEMENT] Mimirtool is now available to install through Homebrew with `brew install mimirtool`. #3776
* [ENHANCEMENT] Added `--concurrency` to `mimirtool rules sync` command. #3996
* [BUGFIX] Fix summary output from `mimirtool rules sync` to display correct number of groups created and updated. #3918

### Documentation

* [BUGFIX] Querier: Remove assertion that the `-querier.max-concurrent` flag must also be set for the query-frontend. #3678
* [ENHANCEMENT] Update migration from cortex documentation. #3662
* [ENHANCEMENT] Query-scheduler: documented how to migrate from DNS-based to ring-based service discovery. #4028

### Tools

## 2.5.0

### Grafana Mimir

* [CHANGE] Flag `-azure.msi-resource` is now ignored, and will be removed in Mimir 2.7. This setting is now made automatically by Azure. #2682
* [CHANGE] Experimental flag `-blocks-storage.tsdb.out-of-order-capacity-min` has been removed. #3261
* [CHANGE] Distributor: Wrap errors from pushing to ingesters with useful context, for example clarifying timeouts. #3307
* [CHANGE] The default value of `-server.http-write-timeout` has changed from 30s to 2m. #3346
* [CHANGE] Reduce period of health checks in connection pools for querier->store-gateway, ruler->ruler, and alertmanager->alertmanager clients to 10s. This reduces the time to fail a gRPC call when the remote stops responding. #3168
* [CHANGE] Hide TSDB block ranges period config from doc and mark it experimental. #3518
* [FEATURE] Alertmanager: added Discord support. #3309
* [ENHANCEMENT] Added `-server.tls-min-version` and `-server.tls-cipher-suites` flags to configure cipher suites and min TLS version supported by HTTP and gRPC servers. #2898
* [ENHANCEMENT] Distributor: Add age filter to forwarding functionality, to not forward samples which are older than defined duration. If such samples are not ingested, `cortex_discarded_samples_total{reason="forwarded-sample-too-old"}` is increased. #3049 #3113
* [ENHANCEMENT] Store-gateway: Reduce memory allocation when generating ids in index cache. #3179
* [ENHANCEMENT] Query-frontend: truncate queries based on the configured creation grace period (`--validation.create-grace-period`) to avoid querying too far into the future. #3172
* [ENHANCEMENT] Ingester: Reduce activity tracker memory allocation. #3203
* [ENHANCEMENT] Query-frontend: Log more detailed information in the case of a failed query. #3190
* [ENHANCEMENT] Added `-usage-stats.installation-mode` configuration to track the installation mode via the anonymous usage statistics. #3244
* [ENHANCEMENT] Compactor: Add new `cortex_compactor_block_max_time_delta_seconds` histogram for detecting if compaction of blocks is lagging behind. #3240 #3429
* [ENHANCEMENT] Ingester: reduced the memory footprint of active series custom trackers. #2568
* [ENHANCEMENT] Distributor: Include `X-Scope-OrgId` header in requests forwarded to configured forwarding endpoint. #3283 #3385
* [ENHANCEMENT] Alertmanager: reduced memory utilization in Mimir clusters with a large number of tenants. #3309
* [ENHANCEMENT] Add experimental flag `-shutdown-delay` to allow components to wait after receiving SIGTERM and before stopping. In this time the component returns 503 from /ready endpoint. #3298
* [ENHANCEMENT] Go: update to go 1.19.3. #3371
* [ENHANCEMENT] Alerts: added `RulerRemoteEvaluationFailing` alert, firing when communication between ruler and frontend fails in remote operational mode. #3177 #3389
* [ENHANCEMENT] Clarify which S3 signature versions are supported in the error "unsupported signature version". #3376
* [ENHANCEMENT] Store-gateway: improved index header reading performance. #3393 #3397 #3436
* [ENHANCEMENT] Store-gateway: improved performance of series matching. #3391
* [ENHANCEMENT] Move the validation of incoming series before the distributor's forwarding functionality, so that we don't forward invalid series. #3386 #3458
* [ENHANCEMENT] S3 bucket configuration now validates that the endpoint does not have the bucket name prefix. #3414
* [ENHANCEMENT] Query-frontend: added "fetched index bytes" to query statistics, so that the statistics contain the total bytes read by store-gateways from TSDB block indexes. #3206
* [ENHANCEMENT] Distributor: push wrapper should only receive unforwarded samples. #2980
* [ENHANCEMENT] Added `/api/v1/status/config` and `/api/v1/status/flags` APIs to maintain compatibility with prometheus. #3596 #3983
* [BUGFIX] Flusher: Add `Overrides` as a dependency to prevent panics when starting with `-target=flusher`. #3151
* [BUGFIX] Updated `golang.org/x/text` dependency to fix CVE-2022-32149. #3285
* [BUGFIX] Query-frontend: properly close gRPC streams to the query-scheduler to stop memory and goroutines leak. #3302
* [BUGFIX] Ruler: persist evaluation delay configured in the rulegroup. #3392
* [BUGFIX] Ring status pages: show 100% ownership as "100%", not "1e+02%". #3435
* [BUGFIX] Fix panics in OTLP ingest path when parse errors exist. #3538

### Mixin

* [CHANGE] Alerts: Change `MimirSchedulerQueriesStuck` `for` time to 7 minutes to account for the time it takes for HPA to scale up. #3223
* [CHANGE] Dashboards: Removed the `Querier > Stages` panel from the `Mimir / Queries` dashboard. #3311
* [CHANGE] Configuration: The format of the `autoscaling` section of the configuration has changed to support more components. #3378
  * Instead of specific config variables for each component, they are listed in a dictionary. For example, `autoscaling.querier_enabled` becomes `autoscaling.querier.enabled`.
* [FEATURE] Dashboards: Added "Mimir / Overview resources" dashboard, providing an high level view over a Mimir cluster resources utilization. #3481
* [FEATURE] Dashboards: Added "Mimir / Overview networking" dashboard, providing an high level view over a Mimir cluster network bandwidth, inflight requests and TCP connections. #3487
* [FEATURE] Compile baremetal mixin along k8s mixin. #3162 #3514
* [ENHANCEMENT] Alerts: Add MimirRingMembersMismatch firing when a component does not have the expected number of running jobs. #2404
* [ENHANCEMENT] Dashboards: Add optional row about the Distributor's metric forwarding feature to the `Mimir / Writes` dashboard. #3182 #3394 #3394 #3461
* [ENHANCEMENT] Dashboards: Remove the "Instance Mapper" row from the "Alertmanager Resources Dashboard". This is a Grafana Cloud specific service and not relevant for external users. #3152
* [ENHANCEMENT] Dashboards: Add "remote read", "metadata", and "exemplar" queries to "Mimir / Overview" dashboard. #3245
* [ENHANCEMENT] Dashboards: Use non-red colors for non-error series in the "Mimir / Overview" dashboard. #3246
* [ENHANCEMENT] Dashboards: Add support to multi-zone deployments for the experimental read-write deployment mode. #3256
* [ENHANCEMENT] Dashboards: If enabled, add new row to the `Mimir / Writes` for distributor autoscaling metrics. #3378
* [ENHANCEMENT] Dashboards: Add read path insights row to the "Mimir / Tenants" dashboard. #3326
* [ENHANCEMENT] Alerts: Add runbook urls for alerts. #3452
* [ENHANCEMENT] Configuration: Make it possible to configure namespace label, job label, and job prefix. #3482
* [ENHANCEMENT] Dashboards: improved resources and networking dashboards to work with read-write deployment mode too. #3497 #3504 #3519 #3531
* [ENHANCEMENT] Alerts: Added "MimirDistributorForwardingErrorRate" alert, which fires on high error rates in the distributor’s forwarding feature. #3200
* [ENHANCEMENT] Improve phrasing in Overview dashboard. #3488
* [BUGFIX] Dashboards: Fix legend showing `persistentvolumeclaim` when using `deployment_type=baremetal` for `Disk space utilization` panels. #3173 #3184
* [BUGFIX] Alerts: Fixed `MimirGossipMembersMismatch` alert when Mimir is deployed in read-write mode. #3489
* [BUGFIX] Dashboards: Remove "Inflight requests" from object store panels because the panel is not tracking the inflight requests to object storage. #3521

### Jsonnet

* [CHANGE] Replaced the deprecated `policy/v1beta1` with `policy/v1` when configuring a PodDisruptionBudget. #3284
* [CHANGE] [Common storage configuration](https://grafana.com/docs/mimir/v2.3.x/operators-guide/configure/configure-object-storage-backend/#common-configuration) is now used to configure object storage in all components. This is a breaking change in terms of Jsonnet manifests and also a CLI flag update for components that use object storage, so it will require a rollout of those components. The changes include: #3257
  * `blocks_storage_backend` was renamed to `storage_backend` and is now used as the common storage backend for all components.
    * So were the related `blocks_storage_azure_account_(name|key)` and `blocks_storage_s3_endpoint` configurations.
  * `storage_s3_endpoint` is now rendered by default using the `aws_region` configuration instead of a hardcoded `us-east-1`.
  * `ruler_client_type` and `alertmanager_client_type` were renamed to `ruler_storage_backend` and `alertmanager_storage_backend` respectively, and their corresponding CLI flags won't be rendered unless explicitly set to a value different from the one in `storage_backend` (like `local`).
  * `alertmanager_s3_bucket_name`, `alertmanager_gcs_bucket_name` and `alertmanager_azure_container_name` have been removed, and replaced by a single `alertmanager_storage_bucket_name` configuration used for all object storages.
  * `genericBlocksStorageConfig` configuration object was removed, and so any extensions to it will be now ignored. Use `blockStorageConfig` instead.
  * `rulerClientConfig` and `alertmanagerStorageClientConfig` configuration objects were renamed to `rulerStorageConfig` and `alertmanagerStorageConfig` respectively, and so any extensions to their previous names will be now ignored. Use the new names instead.
  * The CLI flags `*.s3.region` are no longer rendered as they are optional and the region can be inferred by Mimir by performing an initial API call to the endpoint.
  * The migration to this change should usually consist of:
    * Renaming `blocks_storage_backend` key to `storage_backend`.
    * For Azure/S3:
      * Renaming `blocks_storage_(azure|s3)_*` configurations to `storage_(azure|s3)_*`.
      * If `ruler_storage_(azure|s3)_*` and `alertmanager_storage_(azure|s3)_*` keys were different from the `block_storage_*` ones, they should be now provided using CLI flags, see [configuration reference](https://grafana.com/docs/mimir/v2.3.x/operators-guide/configure/reference-configuration-parameters/) for more details.
    * Removing `ruler_client_type` and `alertmanager_client_type` if their value match the `storage_backend`, or renaming them to their new names otherwise.
    * Reviewing any possible extensions to `genericBlocksStorageConfig`, `rulerClientConfig` and `alertmanagerStorageClientConfig` and moving them to the corresponding new options.
    * Renaming the alertmanager's bucket name configuration from provider-specific to the new `alertmanager_storage_bucket_name` key.
* [CHANGE] The `overrides-exporter.libsonnet` file is now always imported. The overrides-exporter can be enabled in jsonnet setting the following: #3379
  ```jsonnet
  {
    _config+:: {
      overrides_exporter_enabled: true,
    }
  }
  ```
* [FEATURE] Added support for experimental read-write deployment mode. Enabling the read-write deployment mode on a existing Mimir cluster is a destructive operation, because the cluster will be re-created. If you're creating a new Mimir cluster, you can deploy it in read-write mode adding the following configuration: #3379 #3475 #3405
  ```jsonnet
  {
    _config+:: {
      deployment_mode: 'read-write',

      // See operations/mimir/read-write-deployment.libsonnet for more configuration options.
      mimir_write_replicas: 3,
      mimir_read_replicas: 2,
      mimir_backend_replicas: 3,
    }
  }
  ```
* [ENHANCEMENT] Add autoscaling support to the `mimir-read` component when running the read-write-deployment model. #3419
* [ENHANCEMENT] Added `$._config.usageStatsConfig` to track the installation mode via the anonymous usage statistics. #3294
* [ENHANCEMENT] The query-tee node port (`$._config.query_tee_node_port`) is now optional. #3272
* [ENHANCEMENT] Add support for autoscaling distributors. #3378
* [ENHANCEMENT] Make auto-scaling logic ensure integer KEDA thresholds. #3512
* [BUGFIX] Fixed query-scheduler ring configuration for dedicated ruler's queries and query-frontends. #3237 #3239
* [BUGFIX] Jsonnet: Fix auto-scaling so that ruler-querier CPU threshold is a string-encoded integer millicores value. #3520

### Mimirtool

* [FEATURE] Added `mimirtool alertmanager verify` command to validate configuration without uploading. #3440
* [ENHANCEMENT] Added `mimirtool rules delete-namespace` command to delete all of the rule groups in a namespace including the namespace itself. #3136
* [ENHANCEMENT] Refactor `mimirtool analyze prometheus`: add concurrency and resiliency #3349
  * Add `--concurrency` flag. Default: number of logical CPUs
* [BUGFIX] `--log.level=debug` now correctly prints the response from the remote endpoint when a request fails. #3180

### Documentation

* [ENHANCEMENT] Documented how to configure HA deduplication using Consul in a Mimir Helm deployment. #2972
* [ENHANCEMENT] Improve `MimirQuerierAutoscalerNotActive` runbook. #3186
* [ENHANCEMENT] Improve `MimirSchedulerQueriesStuck` runbook to reflect debug steps with querier auto-scaling enabled. #3223
* [ENHANCEMENT] Use imperative for docs titles. #3178 #3332 #3343
* [ENHANCEMENT] Docs: mention gRPC compression in "Production tips". #3201
* [ENHANCEMENT] Update ADOPTERS.md. #3224 #3225
* [ENHANCEMENT] Add a note for jsonnet deploying. #3213
* [ENHANCEMENT] out-of-order runbook update with use case. #3253
* [ENHANCEMENT] Fixed TSDB retention mentioned in the "Recover source blocks from ingesters" runbook. #3280
* [ENHANCEMENT] Run Grafana Mimir in production using the Helm chart. #3072
* [ENHANCEMENT] Use common configuration in the tutorial. #3282
* [ENHANCEMENT] Updated detailed steps for migrating blocks from Thanos to Mimir. #3290
* [ENHANCEMENT] Add scheme to DNS service discovery docs. #3450
* [BUGFIX] Remove reference to file that no longer exists in contributing guide. #3404
* [BUGFIX] Fix some minor typos in the contributing guide and on the runbooks page. #3418
* [BUGFIX] Fix small typos in API reference. #3526
* [BUGFIX] Fixed TSDB retention mentioned in the "Recover source blocks from ingesters" runbook. #3278
* [BUGFIX] Fixed configuration example in the "Configuring the Grafana Mimir query-frontend to work with Prometheus" guide. #3374

### Tools

* [FEATURE] Add `copyblocks` tool, to copy Mimir blocks between two GCS buckets. #3264
* [ENHANCEMENT] copyblocks: copy no-compact global markers and optimize min time filter check. #3268
* [ENHANCEMENT] Mimir rules GitHub action: Added the ability to change default value of `label` when running `prepare` command. #3236
* [BUGFIX] Mimir rules Github action: Fix single line output. #3421

## 2.4.0

### Grafana Mimir

* [CHANGE] Distributor: change the default value of `-distributor.remote-timeout` to `2s` from `20s` and `-distributor.forwarding.request-timeout` to `2s` from `10s` to improve distributor resource usage when ingesters crash. #2728 #2912
* [CHANGE] Anonymous usage statistics tracking: added the `-ingester.ring.store` value. #2981
* [CHANGE] Series metadata `HELP` that is longer than `-validation.max-metadata-length` is now truncated silently, instead of being dropped with a 400 status code. #2993
* [CHANGE] Ingester: changed default setting for `-ingester.ring.readiness-check-ring-health` from `true` to `false`. #2953
* [CHANGE] Anonymous usage statistics tracking has been enabled by default, to help Mimir maintainers make better decisions to support the open source community. #2939 #3034
* [CHANGE] Anonymous usage statistics tracking: added the minimum and maximum value of `-ingester.out-of-order-time-window`. #2940
* [CHANGE] The default hash ring heartbeat period for distributors, ingesters, rulers and compactors has been increased from `5s` to `15s`. Now the default heartbeat period for all Mimir hash rings is `15s`. #3033
* [CHANGE] Reduce the default TSDB head compaction concurrency (`-blocks-storage.tsdb.head-compaction-concurrency`) from 5 to 1, in order to reduce CPU spikes. #3093
* [CHANGE] Ruler: the ruler's [remote evaluation mode](https://grafana.com/docs/mimir/latest/operators-guide/architecture/components/ruler/#remote) (`-ruler.query-frontend.address`) is now stable. #3109
* [CHANGE] Limits: removed the deprecated YAML configuration option `active_series_custom_trackers_config`. Please use `active_series_custom_trackers` instead. #3110
* [CHANGE] Ingester: removed the deprecated configuration option `-ingester.ring.join-after`. #3111
* [CHANGE] Querier: removed the deprecated configuration option `-querier.shuffle-sharding-ingesters-lookback-period`. The value of `-querier.query-ingesters-within` is now used internally for shuffle sharding lookback, while you can use `-querier.shuffle-sharding-ingesters-enabled` to enable or disable shuffle sharding on the read path. #3111
* [CHANGE] Memberlist: cluster label verification feature (`-memberlist.cluster-label` and `-memberlist.cluster-label-verification-disabled`) is now marked as stable. #3108
* [CHANGE] Distributor: only single per-tenant forwarding endpoint can be configured now. Support for per-rule endpoint has been removed. #3095
* [FEATURE] Query-scheduler: added an experimental ring-based service discovery support for the query-scheduler. Refer to [query-scheduler configuration](https://grafana.com/docs/mimir/next/operators-guide/architecture/components/query-scheduler/#configuration) for more information. #2957
* [FEATURE] Introduced the experimental endpoint `/api/v1/user_limits` exposed by all components that load runtime configuration. This endpoint exposes realtime limits for the authenticated tenant, in JSON format. #2864 #3017
* [FEATURE] Query-scheduler: added the experimental configuration option `-query-scheduler.max-used-instances` to restrict the number of query-schedulers effectively used regardless how many replicas are running. This feature can be useful when using the experimental read-write deployment mode. #3005
* [ENHANCEMENT] Go: updated to go 1.19.2. #2637 #3127 #3129
* [ENHANCEMENT] Runtime config: don't unmarshal runtime configuration files if they haven't changed. This can save a bit of CPU and memory on every component using runtime config. #2954
* [ENHANCEMENT] Query-frontend: Add `cortex_frontend_query_result_cache_skipped_total` and `cortex_frontend_query_result_cache_attempted_total` metrics to track the reason why query results are not cached. #2855
* [ENHANCEMENT] Distributor: pool more connections per host when forwarding request. Mark requests as idempotent so they can be retried under some conditions. #2968
* [ENHANCEMENT] Distributor: failure to send request to forwarding target now also increments `cortex_distributor_forward_errors_total`, with `status_code="failed"`. #2968
* [ENHANCEMENT] Distributor: added support forwarding push requests via gRPC, using `httpgrpc` messages from weaveworks/common library. #2996
* [ENHANCEMENT] Query-frontend / Querier: increase internal backoff period used to retry connections to query-frontend / query-scheduler. #3011
* [ENHANCEMENT] Querier: do not log "error processing requests from scheduler" when the query-scheduler is shutting down. #3012
* [ENHANCEMENT] Query-frontend: query sharding process is now time-bounded and it is cancelled if the request is aborted. #3028
* [ENHANCEMENT] Query-frontend: improved Prometheus response JSON encoding performance. #2450
* [ENHANCEMENT] TLS: added configuration parameters to configure the client's TLS cipher suites and minimum version. The following new CLI flags have been added: #3070
  * `-alertmanager.alertmanager-client.tls-cipher-suites`
  * `-alertmanager.alertmanager-client.tls-min-version`
  * `-alertmanager.sharding-ring.etcd.tls-cipher-suites`
  * `-alertmanager.sharding-ring.etcd.tls-min-version`
  * `-compactor.ring.etcd.tls-cipher-suites`
  * `-compactor.ring.etcd.tls-min-version`
  * `-distributor.forwarding.grpc-client.tls-cipher-suites`
  * `-distributor.forwarding.grpc-client.tls-min-version`
  * `-distributor.ha-tracker.etcd.tls-cipher-suites`
  * `-distributor.ha-tracker.etcd.tls-min-version`
  * `-distributor.ring.etcd.tls-cipher-suites`
  * `-distributor.ring.etcd.tls-min-version`
  * `-ingester.client.tls-cipher-suites`
  * `-ingester.client.tls-min-version`
  * `-ingester.ring.etcd.tls-cipher-suites`
  * `-ingester.ring.etcd.tls-min-version`
  * `-memberlist.tls-cipher-suites`
  * `-memberlist.tls-min-version`
  * `-querier.frontend-client.tls-cipher-suites`
  * `-querier.frontend-client.tls-min-version`
  * `-querier.store-gateway-client.tls-cipher-suites`
  * `-querier.store-gateway-client.tls-min-version`
  * `-query-frontend.grpc-client-config.tls-cipher-suites`
  * `-query-frontend.grpc-client-config.tls-min-version`
  * `-query-scheduler.grpc-client-config.tls-cipher-suites`
  * `-query-scheduler.grpc-client-config.tls-min-version`
  * `-query-scheduler.ring.etcd.tls-cipher-suites`
  * `-query-scheduler.ring.etcd.tls-min-version`
  * `-ruler.alertmanager-client.tls-cipher-suites`
  * `-ruler.alertmanager-client.tls-min-version`
  * `-ruler.client.tls-cipher-suites`
  * `-ruler.client.tls-min-version`
  * `-ruler.query-frontend.grpc-client-config.tls-cipher-suites`
  * `-ruler.query-frontend.grpc-client-config.tls-min-version`
  * `-ruler.ring.etcd.tls-cipher-suites`
  * `-ruler.ring.etcd.tls-min-version`
  * `-store-gateway.sharding-ring.etcd.tls-cipher-suites`
  * `-store-gateway.sharding-ring.etcd.tls-min-version`
* [ENHANCEMENT] Store-gateway: Add `-blocks-storage.bucket-store.max-concurrent-reject-over-limit` option to allow requests that exceed the max number of inflight object storage requests to be rejected. #2999
* [ENHANCEMENT] Query-frontend: allow setting a separate limit on the total (before splitting/sharding) query length of range queries with the new experimental `-query-frontend.max-total-query-length` flag, which defaults to `-store.max-query-length` if unset or set to 0. #3058
* [ENHANCEMENT] Query-frontend: Lower TTL for cache entries overlapping the out-of-order samples ingestion window (re-using `-ingester.out-of-order-allowance` from ingesters). #2935
* [ENHANCEMENT] Ruler: added support to forcefully disable recording and/or alerting rules evaluation. The following new configuration options have been introduced, which can be overridden on a per-tenant basis in the runtime configuration: #3088
  * `-ruler.recording-rules-evaluation-enabled`
  * `-ruler.alerting-rules-evaluation-enabled`
* [ENHANCEMENT] Distributor: Improved error messages reported when the distributor fails to remote write to ingesters. #3055
* [ENHANCEMENT] Improved tracing spans tracked by distributors, ingesters and store-gateways. #2879 #3099 #3089
* [ENHANCEMENT] Ingester: improved the performance of label value cardinality endpoint. #3044
* [ENHANCEMENT] Ruler: use backoff retry on remote evaluation #3098
* [ENHANCEMENT] Query-frontend: Include multiple tenant IDs in query logs when present instead of dropping them. #3125
* [ENHANCEMENT] Query-frontend: truncate queries based on the configured blocks retention period (`-compactor.blocks-retention-period`) to avoid querying past this period. #3134
* [ENHANCEMENT] Alertmanager: reduced memory utilization in Mimir clusters with a large number of tenants. #3143
* [ENHANCEMENT] Store-gateway: added extra span logging to improve observability. #3131
* [ENHANCEMENT] Compactor: cleaning up different tenants' old blocks and updating bucket indexes is now more independent. This prevents a single tenant from delaying cleanup for other tenants. #2631
* [ENHANCEMENT] Distributor: request rate, ingestion rate, and inflight requests limits are now enforced before reading and parsing the body of the request. This makes the distributor more resilient against a burst of requests over those limit. #2419
* [BUGFIX] Querier: Fix 400 response while handling streaming remote read. #2963
* [BUGFIX] Fix a bug causing query-frontend, query-scheduler, and querier not failing if one of their internal components fail. #2978
* [BUGFIX] Querier: re-balance the querier worker connections when a query-frontend or query-scheduler is terminated. #3005
* [BUGFIX] Distributor: Now returns the quorum error from ingesters. For example, with replication_factor=3, two HTTP 400 errors and one HTTP 500 error, now the distributor will always return HTTP 400. Previously the behaviour was to return the error which the distributor first received. #2979
* [BUGFIX] Ruler: fix panic when ruler.external_url is explicitly set to an empty string ("") in YAML. #2915
* [BUGFIX] Alertmanager: Fix support for the Telegram API URL in the global settings. #3097
* [BUGFIX] Alertmanager: Fix parsing of label matchers without label value in the API used to retrieve alerts. #3097
* [BUGFIX] Ruler: Fix not restoring alert state for rule groups when other ruler replicas shut down. #3156
* [BUGFIX] Updated `golang.org/x/net` dependency to fix CVE-2022-27664. #3124
* [BUGFIX] Fix distributor from returning a `500` status code when a `400` was received from the ingester. #3211
* [BUGFIX] Fix incorrect OS value set in Mimir v2.3.* RPM packages. #3221

### Mixin

* [CHANGE] Alerts: MimirQuerierAutoscalerNotActive is now critical and fires after 1h instead of 15m. #2958
* [FEATURE] Dashboards: Added "Mimir / Overview" dashboards, providing an high level view over a Mimir cluster. #3122 #3147 #3155
* [ENHANCEMENT] Dashboards: Updated the "Writes" and "Rollout progress" dashboards to account for samples ingested via the new OTLP ingestion endpoint. #2919 #2938
* [ENHANCEMENT] Dashboards: Include per-tenant request rate in "Tenants" dashboard. #2874
* [ENHANCEMENT] Dashboards: Include inflight object store requests in "Reads" dashboard. #2914
* [ENHANCEMENT] Dashboards: Make queries used to find job, cluster and namespace for dropdown menus configurable. #2893
* [ENHANCEMENT] Dashboards: Include rate of label and series queries in "Reads" dashboard. #3065 #3074
* [ENHANCEMENT] Dashboards: Fix legend showing on per-pod panels. #2944
* [ENHANCEMENT] Dashboards: Use the "req/s" unit on panels showing the requests rate. #3118
* [ENHANCEMENT] Dashboards: Use a consistent color across dashboards for the error rate. #3154

### Jsonnet

* [FEATURE] Added support for query-scheduler ring-based service discovery. #3128
* [ENHANCEMENT] Querier autoscaling is now slower on scale downs: scale down 10% every 1m instead of 100%. #2962
* [BUGFIX] Memberlist: `gossip_member_label` is now set for ruler-queriers. #3141

### Mimirtool

* [ENHANCEMENT] mimirtool analyze: Store the query errors instead of exit during the analysis. #3052
* [BUGFIX] mimir-tool remote-read: fix returns where some conditions [return nil error even if there is error](https://github.com/grafana/cortex-tools/issues/260). #3053

### Documentation

* [ENHANCEMENT] Added documentation on how to configure storage retention. #2970
* [ENHANCEMENT] Improved gRPC clients config documentation. #3020
* [ENHANCEMENT] Added documentation on how to manage alerting and recording rules. #2983
* [ENHANCEMENT] Improved `MimirSchedulerQueriesStuck` runbook. #3006
* [ENHANCEMENT] Added "Cluster label verification" section to memberlist documentation. #3096
* [ENHANCEMENT] Mention compression in multi-zone replication documentation. #3107
* [BUGFIX] Fixed configuration option names in "Enabling zone-awareness via the Grafana Mimir Jsonnet". #3018
* [BUGFIX] Fixed `mimirtool analyze` parameters documentation. #3094
* [BUGFIX] Fixed YAML configuraton in the "Manage the configuration of Grafana Mimir with Helm" guide. #3042
* [BUGFIX] Fixed Alertmanager capacity planning documentation. #3132

### Tools

- [BUGFIX] trafficdump: Fixed panic occurring when `-success-only=true` and the captured request failed. #2863

## 2.3.1

### Grafana Mimir
* [BUGFIX] Query-frontend: query sharding took exponential time to map binary expressions. #3027
* [BUGFIX] Distributor: Stop panics on OTLP endpoint when a single metric has multiple timeseries. #3040

## 2.3.0

### Grafana Mimir

* [CHANGE] Ingester: Added user label to ingester metric `cortex_ingester_tsdb_out_of_order_samples_appended_total`. On multitenant clusters this helps us find the rate of appended out-of-order samples for a specific tenant. #2493
* [CHANGE] Compactor: delete source and output blocks from local disk on compaction failed, to reduce likelihood that subsequent compactions fail because of no space left on disk. #2261
* [CHANGE] Ruler: Remove unused CLI flags `-ruler.search-pending-for` and `-ruler.flush-period` (and their respective YAML config options). #2288
* [CHANGE] Successful gRPC requests are no longer logged (only affects internal API calls). #2309
* [CHANGE] Add new `-*.consul.cas-retry-delay` flags. They have a default value of `1s`, while previously there was no delay between retries. #2309
* [CHANGE] Store-gateway: Remove the experimental ability to run requests in a dedicated OS thread pool and associated CLI flag `-store-gateway.thread-pool-size`. #2423
* [CHANGE] Memberlist: disabled TCP-based ping fallback, because Mimir already uses a custom transport based on TCP. #2456
* [CHANGE] Change default value for `-distributor.ha-tracker.max-clusters` to `100` to provide a DoS protection. #2465
* [CHANGE] Experimental block upload API exposed by compactor has changed: Previous `/api/v1/upload/block/{block}` endpoint for starting block upload is now `/api/v1/upload/block/{block}/start`, and previous endpoint `/api/v1/upload/block/{block}?uploadComplete=true` for finishing block upload is now `/api/v1/upload/block/{block}/finish`. New API endpoint has been added: `/api/v1/upload/block/{block}/check`. #2486 #2548
* [CHANGE] Compactor: changed `-compactor.max-compaction-time` default from `0s` (disabled) to `1h`. When compacting blocks for a tenant, the compactor will move to compact blocks of another tenant or re-plan blocks to compact at least every 1h. #2514
* [CHANGE] Distributor: removed previously deprecated `extend_writes` (see #1856) YAML key and `-distributor.extend-writes` CLI flag from the distributor config. #2551
* [CHANGE] Ingester: removed previously deprecated `active_series_custom_trackers` (see #1188) YAML key from the ingester config. #2552
* [CHANGE] The tenant ID `__mimir_cluster` is reserved by Mimir and not allowed to store metrics. #2643
* [CHANGE] Purger: removed the purger component and moved its API endpoints `/purger/delete_tenant` and `/purger/delete_tenant_status` to the compactor at `/compactor/delete_tenant` and `/compactor/delete_tenant_status`. The new endpoints on the compactor are stable. #2644
* [CHANGE] Memberlist: Change the leave timeout duration (`-memberlist.leave-timeout duration`) from 5s to 20s and connection timeout (`-memberlist.packet-dial-timeout`) from 5s to 2s. This makes leave timeout 10x the connection timeout, so that we can communicate the leave to at least 1 node, if the first 9 we try to contact times out. #2669
* [CHANGE] Alertmanager: return status code `412 Precondition Failed` and log info message when alertmanager isn't configured for a tenant. #2635
* [CHANGE] Distributor: if forwarding rules are used to forward samples, exemplars are now removed from the request. #2710 #2725
* [CHANGE] Limits: change the default value of `max_global_series_per_metric` limit to `0` (disabled). Setting this limit by default does not provide much benefit because series are sharded by all labels. #2714
* [CHANGE] Ingester: experimental `-blocks-storage.tsdb.new-chunk-disk-mapper` has been removed, new chunk disk mapper is now always used, and is no longer marked experimental. Default value of `-blocks-storage.tsdb.head-chunks-write-queue-size` has changed to 1000000, this enables async chunk queue by default, which leads to improved latency on the write path when new chunks are created in ingesters. #2762
* [CHANGE] Ingester: removed deprecated `-blocks-storage.tsdb.isolation-enabled` option. TSDB-level isolation is now always disabled in Mimir. #2782
* [CHANGE] Compactor: `-compactor.partial-block-deletion-delay` must either be set to 0 (to disable partial blocks deletion) or a value higher than `4h`. #2787
* [CHANGE] Query-frontend: CLI flag `-query-frontend.align-querier-with-step` has been deprecated. Please use `-query-frontend.align-queries-with-step` instead. #2840
* [FEATURE] Compactor: Adds the ability to delete partial blocks after a configurable delay. This option can be configured per tenant. #2285
  - `-compactor.partial-block-deletion-delay`, as a duration string, allows you to set the delay since a partial block has been modified before marking it for deletion. A value of `0`, the default, disables this feature.
  - The metric `cortex_compactor_blocks_marked_for_deletion_total` has a new value for the `reason` label `reason="partial"`, when a block deletion marker is triggered by the partial block deletion delay.
* [FEATURE] Querier: enabled support for queries with negative offsets, which are not cached in the query results cache. #2429
* [FEATURE] EXPERIMENTAL: OpenTelemetry Metrics ingestion path on `/otlp/v1/metrics`. #695 #2436 #2461
* [FEATURE] Querier: Added support for tenant federation to metric metadata endpoint. #2467
* [FEATURE] Query-frontend: introduced experimental support to split instant queries by time. The instant query splitting can be enabled setting `-query-frontend.split-instant-queries-by-interval`. #2469 #2564 #2565 #2570 #2571 #2572 #2573 #2574 #2575 #2576 #2581 #2582 #2601 #2632 #2633 #2634 #2641 #2642 #2766
* [FEATURE] Introduced an experimental anonymous usage statistics tracking (disabled by default), to help Mimir maintainers make better decisions to support the open source community. The tracking system anonymously collects non-sensitive, non-personally identifiable information about the running Mimir cluster, and is disabled by default. #2643 #2662 #2685 #2732 #2733 #2735
* [FEATURE] Introduced an experimental deployment mode called read-write and running a fully featured Mimir cluster with three components: write, read and backend. The read-write deployment mode is a trade-off between the monolithic mode (only one component, no isolation) and the microservices mode (many components, high isolation). #2754 #2838
* [ENHANCEMENT] Distributor: Decreased distributor tests execution time. #2562
* [ENHANCEMENT] Alertmanager: Allow the HTTP `proxy_url` configuration option in the receiver's configuration. #2317
* [ENHANCEMENT] ring: optimize shuffle-shard computation when lookback is used, and all instances have registered timestamp within the lookback window. In that case we can immediately return origial ring, because we would select all instances anyway. #2309
* [ENHANCEMENT] Memberlist: added experimental memberlist cluster label support via `-memberlist.cluster-label` and `-memberlist.cluster-label-verification-disabled` CLI flags (and their respective YAML config options). #2354
* [ENHANCEMENT] Object storage can now be configured for all components using the `common` YAML config option key (or `-common.storage.*` CLI flags). #2330 #2347
* [ENHANCEMENT] Go: updated to go 1.18.4. #2400
* [ENHANCEMENT] Store-gateway, listblocks: list of blocks now includes stats from `meta.json` file: number of series, samples and chunks. #2425
* [ENHANCEMENT] Added more buckets to `cortex_ingester_client_request_duration_seconds` histogram metric, to correctly track requests taking longer than 1s (up until 16s). #2445
* [ENHANCEMENT] Azure client: Improve memory usage for large object storage downloads. #2408
* [ENHANCEMENT] Distributor: Add `-distributor.instance-limits.max-inflight-push-requests-bytes`. This limit protects the distributor against multiple large requests that together may cause an OOM, but are only a few, so do not trigger the `max-inflight-push-requests` limit. #2413
* [ENHANCEMENT] Distributor: Drop exemplars in distributor for tenants where exemplars are disabled. #2504
* [ENHANCEMENT] Runtime Config: Allow operator to specify multiple comma-separated yaml files in `-runtime-config.file` that will be merged in left to right order. #2583
* [ENHANCEMENT] Query sharding: shard binary operations only if it doesn't lead to non-shardable vector selectors in one of the operands. #2696
* [ENHANCEMENT] Add packaging for both debian based deb file and redhat based rpm file using FPM. #1803
* [ENHANCEMENT] Distributor: Add `cortex_distributor_query_ingester_chunks_deduped_total` and `cortex_distributor_query_ingester_chunks_total` metrics for determining how effective ingester chunk deduplication at query time is. #2713
* [ENHANCEMENT] Upgrade Docker base images to `alpine:3.16.2`. #2729
* [ENHANCEMENT] Ruler: Add `<prometheus-http-prefix>/api/v1/status/buildinfo` endpoint. #2724
* [ENHANCEMENT] Querier: Ensure all queries pulled from query-frontend or query-scheduler are immediately executed. The maximum workers concurrency in each querier is configured by `-querier.max-concurrent`. #2598
* [ENHANCEMENT] Distributor: Add `cortex_distributor_received_requests_total` and `cortex_distributor_requests_in_total` metrics to provide visiblity into appropriate per-tenant request limits. #2770
* [ENHANCEMENT] Distributor: Add single forwarding remote-write endpoint for a tenant (`forwarding_endpoint`), instead of using per-rule endpoints. This takes precendence over per-rule endpoints. #2801
* [ENHANCEMENT] Added `err-mimir-distributor-max-write-message-size` to the errors catalog. #2470
* [ENHANCEMENT] Add sanity check at startup to ensure the configured filesystem directories don't overlap for different components. #2828 #2947
* [BUGFIX] TSDB: Fixed a bug on the experimental out-of-order implementation that led to wrong query results. #2701
* [BUGFIX] Compactor: log the actual error on compaction failed. #2261
* [BUGFIX] Alertmanager: restore state from storage even when running a single replica. #2293
* [BUGFIX] Ruler: do not block "List Prometheus rules" API endpoint while syncing rules. #2289
* [BUGFIX] Ruler: return proper `*status.Status` error when running in remote operational mode. #2417
* [BUGFIX] Alertmanager: ensure the configured `-alertmanager.web.external-url` is either a path starting with `/`, or a full URL including the scheme and hostname. #2381 #2542
* [BUGFIX] Memberlist: fix problem with loss of some packets, typically ring updates when instances were removed from the ring during shutdown. #2418
* [BUGFIX] Ingester: fix misfiring `MimirIngesterHasUnshippedBlocks` and stale `cortex_ingester_oldest_unshipped_block_timestamp_seconds` when some block uploads fail. #2435
* [BUGFIX] Query-frontend: fix incorrect mapping of http status codes 429 to 500 when request queue is full. #2447
* [BUGFIX] Memberlist: Fix problem with ring being empty right after startup. Memberlist KV store now tries to "fast-join" the cluster to avoid serving empty KV store. #2505
* [BUGFIX] Compactor: Fix bug when using `-compactor.partial-block-deletion-delay`: compactor didn't correctly check for modification time of all block files. #2559
* [BUGFIX] Query-frontend: fix wrong query sharding results for queries with boolean result like `1 < bool 0`. #2558
* [BUGFIX] Fixed error messages related to per-instance limits incorrectly reporting they can be set on a per-tenant basis. #2610
* [BUGFIX] Perform HA-deduplication before forwarding samples according to forwarding rules in the distributor. #2603 #2709
* [BUGFIX] Fix reporting of tracing spans from PromQL engine. #2707
* [BUGFIX] Apply relabel and drop_label rules before forwarding rules in the distributor. #2703
* [BUGFIX] Distributor: Register `cortex_discarded_requests_total` metric, which previously was not registered and therefore not exported. #2712
* [BUGFIX] Ruler: fix not restoring alerts' state at startup. #2648
* [BUGFIX] Ingester: Fix disk filling up after restarting ingesters with out-of-order support disabled while it was enabled before. #2799
* [BUGFIX] Memberlist: retry joining memberlist cluster on startup when no nodes are resolved. #2837
* [BUGFIX] Query-frontend: fix incorrect mapping of http status codes 413 to 500 when request is too large. #2819
* [BUGFIX] Alertmanager: revert upstream alertmananger to v0.24.0 to fix panic when unmarshalling email headers #2924 #2925

### Mixin

* [CHANGE] Dashboards: "Slow Queries" dashboard no longer works with versions older than Grafana 9.0. #2223
* [CHANGE] Alerts: use RSS memory instead of working set memory in the `MimirAllocatingTooMuchMemory` alert for ingesters. #2480
* [CHANGE] Dashboards: remove the "Cache - Latency (old)" panel from the "Mimir / Queries" dashboard. #2796
* [FEATURE] Dashboards: added support to experimental read-write deployment mode. #2780
* [ENHANCEMENT] Dashboards: added missed rule evaluations to the "Evaluations per second" panel in the "Mimir / Ruler" dashboard. #2314
* [ENHANCEMENT] Dashboards: add k8s resource requests to CPU and memory panels. #2346
* [ENHANCEMENT] Dashboards: add RSS memory utilization panel for ingesters, store-gateways and compactors. #2479
* [ENHANCEMENT] Dashboards: allow to configure graph tooltip. #2647
* [ENHANCEMENT] Alerts: MimirFrontendQueriesStuck and MimirSchedulerQueriesStuck alerts are more reliable now as they consider all the intermediate samples in the minute prior to the evaluation. #2630
* [ENHANCEMENT] Alerts: added `RolloutOperatorNotReconciling` alert, firing if the optional rollout-operator is not successfully reconciling. #2700
* [ENHANCEMENT] Dashboards: added support to query-tee in front of ruler-query-frontend in the "Remote ruler reads" dashboard. #2761
* [ENHANCEMENT] Dashboards: Introduce support for baremetal deployment, setting `deployment_type: 'baremetal'` in the mixin `_config`. #2657
* [ENHANCEMENT] Dashboards: use timeseries panel to show exemplars. #2800
* [BUGFIX] Dashboards: fixed unit of latency panels in the "Mimir / Ruler" dashboard. #2312
* [BUGFIX] Dashboards: fixed "Intervals per query" panel in the "Mimir / Queries" dashboard. #2308
* [BUGFIX] Dashboards: Make "Slow Queries" dashboard works with Grafana 9.0. #2223
* [BUGFIX] Dashboards: add missing API routes to Ruler dashboard. #2412
* [BUGFIX] Dashboards: stop setting 'interval' in dashboards; it should be set on your datasource. #2802

### Jsonnet

* [CHANGE] query-scheduler is enabled by default. We advise to deploy the query-scheduler to improve the scalability of the query-frontend. #2431
* [CHANGE] Replaced anti-affinity rules with pod topology spread constraints for distributor, query-frontend, querier and ruler. #2517
  - The following configuration options have been removed:
    - `distributor_allow_multiple_replicas_on_same_node`
    - `query_frontend_allow_multiple_replicas_on_same_node`
    - `querier_allow_multiple_replicas_on_same_node`
    - `ruler_allow_multiple_replicas_on_same_node`
  - The following configuration options have been added:
    - `distributor_topology_spread_max_skew`
    - `query_frontend_topology_spread_max_skew`
    - `querier_topology_spread_max_skew`
    - `ruler_topology_spread_max_skew`
* [CHANGE] Change `max_global_series_per_metric` to 0 in all plans, and as a default value. #2669
* [FEATURE] Memberlist: added support for experimental memberlist cluster label, through the jsonnet configuration options `memberlist_cluster_label` and `memberlist_cluster_label_verification_disabled`. #2349
* [FEATURE] Added ruler-querier autoscaling support. It requires [KEDA](https://keda.sh) installed in the Kubernetes cluster. Ruler-querier autoscaler can be enabled and configure through the following options in the jsonnet config: #2545
  * `autoscaling_ruler_querier_enabled`: `true` to enable autoscaling.
  * `autoscaling_ruler_querier_min_replicas`: minimum number of ruler-querier replicas.
  * `autoscaling_ruler_querier_max_replicas`: maximum number of ruler-querier replicas.
  * `autoscaling_prometheus_url`: Prometheus base URL from which to scrape Mimir metrics (e.g. `http://prometheus.default:9090/prometheus`).
* [ENHANCEMENT] Memberlist now uses DNS service-discovery by default. #2549
* [ENHANCEMENT] Upgrade memcached image tag to `memcached:1.6.16-alpine`. #2740
* [ENHANCEMENT] Added `$._config.configmaps` and `$._config.runtime_config_files` to make it easy to add new configmaps or runtime config file to all components. #2748

### Mimirtool

* [ENHANCEMENT] Added `mimirtool backfill` command to upload Prometheus blocks using API available in the compactor. #1822
* [ENHANCEMENT] mimirtool bucket-validation: Verify existing objects can be overwritten by subsequent uploads. #2491
* [ENHANCEMENT] mimirtool config convert: Now supports migrating to the current version of Mimir. #2629
* [BUGFIX] mimirtool analyze: Fix dashboard JSON unmarshalling errors by using custom parsing. #2386
* [BUGFIX] Version checking no longer prompts for updating when already on latest version. #2723

### Mimir Continuous Test

* [ENHANCEMENT] Added basic authentication and bearer token support for when Mimir is behind a gateway authenticating the calls. #2717

### Query-tee

* [CHANGE] Renamed CLI flag `-server.service-port` to `-server.http-service-port`. #2683
* [CHANGE] Renamed metric `cortex_querytee_request_duration_seconds` to `cortex_querytee_backend_request_duration_seconds`. Metric `cortex_querytee_request_duration_seconds` is now reported without label `backend`. #2683
* [ENHANCEMENT] Added HTTP over gRPC support to `query-tee` to allow testing gRPC requests to Mimir instances. #2683

### Documentation

* [ENHANCEMENT] Referenced `mimirtool` commands in the HTTP API documentation. #2516
* [ENHANCEMENT] Improved DNS service discovery documentation. #2513

### Tools

* [ENHANCEMENT] `markblocks` now processes multiple blocks concurrently. #2677

## 2.2.0

### Grafana Mimir

* [CHANGE] Increased default configuration for `-server.grpc-max-recv-msg-size-bytes` and `-server.grpc-max-send-msg-size-bytes` from 4MB to 100MB. #1884
* [CHANGE] Default values have changed for the following settings. This improves query performance for recent data (within 12h) by only reading from ingesters: #1909 #1921
    - `-blocks-storage.bucket-store.ignore-blocks-within` now defaults to `10h` (previously `0`)
    - `-querier.query-store-after` now defaults to `12h` (previously `0`)
* [CHANGE] Alertmanager: removed support for migrating local files from Cortex 1.8 or earlier. Related to original Cortex PR https://github.com/cortexproject/cortex/pull/3910. #2253
* [CHANGE] The following settings are now classified as advanced because the defaults should work for most users and tuning them requires in-depth knowledge of how the read path works: #1929
    - `-querier.query-ingesters-within`
    - `-querier.query-store-after`
* [CHANGE] Config flag category overrides can be set dynamically at runtime. #1934
* [CHANGE] Ingester: deprecated `-ingester.ring.join-after`. Mimir now behaves as this setting is always set to 0s. This configuration option will be removed in Mimir 2.4.0. #1965
* [CHANGE] Blocks uploaded by ingester no longer contain `__org_id__` label. Compactor now ignores this label and will compact blocks with and without this label together. `mimirconvert` tool will remove the label from blocks as "unknown" label. #1972
* [CHANGE] Querier: deprecated `-querier.shuffle-sharding-ingesters-lookback-period`, instead adding `-querier.shuffle-sharding-ingesters-enabled` to enable or disable shuffle sharding on the read path. The value of `-querier.query-ingesters-within` is now used internally for shuffle sharding lookback. #2110
* [CHANGE] Memberlist: `-memberlist.abort-if-join-fails` now defaults to false. Previously it defaulted to true. #2168
* [CHANGE] Ruler: `/api/v1/rules*` and `/prometheus/rules*` configuration endpoints are removed. Use `/prometheus/config/v1/rules*`. #2182
* [CHANGE] Ingester: `-ingester.exemplars-update-period` has been renamed to `-ingester.tsdb-config-update-period`. You can use it to update multiple, per-tenant TSDB configurations. #2187
* [FEATURE] Ingester: (Experimental) Add the ability to ingest out-of-order samples up to an allowed limit. If you enable this feature, it requires additional memory and disk space. This feature also enables a write-behind log, which might lead to longer ingester-start replays. When this feature is disabled, there is no overhead on memory, disk space, or startup times. #2187
  * `-ingester.out-of-order-time-window`, as duration string, allows you to set how back in time a sample can be. The default is `0s`, where `s` is seconds.
  * `cortex_ingester_tsdb_out_of_order_samples_appended_total` metric tracks the total number of out-of-order samples ingested by the ingester.
  * `cortex_discarded_samples_total` has a new label `reason="sample-too-old"`, when the `-ingester.out-of-order-time-window` flag is greater than zero. The label tracks the number of samples that were discarded for being too old; they were out of order, but beyond the time window allowed. The labels `reason="sample-out-of-order"` and `reason="sample-out-of-bounds"` are not used when out-of-order ingestion is enabled.
* [ENHANCEMENT] Distributor: Added limit to prevent tenants from sending excessive number of requests: #1843
  * The following CLI flags (and their respective YAML config options) have been added:
    * `-distributor.request-rate-limit`
    * `-distributor.request-burst-limit`
  * The following metric is exposed to tell how many requests have been rejected:
    * `cortex_discarded_requests_total`
* [ENHANCEMENT] Store-gateway: Add the experimental ability to run requests in a dedicated OS thread pool. This feature can be configured using `-store-gateway.thread-pool-size` and is disabled by default. Replaces the ability to run index header operations in a dedicated thread pool. #1660 #1812
* [ENHANCEMENT] Improved error messages to make them easier to understand; each now have a unique, global identifier that you can use to look up in the runbooks for more information. #1907 #1919 #1888 #1939 #1984 #2009 #2056 #2066 #2104 #2150 #2234
* [ENHANCEMENT] Memberlist KV: incoming messages are now processed on per-key goroutine. This may reduce loss of "maintanance" packets in busy memberlist installations, but use more CPU. New `memberlist_client_received_broadcasts_dropped_total` counter tracks number of dropped per-key messages. #1912
* [ENHANCEMENT] Blocks Storage, Alertmanager, Ruler: add support a prefix to the bucket store (`*_storage.storage_prefix`). This enables using the same bucket for the three components. #1686 #1951
* [ENHANCEMENT] Upgrade Docker base images to `alpine:3.16.0`. #2028
* [ENHANCEMENT] Store-gateway: Add experimental configuration option for the store-gateway to attempt to pre-populate the file system cache when memory-mapping index-header files. Enabled with `-blocks-storage.bucket-store.index-header.map-populate-enabled=true`. Note this flag only has an effect when running on Linux. #2019 #2054
* [ENHANCEMENT] Chunk Mapper: reduce memory usage of async chunk mapper. #2043
* [ENHANCEMENT] Ingester: reduce sleep time when reading WAL. #2098
* [ENHANCEMENT] Compactor: Run sanity check on blocks storage configuration at startup. #2144
* [ENHANCEMENT] Compactor: Add HTTP API for uploading TSDB blocks. Enabled with `-compactor.block-upload-enabled`. #1694 #2126
* [ENHANCEMENT] Ingester: Enable querying overlapping blocks by default. #2187
* [ENHANCEMENT] Distributor: Auto-forget unhealthy distributors after ten failed ring heartbeats. #2154
* [ENHANCEMENT] Distributor: Add new metric `cortex_distributor_forward_errors_total` for error codes resulting from forwarding requests. #2077
* [ENHANCEMENT] `/ready` endpoint now returns and logs detailed services information. #2055
* [ENHANCEMENT] Memcached client: Reduce number of connections required to fetch cached keys from memcached. #1920
* [ENHANCEMENT] Improved error message returned when `-querier.query-store-after` validation fails. #1914
* [BUGFIX] Fix regexp parsing panic for regexp label matchers with start/end quantifiers. #1883
* [BUGFIX] Ingester: fixed deceiving error log "failed to update cached shipped blocks after shipper initialisation", occurring for each new tenant in the ingester. #1893
* [BUGFIX] Ring: fix bug where instances may appear unhealthy in the hash ring web UI even though they are not. #1933
* [BUGFIX] API: gzip is now enforced when identity encoding is explicitly rejected. #1864
* [BUGFIX] Fix panic at startup when Mimir is running in monolithic mode and query sharding is enabled. #2036
* [BUGFIX] Ruler: report `cortex_ruler_queries_failed_total` metric for any remote query error except 4xx when remote operational mode is enabled. #2053 #2143
* [BUGFIX] Ingester: fix slow rollout when using `-ingester.ring.unregister-on-shutdown=false` with long `-ingester.ring.heartbeat-period`. #2085
* [BUGFIX] Ruler: add timeout for remote rule evaluation queries to prevent rule group evaluations getting stuck indefinitely. The duration is configurable with `-querier.timeout` (default `2m`). #2090 #2222
* [BUGFIX] Limits: Active series custom tracker configuration has been named back from `active_series_custom_trackers_config` to `active_series_custom_trackers`. For backwards compatibility both version is going to be supported for until Mimir v2.4. When both fields are specified, `active_series_custom_trackers_config` takes precedence over `active_series_custom_trackers`. #2101
* [BUGFIX] Ingester: fixed the order of labels applied when incrementing the `cortex_discarded_metadata_total` metric. #2096
* [BUGFIX] Ingester: fixed bug where retrieving metadata for a metric with multiple metadata entries would return multiple copies of a single metadata entry rather than all available entries. #2096
* [BUGFIX] Distributor: canceled requests are no longer accounted as internal errors. #2157
* [BUGFIX] Memberlist: Fix typo in memberlist admin UI. #2202
* [BUGFIX] Ruler: fixed typo in error message when ruler failed to decode a rule group. #2151
* [BUGFIX] Active series custom tracker configuration is now displayed properly on `/runtime_config` page. #2065
* [BUGFIX] Query-frontend: `vector` and `time` functions were sharded, which made expressions like `vector(1) > 0 and vector(1)` fail. #2355

### Mixin

* [CHANGE] Split `mimir_queries` rules group into `mimir_queries` and `mimir_ingester_queries` to keep number of rules per group within the default per-tenant limit. #1885
* [CHANGE] Dashboards: Expose full image tag in "Mimir / Rollout progress" dashboard's "Pod per version panel." #1932
* [CHANGE] Dashboards: Disabled gateway panels by default, because most users don't have a gateway exposing the metrics expected by Mimir dashboards. You can re-enable it setting `gateway_enabled: true` in the mixin config and recompiling the mixin running `make build-mixin`. #1955
* [CHANGE] Alerts: adapt `MimirFrontendQueriesStuck` and `MimirSchedulerQueriesStuck` to consider ruler query path components. #1949
* [CHANGE] Alerts: Change `MimirRulerTooManyFailedQueries` severity to `critical`. #2165
* [ENHANCEMENT] Dashboards: Add config option `datasource_regex` to customise the regular expression used to select valid datasources for Mimir dashboards. #1802
* [ENHANCEMENT] Dashboards: Added "Mimir / Remote ruler reads" and "Mimir / Remote ruler reads resources" dashboards. #1911 #1937
* [ENHANCEMENT] Dashboards: Make networking panels work for pods created by the mimir-distributed helm chart. #1927
* [ENHANCEMENT] Alerts: Add `MimirStoreGatewayNoSyncedTenants` alert that fires when there is a store-gateway owning no tenants. #1882
* [ENHANCEMENT] Rules: Make `recording_rules_range_interval` configurable for cases where Mimir metrics are scraped less often that every 30 seconds. #2118
* [ENHANCEMENT] Added minimum Grafana version to mixin dashboards. #1943
* [BUGFIX] Fix `container_memory_usage_bytes:sum` recording rule. #1865
* [BUGFIX] Fix `MimirGossipMembersMismatch` alerts if Mimir alertmanager is activated. #1870
* [BUGFIX] Fix `MimirRulerMissedEvaluations` to show % of missed alerts as a value between 0 and 100 instead of 0 and 1. #1895
* [BUGFIX] Fix `MimirCompactorHasNotUploadedBlocks` alert false positive when Mimir is deployed in monolithic mode. #1902
* [BUGFIX] Fix `MimirGossipMembersMismatch` to make it less sensitive during rollouts and fire one alert per installation, not per job. #1926
* [BUGFIX] Do not trigger `MimirAllocatingTooMuchMemory` alerts if no container limits are supplied. #1905
* [BUGFIX] Dashboards: Remove empty "Chunks per query" panel from `Mimir / Queries` dashboard. #1928
* [BUGFIX] Dashboards: Use Grafana's `$__rate_interval` for rate queries in dashboards to support scrape intervals of >15s. #2011
* [BUGFIX] Alerts: Make each version of `MimirCompactorHasNotUploadedBlocks` distinct to avoid rule evaluation failures due to duplicate series being generated. #2197
* [BUGFIX] Fix `MimirGossipMembersMismatch` alert when using remote ruler evaluation. #2159

### Jsonnet

* [CHANGE] Remove use of `-querier.query-store-after`, `-querier.shuffle-sharding-ingesters-lookback-period`, `-blocks-storage.bucket-store.ignore-blocks-within`, and `-blocks-storage.tsdb.close-idle-tsdb-timeout` CLI flags since the values now match defaults. #1915 #1921
* [CHANGE] Change default value for `-blocks-storage.bucket-store.chunks-cache.memcached.timeout` to `450ms` to increase use of cached data. #2035
* [CHANGE] The `memberlist_ring_enabled` configuration now applies to Alertmanager. #2102 #2103 #2107
* [CHANGE] Default value for `memberlist_ring_enabled` is now true. It means that all hash rings use Memberlist as default KV store instead of Consul (previous default). #2161
* [CHANGE] Configure `-ingester.max-global-metadata-per-user` to correspond to 20% of the configured max number of series per tenant. #2250
* [CHANGE] Configure `-ingester.max-global-metadata-per-metric` to be 10. #2250
* [CHANGE] Change `_config.multi_zone_ingester_max_unavailable` to 25. #2251
* [FEATURE] Added querier autoscaling support. It requires [KEDA](https://keda.sh) installed in the Kubernetes cluster and query-scheduler enabled in the Mimir cluster. Querier autoscaler can be enabled and configure through the following options in the jsonnet config: #2013 #2023
  * `autoscaling_querier_enabled`: `true` to enable autoscaling.
  * `autoscaling_querier_min_replicas`: minimum number of querier replicas.
  * `autoscaling_querier_max_replicas`: maximum number of querier replicas.
  * `autoscaling_prometheus_url`: Prometheus base URL from which to scrape Mimir metrics (e.g. `http://prometheus.default:9090/prometheus`).
* [FEATURE] Jsonnet: Add support for ruler remote evaluation mode (`ruler_remote_evaluation_enabled`), which deploys and uses a dedicated query path for rule evaluation. This enables the benefits of the query-frontend for rule evaluation, such as query sharding. #2073
* [ENHANCEMENT] Added `compactor` service, that can be used to route requests directly to compactor (e.g. admin UI). #2063
* [ENHANCEMENT] Added a `consul_enabled` configuration option to provide the ability to disable consul. It is automatically set to false when `memberlist_ring_enabled` is true and `multikv_migration_enabled` (used for migration from Consul to memberlist) is not set. #2093 #2152
* [BUGFIX] Querier: Fix disabling shuffle sharding on the read path whilst keeping it enabled on write path. #2164

### Mimirtool

* [CHANGE] mimirtool rules: `--use-legacy-routes` now toggles between using `/prometheus/config/v1/rules` (default) and `/api/v1/rules` (legacy) endpoints. #2182
* [FEATURE] Added bearer token support for when Mimir is behind a gateway authenticating by bearer token. #2146
* [BUGFIX] mimirtool analyze: Fix dashboard JSON unmarshalling errors (#1840). #1973
* [BUGFIX] Make mimirtool build for Windows work again. #2273

### Mimir Continuous Test

* [ENHANCEMENT] Added the `-tests.smoke-test` flag to run the `mimir-continuous-test` suite once and immediately exit. #2047 #2094
* [ENHANCEMENT] Added the `-tests.write-protocol` flag to write using the `prometheus` remote write protocol or `otlp-http` in the `mimir-continuous-test` suite. #5719

### Documentation

* [ENHANCEMENT] Published Grafana Mimir runbooks as part of documentation. #1970
* [ENHANCEMENT] Improved ruler's "remote operational mode" documentation. #1906
* [ENHANCEMENT] Recommend fast disks for ingesters and store-gateways in production tips. #1903
* [ENHANCEMENT] Explain the runtime override of active series matchers. #1868
* [ENHANCEMENT] Clarify "Set rule group" API specification. #1869
* [ENHANCEMENT] Published Mimir jsonnet documentation. #2024
* [ENHANCEMENT] Documented required scrape interval for using alerting and recording rules from Mimir jsonnet. #2147
* [ENHANCEMENT] Runbooks: Mention memberlist as possible source of problems for various alerts. #2158
* [ENHANCEMENT] Added step-by-step article about migrating from Consul to Memberlist KV store using jsonnet without downtime. #2166
* [ENHANCEMENT] Documented `/memberlist` admin page. #2166
* [ENHANCEMENT] Documented how to configure Grafana Mimir's ruler with Jsonnet. #2127
* [ENHANCEMENT] Documented how to configure queriers’ autoscaling with Jsonnet. #2128
* [ENHANCEMENT] Updated mixin building instructions in "Installing Grafana Mimir dashboards and alerts" article. #2015 #2163
* [ENHANCEMENT] Fix location of "Monitoring Grafana Mimir" article in the documentation hierarchy. #2130
* [ENHANCEMENT] Runbook for `MimirRequestLatency` was expanded with more practical advice. #1967
* [BUGFIX] Fixed ruler configuration used in the getting started guide. #2052
* [BUGFIX] Fixed Mimir Alertmanager datasource in Grafana used by "Play with Grafana Mimir" tutorial. #2115
* [BUGFIX] Fixed typos in "Scaling out Grafana Mimir" article. #2170
* [BUGFIX] Added missing ring endpoint exposed by Ingesters. #1918

## 2.1.0

### Grafana Mimir

* [CHANGE] Compactor: No longer upload debug meta files to object storage. #1257
* [CHANGE] Default values have changed for the following settings: #1547
    - `-alertmanager.alertmanager-client.grpc-max-recv-msg-size` now defaults to 100 MiB (previously was not configurable and set to 16 MiB)
    - `-alertmanager.alertmanager-client.grpc-max-send-msg-size` now defaults to 100 MiB (previously was not configurable and set to 4 MiB)
    - `-alertmanager.max-recv-msg-size` now defaults to 100 MiB (previously was 16 MiB)
* [CHANGE] Ingester: Add `user` label to metrics `cortex_ingester_ingested_samples_total` and `cortex_ingester_ingested_samples_failures_total`. #1533
* [CHANGE] Ingester: Changed `-blocks-storage.tsdb.isolation-enabled` default from `true` to `false`. The config option has also been deprecated and will be removed in 2 minor version. #1655
* [CHANGE] Query-frontend: results cache keys are now versioned, this will cause cache to be re-filled when rolling out this version. #1631
* [CHANGE] Store-gateway: enabled attributes in-memory cache by default. New default configuration is `-blocks-storage.bucket-store.chunks-cache.attributes-in-memory-max-items=50000`. #1727
* [CHANGE] Compactor: Removed the metric `cortex_compactor_garbage_collected_blocks_total` since it duplicates `cortex_compactor_blocks_marked_for_deletion_total`. #1728
* [CHANGE] All: Logs that used the`org_id` label now use `user` label. #1634 #1758
* [CHANGE] Alertmanager: the following metrics are not exported for a given `user` and `integration` when the metric value is zero: #1783
  * `cortex_alertmanager_notifications_total`
  * `cortex_alertmanager_notifications_failed_total`
  * `cortex_alertmanager_notification_requests_total`
  * `cortex_alertmanager_notification_requests_failed_total`
  * `cortex_alertmanager_notification_rate_limited_total`
* [CHANGE] Removed the following metrics exposed by the Mimir hash rings: #1791
  * `cortex_member_ring_tokens_owned`
  * `cortex_member_ring_tokens_to_own`
  * `cortex_ring_tokens_owned`
  * `cortex_ring_member_ownership_percent`
* [CHANGE] Querier / Ruler: removed the following metrics tracking number of query requests send to each ingester. You can use `cortex_request_duration_seconds_count{route=~"/cortex.Ingester/(QueryStream|QueryExemplars)"}` instead. #1797
  * `cortex_distributor_ingester_queries_total`
  * `cortex_distributor_ingester_query_failures_total`
* [CHANGE] Distributor: removed the following metrics tracking the number of requests from a distributor to ingesters: #1799
  * `cortex_distributor_ingester_appends_total`
  * `cortex_distributor_ingester_append_failures_total`
* [CHANGE] Distributor / Ruler: deprecated `-distributor.extend-writes`. Now Mimir always behaves as if this setting was set to `false`, which we expect to be safe for every Mimir cluster setup. #1856
* [FEATURE] Querier: Added support for [streaming remote read](https://prometheus.io/blog/2019/10/10/remote-read-meets-streaming/). Should be noted that benefits of chunking the response are partial here, since in a typical `query-frontend` setup responses will be buffered until they've been completed. #1735
* [FEATURE] Ruler: Allow setting `evaluation_delay` for each rule group via rules group configuration file. #1474
* [FEATURE] Ruler: Added support for expression remote evaluation. #1536 #1818
  * The following CLI flags (and their respective YAML config options) have been added:
    * `-ruler.query-frontend.address`
    * `-ruler.query-frontend.grpc-client-config.grpc-max-recv-msg-size`
    * `-ruler.query-frontend.grpc-client-config.grpc-max-send-msg-size`
    * `-ruler.query-frontend.grpc-client-config.grpc-compression`
    * `-ruler.query-frontend.grpc-client-config.grpc-client-rate-limit`
    * `-ruler.query-frontend.grpc-client-config.grpc-client-rate-limit-burst`
    * `-ruler.query-frontend.grpc-client-config.backoff-on-ratelimits`
    * `-ruler.query-frontend.grpc-client-config.backoff-min-period`
    * `-ruler.query-frontend.grpc-client-config.backoff-max-period`
    * `-ruler.query-frontend.grpc-client-config.backoff-retries`
    * `-ruler.query-frontend.grpc-client-config.tls-enabled`
    * `-ruler.query-frontend.grpc-client-config.tls-ca-path`
    * `-ruler.query-frontend.grpc-client-config.tls-cert-path`
    * `-ruler.query-frontend.grpc-client-config.tls-key-path`
    * `-ruler.query-frontend.grpc-client-config.tls-server-name`
    * `-ruler.query-frontend.grpc-client-config.tls-insecure-skip-verify`
* [FEATURE] Distributor: Added the ability to forward specifics metrics to alternative remote_write API endpoints. #1052
* [FEATURE] Ingester: Active series custom trackers now supports runtime tenant-specific overrides. The configuration has been moved to limit config, the ingester config has been deprecated.  #1188
* [ENHANCEMENT] Alertmanager API: Concurrency limit for GET requests is now configurable using `-alertmanager.max-concurrent-get-requests-per-tenant`. #1547
* [ENHANCEMENT] Alertmanager: Added the ability to configure additional gRPC client settings for the Alertmanager distributor #1547
  - `-alertmanager.alertmanager-client.backoff-max-period`
  - `-alertmanager.alertmanager-client.backoff-min-period`
  - `-alertmanager.alertmanager-client.backoff-on-ratelimits`
  - `-alertmanager.alertmanager-client.backoff-retries`
  - `-alertmanager.alertmanager-client.grpc-client-rate-limit`
  - `-alertmanager.alertmanager-client.grpc-client-rate-limit-burst`
  - `-alertmanager.alertmanager-client.grpc-compression`
  - `-alertmanager.alertmanager-client.grpc-max-recv-msg-size`
  - `-alertmanager.alertmanager-client.grpc-max-send-msg-size`
* [ENHANCEMENT] Ruler: Add more detailed query information to ruler query stats logging. #1411
* [ENHANCEMENT] Admin: Admin API now has some styling. #1482 #1549 #1821 #1824
* [ENHANCEMENT] Alertmanager: added `insight=true` field to alertmanager dispatch logs. #1379
* [ENHANCEMENT] Store-gateway: Add the experimental ability to run index header operations in a dedicated thread pool. This feature can be configured using `-blocks-storage.bucket-store.index-header-thread-pool-size` and is disabled by default. #1660
* [ENHANCEMENT] Store-gateway: don't drop all blocks if instance finds itself as unhealthy or missing in the ring. #1806 #1823
* [ENHANCEMENT] Querier: wait until inflight queries are completed when shutting down queriers. #1756 #1767
* [BUGFIX] Query-frontend: do not shard queries with a subquery unless the subquery is inside a shardable aggregation function call. #1542
* [BUGFIX] Query-frontend: added `component=query-frontend` label to results cache memcached metrics to fix a panic when Mimir is running in single binary mode and results cache is enabled. #1704
* [BUGFIX] Mimir: services' status content-type is now correctly set to `text/html`. #1575
* [BUGFIX] Multikv: Fix panic when using using runtime config to set primary KV store used by `multi` KV. #1587
* [BUGFIX] Multikv: Fix watching for runtime config changes in `multi` KV store in ruler and querier. #1665
* [BUGFIX] Memcached: allow to use CNAME DNS records for the memcached backend addresses. #1654
* [BUGFIX] Querier: fixed temporary partial query results when shuffle sharding is enabled and hash ring backend storage is flushed / reset. #1829
* [BUGFIX] Alertmanager: prevent more file traversal cases related to template names. #1833
* [BUGFUX] Alertmanager: Allow usage with `-alertmanager-storage.backend=local`. Note that when using this storage type, the Alertmanager is not able persist state remotely, so it not recommended for production use. #1836
* [BUGFIX] Alertmanager: Do not validate alertmanager configuration if it's not running. #1835

### Mixin

* [CHANGE] Dashboards: Remove per-user series legends from Tenants dashboard. #1605
* [CHANGE] Dashboards: Show in-memory series and the per-user series limit on Tenants dashboard. #1613
* [CHANGE] Dashboards: Slow-queries dashboard now uses `user` label from logs instead of `org_id`. #1634
* [CHANGE] Dashboards: changed all Grafana dashboards UIDs to not conflict with Cortex ones, to let people install both while migrating from Cortex to Mimir: #1801 #1808
  * Alertmanager from `a76bee5913c97c918d9e56a3cc88cc28` to `b0d38d318bbddd80476246d4930f9e55`
  * Alertmanager Resources from `68b66aed90ccab448009089544a8d6c6` to `a6883fb22799ac74479c7db872451092`
  * Compactor from `9c408e1d55681ecb8a22c9fab46875cc` to `1b3443aea86db629e6efdb7d05c53823`
  * Compactor Resources from `df9added6f1f4332f95848cca48ebd99` to `09a5c49e9cdb2f2b24c6d184574a07fd`
  * Config from `61bb048ced9817b2d3e07677fb1c6290` to `5d9d0b4724c0f80d68467088ec61e003`
  * Object Store from `d5a3a4489d57c733b5677fb55370a723` to `e1324ee2a434f4158c00a9ee279d3292`
  * Overrides from `b5c95fee2e5e7c4b5930826ff6e89a12` to `1e2c358600ac53f09faea133f811b5bb`
  * Queries from `d9931b1054053c8b972d320774bb8f1d` to `b3abe8d5c040395cc36615cb4334c92d`
  * Reads from `8d6ba60eccc4b6eedfa329b24b1bd339` to `e327503188913dc38ad571c647eef643`
  * Reads Networking from `c0464f0d8bd026f776c9006b05910000` to `54b2a0a4748b3bd1aefa92ce5559a1c2`
  * Reads Resources from `2fd2cda9eea8d8af9fbc0a5960425120` to `cc86fd5aa9301c6528986572ad974db9`
  * Rollout Progress from `7544a3a62b1be6ffd919fc990ab8ba8f` to `7f0b5567d543a1698e695b530eb7f5de`
  * Ruler from `44d12bcb1f95661c6ab6bc946dfc3473` to `631e15d5d85afb2ca8e35d62984eeaa0`
  * Scaling from `88c041017b96856c9176e07cf557bdcf` to `64bbad83507b7289b514725658e10352`
  * Slow queries from `e6f3091e29d2636e3b8393447e925668` to `6089e1ce1e678788f46312a0a1e647e6`
  * Tenants from `35fa247ce651ba189debf33d7ae41611` to `35fa247ce651ba189debf33d7ae41611`
  * Top Tenants from `bc6e12d4fe540e4a1785b9d3ca0ffdd9` to `bc6e12d4fe540e4a1785b9d3ca0ffdd9`
  * Writes from `0156f6d15aa234d452a33a4f13c838e3` to `8280707b8f16e7b87b840fc1cc92d4c5`
  * Writes Networking from `681cd62b680b7154811fe73af55dcfd4` to `978c1cb452585c96697a238eaac7fe2d`
  * Writes Resources from `c0464f0d8bd026f776c9006b0591bb0b` to `bc9160e50b52e89e0e49c840fea3d379`
* [FEATURE] Alerts: added the following alerts on `mimir-continuous-test` tool: #1676
  - `MimirContinuousTestNotRunningOnWrites`
  - `MimirContinuousTestNotRunningOnReads`
  - `MimirContinuousTestFailed`
* [ENHANCEMENT] Added `per_cluster_label` support to allow to change the label name used to differentiate between Kubernetes clusters. #1651
* [ENHANCEMENT] Dashboards: Show QPS and latency of the Alertmanager Distributor. #1696
* [ENHANCEMENT] Playbooks: Add Alertmanager suggestions for `MimirRequestErrors` and `MimirRequestLatency` #1702
* [ENHANCEMENT] Dashboards: Allow custom datasources. #1749
* [ENHANCEMENT] Dashboards: Add config option `gateway_enabled` (defaults to `true`) to disable gateway panels from dashboards. #1761
* [ENHANCEMENT] Dashboards: Extend Top tenants dashboard with queries for tenants with highest sample rate, discard rate, and discard rate growth. #1842
* [ENHANCEMENT] Dashboards: Show ingestion rate limit and rule group limit on Tenants dashboard. #1845
* [ENHANCEMENT] Dashboards: Add "last successful run" panel to compactor dashboard. #1628
* [BUGFIX] Dashboards: Fix "Failed evaluation rate" panel on Tenants dashboard. #1629
* [BUGFIX] Honor the configured `per_instance_label` in all dashboards and alerts. #1697

### Jsonnet

* [FEATURE] Added support for `mimir-continuous-test`. To deploy `mimir-continuous-test` you can use the following configuration: #1675 #1850
  ```jsonnet
  _config+: {
    continuous_test_enabled: true,
    continuous_test_tenant_id: 'type-tenant-id',
    continuous_test_write_endpoint: 'http://type-write-path-hostname',
    continuous_test_read_endpoint: 'http://type-read-path-hostname/prometheus',
  },
  ```
* [ENHANCEMENT] Ingester anti-affinity can now be disabled by using `ingester_allow_multiple_replicas_on_same_node` configuration key. #1581
* [ENHANCEMENT] Added `node_selector` configuration option to select Kubernetes nodes where Mimir should run. #1596
* [ENHANCEMENT] Alertmanager: Added a `PodDisruptionBudget` of `withMaxUnavailable = 1`, to ensure we maintain quorum during rollouts. #1683
* [ENHANCEMENT] Store-gateway anti-affinity can now be enabled/disabled using `store_gateway_allow_multiple_replicas_on_same_node` configuration key. #1730
* [ENHANCEMENT] Added `store_gateway_zone_a_args`, `store_gateway_zone_b_args` and `store_gateway_zone_c_args` configuration options. #1807
* [BUGFIX] Pass primary and secondary multikv stores via CLI flags. Introduced new `multikv_switch_primary_secondary` config option to flip primary and secondary in runtime config.

### Mimirtool

* [BUGFIX] `config convert`: Retain Cortex defaults for `blocks_storage.backend`, `ruler_storage.backend`, `alertmanager_storage.backend`, `auth.type`, `activity_tracker.filepath`, `alertmanager.data_dir`, `blocks_storage.filesystem.dir`, `compactor.data_dir`, `ruler.rule_path`, `ruler_storage.filesystem.dir`, and `graphite.querier.schemas.backend`. #1626 #1762

### Tools

* [FEATURE] Added a `markblocks` tool that creates `no-compact` and `delete` marks for the blocks. #1551
* [FEATURE] Added `mimir-continuous-test` tool to continuously run smoke tests on live Mimir clusters. #1535 #1540 #1653 #1603 #1630 #1691 #1675 #1676 #1692 #1706 #1709 #1775 #1777 #1778 #1795
* [FEATURE] Added `mimir-rules-action` GitHub action, located at `operations/mimir-rules-action/`, used to lint, prepare, verify, diff, and sync rules to a Mimir cluster. #1723

## 2.0.0

### Grafana Mimir

_Changes since Cortex 1.10.0._

* [CHANGE] Remove chunks storage engine. #86 #119 #510 #545 #743 #744 #748 #753 #755 #757 #758 #759 #760 #762 #764 #789 #812 #813
  * The following CLI flags (and their respective YAML config options) have been removed:
    * `-store.engine`
    * `-schema-config-file`
    * `-ingester.checkpoint-duration`
    * `-ingester.checkpoint-enabled`
    * `-ingester.chunk-encoding`
    * `-ingester.chunk-age-jitter`
    * `-ingester.concurrent-flushes`
    * `-ingester.flush-on-shutdown-with-wal-enabled`
    * `-ingester.flush-op-timeout`
    * `-ingester.flush-period`
    * `-ingester.max-chunk-age`
    * `-ingester.max-chunk-idle`
    * `-ingester.max-series-per-query` (and `max_series_per_query` from runtime config)
    * `-ingester.max-stale-chunk-idle`
    * `-ingester.max-transfer-retries`
    * `-ingester.min-chunk-length`
    * `-ingester.recover-from-wal`
    * `-ingester.retain-period`
    * `-ingester.spread-flushes`
    * `-ingester.wal-dir`
    * `-ingester.wal-enabled`
    * `-querier.query-parallelism`
    * `-querier.second-store-engine`
    * `-querier.use-second-store-before-time`
    * `-flusher.wal-dir`
    * `-flusher.concurrent-flushes`
    * `-flusher.flush-op-timeout`
    * All `-table-manager.*` flags
    * All `-deletes.*` flags
    * All `-purger.*` flags
    * All `-metrics.*` flags
    * All `-dynamodb.*` flags
    * All `-s3.*` flags
    * All `-azure.*` flags
    * All `-bigtable.*` flags
    * All `-gcs.*` flags
    * All `-cassandra.*` flags
    * All `-boltdb.*` flags
    * All `-local.*` flags
    * All `-swift.*` flags
    * All `-store.*` flags except `-store.engine`, `-store.max-query-length`, `-store.max-labels-query-length`
    * All `-grpc-store.*` flags
  * The following API endpoints have been removed:
    * `/api/v1/chunks` and `/chunks`
  * The following metrics have been removed:
    * `cortex_ingester_flush_queue_length`
    * `cortex_ingester_queried_chunks`
    * `cortex_ingester_chunks_created_total`
    * `cortex_ingester_wal_replay_duration_seconds`
    * `cortex_ingester_wal_corruptions_total`
    * `cortex_ingester_sent_chunks`
    * `cortex_ingester_received_chunks`
    * `cortex_ingester_flush_series_in_progress`
    * `cortex_ingester_chunk_utilization`
    * `cortex_ingester_chunk_length`
    * `cortex_ingester_chunk_size_bytes`
    * `cortex_ingester_chunk_age_seconds`
    * `cortex_ingester_memory_chunks`
    * `cortex_ingester_flushing_enqueued_series_total`
    * `cortex_ingester_flushing_dequeued_series_total`
    * `cortex_ingester_dropped_chunks_total`
    * `cortex_oldest_unflushed_chunk_timestamp_seconds`
    * `prometheus_local_storage_chunk_ops_total`
    * `prometheus_local_storage_chunkdesc_ops_total`
    * `prometheus_local_storage_memory_chunkdescs`
* [CHANGE] Changed default storage backends from `s3` to `filesystem` #833
  This effects the following flags:
  * `-blocks-storage.backend` now defaults to `filesystem`
  * `-blocks-storage.filesystem.dir` now defaults to `blocks`
  * `-alertmanager-storage.backend` now defaults to `filesystem`
  * `-alertmanager-storage.filesystem.dir` now defaults to `alertmanager`
  * `-ruler-storage.backend` now defaults to `filesystem`
  * `-ruler-storage.filesystem.dir` now defaults to `ruler`
* [CHANGE] Renamed metric `cortex_experimental_features_in_use_total` as `cortex_experimental_features_used_total` and added `feature` label. #32 #658
* [CHANGE] Removed `log_messages_total` metric. #32
* [CHANGE] Some files and directories created by Mimir components on local disk now have stricter permissions, and are only readable by owner, but not group or others. #58
* [CHANGE] Memcached client DNS resolution switched from golang built-in to [`miekg/dns`](https://github.com/miekg/dns). #142
* [CHANGE] The metric `cortex_deprecated_flags_inuse_total` has been renamed to `deprecated_flags_inuse_total` as part of using grafana/dskit functionality. #185
* [CHANGE] API: The `-api.response-compression-enabled` flag has been removed, and GZIP response compression is always enabled except on `/api/v1/push` and `/push` endpoints. #880
* [CHANGE] Update Go version to 1.17.3. #480
* [CHANGE] The `status_code` label on gRPC client metrics has changed from '200' and '500' to '2xx', '5xx', '4xx', 'cancel' or 'error'. #537
* [CHANGE] Removed the deprecated `-<prefix>.fifocache.size` flag. #618
* [CHANGE] Enable index header lazy loading by default. #693
  * `-blocks-storage.bucket-store.index-header-lazy-loading-enabled` default from `false` to `true`
  * `-blocks-storage.bucket-store.index-header-lazy-loading-idle-timeout` default from `20m` to `1h`
* [CHANGE] Shuffle-sharding:
  * `-distributor.sharding-strategy` option has been removed, and shuffle sharding is enabled by default. Default shard size is set to 0, which disables shuffle sharding for the tenant (all ingesters will receive tenants's samples). #888
  * `-ruler.sharding-strategy` option has been removed from ruler. Ruler now uses shuffle-sharding by default, but respects `ruler_tenant_shard_size`, which defaults to 0 (ie. use all rulers for tenant). #889
  * `-store-gateway.sharding-strategy` option has been removed store-gateways. Store-gateway now uses shuffle-sharding by default, but respects `store_gateway_tenant_shard_size` for tenant, and this value defaults to 0. #891
* [CHANGE] Server: `-server.http-listen-port` (yaml: `server.http_listen_port`) now defaults to `8080` (previously `80`). #871
* [CHANGE] Changed the default value of `-blocks-storage.bucket-store.ignore-deletion-marks-delay` from 6h to 1h. #892
* [CHANGE] Changed default settings for memcached clients: #959 #1000
  * The default value for the following config options has changed from `10000` to `25000`:
    * `-blocks-storage.bucket-store.chunks-cache.memcached.max-async-buffer-size`
    * `-blocks-storage.bucket-store.index-cache.memcached.max-async-buffer-size`
    * `-blocks-storage.bucket-store.metadata-cache.memcached.max-async-buffer-size`
    * `-query-frontend.results-cache.memcached.max-async-buffer-size`
  * The default value for the following config options has changed from `0` (unlimited) to `100`:
    * `-blocks-storage.bucket-store.chunks-cache.memcached.max-get-multi-batch-size`
    * `-blocks-storage.bucket-store.index-cache.memcached.max-get-multi-batch-size`
    * `-blocks-storage.bucket-store.metadata-cache.memcached.max-get-multi-batch-size`
    * `-query-frontend.results-cache.memcached.max-get-multi-batch-size`
  * The default value for the following config options has changed from `16` to `100`:
    * `-blocks-storage.bucket-store.chunks-cache.memcached.max-idle-connections`
    * `-blocks-storage.bucket-store.index-cache.memcached.max-idle-connections`
    * `-blocks-storage.bucket-store.metadata-cache.memcached.max-idle-connections`
    * `-query-frontend.results-cache.memcached.max-idle-connections`
  * The default value for the following config options has changed from `100ms` to `200ms`:
    * `-blocks-storage.bucket-store.metadata-cache.memcached.timeout`
    * `-blocks-storage.bucket-store.index-cache.memcached.timeout`
    * `-blocks-storage.bucket-store.chunks-cache.memcached.timeout`
    * `-query-frontend.results-cache.memcached.timeout`
* [CHANGE] Changed the default value of `-blocks-storage.bucket-store.bucket-index.enabled` to `true`. The default configuration must now run the compactor in order to write the bucket index or else queries to long term storage will fail. #924
* [CHANGE] Option `-auth.enabled` has been renamed to `-auth.multitenancy-enabled`. #1130
* [CHANGE] Default tenant ID used with disabled auth (`-auth.multitenancy-enabled=false`) has changed from `fake` to `anonymous`. This tenant ID can now be changed with `-auth.no-auth-tenant` option. #1063
* [CHANGE] The default values for the following local directories have changed: #1072
  * `-alertmanager.storage.path` default value changed to `./data-alertmanager/`
  * `-compactor.data-dir` default value changed to `./data-compactor/`
  * `-ruler.rule-path` default value changed to `./data-ruler/`
* [CHANGE] The default value for gRPC max send message size has been changed from 16MB to 100MB. This affects the following parameters: #1152
  * `-query-frontend.grpc-client-config.grpc-max-send-msg-size`
  * `-ingester.client.grpc-max-send-msg-size`
  * `-querier.frontend-client.grpc-max-send-msg-size`
  * `-query-scheduler.grpc-client-config.grpc-max-send-msg-size`
  * `-ruler.client.grpc-max-send-msg-size`
* [CHANGE] Remove `-http.prefix` flag (and `http_prefix` config file option). #763
* [CHANGE] Remove legacy endpoints. Please use their alternatives listed below. As part of the removal process we are
  introducing two new sets of endpoints for the ruler configuration API: `<prometheus-http-prefix>/rules` and
  `<prometheus-http-prefix>/config/v1/rules/**`. We are also deprecating `<prometheus-http-prefix>/rules` and `/api/v1/rules`;
  and will remove them in Mimir 2.2.0. #763 #1222
  * Query endpoints

    | Legacy                                                  | Alternative                                                |
    | ------------------------------------------------------- | ---------------------------------------------------------- |
    | `/<legacy-http-prefix>/api/v1/query`                    | `<prometheus-http-prefix>/api/v1/query`                    |
    | `/<legacy-http-prefix>/api/v1/query_range`              | `<prometheus-http-prefix>/api/v1/query_range`              |
    | `/<legacy-http-prefix>/api/v1/query_exemplars`          | `<prometheus-http-prefix>/api/v1/query_exemplars`          |
    | `/<legacy-http-prefix>/api/v1/series`                   | `<prometheus-http-prefix>/api/v1/series`                   |
    | `/<legacy-http-prefix>/api/v1/labels`                   | `<prometheus-http-prefix>/api/v1/labels`                   |
    | `/<legacy-http-prefix>/api/v1/label/{name}/values`      | `<prometheus-http-prefix>/api/v1/label/{name}/values`      |
    | `/<legacy-http-prefix>/api/v1/metadata`                 | `<prometheus-http-prefix>/api/v1/metadata`                 |
    | `/<legacy-http-prefix>/api/v1/read`                     | `<prometheus-http-prefix>/api/v1/read`                     |
    | `/<legacy-http-prefix>/api/v1/cardinality/label_names`  | `<prometheus-http-prefix>/api/v1/cardinality/label_names`  |
    | `/<legacy-http-prefix>/api/v1/cardinality/label_values` | `<prometheus-http-prefix>/api/v1/cardinality/label_values` |
    | `/api/prom/user_stats`                                  | `/api/v1/user_stats`                                       |

  * Distributor endpoints

    | Legacy endpoint               | Alternative                   |
    | ----------------------------- | ----------------------------- |
    | `/<legacy-http-prefix>/push`  | `/api/v1/push`                |
    | `/all_user_stats`             | `/distributor/all_user_stats` |
    | `/ha-tracker`                 | `/distributor/ha_tracker`     |

  * Ingester endpoints

    | Legacy          | Alternative           |
    | --------------- | --------------------- |
    | `/ring`         | `/ingester/ring`      |
    | `/shutdown`     | `/ingester/shutdown`  |
    | `/flush`        | `/ingester/flush`     |
    | `/push`         | `/ingester/push`      |

  * Ruler endpoints

    | Legacy                                                | Alternative                                         | Alternative #2 (not available before Mimir 2.0.0)                    |
    | ----------------------------------------------------- | --------------------------------------------------- | ------------------------------------------------------------------- |
    | `/<legacy-http-prefix>/api/v1/rules`                  | `<prometheus-http-prefix>/api/v1/rules`             |                                                                     |
    | `/<legacy-http-prefix>/api/v1/alerts`                 | `<prometheus-http-prefix>/api/v1/alerts`            |                                                                     |
    | `/<legacy-http-prefix>/rules`                         | `/api/v1/rules` (see below)                         |  `<prometheus-http-prefix>/config/v1/rules`                         |
    | `/<legacy-http-prefix>/rules/{namespace}`             | `/api/v1/rules/{namespace}` (see below)             |  `<prometheus-http-prefix>/config/v1/rules/{namespace}`             |
    | `/<legacy-http-prefix>/rules/{namespace}/{groupName}` | `/api/v1/rules/{namespace}/{groupName}` (see below) |  `<prometheus-http-prefix>/config/v1/rules/{namespace}/{groupName}` |
    | `/<legacy-http-prefix>/rules/{namespace}`             | `/api/v1/rules/{namespace}` (see below)             |  `<prometheus-http-prefix>/config/v1/rules/{namespace}`             |
    | `/<legacy-http-prefix>/rules/{namespace}/{groupName}` | `/api/v1/rules/{namespace}/{groupName}` (see below) |  `<prometheus-http-prefix>/config/v1/rules/{namespace}/{groupName}` |
    | `/<legacy-http-prefix>/rules/{namespace}`             | `/api/v1/rules/{namespace}` (see below)             |  `<prometheus-http-prefix>/config/v1/rules/{namespace}`             |
    | `/ruler_ring`                                         | `/ruler/ring`                                       |                                                                     |

    > __Note:__ The `/api/v1/rules/**` endpoints are considered deprecated with Mimir 2.0.0 and will be removed
    in Mimir 2.2.0. After upgrading to 2.0.0 we recommend switching uses to the equivalent
    `/<prometheus-http-prefix>/config/v1/**` endpoints that Mimir 2.0.0 introduces.

  * Alertmanager endpoints

    | Legacy                      | Alternative                        |
    | --------------------------- | ---------------------------------- |
    | `/<legacy-http-prefix>`     | `/alertmanager`                    |
    | `/status`                   | `/multitenant_alertmanager/status` |

* [CHANGE] Ingester: changed `-ingester.stream-chunks-when-using-blocks` default value from `false` to `true`. #717
* [CHANGE] Ingester: default `-ingester.ring.min-ready-duration` reduced from 1m to 15s. #126
* [CHANGE] Ingester: `-ingester.ring.min-ready-duration` now start counting the delay after the ring's health checks have passed instead of when the ring client was started. #126
* [CHANGE] Ingester: allow experimental ingester max-exemplars setting to be changed dynamically #144
  * CLI flag `-blocks-storage.tsdb.max-exemplars` is renamed to `-ingester.max-global-exemplars-per-user`.
  * YAML `max_exemplars` is moved from `tsdb` to `overrides` and renamed to `max_global_exemplars_per_user`.
* [CHANGE] Ingester: active series metrics `cortex_ingester_active_series` and `cortex_ingester_active_series_custom_tracker` are now removed when their value is zero. #672 #690
* [CHANGE] Ingester: changed default value of `-blocks-storage.tsdb.retention-period` from `6h` to `24h`. #966
* [CHANGE] Ingester: changed default value of `-blocks-storage.tsdb.close-idle-tsdb-timeout` from `0` to `13h`. #967
* [CHANGE] Ingester: changed default value of `-ingester.ring.final-sleep` from `30s` to `0s`. #981
* [CHANGE] Ingester: the following low level settings have been removed: #1153
  * `-ingester-client.expected-labels`
  * `-ingester-client.expected-samples-per-series`
  * `-ingester-client.expected-timeseries`
* [CHANGE] Ingester: following command line options related to ingester ring were renamed: #1155
  * `-consul.*` changed to `-ingester.ring.consul.*`
  * `-etcd.*` changed to `-ingester.ring.etcd.*`
  * `-multi.*` changed to `-ingester.ring.multi.*`
  * `-distributor.excluded-zones` changed to `-ingester.ring.excluded-zones`
  * `-distributor.replication-factor` changed to `-ingester.ring.replication-factor`
  * `-distributor.zone-awareness-enabled` changed to `-ingester.ring.zone-awareness-enabled`
  * `-ingester.availability-zone` changed to `-ingester.ring.instance-availability-zone`
  * `-ingester.final-sleep` changed to `-ingester.ring.final-sleep`
  * `-ingester.heartbeat-period` changed to `-ingester.ring.heartbeat-period`
  * `-ingester.join-after` changed to `-ingester.ring.join-after`
  * `-ingester.lifecycler.ID` changed to `-ingester.ring.instance-id`
  * `-ingester.lifecycler.addr` changed to `-ingester.ring.instance-addr`
  * `-ingester.lifecycler.interface` changed to `-ingester.ring.instance-interface-names`
  * `-ingester.lifecycler.port` changed to `-ingester.ring.instance-port`
  * `-ingester.min-ready-duration` changed to `-ingester.ring.min-ready-duration`
  * `-ingester.num-tokens` changed to `-ingester.ring.num-tokens`
  * `-ingester.observe-period` changed to `-ingester.ring.observe-period`
  * `-ingester.readiness-check-ring-health` changed to `-ingester.ring.readiness-check-ring-health`
  * `-ingester.tokens-file-path` changed to `-ingester.ring.tokens-file-path`
  * `-ingester.unregister-on-shutdown` changed to `-ingester.ring.unregister-on-shutdown`
  * `-ring.heartbeat-timeout` changed to `-ingester.ring.heartbeat-timeout`
  * `-ring.prefix` changed to `-ingester.ring.prefix`
  * `-ring.store` changed to `-ingester.ring.store`
* [CHANGE] Ingester: fields in YAML configuration for ingester ring have been changed: #1155
  * `ingester.lifecycler` changed to `ingester.ring`
  * Fields from `ingester.lifecycler.ring` moved to `ingester.ring`
  * `ingester.lifecycler.address` changed to `ingester.ring.instance_addr`
  * `ingester.lifecycler.id` changed to `ingester.ring.instance_id`
  * `ingester.lifecycler.port` changed to `ingester.ring.instance_port`
  * `ingester.lifecycler.availability_zone` changed to `ingester.ring.instance_availability_zone`
  * `ingester.lifecycler.interface_names` changed to `ingester.ring.instance_interface_names`
* [CHANGE] Distributor: removed the `-distributor.shard-by-all-labels` configuration option. It is now assumed to be true. #698
* [CHANGE] Distributor: change default value of `-distributor.instance-limits.max-inflight-push-requests` to `2000`. #964
* [CHANGE] Distributor: change default value of `-distributor.remote-timeout` from `2s` to `20s`. #970
* [CHANGE] Distributor: removed the `-distributor.extra-query-delay` flag (and its respective YAML config option). #1048
* [CHANGE] Query-frontend: Enable query stats by default, they can still be disabled with `-query-frontend.query-stats-enabled=false`. #83
* [CHANGE] Query-frontend: the `cortex_frontend_mapped_asts_total` metric has been renamed to `cortex_frontend_query_sharding_rewrites_attempted_total`. #150
* [CHANGE] Query-frontend: added `sharded` label to `cortex_query_seconds_total` metric. #235
* [CHANGE] Query-frontend: changed the flag name for controlling query sharding total shards from `-querier.total-shards` to `-query-frontend.query-sharding-total-shards`. #230
* [CHANGE] Query-frontend: flag `-querier.parallelise-shardable-queries` has been renamed to `-query-frontend.parallelize-shardable-queries` #284
* [CHANGE] Query-frontend: removed the deprecated (and unused) `-frontend.cache-split-interval`. Use `-query-frontend.split-queries-by-interval` instead. #587
* [CHANGE] Query-frontend: range query response now omits the `data` field when it's empty (error case) like Prometheus does, previously it was `"data":{"resultType":"","result":null}`. #629
* [CHANGE] Query-frontend: instant queries now honor the `-query-frontend.max-retries-per-request` flag. #630
* [CHANGE] Query-frontend: removed in-memory and Redis cache support. Reason is that these caching backends were just supported by query-frontend, while all other Mimir services only support memcached. #796
  * The following CLI flags (and their respective YAML config options) have been removed:
    * `-frontend.cache.enable-fifocache`
    * `-frontend.redis.*`
    * `-frontend.fifocache.*`
  * The following metrics have been removed:
    * `querier_cache_added_total`
    * `querier_cache_added_new_total`
    * `querier_cache_evicted_total`
    * `querier_cache_entries`
    * `querier_cache_gets_total`
    * `querier_cache_misses_total`
    * `querier_cache_stale_gets_total`
    * `querier_cache_memory_bytes`
    * `cortex_rediscache_request_duration_seconds`
* [CHANGE] Query-frontend: migrated memcached backend client to the same one used in other components (memcached config and metrics are now consistent across all Mimir services). #821
  * The following CLI flags (and their respective YAML config options) have been added:
    * `-query-frontend.results-cache.backend` (set it to `memcached` if `-query-frontend.cache-results=true`)
  * The following CLI flags (and their respective YAML config options) have been changed:
    * `-frontend.memcached.hostname` and `-frontend.memcached.service` have been removed: use `-query-frontend.results-cache.memcached.addresses` instead
  * The following CLI flags (and their respective YAML config options) have been renamed:
    * `-frontend.background.write-back-concurrency` renamed to `-query-frontend.results-cache.memcached.max-async-concurrency`
    * `-frontend.background.write-back-buffer` renamed to `-query-frontend.results-cache.memcached.max-async-buffer-size`
    * `-frontend.memcached.batchsize` renamed to `-query-frontend.results-cache.memcached.max-get-multi-batch-size`
    * `-frontend.memcached.parallelism` renamed to `-query-frontend.results-cache.memcached.max-get-multi-concurrency`
    * `-frontend.memcached.timeout` renamed to `-query-frontend.results-cache.memcached.timeout`
    * `-frontend.memcached.max-item-size` renamed to `-query-frontend.results-cache.memcached.max-item-size`
    * `-frontend.memcached.max-idle-conns` renamed to `-query-frontend.results-cache.memcached.max-idle-connections`
    * `-frontend.compression` renamed to `-query-frontend.results-cache.compression`
  * The following CLI flags (and their respective YAML config options) have been removed:
    * `-frontend.memcached.circuit-breaker-consecutive-failures`: feature removed
    * `-frontend.memcached.circuit-breaker-timeout`: feature removed
    * `-frontend.memcached.circuit-breaker-interval`: feature removed
    * `-frontend.memcached.update-interval`: new setting is hardcoded to 30s
    * `-frontend.memcached.consistent-hash`: new setting is always enabled
    * `-frontend.default-validity` and `-frontend.memcached.expiration`: new setting is hardcoded to 7 days
  * The following metrics have been changed:
    * `cortex_cache_dropped_background_writes_total{name}` changed to `thanos_memcached_operation_skipped_total{name, operation, reason}`
    * `cortex_cache_value_size_bytes{name, method}` changed to `thanos_memcached_operation_data_size_bytes{name}`
    * `cortex_cache_request_duration_seconds{name, method, status_code}` changed to `thanos_memcached_operation_duration_seconds{name, operation}`
    * `cortex_cache_fetched_keys{name}` changed to `thanos_cache_memcached_requests_total{name}`
    * `cortex_cache_hits{name}` changed to `thanos_cache_memcached_hits_total{name}`
    * `cortex_memcache_request_duration_seconds{name, method, status_code}` changed to `thanos_memcached_operation_duration_seconds{name, operation}`
    * `cortex_memcache_client_servers{name}` changed to `thanos_memcached_dns_provider_results{name, addr}`
    * `cortex_memcache_client_set_skip_total{name}` changed to `thanos_memcached_operation_skipped_total{name, operation, reason}`
    * `cortex_dns_lookups_total` changed to `thanos_memcached_dns_lookups_total`
    * For all metrics the value of the "name" label has changed from `frontend.memcached` to `frontend-cache`
  * The following metrics have been removed:
    * `cortex_cache_background_queue_length{name}`
* [CHANGE] Query-frontend: merged `query_range` into `frontend` in the YAML config (keeping the same keys) and renamed flags: #825
  * `-querier.max-retries-per-request` renamed to `-query-frontend.max-retries-per-request`
  * `-querier.split-queries-by-interval` renamed to `-query-frontend.split-queries-by-interval`
  * `-querier.align-querier-with-step` renamed to `-query-frontend.align-querier-with-step`
  * `-querier.cache-results` renamed to `-query-frontend.cache-results`
  * `-querier.parallelise-shardable-queries` renamed to `-query-frontend.parallelize-shardable-queries`
* [CHANGE] Query-frontend: the default value of `-query-frontend.split-queries-by-interval` has changed from `0` to `24h`. #1131
* [CHANGE] Query-frontend: `-frontend.` flags were renamed to `-query-frontend.`: #1167
* [CHANGE] Query-frontend / Query-scheduler: classified the `-query-frontend.querier-forget-delay` and `-query-scheduler.querier-forget-delay` flags (and their respective YAML config options) as experimental. #1208
* [CHANGE] Querier / ruler: Change `-querier.max-fetched-chunks-per-query` configuration to limit to maximum number of chunks that can be fetched in a single query. The number of chunks fetched by ingesters AND long-term storare combined should not exceed the value configured on `-querier.max-fetched-chunks-per-query`. [#4260](https://github.com/cortexproject/cortex/pull/4260)
* [CHANGE] Querier / ruler: Option `-querier.ingester-streaming` has been removed. Querier/ruler now always use streaming method to query ingesters. #204
* [CHANGE] Querier: always fetch labels from store and respect start/end times in request; the option `-querier.query-store-for-labels-enabled` has been removed and is now always on. #518 #1132
* [CHANGE] Querier / ruler: removed the `-store.query-chunk-limit` flag (and its respective YAML config option `max_chunks_per_query`). `-querier.max-fetched-chunks-per-query` (and its respective YAML config option `max_fetched_chunks_per_query`) should be used instead. #705
* [CHANGE] Querier/Ruler: `-querier.active-query-tracker-dir` option has been removed. Active query tracking is now done via Activity tracker configured by `-activity-tracker.filepath` and enabled by default. Limit for max number of concurrent queries (`-querier.max-concurrent`) is now respected even if activity tracking is not enabled. #661 #822
* [CHANGE] Querier/ruler/query-frontend: the experimental `-querier.at-modifier-enabled` CLI flag has been removed and the PromQL `@` modifier is always enabled. #941
* [CHANGE] Querier: removed `-querier.worker-match-max-concurrent` and `-querier.worker-parallelism` CLI flags (and their respective YAML config options). Mimir now behaves like if `-querier.worker-match-max-concurrent` is always enabled and you should configure the max concurrency per querier process using `-querier.max-concurrent` instead. #958
* [CHANGE] Querier: changed default value of `-querier.query-ingesters-within` from `0` to `13h`. #967
* [CHANGE] Querier: rename metric `cortex_query_fetched_chunks_bytes_total` to `cortex_query_fetched_chunk_bytes_total` to be consistent with the limit name. #476
* [CHANGE] Ruler: add two new metrics `cortex_ruler_list_rules_seconds` and `cortex_ruler_load_rule_groups_seconds` to the ruler. #906
* [CHANGE] Ruler: endpoints for listing configured rules now return HTTP status code 200 and an empty map when there are no rules instead of an HTTP 404 and plain text error message. The following endpoints are affected: #456
  * `<prometheus-http-prefix>/config/v1/rules`
  * `<prometheus-http-prefix>/config/v1/rules/{namespace}`
  * `<prometheus-http-prefix>/rules` (deprecated)
  * `<prometheus-http-prefix>/rules/{namespace}` (deprecated)
  * `/api/v1/rules` (deprecated)
  * `/api/v1/rules/{namespace}` (deprecated)
* [CHANGE] Ruler: removed `configdb` support from Ruler backend storages. #15 #38 #819
* [CHANGE] Ruler: removed the support for the deprecated storage configuration via `-ruler.storage.*` CLI flags (and their respective YAML config options). Use `-ruler-storage.*` instead. #628
* [CHANGE] Ruler: set new default limits for rule groups: `-ruler.max-rules-per-rule-group` to 20 (previously 0, disabled) and `-ruler.max-rule-groups-per-tenant` to 70 (previously 0, disabled). #847
* [CHANGE] Ruler: removed `-ruler.enable-sharding` option, and changed default value of `-ruler.ring.store` to `memberlist`. #943
* [CHANGE] Ruler: `-ruler.alertmanager-use-v2` has been removed. The ruler will always use the `v2` endpoints. #954 #1100
* [CHANGE] Ruler: `-experimental.ruler.enable-api` flag has been renamed to `-ruler.enable-api` and is now stable. The default value has also changed from `false` to `true`, so both ruler and alertmanager API are enabled by default. #913 #1065
* [CHANGE] Ruler: add support for [DNS service discovery format](./docs/sources/configuration/arguments.md#dns-service-discovery) for `-ruler.alertmanager-url`. `-ruler.alertmanager-discovery` flag has been removed. URLs following the prior SRV format, will be treated as a static target. To continue using service discovery for these URLs prepend `dnssrvnoa+` to them. #993
  * The following metrics for Alertmanager DNS service discovery are replaced:
    * `prometheus_sd_dns_lookups_total` replaced by `cortex_dns_lookups_total{component="ruler"}`
    * `prometheus_sd_dns_lookup_failures_total` replaced by `cortex_dns_failures_total{component="ruler"}`
* [CHANGE] Ruler: deprecate `/api/v1/rules/**` and `<prometheus-http-prefix/rules/**` configuration API endpoints in favour of `/<prometheus-http-prefix>/config/v1/rules/**`. Deprecated endpoints will be removed in Mimir 2.2.0. Main configuration API endpoints are now `/<prometheus-http-prefix>/config/api/v1/rules/**` introduced in Mimir 2.0.0. #1222
* [CHANGE] Store-gateway: index cache now includes tenant in cache keys, this invalidates previous cached entries. #607
* [CHANGE] Store-gateway: increased memcached index caching TTL from 1 day to 7 days. #718
* [CHANGE] Store-gateway: options `-store-gateway.sharding-enabled` and `-querier.store-gateway-addresses` were removed. Default value of `-store-gateway.sharding-ring.store` is now `memberlist` and default value for `-store-gateway.sharding-ring.wait-stability-min-duration` changed from `1m` to `0` (disabled). #976
* [CHANGE] Compactor: compactor will no longer try to compact blocks that are already marked for deletion. Previously compactor would consider blocks marked for deletion within `-compactor.deletion-delay / 2` period as eligible for compaction. [#4328](https://github.com/cortexproject/cortex/pull/4328)
* [CHANGE] Compactor: Removed support for block deletion marks migration. If you're upgrading from Cortex < 1.7.0 to Mimir, you should upgrade the compactor to Cortex >= 1.7.0 first, run it at least once and then upgrade to Mimir. #122
* [CHANGE] Compactor: removed the `cortex_compactor_group_vertical_compactions_total` metric. #278
* [CHANGE] Compactor: no longer waits for initial blocks cleanup to finish before starting compactions. #282
* [CHANGE] Compactor: removed overlapping sources detection. Overlapping sources may exist due to edge cases (timing issues) when horizontally sharding compactor, but are correctly handled by compactor. #494
* [CHANGE] Compactor: compactor now uses deletion marks from `<tenant>/markers` location in the bucket. Marker files are no longer fetched, only listed. #550
* [CHANGE] Compactor: Default value of `-compactor.block-sync-concurrency` has changed from 20 to 8. This flag is now only used to control number of goroutines for downloading and uploading blocks during compaction. #552
* [CHANGE] Compactor is now included in `all` target (single-binary). #866
* [CHANGE] Compactor: Removed `-compactor.sharding-enabled` option. Sharding in compactor is now always enabled. Default value of `-compactor.ring.store` has changed from `consul` to `memberlist`. Default value of `-compactor.ring.wait-stability-min-duration` is now 0, which disables the feature. #956
* [CHANGE] Alertmanager: removed `-alertmanager.configs.auto-webhook-root` #977
* [CHANGE] Alertmanager: removed `configdb` support from Alertmanager backend storages. #15 #38 #819
* [CHANGE] Alertmanager: Don't count user-not-found errors from replicas as failures in the `cortex_alertmanager_state_fetch_replica_state_failed_total` metric. #190
* [CHANGE] Alertmanager: Use distributor for non-API routes. #213
* [CHANGE] Alertmanager: removed `-alertmanager.storage.*` configuration options, with the exception of the CLI flags `-alertmanager.storage.path` and `-alertmanager.storage.retention`. Use `-alertmanager-storage.*` instead. #632
* [CHANGE] Alertmanager: set default value for `-alertmanager.web.external-url=http://localhost:8080/alertmanager` to match the default configuration. #808 #1067
* [CHANGE] Alertmanager: `-experimental.alertmanager.enable-api` flag has been renamed to `-alertmanager.enable-api` and is now stable. #913
* [CHANGE] Alertmanager: now always runs with sharding enabled; other modes of operation are removed. #1044 #1126
  * The following configuration options are removed:
    * `-alertmanager.sharding-enabled`
    * `-alertmanager.cluster.advertise-address`
    * `-alertmanager.cluster.gossip-interval`
    * `-alertmanager.cluster.listen-address`
    * `-alertmanager.cluster.peers`
    * `-alertmanager.cluster.push-pull-interval`
  * The following configuration options are renamed:
    * `-alertmanager.cluster.peer-timeout` to `-alertmanager.peer-timeout`
* [CHANGE] Alertmanager: the default value of `-alertmanager.sharding-ring.store` is now `memberlist`. #1171
* [CHANGE] Ring: changed default value of `-distributor.ring.store` (Distributor ring) and `-ring.store` (Ingester ring) to `memberlist`. #1046
* [CHANGE] Memberlist: the `memberlist_kv_store_value_bytes` metric has been removed due to values no longer being stored in-memory as encoded bytes. [#4345](https://github.com/cortexproject/cortex/pull/4345)
* [CHANGE] Memberlist: forward only changes, not entire original message. [#4419](https://github.com/cortexproject/cortex/pull/4419)
* [CHANGE] Memberlist: don't accept old tombstones as incoming change, and don't forward such messages to other gossip members. [#4420](https://github.com/cortexproject/cortex/pull/4420)
* [CHANGE] Memberlist: changed probe interval from `1s` to `5s` and probe timeout from `500ms` to `2s`. #563
* [CHANGE] Memberlist: the `name` label on metrics `cortex_dns_failures_total`, `cortex_dns_lookups_total` and `cortex_dns_provider_results` was renamed to `component`. #993
* [CHANGE] Limits: removed deprecated limits for rejecting old samples #799
  This removes the following flags:
  * `-validation.reject-old-samples`
  * `-validation.reject-old-samples.max-age`
* [CHANGE] Limits: removed local limit-related flags in favor of global limits. #725
  The distributor ring is now required, and can be configured via the `distributor.ring.*` flags.
  This removes the following flags:
  * `-distributor.ingestion-rate-strategy` -> will now always use the "global" strategy
  * `-ingester.max-series-per-user` -> set `-ingester.max-global-series-per-user` to `N` times the existing value of `-ingester.max-series-per-user` instead
  * `-ingester.max-series-per-metric` -> set `-ingester.max-global-series-per-metric`  to `N` times the existing value of `-ingester.max-series-per-metric` instead
  * `-ingester.max-metadata-per-user` -> set `-ingester.max-global-metadata-per-user` to `N` times the existing value of `-ingester.max-metadata-per-user` instead
  * `-ingester.max-metadata-per-metric` -> set `-ingester.max-global-metadata-per-metric` to `N` times the existing value of `-ingester.max-metadata-per-metric` instead
  * In the above notes, `N` refers to the number of ingester replicas
  Additionally, default values for the following flags have changed:
  * `-ingester.max-global-series-per-user` from `0` to `150000`
  * `-ingester.max-global-series-per-metric` from `0` to `20000`
  * `-distributor.ingestion-rate-limit` from `25000` to `10000`
  * `-distributor.ingestion-burst-size` from `50000` to `200000`
* [CHANGE] Limits: removed limit `enforce_metric_name`, now behave as if set to `true` always. #686
* [CHANGE] Limits: Option `-ingester.max-samples-per-query` and its YAML field `max_samples_per_query` have been removed. It required `-querier.ingester-streaming` option to be set to false, but since `-querier.ingester-streaming` is removed (always defaulting to true), the limit using it was removed as well. #204 #1132
* [CHANGE] Limits: Set the default max number of inflight ingester push requests (`-ingester.instance-limits.max-inflight-push-requests`) to 30000 in order to prevent clusters from being overwhelmed by request volume or temporary slow-downs. #259
* [CHANGE] Overrides exporter: renamed metric `cortex_overrides` to `cortex_limits_overrides`. #173 #407
* [FEATURE] The following features have been moved from experimental to stable: #913 #1002
  * Alertmanager config API
  * Alertmanager receiver firewall
  * Alertmanager sharding
  * Azure blob storage support
  * Blocks storage bucket index
  * Disable the ring health check in the readiness endpoint (`-ingester.readiness-check-ring-health=false`)
  * Distributor: do not extend writes on unhealthy ingesters
  * Do not unregister ingesters from ring on shutdown (`-ingester.unregister-on-shutdown=false`)
  * HA Tracker: cleanup of old replicas from KV Store
  * Instance limits in ingester and distributor
  * OpenStack Swift storage support
  * Query-frontend: query stats tracking
  * Query-scheduler
  * Querier: tenant federation
  * Ruler config API
  * S3 Server Side Encryption (SSE) using KMS
  * TLS configuration for gRPC, HTTP and etcd clients
  * Zone-aware replication
  * `/labels` API using matchers
  * The following querier limits:
    * `-querier.max-fetched-chunks-per-query`
    * `-querier.max-fetched-chunk-bytes-per-query`
    * `-querier.max-fetched-series-per-query`
  * The following alertmanager limits:
    * Notification rate (`-alertmanager.notification-rate-limit` and `-alertmanager.notification-rate-limit-per-integration`)
    * Dispatcher groups (`-alertmanager.max-dispatcher-aggregation-groups`)
    * User config size (`-alertmanager.max-config-size-bytes`)
    * Templates count in user config (`-alertmanager.max-templates-count`)
    * Max template size (`-alertmanager.max-template-size-bytes`)
* [FEATURE] The endpoints `/api/v1/status/buildinfo`, `<prometheus-http-prefix>/api/v1/status/buildinfo`, and `<alertmanager-http-prefix>/api/v1/status/buildinfo` have been added to display build information and enabled features. #1219 #1240
* [FEATURE] PromQL: added `present_over_time` support. #139
* [FEATURE] Added "Activity tracker" feature which can log ongoing activities from previous Mimir run in case of a crash. It is enabled by default and controlled by the `-activity-tracker.filepath` flag. It can be disabled by setting this path to an empty string. Currently, the Store-gateway, Ruler, Querier, Query-frontend and Ingester components use this feature to track queries. #631 #782 #822 #1121
* [FEATURE] Divide configuration parameters into categories "basic", "advanced", and "experimental". Only flags in the basic category are shown when invoking `-help`, whereas `-help-all` will include flags in all categories (basic, advanced, experimental). #840
* [FEATURE] Querier: Added support for tenant federation to exemplar endpoints. #927
* [FEATURE] Ingester: can expose metrics on active series matching custom trackers configured via `-ingester.active-series-custom-trackers` (or its respective YAML config option). When configured, active series for custom trackers are exposed by the `cortex_ingester_active_series_custom_tracker` metric. #42 #672
* [FEATURE] Ingester: Enable snapshotting of in-memory TSDB on disk during shutdown via `-blocks-storage.tsdb.memory-snapshot-on-shutdown` (experimental). #249
* [FEATURE] Ingester: Added `-blocks-storage.tsdb.isolation-enabled` flag, which allows disabling TSDB isolation feature. This is enabled by default (per TSDB default), but disabling can improve performance of write requests. #512
* [FEATURE] Ingester: Added `-blocks-storage.tsdb.head-chunks-write-queue-size` flag, which allows setting the size of the queue used by the TSDB before m-mapping chunks (experimental). #591
  * Added `cortex_ingester_tsdb_mmap_chunk_write_queue_operations_total` metric to track different operations of this queue.
* [FEATURE] Distributor: Added `-api.skip-label-name-validation-header-enabled` option to allow skipping label name validation on the HTTP write path based on `X-Mimir-SkipLabelNameValidation` header being `true` or not. #390
* [FEATURE] Query-frontend: Add `cortex_query_fetched_series_total` and `cortex_query_fetched_chunks_bytes_total` per-user counters to expose the number of series and bytes fetched as part of queries. These metrics can be enabled with the `-frontend.query-stats-enabled` flag (or its respective YAML config option `query_stats_enabled`). [#4343](https://github.com/cortexproject/cortex/pull/4343)
* [FEATURE] Query-frontend: Add `cortex_query_fetched_chunks_total` per-user counter to expose the number of chunks fetched as part of queries. This metric can be enabled with the `-query-frontend.query-stats-enabled` flag (or its respective YAML config option `query_stats_enabled`). #31
* [FEATURE] Query-frontend: Add query sharding for instant and range queries. You can enable querysharding by setting `-query-frontend.parallelize-shardable-queries` to `true`. The following additional config and exported metrics have been added. #79 #80 #100 #124 #140 #148 #150 #151 #153 #154 #155 #156 #157 #158 #159 #160 #163 #169 #172 #196 #205 #225 #226 #227 #228 #230 #235 #240 #239 #246 #244 #319 #330 #371 #385 #400 #458 #586 #630 #660 #707 #1542
  * New config options:
    * `-query-frontend.query-sharding-total-shards`: The amount of shards to use when doing parallelisation via query sharding.
    * `-query-frontend.query-sharding-max-sharded-queries`: The max number of sharded queries that can be run for a given received query. 0 to disable limit.
    * `-blocks-storage.bucket-store.series-hash-cache-max-size-bytes`: Max size - in bytes - of the in-memory series hash cache in the store-gateway.
    * `-blocks-storage.tsdb.series-hash-cache-max-size-bytes`: Max size - in bytes - of the in-memory series hash cache in the ingester.
  * New exported metrics:
    * `cortex_bucket_store_series_hash_cache_requests_total`
    * `cortex_bucket_store_series_hash_cache_hits_total`
    * `cortex_frontend_query_sharding_rewrites_succeeded_total`
    * `cortex_frontend_sharded_queries_per_query`
  * Renamed metrics:
    * `cortex_frontend_mapped_asts_total` to `cortex_frontend_query_sharding_rewrites_attempted_total`
  * Modified metrics:
    * added `sharded` label to `cortex_query_seconds_total`
  * When query sharding is enabled, the following querier config must be set on query-frontend too:
    * `-querier.max-concurrent`
    * `-querier.timeout`
    * `-querier.max-samples`
    * `-querier.at-modifier-enabled`
    * `-querier.default-evaluation-interval`
    * `-querier.active-query-tracker-dir`
    * `-querier.lookback-delta`
  * Sharding can be dynamically controlled per request using the `Sharding-Control: 64` header. (0 to disable)
  * Sharding can be dynamically controlled per tenant using the limit `query_sharding_total_shards`. (0 to disable)
  * Added `sharded_queries` count to the "query stats" log.
  * The number of shards is adjusted to be compatible with number of compactor shards that are used by a split-and-merge compactor. The querier can use this to avoid querying blocks that cannot have series in a given query shard.
* [FEATURE] Query-Frontend: Added `-query-frontend.cache-unaligned-requests` option to cache responses for requests that do not have step-aligned start and end times. This can improve speed of repeated queries, but can also pollute cache with results that are never reused. #432
* [FEATURE] Querier: Added label names cardinality endpoint `<prefix>/api/v1/cardinality/label_names` that is disabled by default. Can be enabled/disabled via the CLI flag `-querier.cardinality-analysis-enabled` or its respective YAML config option. Configurable on a per-tenant basis. #301 #377 #474
* [FEATURE] Querier: Added label values cardinality endpoint `<prefix>/api/v1/cardinality/label_values` that is disabled by default. Can be enabled/disabled via the CLI flag `-querier.cardinality-analysis-enabled` or its respective YAML config option, and configurable on a per-tenant basis. The maximum number of label names allowed to be queried in a single API call can be controlled via `-querier.label-values-max-cardinality-label-names-per-request`. #332 #395 #474
* [FEATURE] Querier: Added `-store.max-labels-query-length` to restrict the range of `/series`, label-names and label-values requests. #507
* [FEATURE] Ruler: Add new `-ruler.query-stats-enabled` which when enabled will report the `cortex_ruler_query_seconds_total` as a per-user metric that tracks the sum of the wall time of executing queries in the ruler in seconds. [#4317](https://github.com/cortexproject/cortex/pull/4317)
* [FEATURE] Ruler: Added federated rule groups. #533
  * Added `-ruler.tenant-federation.enabled` config flag.
  * Added support for `source_tenants` field on rule groups.
* [FEATURE] Store-gateway: Added `/store-gateway/tenants` and `/store-gateway/tenant/{tenant}/blocks` endpoints that provide functionality that was provided by `tools/listblocks`. #911 #973
* [FEATURE] Compactor: compactor now uses new algorithm that we call "split-and-merge". Previous compaction strategy was removed. With the `split-and-merge` compactor source blocks for a given tenant are grouped into `-compactor.split-groups` number of groups. Each group of blocks is then compacted separately, and is split into `-compactor.split-and-merge-shards` shards (configurable on a per-tenant basis). Compaction of each tenant shards can be horizontally scaled. Number of compactors that work on jobs for single tenant can be limited by using `-compactor.compactor-tenant-shard-size` parameter, or per-tenant `compactor_tenant_shard_size` override.  #275 #281 #282 #283 #288 #290 #303 #307 #317 #323 #324 #328 #353 #368 #479 #820
* [FEATURE] Compactor: Added `-compactor.max-compaction-time` to control how long can compaction for a single tenant take. If compactions for a tenant take longer, no new compactions are started in the same compaction cycle. Running compactions are not stopped however, and may take much longer. #523
* [FEATURE] Compactor: When compactor finds blocks with out-of-order chunks, it will mark them for no-compaction. Blocks marked for no-compaction are ignored in future compactions too. Added metric `cortex_compactor_blocks_marked_for_no_compaction_total` to track number of blocks marked for no-compaction. Added `CortexCompactorSkippedBlocksWithOutOfOrderChunks` alert based on new metric. Markers are only checked from `<tenant>/markers` location, but uploaded to the block directory too. #520 #535 #550
* [FEATURE] Compactor: multiple blocks are now downloaded and uploaded at once, which can shorten compaction process. #552
* [ENHANCEMENT] Exemplars are now emitted for all gRPC calls and many operations tracked by histograms. #180
* [ENHANCEMENT] New options `-server.http-listen-network` and `-server.grpc-listen-network` allow binding as 'tcp4' or 'tcp6'. #180
* [ENHANCEMENT] Query federation: improve performance in MergeQueryable by memoizing labels. #312
* [ENHANCEMENT] Add histogram metrics `cortex_distributor_sample_delay_seconds` and `cortex_ingester_tsdb_sample_out_of_order_delta_seconds` #488
* [ENHANCEMENT] Check internal directory access before starting up. #1217
* [ENHANCEMENT] Azure client: expose option to configure MSI URL and user-assigned identity. #584
* [ENHANCEMENT] Added a new metric `mimir_build_info` to coincide with `cortex_build_info`. The metric `cortex_build_info` has not been removed. #1022
* [ENHANCEMENT] Mimir runs a sanity check of storage config at startup and will fail to start if the sanity check doesn't pass. This is done to find potential config issues before starting up. #1180
* [ENHANCEMENT] Validate alertmanager and ruler storage configurations to ensure they don't use same bucket name and region values as those configured for the blocks storage. #1214
* [ENHANCEMENT] Ingester: added option `-ingester.readiness-check-ring-health` to disable the ring health check in the readiness endpoint. When disabled, the health checks are run against only the ingester itself instead of all ingesters in the ring. #48 #126
* [ENHANCEMENT] Ingester: reduce CPU and memory utilization if remote write requests contains a large amount of "out of bounds" samples. #413
* [ENHANCEMENT] Ingester: reduce CPU and memory utilization when querying chunks from ingesters. #430
* [ENHANCEMENT] Ingester: Expose ingester ring page on ingesters. #654
* [ENHANCEMENT] Distributor: added option `-distributor.excluded-zones` to exclude ingesters running in specific zones both on write and read path. #51
* [ENHANCEMENT] Distributor: add tags to tracing span for distributor push with user, cluster and replica. #210
* [ENHANCEMENT] Distributor: performance optimisations. #212 #217 #242
* [ENHANCEMENT] Distributor: reduce latency when HA-Tracking by doing KVStore updates in the background. #271
* [ENHANCEMENT] Distributor: make distributor inflight push requests count include background calls to ingester. #398
* [ENHANCEMENT] Distributor: silently drop exemplars more than 5 minutes older than samples in the same batch. #544
* [ENHANCEMENT] Distributor: reject exemplars with blank label names or values. The `cortex_discarded_exemplars_total` metric will use the `exemplar_labels_blank` reason in this case. #873
* [ENHANCEMENT] Query-frontend: added `cortex_query_frontend_workers_enqueued_requests_total` metric to track the number of requests enqueued in each query-scheduler. #384
* [ENHANCEMENT] Query-frontend: added `cortex_query_frontend_non_step_aligned_queries_total` to track the total number of range queries with start/end not aligned to step. #347 #357 #582
* [ENHANCEMENT] Query-scheduler: exported summary `cortex_query_scheduler_inflight_requests` tracking total number of inflight requests (both enqueued and processing) in percentile buckets. #675
* [ENHANCEMENT] Querier: can use the `LabelNames` call with matchers, if matchers are provided in the `/labels` API call, instead of using the more expensive `MetricsForLabelMatchers` call as before. #3 #1186
* [ENHANCEMENT] Querier / store-gateway: optimized regex matchers. #319 #334 #355
* [ENHANCEMENT] Querier: when fetching data for specific query-shard, we can ignore some blocks based on compactor-shard ID, since sharding of series by query sharding and compactor is the same. Added metrics: #438 #450
  * `cortex_querier_blocks_found_total`
  * `cortex_querier_blocks_queried_total`
  * `cortex_querier_blocks_with_compactor_shard_but_incompatible_query_shard_total`
* [ENHANCEMENT] Querier / ruler: reduce cpu usage, latency and peak memory consumption. #459 #463 #589
* [ENHANCEMENT] Querier: labels requests now obey `-querier.query-ingesters-within`, making them a little more efficient. #518
* [ENHANCEMENT] Querier: retry store-gateway in case of unexpected failure, instead of failing the query. #1003
* [ENHANCEMENT] Querier / ruler: reduce memory used by streaming queries, particularly in ruler. [#4341](https://github.com/cortexproject/cortex/pull/4341)
* [ENHANCEMENT] Ruler: Using shuffle sharding subring on GetRules API. [#4466](https://github.com/cortexproject/cortex/pull/4466)
* [ENHANCEMENT] Ruler: wait for ruler ring client to self-detect during startup. #990
* [ENHANCEMENT] Store-gateway: added `cortex_bucket_store_sent_chunk_size_bytes` metric, tracking the size of chunks sent from store-gateway to querier. #123
* [ENHANCEMENT] Store-gateway: reduced CPU and memory utilization due to exported metrics aggregation for instances with a large number of tenants. #123 #142
* [ENHANCEMENT] Store-gateway: added an in-memory LRU cache for chunks attributes. Can be enabled setting `-blocks-storage.bucket-store.chunks-cache.attributes-in-memory-max-items=X` where `X` is the max number of items to keep in the in-memory cache. The following new metrics are exposed: #279 #415 #437
  * `cortex_cache_memory_requests_total`
  * `cortex_cache_memory_hits_total`
  * `cortex_cache_memory_items_count`
* [ENHANCEMENT] Store-gateway: log index cache requests to tracing spans. #419
* [ENHANCEMENT] Store-gateway: store-gateway can now ignore blocks with minimum time within `-blocks-storage.bucket-store.ignore-blocks-within` duration. Useful when used together with `-querier.query-store-after`. #502
* [ENHANCEMENT] Store-gateway: label values with matchers now doesn't preload or list series, reducing latency and memory consumption. #534
* [ENHANCEMENT] Store-gateway: the results of `LabelNames()`, `LabelValues()` and `Series(skipChunks=true)` calls are now cached in the index cache. #590
* [ENHANCEMENT] Store-gateway: Added `-store-gateway.sharding-ring.unregister-on-shutdown` option that allows store-gateway to stay in the ring even after shutdown. Defaults to `true`, which is the same as current behaviour. #610 #614
* [ENHANCEMENT] Store-gateway: wait for ring tokens stability instead of ring stability to speed up startup and tests. #620
* [ENHANCEMENT] Compactor: add timeout for waiting on compactor to become ACTIVE in the ring. [#4262](https://github.com/cortexproject/cortex/pull/4262)
* [ENHANCEMENT] Compactor: skip already planned compaction jobs if the tenant doesn't belong to the compactor instance anymore. #303
* [ENHANCEMENT] Compactor: Blocks cleaner will ignore users that it no longer "owns" when sharding is enabled, and user ownership has changed since last scan. #325
* [ENHANCEMENT] Compactor: added `-compactor.compaction-jobs-order` support to configure which compaction jobs should run first for a given tenant (in case there are multiple ones). Supported values are: `smallest-range-oldest-blocks-first` (default), `newest-blocks-first`. #364
* [ENHANCEMENT] Compactor: delete blocks marked for deletion faster. #490
* [ENHANCEMENT] Compactor: expose low-level concurrency options for compactor: `-compactor.max-opening-blocks-concurrency`, `-compactor.max-closing-blocks-concurrency`, `-compactor.symbols-flushers-concurrency`. #569 #701
* [ENHANCEMENT] Compactor: expand compactor logs to include total compaction job time, total time for uploads and block counts. #549
* [ENHANCEMENT] Ring: allow experimental configuration of disabling of heartbeat timeouts by setting the relevant configuration value to zero. Applies to the following: [#4342](https://github.com/cortexproject/cortex/pull/4342)
  * `-distributor.ring.heartbeat-timeout`
  * `-ingester.ring.heartbeat-timeout`
  * `-ruler.ring.heartbeat-timeout`
  * `-alertmanager.sharding-ring.heartbeat-timeout`
  * `-compactor.ring.heartbeat-timeout`
  * `-store-gateway.sharding-ring.heartbeat-timeout`
* [ENHANCEMENT] Ring: allow heartbeats to be explicitly disabled by setting the interval to zero. This is considered experimental. This applies to the following configuration options: [#4344](https://github.com/cortexproject/cortex/pull/4344)
  * `-distributor.ring.heartbeat-period`
  * `-ingester.ring.heartbeat-period`
  * `-ruler.ring.heartbeat-period`
  * `-alertmanager.sharding-ring.heartbeat-period`
  * `-compactor.ring.heartbeat-period`
  * `-store-gateway.sharding-ring.heartbeat-period`
* [ENHANCEMENT] Memberlist: optimized receive path for processing ring state updates, to help reduce CPU utilization in large clusters. [#4345](https://github.com/cortexproject/cortex/pull/4345)
* [ENHANCEMENT] Memberlist: expose configuration of memberlist packet compression via `-memberlist.compression-enabled`. [#4346](https://github.com/cortexproject/cortex/pull/4346)
* [ENHANCEMENT] Memberlist: Add `-memberlist.advertise-addr` and `-memberlist.advertise-port` options for setting the address to advertise to other members of the cluster to enable NAT traversal. #260
* [ENHANCEMENT] Memberlist: reduce CPU utilization for rings with a large number of members. #537 #563 #634
* [ENHANCEMENT] Overrides exporter: include additional limits in the per-tenant override exporter. The following limits have been added to the `cortex_limit_overrides` metric: #21
  * `max_fetched_series_per_query`
  * `max_fetched_chunk_bytes_per_query`
  * `ruler_max_rules_per_rule_group`
  * `ruler_max_rule_groups_per_tenant`
* [ENHANCEMENT] Overrides exporter: add a metrics `cortex_limits_defaults` to expose the default values of limits. #173
* [ENHANCEMENT] Overrides exporter: Add `max_fetched_chunks_per_query` and `max_global_exemplars_per_user` limits to the default and per-tenant limits exported as metrics. #471 #515
* [ENHANCEMENT] Upgrade Go to 1.17.8. #1347 #1381
* [ENHANCEMENT] Upgrade Docker base images to `alpine:3.15.0`. #1348
* [BUGFIX] Azure storage: only create HTTP client once, to reduce memory utilization. #605
* [BUGFIX] Ingester: fixed ingester stuck on start up (LEAVING ring state) when `-ingester.ring.heartbeat-period=0` and `-ingester.unregister-on-shutdown=false`. [#4366](https://github.com/cortexproject/cortex/pull/4366)
* [BUGFIX] Ingester: prevent any reads or writes while the ingester is stopping. This will prevent accessing TSDB blocks once they have been already closed. [#4304](https://github.com/cortexproject/cortex/pull/4304)
* [BUGFIX] Ingester: TSDB now waits for pending readers before truncating Head block, fixing the `chunk not found` error and preventing wrong query results. #16
* [BUGFIX] Ingester: don't create TSDB or appender if no samples are sent by a tenant. #162
* [BUGFIX] Ingester: fix out-of-order chunks in TSDB head in-memory series after WAL replay in case some samples were appended to TSDB WAL before series. #530
* [BUGFIX] Distributor: when cleaning up obsolete elected replicas from KV store, HA tracker didn't update number of cluster per user correctly. [#4336](https://github.com/cortexproject/cortex/pull/4336)
* [BUGFIX] Distributor: fix bug in query-exemplar where some results would get dropped. #583
* [BUGFIX] Query-frontend: Fixes @ modifier functions (start/end) when splitting queries by time. #206
* [BUGFIX] Query-frontend: Ensure query_range requests handled by the query-frontend return JSON formatted errors. #360 #499
* [BUGFIX] Query-frontend: don't reuse cached results for queries that are not step-aligned. #424
* [BUGFIX] Query-frontend: fix API error messages that were mentioning Prometheus `--enable-feature=promql-negative-offset` and `--enable-feature=promql-at-modifier` flags. #688
* [BUGFIX] Query-frontend: worker's cancellation channels are now buffered to ensure that all request cancellations are properly handled. #741
* [BUGFIX] Querier: fixed `/api/v1/user_stats` endpoint. When zone-aware replication is enabled, `MaxUnavailableZones` param is used instead of `MaxErrors`, so setting `MaxErrors = 0` doesn't make the Querier wait for all Ingesters responses. #474
* [BUGFIX] Querier: Disable query scheduler SRV DNS lookup. #689
* [BUGFIX] Ruler: fixed counting of PromQL evaluation errors as user-errors when updating `cortex_ruler_queries_failed_total`. [#4335](https://github.com/cortexproject/cortex/pull/4335)
* [BUGFIX] Ruler: fix formatting of rule groups in `/ruler/rule_groups` endpoint. #655
* [BUGFIX] Ruler: do not log `unable to read rules directory` at startup if the directory hasn't been created yet. #1058
* [BUGFIX] Ruler: enable Prometheus-compatible endpoints regardless of `-ruler.enable-api`. The flag now only controls the configuration API. This is what the config flag description stated, but not what was happening. #1216
* [BUGFIX] Compactor: fixed panic while collecting Prometheus metrics. #28
* [BUGFIX] Compactor: compactor should now be able to correctly mark blocks for deletion and no-compaction, if such marking was previously interrupted. #1015
* [BUGFIX] Alertmanager: remove stale template files. #4495
* [BUGFIX] Alertmanager: don't replace user configurations with blank fallback configurations (when enabled), particularly during scaling up/down instances when sharding is enabled. #224
* [BUGFIX] Ring: multi KV runtime config changes are now propagated to all rings, not just ingester ring. #1047
* [BUGFIX] Memberlist: fixed corrupted packets when sending compound messages with more than 255 messages or messages bigger than 64KB. #551
* [BUGFIX] Overrides exporter: successfully startup even if runtime config is not set. #1056
* [BUGFIX] Fix internal modules to wait for other modules depending on them before stopping. #1472

### Mixin

_Changes since `grafana/cortex-jsonnet` `1.9.0`._

* [CHANGE] Removed chunks storage support from mixin. #641 #643 #645 #811 #812 #813
  * Removed `tsdb.libsonnet`: no need to import it anymore (its content is already automatically included when using Jsonnet)
  * Removed the following fields from `_config`:
    * `storage_engine` (defaults to `blocks`)
    * `chunk_index_backend`
    * `chunk_store_backend`
  * Removed schema config map
  * Removed the following dashboards:
    * "Cortex / Chunks"
    * "Cortex / WAL"
    * "Cortex / Blocks vs Chunks"
  * Removed the following alerts:
    * `CortexOldChunkInMemory`
    * `CortexCheckpointCreationFailed`
    * `CortexCheckpointDeletionFailed`
    * `CortexProvisioningMemcachedTooSmall`
    * `CortexWALCorruption`
    * `CortexTableSyncFailure`
    * `CortexTransferFailed`
  * Removed the following recording rules:
    * `cortex_chunk_store_index_lookups_per_query`
    * `cortex_chunk_store_series_pre_intersection_per_query`
    * `cortex_chunk_store_series_post_intersection_per_query`
    * `cortex_chunk_store_chunks_per_query`
    * `cortex_bigtable_request_duration_seconds`
    * `cortex_cassandra_request_duration_seconds`
    * `cortex_dynamo_request_duration_seconds`
    * `cortex_database_request_duration_seconds`
    * `cortex_gcs_request_duration_seconds`
* [CHANGE] Update grafana-builder dependency: use $__rate_interval in qpsPanel and latencyPanel. [#372](https://github.com/grafana/cortex-jsonnet/pull/372)
* [CHANGE] `namespace` template variable in dashboards now only selects namespaces for selected clusters. [#311](https://github.com/grafana/cortex-jsonnet/pull/311)
* [CHANGE] `CortexIngesterRestarts` alert severity changed from `critical` to `warning`. [#321](https://github.com/grafana/cortex-jsonnet/pull/321)
* [CHANGE] Dashboards: added overridable `job_labels` and `cluster_labels` to the configuration object as label lists to uniquely identify jobs and clusters in the metric names and group-by lists in dashboards. [#319](https://github.com/grafana/cortex-jsonnet/pull/319)
* [CHANGE] Dashboards: `alert_aggregation_labels` has been removed from the configuration and overriding this value has been deprecated. Instead the labels are now defined by the `cluster_labels` list, and should be overridden accordingly through that list. [#319](https://github.com/grafana/cortex-jsonnet/pull/319)
* [CHANGE] Renamed `CortexCompactorHasNotUploadedBlocksSinceStart` to `CortexCompactorHasNotUploadedBlocks`. [#334](https://github.com/grafana/cortex-jsonnet/pull/334)
* [CHANGE] Renamed `CortexCompactorRunFailed` to `CortexCompactorHasNotSuccessfullyRunCompaction`. [#334](https://github.com/grafana/cortex-jsonnet/pull/334)
* [CHANGE] Renamed `CortexInconsistentConfig` alert to `CortexInconsistentRuntimeConfig` and increased severity to `critical`. [#335](https://github.com/grafana/cortex-jsonnet/pull/335)
* [CHANGE] Increased `CortexBadRuntimeConfig` alert severity to `critical` and removed support for `cortex_overrides_last_reload_successful` metric (was removed in Cortex 1.3.0). [#335](https://github.com/grafana/cortex-jsonnet/pull/335)
* [CHANGE] Grafana 'min step' changed to 15s so dashboard show better detail. [#340](https://github.com/grafana/cortex-jsonnet/pull/340)
* [CHANGE] Replace `CortexRulerFailedEvaluations` with two new alerts: `CortexRulerTooManyFailedPushes` and `CortexRulerTooManyFailedQueries`. [#347](https://github.com/grafana/cortex-jsonnet/pull/347)
* [CHANGE] Removed `CortexCacheRequestErrors` alert. This alert was not working because the legacy Cortex cache client instrumentation doesn't track errors. [#346](https://github.com/grafana/cortex-jsonnet/pull/346)
* [CHANGE] Removed `CortexQuerierCapacityFull` alert. [#342](https://github.com/grafana/cortex-jsonnet/pull/342)
* [CHANGE] Changes blocks storage alerts to group metrics by the configured `cluster_labels` (supporting the deprecated `alert_aggregation_labels`). [#351](https://github.com/grafana/cortex-jsonnet/pull/351)
* [CHANGE] Increased `CortexIngesterReachingSeriesLimit` critical alert threshold from 80% to 85%. [#363](https://github.com/grafana/cortex-jsonnet/pull/363)
* [CHANGE] Changed default `job_names` for query-frontend, query-scheduler and querier to match custom deployments too. [#376](https://github.com/grafana/cortex-jsonnet/pull/376)
* [CHANGE] Split `cortex_api` recording rule group into three groups. This is a workaround for large clusters where this group can become slow to evaluate. [#401](https://github.com/grafana/cortex-jsonnet/pull/401)
* [CHANGE] Increased `CortexIngesterReachingSeriesLimit` warning threshold from 70% to 80% and critical threshold from 85% to 90%. [#404](https://github.com/grafana/cortex-jsonnet/pull/404)
* [CHANGE] Raised `CortexKVStoreFailure` alert severity from warning to critical. #493
* [CHANGE] Increase `CortexRolloutStuck` alert "for" duration from 15m to 30m. #493 #573
* [CHANGE] The Alertmanager and Ruler compiled dashboards (`alertmanager.json` and `ruler.json`) have been respectively renamed to `mimir-alertmanager.json` and `mimir-ruler.json`. #869
* [CHANGE] Removed `cortex_overrides_metric` from `_config`. #871
* [CHANGE] Renamed recording rule groups (`cortex_` prefix changed to `mimir_`). #871
* [CHANGE] Alerts name prefix has been changed from `Cortex` to `Mimir` (eg. alert `CortexIngesterUnhealthy` has been renamed to `MimirIngesterUnhealthy`). #879
* [CHANGE] Enabled resources dashboards by default. Can be disabled setting `resources_dashboards_enabled` config field to `false`. #920
* [FEATURE] Added `Cortex / Overrides` dashboard, displaying default limits and per-tenant overrides applied to Mimir. #673
* [FEATURE] Added `Mimir / Tenants` and `Mimir / Top tenants` dashboards, displaying user-based metrics. #776
* [FEATURE] Added querier autoscaling panels and alerts. #1006 #1016
* [FEATURE] Mimir / Top tenants dashboard now has tenants ranked by rule group size and evaluation time. #1338
* [ENHANCEMENT] cortex-mixin: Make `cluster_namespace_deployment:kube_pod_container_resource_requests_{cpu_cores,memory_bytes}:sum` backwards compatible with `kube-state-metrics` v2.0.0. [#317](https://github.com/grafana/cortex-jsonnet/pull/317)
* [ENHANCEMENT] Cortex-mixin: Include `cortex-gw-internal` naming variation in default `gateway` job names. [#328](https://github.com/grafana/cortex-jsonnet/pull/328)
* [ENHANCEMENT] Ruler dashboard: added object storage metrics. [#354](https://github.com/grafana/cortex-jsonnet/pull/354)
* [ENHANCEMENT] Alertmanager dashboard: added object storage metrics. [#354](https://github.com/grafana/cortex-jsonnet/pull/354)
* [ENHANCEMENT] Added documentation text panels and descriptions to reads and writes dashboards. [#324](https://github.com/grafana/cortex-jsonnet/pull/324)
* [ENHANCEMENT] Dashboards: defined container functions for common resources panels: containerDiskWritesPanel, containerDiskReadsPanel, containerDiskSpaceUtilization. [#331](https://github.com/grafana/cortex-jsonnet/pull/331)
* [ENHANCEMENT] cortex-mixin: Added `alert_excluded_routes` config to exclude specific routes from alerts. [#338](https://github.com/grafana/cortex-jsonnet/pull/338)
* [ENHANCEMENT] Added `CortexMemcachedRequestErrors` alert. [#346](https://github.com/grafana/cortex-jsonnet/pull/346)
* [ENHANCEMENT] Ruler dashboard: added "Per route p99 latency" panel in the "Configuration API" row. [#353](https://github.com/grafana/cortex-jsonnet/pull/353)
* [ENHANCEMENT] Increased the `for` duration of the `CortexIngesterReachingSeriesLimit` warning alert to 3h. [#362](https://github.com/grafana/cortex-jsonnet/pull/362)
* [ENHANCEMENT] Added a new tier (`medium_small_user`) so we have another tier between 100K and 1Mil active series. [#364](https://github.com/grafana/cortex-jsonnet/pull/364)
* [ENHANCEMENT] Extend Alertmanager dashboard: [#313](https://github.com/grafana/cortex-jsonnet/pull/313)
  * "Tenants" stat panel - shows number of discovered tenant configurations.
  * "Replication" row - information about the replication of tenants/alerts/silences over instances.
  * "Tenant Configuration Sync" row - information about the configuration sync procedure.
  * "Sharding Initial State Sync" row - information about the initial state sync procedure when sharding is enabled.
  * "Sharding Runtime State Sync" row - information about various state operations which occur when sharding is enabled (replication, fetch, marge, persist).
* [ENHANCEMENT] Update gsutil command for `not healthy index found` playbook [#370](https://github.com/grafana/cortex-jsonnet/pull/370)
* [ENHANCEMENT] Added Alertmanager alerts and playbooks covering configuration syncs and sharding operation: [#377 [#378](https://github.com/grafana/cortex-jsonnet/pull/378)
  * `CortexAlertmanagerSyncConfigsFailing`
  * `CortexAlertmanagerRingCheckFailing`
  * `CortexAlertmanagerPartialStateMergeFailing`
  * `CortexAlertmanagerReplicationFailing`
  * `CortexAlertmanagerPersistStateFailing`
  * `CortexAlertmanagerInitialSyncFailed`
* [ENHANCEMENT] Add recording rules to improve responsiveness of Alertmanager dashboard. [#387](https://github.com/grafana/cortex-jsonnet/pull/387)
* [ENHANCEMENT] Add `CortexRolloutStuck` alert. [#405](https://github.com/grafana/cortex-jsonnet/pull/405)
* [ENHANCEMENT] Added `CortexKVStoreFailure` alert. [#406](https://github.com/grafana/cortex-jsonnet/pull/406)
* [ENHANCEMENT] Use configured `ruler` jobname for ruler dashboard panels. [#409](https://github.com/grafana/cortex-jsonnet/pull/409)
* [ENHANCEMENT] Add ability to override `datasource` for generated dashboards. [#407](https://github.com/grafana/cortex-jsonnet/pull/407)
* [ENHANCEMENT] Use alertmanager jobname for alertmanager dashboard panels [#411](https://github.com/grafana/cortex-jsonnet/pull/411)
* [ENHANCEMENT] Added `CortexDistributorReachingInflightPushRequestLimit` alert. [#408](https://github.com/grafana/cortex-jsonnet/pull/408)
* [ENHANCEMENT] Added `CortexReachingTCPConnectionsLimit` alert. #403
* [ENHANCEMENT] Added "Cortex / Writes Networking" and "Cortex / Reads Networking" dashboards. #405
* [ENHANCEMENT] Improved "Queue length" panel in "Cortex / Queries" dashboard. #408
* [ENHANCEMENT] Add `CortexDistributorReachingInflightPushRequestLimit` alert and playbook. #401
* [ENHANCEMENT] Added "Recover accidentally deleted blocks (Google Cloud specific)" playbook. #475
* [ENHANCEMENT] Added support to multi-zone store-gateway deployments. #608 #615
* [ENHANCEMENT] Show supplementary alertmanager services in the Rollout Progress dashboard. #738 #855
* [ENHANCEMENT] Added `mimir` to default job names. This makes dashboards and alerts working when Mimir is installed in single-binary mode and the deployment is named `mimir`. #921
* [ENHANCEMENT] Introduced a new alert for the Alertmanager: `MimirAlertmanagerAllocatingTooMuchMemory`. It has two severities based on the memory usage against limits, a `warning` level at 80% and a `critical` level at 90%. #1206
* [ENHANCEMENT] Faster memcached cache requests. #2720
* [BUGFIX] Fixed `CortexIngesterHasNotShippedBlocks` alert false positive in case an ingester instance had ingested samples in the past, then no traffic was received for a long period and then it started receiving samples again. [#308](https://github.com/grafana/cortex-jsonnet/pull/308)
* [BUGFIX] Fixed `CortexInconsistentRuntimeConfig` metric. [#335](https://github.com/grafana/cortex-jsonnet/pull/335)
* [BUGFIX] Fixed scaling dashboard to correctly work when a Cortex service deployment spans across multiple zones (a zone is expected to have the `zone-[a-z]` suffix). [#365](https://github.com/grafana/cortex-jsonnet/pull/365)
* [BUGFIX] Fixed rollout progress dashboard to correctly work when a Cortex service deployment spans across multiple zones (a zone is expected to have the `zone-[a-z]` suffix). [#366](https://github.com/grafana/cortex-jsonnet/pull/366)
* [BUGFIX] Fixed rollout progress dashboard to include query-scheduler too. [#376](https://github.com/grafana/cortex-jsonnet/pull/376)
* [BUGFIX] Upstream recording rule `node_namespace_pod_container:container_cpu_usage_seconds_total:sum_irate` renamed. [#379](https://github.com/grafana/cortex-jsonnet/pull/379)
* [BUGFIX] Fixed writes/reads/alertmanager resources dashboards to use `$._config.job_names.gateway`. [#403](https://github.com/grafana/cortex-jsonnet/pull/403)
* [BUGFIX] Span the annotation.message in alerts as YAML multiline strings. [#412](https://github.com/grafana/cortex-jsonnet/pull/412)
* [BUGFIX] Fixed "Instant queries / sec" in "Cortex / Reads" dashboard. #445
* [BUGFIX] Fixed and added missing KV store panels in Writes, Reads, Ruler and Compactor dashboards. #448
* [BUGFIX] Fixed Alertmanager dashboard when alertmanager is running as part of single binary. #1064
* [BUGFIX] Fixed Ruler dashboard when ruler is running as part of single binary. #1260
* [BUGFIX] Query-frontend: fixed bad querier status code mapping with query-sharding enabled. #1227

### Jsonnet

_Changes since `grafana/cortex-jsonnet` `1.9.0`._

* [CHANGE] Removed chunks storage support. #639
  * Removed the following fields from `_config`:
    * `storage_engine` (defaults to `blocks`)
    * `querier_second_storage_engine` (not supported anymore)
    * `table_manager_enabled`, `table_prefix`
    * `memcached_index_writes_enabled` and `memcached_index_writes_max_item_size_mb`
    * `storeMemcachedChunksConfig`
    * `storeConfig`
    * `max_chunk_idle`
    * `schema` (the schema configmap is still added for backward compatibility reasons)
    * `bigtable_instance` and `bigtable_project`
    * `client_configs`
    * `enabledBackends`
    * `storage_backend`
    * `cassandra_addresses`
    * `s3_bucket_name`
    * `ingester_deployment_without_wal` (was only used by chunks storage)
    * `ingester` (was only used to configure chunks storage WAL)
  * Removed the following CLI flags from `ingester_args`:
    * `ingester.max-chunk-age`
    * `ingester.max-stale-chunk-idle`
    * `ingester.max-transfer-retries`
    * `ingester.retain-period`
* [CHANGE] Changed `overrides-exporter.libsonnet` from being based on cortex-tools to Mimir `overrides-exporter` target. #646
* [CHANGE] Store gateway: set `-blocks-storage.bucket-store.index-cache.memcached.max-get-multi-concurrency`,
  `-blocks-storage.bucket-store.chunks-cache.memcached.max-get-multi-concurrency`,
  `-blocks-storage.bucket-store.metadata-cache.memcached.max-get-multi-concurrency`,
  `-blocks-storage.bucket-store.index-cache.memcached.max-idle-connections`,
  `-blocks-storage.bucket-store.chunks-cache.memcached.max-idle-connections`,
  `-blocks-storage.bucket-store.metadata-cache.memcached.max-idle-connections` to 100 [#414](https://github.com/grafana/cortex-jsonnet/pull/414)
* [CHANGE] Alertmanager: mounted overrides configmap to alertmanager too. [#315](https://github.com/grafana/cortex-jsonnet/pull/315)
* [CHANGE] Memcached: upgraded memcached from `1.5.17` to `1.6.9`. [#316](https://github.com/grafana/cortex-jsonnet/pull/316)
* [CHANGE] Store-gateway: increased memory request and limit respectively from 6GB / 6GB to 12GB / 18GB. [#322](https://github.com/grafana/cortex-jsonnet/pull/322)
* [CHANGE] Store-gateway: increased `-blocks-storage.bucket-store.max-chunk-pool-bytes` from 2GB (default) to 12GB. [#322](https://github.com/grafana/cortex-jsonnet/pull/322)
* [CHANGE] Ingester/Ruler: set `-server.grpc-max-send-msg-size-bytes` and `-server.grpc-max-send-msg-size-bytes` to sensible default values (10MB). [#326](https://github.com/grafana/cortex-jsonnet/pull/326)
* [CHANGE] Decreased `-server.grpc-max-concurrent-streams` from 100k to 10k. [#369](https://github.com/grafana/cortex-jsonnet/pull/369)
* [CHANGE] Decreased blocks storage ingesters graceful termination period from 80m to 20m. [#369](https://github.com/grafana/cortex-jsonnet/pull/369)
* [CHANGE] Increase the rules per group and rule groups limits on different tiers. [#396](https://github.com/grafana/cortex-jsonnet/pull/396)
* [CHANGE] Removed `max_samples_per_query` limit, since it only works with chunks and only when using `-distributor.shard-by-all-labels=false`. [#397](https://github.com/grafana/cortex-jsonnet/pull/397)
* [CHANGE] Removed chunks storage query sharding config support. The following config options have been removed: [#398](https://github.com/grafana/cortex-jsonnet/pull/398)
  * `_config` > `queryFrontend` > `shard_factor`
  * `_config` > `queryFrontend` > `sharded_queries_enabled`
  * `_config` > `queryFrontend` > `query_split_factor`
* [CHANGE] Rename ruler_s3_bucket_name and ruler_gcs_bucket_name to ruler_storage_bucket_name: [#415](https://github.com/grafana/cortex-jsonnet/pull/415)
* [CHANGE] Fine-tuned rolling update policy for distributor, querier, query-frontend, query-scheduler. [#420](https://github.com/grafana/cortex-jsonnet/pull/420)
* [CHANGE] Increased memcached metadata/chunks/index-queries max connections from 4k to 16k. [#420](https://github.com/grafana/cortex-jsonnet/pull/420)
* [CHANGE] Disabled step alignment in query-frontend to be compliant with PromQL. [#420](https://github.com/grafana/cortex-jsonnet/pull/420)
* [CHANGE] Do not limit compactor CPU and request a number of cores equal to the configured concurrency. [#420](https://github.com/grafana/cortex-jsonnet/pull/420)
* [CHANGE] Configured split-and-merge compactor. #853
  * The following CLI flags are set on compactor:
    * `-compactor.split-and-merge-shards=0`
    * `-compactor.compactor-tenant-shard-size=1`
    * `-compactor.split-groups=1`
    * `-compactor.max-opening-blocks-concurrency=4`
    * `-compactor.max-closing-blocks-concurrency=2`
    * `-compactor.symbols-flushers-concurrency=4`
  * The following per-tenant overrides have been set on `super_user` and `mega_user` classes:
    ```
    compactor_split_and_merge_shards: 2,
    compactor_tenant_shard_size: 2,
    compactor_split_groups: 2,
    ```
* [CHANGE] The entrypoint file to include has been renamed from `cortex.libsonnet` to `mimir.libsonnet`. #897
* [CHANGE] The default image config field has been renamed from `cortex` to `mimir`. #896
   ```
   {
     _images+:: {
       mimir: '...',
     },
   }
   ```
* [CHANGE] Removed `cortex_` prefix from config fields. #898
  * The following config fields have been renamed:
    * `cortex_bucket_index_enabled` renamed to `bucket_index_enabled`
    * `cortex_compactor_cleanup_interval` renamed to `compactor_cleanup_interval`
    * `cortex_compactor_data_disk_class` renamed to `compactor_data_disk_class`
    * `cortex_compactor_data_disk_size` renamed to `compactor_data_disk_size`
    * `cortex_compactor_max_concurrency` renamed to `compactor_max_concurrency`
    * `cortex_distributor_allow_multiple_replicas_on_same_node` renamed to `distributor_allow_multiple_replicas_on_same_node`
    * `cortex_ingester_data_disk_class` renamed to `ingester_data_disk_class`
    * `cortex_ingester_data_disk_size` renamed to `ingester_data_disk_size`
    * `cortex_querier_allow_multiple_replicas_on_same_node` renamed to `querier_allow_multiple_replicas_on_same_node`
    * `cortex_query_frontend_allow_multiple_replicas_on_same_node` renamed to `query_frontend_allow_multiple_replicas_on_same_node`
    * `cortex_query_sharding_enabled` renamed to `query_sharding_enabled`
    * `cortex_query_sharding_msg_size_factor` renamed to `query_sharding_msg_size_factor`
    * `cortex_ruler_allow_multiple_replicas_on_same_node` renamed to `ruler_allow_multiple_replicas_on_same_node`
    * `cortex_store_gateway_data_disk_class` renamed to `store_gateway_data_disk_class`
    * `cortex_store_gateway_data_disk_size` renamed to `store_gateway_data_disk_size`
* [CHANGE] The overrides configmap default mountpoint has changed from `/etc/cortex` to `/etc/mimir`. It can be customized via the `overrides_configmap_mountpoint` config field. #899
* [CHANGE] Enabled in the querier the features to query label names with matchers, PromQL at modifier and query long-term storage for labels. #905
* [CHANGE] Reduced TSDB blocks retention on ingesters disk from 96h to 24h. #905
* [CHANGE] Enabled closing of idle TSDB in ingesters. #905
* [CHANGE] Disabled TSDB isolation in ingesters for better performances. #905
* [CHANGE] Changed log level of querier, query-frontend, query-scheduler and alertmanager from `debug` to `info`. #905
* [CHANGE] Enabled attributes in-memory cache in store-gateway. #905
* [CHANGE] Configured store-gateway to not load blocks containing samples more recent than 10h (because such samples are queried from ingesters). #905
* [CHANGE] Dynamically compute `-compactor.deletion-delay` based on other settings, in order to reduce the deletion delay as much as possible and lower the number of live blocks in the storage. #907
* [CHANGE] The config field `distributorConfig` has been renamed to `ingesterRingClientConfig`. Config field `ringClient` has been removed in favor of `ingesterRingClientConfig`. #997 #1057
* [CHANGE] Gossip.libsonnet has been fixed to modify all ring configurations, not only the ingester ring config. Furthermore it now supports migration via multi KV store. #1057 #1099
* [CHANGE] Changed the default of `bucket_index_enabled` to `true`. #924
* [CHANGE] Remove the support for the test-exporter. #1133
* [CHANGE] Removed `$.distributor_deployment_labels`, `$.ingester_deployment_labels` and `$.querier_deployment_labels` fields, that were used by gossip.libsonnet to inject additional label. Now the label is injected directly into pods of statefulsets and deployments. #1297
* [CHANGE] Disabled `-ingester.readiness-check-ring-health`. #1352
* [CHANGE] Changed Alertmanager CPU request from `100m` to `2` cores, and memory request from `1Gi` to `10Gi`. Set Alertmanager memory limit to `15Gi`. #1206
* [CHANGE] gossip.libsonnet has been renamed to memberlist.libsonnet, and is now imported by default. Use of memberlist for ring is enabled by setting `_config.memberlist_ring_enabled` to true. #1526
* [FEATURE] Added query sharding support. It can be enabled setting `cortex_query_sharding_enabled: true` in the `_config` object. #653
* [FEATURE] Added shuffle-sharding support. It can be enabled and configured using the following config: #902
   ```
   _config+:: {
     shuffle_sharding:: {
       ingester_write_path_enabled: true,
       ingester_read_path_enabled: true,
       querier_enabled: true,
       ruler_enabled: true,
       store_gateway_enabled: true,
     },
   }
   ```
* [FEATURE] Added multi-zone ingesters and store-gateways support. #1352 #1552
* [ENHANCEMENT] Add overrides config to compactor. This allows setting retention configs per user. [#386](https://github.com/grafana/cortex-jsonnet/pull/386)
* [ENHANCEMENT] Added 256MB memory ballast to querier. [#369](https://github.com/grafana/cortex-jsonnet/pull/369)
* [ENHANCEMENT] Update `etcd-operator` to latest version (see https://github.com/grafana/jsonnet-libs/pull/480). [#263](https://github.com/grafana/cortex-jsonnet/pull/263)
* [ENHANCEMENT] Add support for Azure storage in Alertmanager configuration. [#381](https://github.com/grafana/cortex-jsonnet/pull/381)
* [ENHANCEMENT] Add support for running Alertmanager in sharding mode. [#394](https://github.com/grafana/cortex-jsonnet/pull/394)
* [ENHANCEMENT] Allow to customize PromQL engine settings via `queryEngineConfig`. [#399](https://github.com/grafana/cortex-jsonnet/pull/399)
* [ENHANCEMENT] Define Azure object storage ruler args. [#416](https://github.com/grafana/cortex-jsonnet/pull/416)
* [ENHANCEMENT] Added the following config options to allow to schedule multiple replicas of the same service on the same node: [#418](https://github.com/grafana/cortex-jsonnet/pull/418)
  * `cortex_distributor_allow_multiple_replicas_on_same_node`
  * `cortex_ruler_allow_multiple_replicas_on_same_node`
  * `cortex_querier_allow_multiple_replicas_on_same_node`
  * `cortex_query_frontend_allow_multiple_replicas_on_same_node`
* [BUGFIX] Alertmanager: fixed `--alertmanager.cluster.peers` CLI flag passed to alertmanager when HA is enabled. [#329](https://github.com/grafana/cortex-jsonnet/pull/329)
* [BUGFIX] Fixed `-distributor.extend-writes` setting on ruler when `unregister_ingesters_on_shutdown` is disabled. [#369](https://github.com/grafana/cortex-jsonnet/pull/369)
* [BUGFIX] Treat `compactor_blocks_retention_period` type as string rather than int.[#395](https://github.com/grafana/cortex-jsonnet/pull/395)
* [BUGFIX] Pass `-ruler-storage.s3.endpoint` to ruler when using S3. [#421](https://github.com/grafana/cortex-jsonnet/pull/421)
* [BUGFIX] Remove service selector on label `gossip_ring_member` from other services than `gossip-ring`. [#1008](https://github.com/grafana/mimir/pull/1008)
* [BUGFIX] Rename `-ingester.readiness-check-ring-health` to `-ingester.ring.readiness-check-ring-health`, to reflect current name of flag. #1460

### Mimirtool

_Changes since cortextool `0.10.7`._

* [CHANGE] The following environment variables have been renamed: #883
  * `CORTEX_ADDRESS` to `MIMIR_ADDRESS`
  * `CORTEX_API_USER` to `MIMIR_API_USER`
  * `CORTEX_API_KEY` to `MIMIR_API_KEY`
  * `CORTEX_TENANT_ID` to `MIMIR_TENANT_ID`
  * `CORTEX_TLS_CA_PATH` to `MIMIR_TLS_CA_PATH`
  * `CORTEX_TLS_CERT_PATH` to `MIMIR_TLS_CERT_PATH`
  * `CORTEX_TLS_KEY_PATH` to `MIMIR_TLS_KEY_PATH`
* [CHANGE] Change `cortex` backend to `mimir`. #883
* [CHANGE] Do not publish `mimirtool` binary for 386 windows architecture. #1263
* [CHANGE] `analyse` command has been renamed to `analyze`. #1318
* [FEATURE] Support Arm64 on Darwin for all binaries (benchtool etc). https://github.com/grafana/cortex-tools/pull/215
* [ENHANCEMENT] Correctly support federated rules. #823
* [BUGFIX] Fix `cortextool rules` legends displaying wrong symbols for updates and deletions. https://github.com/grafana/cortex-tools/pull/226

### Query-tee

_Changes since Cortex `1.10.0`._

* [ENHANCEMENT] Added `/api/v1/query_exemplars` API endpoint support (no results comparison). #168
* [ENHANCEMENT] Add a flag (`--proxy.compare-use-relative-error`) in the query-tee to compare floating point values using relative error. #208
* [ENHANCEMENT] Add a flag (`--proxy.compare-skip-recent-samples`) in the query-tee to skip comparing recent samples. By default samples not older than 1 minute are skipped. #234
* [BUGFIX] Fixes a panic in the query-tee when comparing result. #207
* [BUGFIX] Ensure POST requests are handled correctly #286

### Blocksconvert

_Changes since Cortex `1.10.0`._

* [CHANGE] Blocksconvert tool was removed from Mimir. #637

### Metaconvert

_Changes since Cortex `1.10.0`._

* [CHANGE] `thanosconvert` tool has been renamed to `metaconvert`. `-config.file` option has been removed, while it now requires `-tenant` option to work on single tenant only. It now also preserves labels recognized by Mimir. #1120

### Test-exporter

_Changes since Cortex `1.10.0`._

* [CHANGE] Removed the test-exporter tool. #1133

### Tools

_Changes since Cortex `1.10.0`._

* [CHANGE] Removed `query-audit`. You can use `query-tee` to compare query results and performances of two Grafana Mimir backends. #1380

## [Cortex 1.10.0 CHANGELOG](https://github.com/grafana/mimir/blob/a13959db5d38ff65c2b7ef52c56331d2f4dbc00c/CHANGELOG.md#cortex-1100--2021-08-03)<|MERGE_RESOLUTION|>--- conflicted
+++ resolved
@@ -1,6 +1,11 @@
 # Changelog
 
 ## main / unreleased
+
+### Mixin
+
+* [CHANGE] Remove support for the experimental read-write deployment mode. #11975
+* [CHANGE] Alerts: Replace namespace with job label in golang_alerts. #11957
 
 ## 2.17.0-rc.0
 
@@ -144,14 +149,8 @@
 
 ### Mixin
 
-<<<<<<< HEAD
-* [CHANGE] Alerts: Update query for `MimirBucketIndexNotUpdated`. Use `max_over_time` to prevent alert firing when pods rotate. #11311, #11426
-* [CHANGE] Alerts: Make alerting threshold for `DistributorGcUsesTooMuchCpu` configurable. #11508.
-=======
 * [CHANGE] Alerts: Update the query for `MimirBucketIndexNotUpdated` to use `max_over_time` to prevent alert firing when pods rotate. #11311, #11426
 * [CHANGE] Alerts: Make alerting threshold for `DistributorGcUsesTooMuchCpu` configurable. #11508.
-* [CHANGE] Remove support for the experimental read-write deployment mode. #11975
->>>>>>> 3bbe5c67
 * [ENHANCEMENT] Dashboards: Include absolute number of notifications attempted to alertmanager in 'Mimir / Ruler'. #10918
 * [ENHANCEMENT] Alerts: Make `MimirRolloutStuck` a critical alert if it has been firing for 6h. #10890
 * [ENHANCEMENT] Dashboards: Add panels to the `Mimir / Tenants` and `Mimir / Top Tenants` dashboards showing the rate of gateway requests. #10978
@@ -161,10 +160,6 @@
 * [ENHANCEMENT] Dashboards: Add "per-query memory consumption" and "fallback to Prometheus' query engine" panels to the Queries dashboard. #11626
 * [ENHANCEMENT] Alerts: Add `MimirGoThreadsTooHigh` alert. #11836 #11845
 * [ENHANCEMENT] Dashboards: Add autoscaling row for ruler query-frontends to `Mimir / Remote ruler reads` dashboard. #11838
-<<<<<<< HEAD
-=======
-* [CHANGE] Alerts: Replace namespace with job label in golang_alerts. #11957
->>>>>>> 3bbe5c67
 * [BUGFIX] Dashboards: fix "Mimir / Tenants" legends for non-Kubernetes deployments. #10891
 * [BUGFIX] Dashboards: fix Query-scheduler RPS panel legend in "Mimir / Reads". #11515
 * [BUGFIX] Recording rules: fix `cluster_namespace_deployment:actual_replicas:count` recording rule when there's a mix on single-zone and multi-zone deployments. #11287
