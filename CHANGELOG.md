--- conflicted
+++ resolved
@@ -9,11 +9,8 @@
 * [ENHANCEMENT] PromQL: ignore small errors for bucketQuantile #6766
 * [ENHANCEMENT] Distributor: improve efficiency of some errors #6785
 * [ENHANCEMENT] Ruler: exclude vector queries from being tracked in `cortex_ruler_queries_zero_fetched_series_total`. #6544
-<<<<<<< HEAD
+* [ENHANCEMENT] Query-Frontend and Query-Scheduler: split tenant query request queues by query component with `query-frontend.additional-query-queue-dimensions-enabled` and `query-scheduler.additional-query-queue-dimensions-enabled`. #6772
 * [ENHANCEMENT] Store-gateway: include more information about lazy index-header loading in traces. #6922
-=======
-* [ENHANCEMENT] Query-Frontend and Query-Scheduler: split tenant query request queues by query component with `query-frontend.additional-query-queue-dimensions-enabled` and `query-scheduler.additional-query-queue-dimensions-enabled`. #6772
->>>>>>> 3482c11f
 * [BUGFIX] Ingester: don't ignore errors encountered while iterating through chunks or samples in response to a query request. #6451
 * [BUGFIX] Fix issue where queries can fail or omit OOO samples if OOO head compaction occurs between creating a querier and reading chunks #6766
 * [BUGFIX] Fix issue where concatenatingChunkIterator can obscure errors #6766
