--- conflicted
+++ resolved
@@ -58,12 +58,8 @@
 * [ENHANCEMENT] Ingester: reduce locked time while matching postings for a label, improving the write latency and compaction speed. #8327
 * [ENHANCEMENT] Ingester: reduce the amount of locks taken during the Head compaction's garbage-collection process, improving the write latency and compaction speed. #8327
 * [ENHANCEMENT] Query-frontend: log the start, end time and matchers for remote read requests to the query stats logs. #8326
-<<<<<<< HEAD
 * [ENHANCEMENT] Query-frontend: be able to block remote read queries via the per tenant runtime override `blocked_queries`. #8353
-* [BUGFIX] Distributor: prometheus retry on 5xx and 429 errors, while otlp collector only retry on 429, 502, 503 and 504, mapping other 5xx errors to the retryable ones in otlp endpoint. #8324
-=======
 * [BUGFIX] Distributor: prometheus retry on 5xx and 429 errors, while otlp collector only retry on 429, 502, 503 and 504, mapping other 5xx errors to the retryable ones in otlp endpoint. #8324 #8339
->>>>>>> 06301d93
 * [BUGFIX] Distributor: make OTLP endpoint return marshalled proto bytes as response body for 4xx/5xx errors. #8227
 * [BUGFIX] Rules: improve error handling when querier is local to the ruler. #7567
 * [BUGFIX] Querier, store-gateway: Protect against panics raised during snappy encoding. #7520
