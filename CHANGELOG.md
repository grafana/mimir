--- conflicted
+++ resolved
@@ -15,11 +15,7 @@
 * [CHANGE] Ingester: Set `-ingester.ooo-native-histograms-ingestion-enabled` to true by default. #10483
 * [CHANGE] Ruler: Add `user` and `reason` labels to `cortex_ruler_write_requests_failed_total` and `cortex_ruler_queries_failed_total`; add `user` to
     `cortex_ruler_write_requests_total` and `cortex_ruler_queries_total` metrics. #10536
-<<<<<<< HEAD
-* [ENCHANCEMENT] Compactor: Add experimental `-compactor.upload-sparse-index-headers` option. When enabled, the compactor will attempt to upload sparse index headers to object storage. This prevents latency spikes after adding store-gateway replicas. #10684
-=======
 * [CHANGE] Querier / Query-frontend: Remove experimental `-querier.promql-experimental-functions-enabled` and `-query-frontend.block-promql-experimental-functions` CLI flags and respective YAML configuration options to enable experimental PromQL functions. Instead access to experimental PromQL functions is always blocked. You can enable them using the per-tenant setting `enabled_promql_experimental_functions`. #10660
->>>>>>> 5506d2e2
 * [FEATURE] Distributor: Add experimental Influx handler. #10153
 * [ENHANCEMENT] Compactor: Expose `cortex_bucket_index_last_successful_update_timestamp_seconds` for all tenants assigned to the compactor before starting the block cleanup job. #10569
 * [ENHANCEMENT] Query Frontend: Return server-side `samples_processed` statistics. #10103
@@ -61,6 +57,7 @@
   * `go_cpu_classes_gc_total_cpu_seconds_total`
   * `go_cpu_classes_total_cpu_seconds_total`
   * `go_cpu_classes_idle_cpu_seconds_total`
+* [ENCHANCEMENT] Compactor: Add experimental `-compactor.upload-sparse-index-headers` option. When enabled, the compactor will attempt to upload sparse index headers to object storage. This prevents latency spikes after adding store-gateway replicas. #10684
 * [BUGFIX] Distributor: Use a boolean to track changes while merging the ReplicaDesc components, rather than comparing the objects directly. #10185
 * [BUGFIX] Querier: fix timeout responding to query-frontend when response size is very close to `-querier.frontend-client.grpc-max-send-msg-size`. #10154
 * [BUGFIX] Query-frontend and querier: show warning/info annotations in some cases where they were missing (if a lazy querier was used). #10277
