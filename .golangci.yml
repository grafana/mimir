--- conflicted
+++ resolved
@@ -74,16 +74,10 @@
       - G302
       - G401
 
-<<<<<<< HEAD
-  excludes:
+    excludes:
       - G301 # Relies on system umask to restrict directory permissions, preserving operator flexibility
       - G306 # Uses system umask to restrict file permissions instead of hardcoding values.
 
-=======
-    excludes:
-      - G301 # Relies on system umask to restrict directory permissions, preserving operator flexibility
-  
->>>>>>> 3927a4fb
   gocritic:
     disable-all: true
     enabled-checks:
