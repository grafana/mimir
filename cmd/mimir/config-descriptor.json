--- conflicted
+++ resolved
@@ -7405,8 +7405,6 @@
               "fieldType": "string"
             },
             {
-<<<<<<< HEAD
-=======
               "kind": "field",
               "name": "timeout",
               "required": false,
@@ -7417,7 +7415,6 @@
               "fieldType": "duration"
             },
             {
->>>>>>> e42496e0
               "kind": "block",
               "name": "grpc_client_config",
               "required": false,
