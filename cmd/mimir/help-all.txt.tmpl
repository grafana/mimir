--- conflicted
+++ resolved
@@ -1607,13 +1607,9 @@
     	Maximum number of samples a single query can load into memory. This config option should be set on query-frontend too when query sharding is enabled. (default 50000000)
   -querier.minimize-ingester-requests
     	[experimental] If true, when querying ingesters, only the minimum required ingesters required to reach quorum will be queried initially, with other ingesters queried only if needed due to failures from the initial set of ingesters. Enabling this option reduces resource consumption for the happy path at the cost of increased latency for the unhappy path.
-<<<<<<< HEAD
-  -querier.prefer-streaming-chunks-from-ingesters
-=======
   -querier.minimize-ingester-requests-hedging-delay duration
     	[experimental] Delay before initiating requests to further ingesters when request minimization is enabled and the initially selected set of ingesters have not all responded. Ignored if -querier.minimize-ingester-requests is not enabled. (default 3s)
-  -querier.prefer-streaming-chunks
->>>>>>> 12fdcf4a
+  -querier.prefer-streaming-chunks-from-ingesters
     	[experimental] Request ingesters stream chunks. Ingesters will only respond with a stream of chunks if the target ingester supports this, and this preference will be ignored by ingesters that do not support this.
   -querier.prefer-streaming-chunks-from-store-gateways
     	[experimental] Request store-gateways stream chunks. Store-gateways will only respond with a stream of chunks if the target store-gateway supports this, and this preference will be ignored by store-gateways that do not support this.
