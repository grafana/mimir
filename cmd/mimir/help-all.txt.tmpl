Usage of ./cmd/mimir/mimir:
  -activity-tracker.filepath string
    	File where ongoing activities are stored. If empty, activity tracking is disabled. (default "./metrics-activity.log")
  -activity-tracker.max-entries int
    	Max number of concurrent activities that can be tracked. Used to size the file in advance. Additional activities are ignored. (default 1024)
  -alertmanager-storage.azure.account-key string
    	Azure storage account key. If unset, Azure managed identities will be used for authentication instead.
  -alertmanager-storage.azure.account-name string
    	Azure storage account name
  -alertmanager-storage.azure.connection-string string
    	If `connection-string` is set, the value of `endpoint-suffix` will not be used. Use this method over `account-key` if you need to authenticate via a SAS token. Or if you use the Azurite emulator.
  -alertmanager-storage.azure.container-name string
    	Azure storage container name
  -alertmanager-storage.azure.endpoint-suffix string
    	Azure storage endpoint suffix without schema. The account name will be prefixed to this value to create the FQDN. If set to empty string, default endpoint suffix is used.
  -alertmanager-storage.azure.max-retries int
    	Number of retries for recoverable errors (default 20)
  -alertmanager-storage.azure.user-assigned-id string
    	User assigned managed identity. If empty, then System assigned identity is used.
  -alertmanager-storage.backend string
    	Backend storage to use. Supported backends are: s3, gcs, azure, swift, filesystem, local. (default "filesystem")
  -alertmanager-storage.filesystem.dir string
    	Local filesystem storage directory. (default "alertmanager")
  -alertmanager-storage.gcs.bucket-name string
    	GCS bucket name
  -alertmanager-storage.gcs.service-account string
    	JSON either from a Google Developers Console client_credentials.json file, or a Google Developers service account key. Needs to be valid JSON, not a filesystem path.
  -alertmanager-storage.local.path string
    	Path at which alertmanager configurations are stored.
  -alertmanager-storage.s3.access-key-id string
    	S3 access key ID
  -alertmanager-storage.s3.bucket-lookup-type value
    	Bucket lookup style type, used to access bucket in S3-compatible service. Default is auto. Supported values are: auto, path, virtual-hosted.
  -alertmanager-storage.s3.bucket-name string
    	S3 bucket name
  -alertmanager-storage.s3.dualstack-enabled
    	[experimental] When enabled, direct all AWS S3 requests to the dual-stack IPv4/IPv6 endpoint for the configured region. (default true)
  -alertmanager-storage.s3.endpoint string
    	The S3 bucket endpoint. It could be an AWS S3 endpoint listed at https://docs.aws.amazon.com/general/latest/gr/s3.html or the address of an S3-compatible service in hostname:port format.
  -alertmanager-storage.s3.expect-continue-timeout duration
    	The time to wait for a server's first response headers after fully writing the request headers if the request has an Expect header. 0 to send the request body immediately. (default 1s)
  -alertmanager-storage.s3.http.idle-conn-timeout duration
    	The time an idle connection will remain idle before closing. (default 1m30s)
  -alertmanager-storage.s3.http.insecure-skip-verify
    	If the client connects to S3 via HTTPS and this option is enabled, the client will accept any certificate and hostname.
  -alertmanager-storage.s3.http.response-header-timeout duration
    	The amount of time the client will wait for a servers response headers. (default 2m0s)
  -alertmanager-storage.s3.http.tls-ca-path string
    	Path to the CA certificates to validate server certificate against. If not set, the host's root CA certificates are used.
  -alertmanager-storage.s3.http.tls-cert-path string
    	Path to the client certificate, which will be used for authenticating with the server. Also requires the key path to be configured.
  -alertmanager-storage.s3.http.tls-key-path string
    	Path to the key for the client certificate. Also requires the client certificate to be configured.
  -alertmanager-storage.s3.http.tls-server-name string
    	Override the expected name on the server certificate.
  -alertmanager-storage.s3.insecure
    	If enabled, use http:// for the S3 endpoint instead of https://. This could be useful in local dev/test environments while using an S3-compatible backend storage, like Minio.
  -alertmanager-storage.s3.list-objects-version string
    	Use a specific version of the S3 list object API. Supported values are v1 or v2. Default is unset.
  -alertmanager-storage.s3.max-connections-per-host int
    	Maximum number of connections per host. 0 means no limit.
  -alertmanager-storage.s3.max-idle-connections int
    	Maximum number of idle (keep-alive) connections across all hosts. 0 means no limit. (default 100)
  -alertmanager-storage.s3.max-idle-connections-per-host int
    	Maximum number of idle (keep-alive) connections to keep per-host. If 0, a built-in default value is used. (default 100)
  -alertmanager-storage.s3.native-aws-auth-enabled
    	[experimental] If enabled, it will use the default authentication methods of the AWS SDK for go based on known environment variables and known AWS config files.
  -alertmanager-storage.s3.part-size uint
    	[experimental] The minimum file size in bytes used for multipart uploads. If 0, the value is optimally computed for each object.
  -alertmanager-storage.s3.region string
    	S3 region. If unset, the client will issue a S3 GetBucketLocation API call to autodetect it.
  -alertmanager-storage.s3.secret-access-key string
    	S3 secret access key
  -alertmanager-storage.s3.send-content-md5
    	[experimental] If enabled, a Content-MD5 header is sent with S3 Put Object requests. Consumes more resources to compute the MD5, but may improve compatibility with object storage services that do not support checksums.
  -alertmanager-storage.s3.session-token string
    	S3 session token
  -alertmanager-storage.s3.signature-version string
    	The signature version to use for authenticating against S3. Supported values are: v4, v2. (default "v4")
  -alertmanager-storage.s3.sse.kms-encryption-context string
    	KMS Encryption Context used for object encryption. It expects JSON formatted string.
  -alertmanager-storage.s3.sse.kms-key-id string
    	KMS Key ID used to encrypt objects in S3
  -alertmanager-storage.s3.sse.type string
    	Enable AWS Server Side Encryption. Supported values: SSE-KMS, SSE-S3.
  -alertmanager-storage.s3.storage-class string
    	[experimental] The S3 storage class to use, not set by default. Details can be found at https://aws.amazon.com/s3/storage-classes/. Supported values are: STANDARD, REDUCED_REDUNDANCY, GLACIER, STANDARD_IA, ONEZONE_IA, INTELLIGENT_TIERING, DEEP_ARCHIVE, OUTPOSTS, GLACIER_IR, SNOW, EXPRESS_ONEZONE
  -alertmanager-storage.s3.sts-endpoint string
    	Accessing S3 resources using temporary, secure credentials provided by AWS Security Token Service.
  -alertmanager-storage.s3.tls-handshake-timeout duration
    	Maximum time to wait for a TLS handshake. 0 means no limit. (default 10s)
  -alertmanager-storage.s3.trace.enabled
    	When enabled, low-level S3 HTTP operation information is logged at the debug level.
  -alertmanager-storage.storage-prefix string
    	Prefix for all objects stored in the backend storage. For simplicity, it may only contain digits and English alphabet letters.
  -alertmanager-storage.swift.application-credential-id string
    	OpenStack Swift application credential id
  -alertmanager-storage.swift.application-credential-name string
    	OpenStack Swift application credential name
  -alertmanager-storage.swift.application-credential-secret string
    	OpenStack Swift application credential secret
  -alertmanager-storage.swift.auth-url string
    	OpenStack Swift authentication URL
  -alertmanager-storage.swift.auth-version int
    	OpenStack Swift authentication API version. 0 to autodetect.
  -alertmanager-storage.swift.connect-timeout duration
    	Time after which a connection attempt is aborted. (default 10s)
  -alertmanager-storage.swift.container-name string
    	Name of the OpenStack Swift container to put chunks in.
  -alertmanager-storage.swift.domain-id string
    	OpenStack Swift user's domain ID.
  -alertmanager-storage.swift.domain-name string
    	OpenStack Swift user's domain name.
  -alertmanager-storage.swift.max-retries int
    	Max retries on requests error. (default 3)
  -alertmanager-storage.swift.password string
    	OpenStack Swift API key.
  -alertmanager-storage.swift.project-domain-id string
    	ID of the OpenStack Swift project's domain (v3 auth only), only needed if it differs the from user domain.
  -alertmanager-storage.swift.project-domain-name string
    	Name of the OpenStack Swift project's domain (v3 auth only), only needed if it differs from the user domain.
  -alertmanager-storage.swift.project-id string
    	OpenStack Swift project ID (v2,v3 auth only).
  -alertmanager-storage.swift.project-name string
    	OpenStack Swift project name (v2,v3 auth only).
  -alertmanager-storage.swift.region-name string
    	OpenStack Swift Region to use (v2,v3 auth only).
  -alertmanager-storage.swift.request-timeout duration
    	Time after which an idle request is aborted. The timeout watchdog is reset each time some data is received, so the timeout triggers after X time no data is received on a request. (default 5s)
  -alertmanager-storage.swift.user-domain-id string
    	OpenStack Swift user's domain ID.
  -alertmanager-storage.swift.user-domain-name string
    	OpenStack Swift user's domain name.
  -alertmanager-storage.swift.user-id string
    	OpenStack Swift user ID.
  -alertmanager-storage.swift.username string
    	OpenStack Swift username.
  -alertmanager.alertmanager-client.backoff-max-period duration
    	Maximum delay when backing off. (default 10s)
  -alertmanager.alertmanager-client.backoff-min-period duration
    	Minimum delay when backing off. (default 100ms)
  -alertmanager.alertmanager-client.backoff-on-ratelimits
    	Enable backoff and retry when we hit rate limits.
  -alertmanager.alertmanager-client.backoff-retries int
    	Number of times to backoff and retry before failing. (default 10)
  -alertmanager.alertmanager-client.connect-backoff-base-delay duration
    	Initial backoff delay after first connection failure. Only relevant if ConnectTimeout > 0. (default 1s)
  -alertmanager.alertmanager-client.connect-backoff-max-delay duration
    	Maximum backoff delay when establishing a connection. Only relevant if ConnectTimeout > 0. (default 5s)
  -alertmanager.alertmanager-client.connect-timeout duration
    	The maximum amount of time to establish a connection. A value of 0 means default gRPC client connect timeout and backoff. (default 5s)
  -alertmanager.alertmanager-client.grpc-client-rate-limit float
    	Rate limit for gRPC client; 0 means disabled.
  -alertmanager.alertmanager-client.grpc-client-rate-limit-burst int
    	Rate limit burst for gRPC client.
  -alertmanager.alertmanager-client.grpc-compression string
    	Use compression when sending messages. Supported values are: 'gzip', 'snappy', 's2' and '' (disable compression)
  -alertmanager.alertmanager-client.grpc-max-recv-msg-size int
    	gRPC client max receive message size (bytes). (default 104857600)
  -alertmanager.alertmanager-client.grpc-max-send-msg-size int
    	gRPC client max send message size (bytes). (default 104857600)
  -alertmanager.alertmanager-client.initial-connection-window-size value
    	[experimental] Initial connection window size. Values less than the default are not supported and are ignored. Setting this to a value other than the default disables the BDP estimator. (default 63KiB1023B)
  -alertmanager.alertmanager-client.initial-stream-window-size value
    	[experimental] Initial stream window size. Values less than the default are not supported and are ignored. Setting this to a value other than the default disables the BDP estimator. (default 63KiB1023B)
  -alertmanager.alertmanager-client.remote-timeout duration
    	Timeout for downstream alertmanagers. (default 2s)
  -alertmanager.alertmanager-client.tls-ca-path string
    	Path to the CA certificates to validate server certificate against. If not set, the host's root CA certificates are used.
  -alertmanager.alertmanager-client.tls-cert-path string
    	Path to the client certificate, which will be used for authenticating with the server. Also requires the key path to be configured.
  -alertmanager.alertmanager-client.tls-cipher-suites string
    	Override the default cipher suite list (separated by commas).
  -alertmanager.alertmanager-client.tls-enabled
    	Enable TLS in the gRPC client. This flag needs to be enabled when any other TLS flag is set. If set to false, insecure connection to gRPC server will be used.
  -alertmanager.alertmanager-client.tls-insecure-skip-verify
    	Skip validating server certificate.
  -alertmanager.alertmanager-client.tls-key-path string
    	Path to the key for the client certificate. Also requires the client certificate to be configured.
  -alertmanager.alertmanager-client.tls-min-version string
    	Override the default minimum TLS version. Allowed values: VersionTLS10, VersionTLS11, VersionTLS12, VersionTLS13
  -alertmanager.alertmanager-client.tls-server-name string
    	Override the expected name on the server certificate.
  -alertmanager.configs.fallback string
    	Filename of fallback config to use if none specified for instance.
  -alertmanager.configs.poll-interval duration
    	How frequently to poll Alertmanager configs. (default 15s)
  -alertmanager.enable-api
    	Enable the alertmanager config API. (default true)
  -alertmanager.enable-state-cleanup
    	Enables periodic cleanup of alertmanager stateful data (notification logs and silences) from object storage. When enabled, data is removed for any tenant that does not have a configuration. (default true)
  -alertmanager.grafana-alertmanager-compatibility-enabled
    	[experimental] Enable routes to support the migration and operation of the Grafana Alertmanager.
  -alertmanager.log-parsing-label-matchers
    	[experimental] Enable logging when parsing label matchers. This flag is intended to be used with -alertmanager.utf8-strict-mode-enabled to validate UTF-8 strict mode is working as intended.
  -alertmanager.max-alerts-count int
    	Maximum number of alerts that a single tenant can have. Inserting more alerts will fail with a log message and metric increment. 0 = no limit.
  -alertmanager.max-alerts-size-bytes int
    	Maximum total size of alerts that a single tenant can have, alert size is the sum of the bytes of its labels, annotations and generatorURL. Inserting more alerts will fail with a log message and metric increment. 0 = no limit.
  -alertmanager.max-concurrent-get-requests-per-tenant int
    	Maximum number of concurrent GET requests allowed per tenant. The zero value (and negative values) result in a limit of GOMAXPROCS or 8, whichever is larger. Status code 503 is served for GET requests that would exceed the concurrency limit.
  -alertmanager.max-config-size-bytes int
    	Maximum size of configuration file for Alertmanager that tenant can upload via Alertmanager API. 0 = no limit.
  -alertmanager.max-dispatcher-aggregation-groups int
    	Maximum number of aggregation groups in Alertmanager's dispatcher that a tenant can have. Each active aggregation group uses single goroutine. When the limit is reached, dispatcher will not dispatch alerts that belong to additional aggregation groups, but existing groups will keep working properly. 0 = no limit.
  -alertmanager.max-recv-msg-size int
    	Maximum size (bytes) of an accepted HTTP request body. (default 104857600)
  -alertmanager.max-silence-size-bytes int
    	Maximum silence size in bytes. 0 = no limit.
  -alertmanager.max-silences-count int
    	Maximum number of silences, including expired silences, that a tenant can have at once. 0 = no limit.
  -alertmanager.max-template-size-bytes int
    	Maximum size of single template in tenant's Alertmanager configuration uploaded via Alertmanager API. 0 = no limit.
  -alertmanager.max-templates-count int
    	Maximum number of templates in tenant's Alertmanager configuration uploaded via Alertmanager API. 0 = no limit.
  -alertmanager.notification-rate-limit float
    	Per-tenant rate limit for sending notifications from Alertmanager in notifications/sec. 0 = rate limit disabled. Negative value = no notifications are allowed.
  -alertmanager.notification-rate-limit-per-integration value
    	Per-integration notification rate limits. Value is a map, where each key is integration name and value is a rate-limit (float). On command line, this map is given in JSON format. Rate limit has the same meaning as -alertmanager.notification-rate-limit, but only applies for specific integration. Allowed integration names: webhook, email, pagerduty, opsgenie, wechat, slack, victorops, pushover, sns, webex, telegram, discord, msteams. (default {})
  -alertmanager.peer-timeout duration
    	Time to wait between peers to send notifications. (default 15s)
  -alertmanager.persist-interval duration
    	The interval between persisting the current alertmanager state (notification log and silences) to object storage. This is only used when sharding is enabled. This state is read when all replicas for a shard can not be contacted. In this scenario, having persisted the state more frequently will result in potentially fewer lost silences, and fewer duplicate notifications. (default 15m0s)
  -alertmanager.receivers-firewall-block-cidr-networks comma-separated-list-of-strings
    	Comma-separated list of network CIDRs to block in Alertmanager receiver integrations.
  -alertmanager.receivers-firewall-block-private-addresses
    	True to block private and local addresses in Alertmanager receiver integrations. It blocks private addresses defined by  RFC 1918 (IPv4 addresses) and RFC 4193 (IPv6 addresses), as well as loopback, local unicast and local multicast addresses.
  -alertmanager.sharding-ring.consul.acl-token string
    	ACL Token used to interact with Consul.
  -alertmanager.sharding-ring.consul.cas-retry-delay duration
    	Maximum duration to wait before retrying a Compare And Swap (CAS) operation. (default 1s)
  -alertmanager.sharding-ring.consul.client-timeout duration
    	HTTP timeout when talking to Consul (default 20s)
  -alertmanager.sharding-ring.consul.consistent-reads
    	Enable consistent reads to Consul.
  -alertmanager.sharding-ring.consul.hostname string
    	Hostname and port of Consul. (default "localhost:8500")
  -alertmanager.sharding-ring.consul.watch-burst-size int
    	Burst size used in rate limit. Values less than 1 are treated as 1. (default 1)
  -alertmanager.sharding-ring.consul.watch-rate-limit float
    	Rate limit when watching key or prefix in Consul, in requests per second. 0 disables the rate limit. (default 1)
  -alertmanager.sharding-ring.etcd.dial-timeout duration
    	The dial timeout for the etcd connection. (default 10s)
  -alertmanager.sharding-ring.etcd.endpoints string
    	The etcd endpoints to connect to.
  -alertmanager.sharding-ring.etcd.max-retries int
    	The maximum number of retries to do for failed ops. (default 10)
  -alertmanager.sharding-ring.etcd.password string
    	Etcd password.
  -alertmanager.sharding-ring.etcd.tls-ca-path string
    	Path to the CA certificates to validate server certificate against. If not set, the host's root CA certificates are used.
  -alertmanager.sharding-ring.etcd.tls-cert-path string
    	Path to the client certificate, which will be used for authenticating with the server. Also requires the key path to be configured.
  -alertmanager.sharding-ring.etcd.tls-cipher-suites string
    	Override the default cipher suite list (separated by commas).
  -alertmanager.sharding-ring.etcd.tls-enabled
    	Enable TLS.
  -alertmanager.sharding-ring.etcd.tls-insecure-skip-verify
    	Skip validating server certificate.
  -alertmanager.sharding-ring.etcd.tls-key-path string
    	Path to the key for the client certificate. Also requires the client certificate to be configured.
  -alertmanager.sharding-ring.etcd.tls-min-version string
    	Override the default minimum TLS version. Allowed values: VersionTLS10, VersionTLS11, VersionTLS12, VersionTLS13
  -alertmanager.sharding-ring.etcd.tls-server-name string
    	Override the expected name on the server certificate.
  -alertmanager.sharding-ring.etcd.username string
    	Etcd username.
  -alertmanager.sharding-ring.heartbeat-period duration
    	Period at which to heartbeat to the ring. 0 = disabled. (default 15s)
  -alertmanager.sharding-ring.heartbeat-timeout duration
    	The heartbeat timeout after which alertmanagers are considered unhealthy within the ring. 0 = never (timeout disabled). (default 1m0s)
  -alertmanager.sharding-ring.instance-addr string
    	IP address to advertise in the ring. Default is auto-detected.
  -alertmanager.sharding-ring.instance-availability-zone string
    	The availability zone where this instance is running. Required if zone-awareness is enabled.
  -alertmanager.sharding-ring.instance-enable-ipv6
    	Enable using a IPv6 instance address. (default false)
  -alertmanager.sharding-ring.instance-id string
    	Instance ID to register in the ring. (default "<hostname>")
  -alertmanager.sharding-ring.instance-interface-names string
    	List of network interface names to look up when finding the instance IP address. (default [<private network interfaces>])
  -alertmanager.sharding-ring.instance-port int
    	Port to advertise in the ring (defaults to -server.grpc-listen-port).
  -alertmanager.sharding-ring.multi.mirror-enabled
    	Mirror writes to secondary store.
  -alertmanager.sharding-ring.multi.mirror-timeout duration
    	Timeout for storing value to secondary store. (default 2s)
  -alertmanager.sharding-ring.multi.primary string
    	Primary backend storage used by multi-client.
  -alertmanager.sharding-ring.multi.secondary string
    	Secondary backend storage used by multi-client.
  -alertmanager.sharding-ring.prefix string
    	The prefix for the keys in the store. Should end with a /. (default "alertmanagers/")
  -alertmanager.sharding-ring.replication-factor int
    	The replication factor to use when sharding the alertmanager. (default 3)
  -alertmanager.sharding-ring.store string
    	Backend storage to use for the ring. Supported values are: consul, etcd, inmemory, memberlist, multi. (default "memberlist")
  -alertmanager.sharding-ring.zone-awareness-enabled
    	True to enable zone-awareness and replicate alerts across different availability zones.
  -alertmanager.storage.path string
    	Directory to store Alertmanager state and temporarily configuration files. The content of this directory is not required to be persisted between restarts unless Alertmanager replication has been disabled. (default "./data-alertmanager/")
  -alertmanager.storage.retention duration
    	How long should we store stateful data (notification logs and silences). For notification log entries, refers to how long should we keep entries before they expire and are deleted. For silences, refers to how long should tenants view silences after they expire and are deleted. (default 120h0m0s)
  -alertmanager.utf8-migration-logging-enabled
    	[experimental] Enable logging of tenant configurations that are incompatible with UTF-8 strict mode.
  -alertmanager.utf8-strict-mode-enabled
    	[experimental] Enable UTF-8 strict mode. Allows UTF-8 characters in the matchers for routes and inhibition rules, in silences, and in the labels for alerts. It is recommended that all tenants run the `migrate-utf8` command in mimirtool before enabling this mode. Otherwise, some tenant configurations might fail to load. For more information, refer to [Enable UTF-8](https://grafana.com/docs/mimir/<MIMIR_VERSION>/references/architecture/components/alertmanager/#enable-utf-8). Enabling and then disabling UTF-8 strict mode can break existing Alertmanager configurations if tenants added UTF-8 characters to their Alertmanager configuration while it was enabled.
  -alertmanager.web.external-url string
    	The URL under which Alertmanager is externally reachable (eg. could be different than -http.alertmanager-http-prefix in case Alertmanager is served via a reverse proxy). This setting is used both to configure the internal requests router and to generate links in alert templates. If the external URL has a path portion, it will be used to prefix all HTTP endpoints served by Alertmanager, both the UI and API. (default http://localhost:8080/alertmanager)
  -api.get-request-for-ingester-shutdown-enabled
    	[deprecated] Enable GET requests to the /ingester/shutdown endpoint to trigger an ingester shutdown. This is a potentially dangerous operation and should only be enabled consciously.
  -api.skip-label-name-validation-header-enabled
    	Allows to skip label name validation via X-Mimir-SkipLabelNameValidation header on the http write path. Use with caution as it breaks PromQL. Allowing this for external clients allows any client to send invalid label names. After enabling it, requests with a specific HTTP header set to true will not have label names validated.
  -auth.multitenancy-enabled
    	When set to true, incoming HTTP requests must specify tenant ID in HTTP X-Scope-OrgId header. When set to false, tenant ID from -auth.no-auth-tenant is used instead. (default true)
  -auth.no-auth-tenant string
    	Tenant ID to use when multitenancy is disabled. (default "anonymous")
  -blocks-storage.azure.account-key string
    	Azure storage account key. If unset, Azure managed identities will be used for authentication instead.
  -blocks-storage.azure.account-name string
    	Azure storage account name
  -blocks-storage.azure.connection-string string
    	If `connection-string` is set, the value of `endpoint-suffix` will not be used. Use this method over `account-key` if you need to authenticate via a SAS token. Or if you use the Azurite emulator.
  -blocks-storage.azure.container-name string
    	Azure storage container name
  -blocks-storage.azure.endpoint-suffix string
    	Azure storage endpoint suffix without schema. The account name will be prefixed to this value to create the FQDN. If set to empty string, default endpoint suffix is used.
  -blocks-storage.azure.max-retries int
    	Number of retries for recoverable errors (default 20)
  -blocks-storage.azure.user-assigned-id string
    	User assigned managed identity. If empty, then System assigned identity is used.
  -blocks-storage.backend string
    	Backend storage to use. Supported backends are: s3, gcs, azure, swift, filesystem. (default "filesystem")
  -blocks-storage.bucket-store.batch-series-size int
    	This option controls how many series to fetch per batch. The batch size must be greater than 0. (default 5000)
  -blocks-storage.bucket-store.block-sync-concurrency int
    	Maximum number of concurrent blocks synching per tenant. (default 4)
  -blocks-storage.bucket-store.bucket-index.idle-timeout duration
    	How long a unused bucket index should be cached. Once this timeout expires, the unused bucket index is removed from the in-memory cache. This option is used only by querier. (default 1h0m0s)
  -blocks-storage.bucket-store.bucket-index.max-stale-period duration
    	The maximum allowed age of a bucket index (last updated) before queries start failing because the bucket index is too old. The bucket index is periodically updated by the compactor, and this check is enforced in the querier (at query time). (default 1h0m0s)
  -blocks-storage.bucket-store.bucket-index.update-on-error-interval duration
    	How frequently a bucket index, which previously failed to load, should be tried to load again. This option is used only by querier. (default 1m0s)
  -blocks-storage.bucket-store.chunks-cache.attributes-in-memory-max-items int
    	Maximum number of object attribute items to keep in a first level in-memory LRU cache. Metadata will be stored and fetched in-memory before hitting the cache backend. 0 to disable the in-memory cache. (default 50000)
  -blocks-storage.bucket-store.chunks-cache.attributes-ttl duration
    	TTL for caching object attributes for chunks. If the metadata cache is configured, attributes will be stored under this cache backend, otherwise attributes are stored in the chunks cache backend. (default 168h0m0s)
  -blocks-storage.bucket-store.chunks-cache.backend string
    	Backend for chunks cache, if not empty. Supported values: memcached, redis.
  -blocks-storage.bucket-store.chunks-cache.max-get-range-requests int
    	Maximum number of sub-GetRange requests that a single GetRange request can be split into when fetching chunks. Zero or negative value = unlimited number of sub-requests. (default 3)
  -blocks-storage.bucket-store.chunks-cache.memcached.addresses comma-separated-list-of-strings
    	Comma-separated list of memcached addresses. Each address can be an IP address, hostname, or an entry specified in the DNS Service Discovery format.
  -blocks-storage.bucket-store.chunks-cache.memcached.connect-timeout duration
    	The connection timeout. (default 200ms)
  -blocks-storage.bucket-store.chunks-cache.memcached.max-async-buffer-size int
    	The maximum number of enqueued asynchronous operations allowed. (default 25000)
  -blocks-storage.bucket-store.chunks-cache.memcached.max-async-concurrency int
    	The maximum number of concurrent asynchronous operations can occur. (default 50)
  -blocks-storage.bucket-store.chunks-cache.memcached.max-get-multi-batch-size int
    	The maximum number of keys a single underlying get operation should run. If more keys are specified, internally keys are split into multiple batches and fetched concurrently, honoring the max concurrency. If set to 0, the max batch size is unlimited. (default 100)
  -blocks-storage.bucket-store.chunks-cache.memcached.max-get-multi-concurrency int
    	The maximum number of concurrent connections running get operations. If set to 0, concurrency is unlimited. (default 100)
  -blocks-storage.bucket-store.chunks-cache.memcached.max-idle-connections int
    	The maximum number of idle connections that will be maintained per address. (default 100)
  -blocks-storage.bucket-store.chunks-cache.memcached.max-item-size int
    	The maximum size of an item stored in memcached, in bytes. Bigger items are not stored. If set to 0, no maximum size is enforced. (default 1048576)
  -blocks-storage.bucket-store.chunks-cache.memcached.min-idle-connections-headroom-percentage float
    	The minimum number of idle connections to keep open as a percentage (0-100) of the number of recently used idle connections. If negative, idle connections are kept open indefinitely. (default -1)
  -blocks-storage.bucket-store.chunks-cache.memcached.read-buffer-size-bytes int
    	[experimental] The size of the read buffer (in bytes). The buffer is allocated for each connection to memcached. (default 4096)
  -blocks-storage.bucket-store.chunks-cache.memcached.timeout duration
    	The socket read/write timeout. (default 200ms)
  -blocks-storage.bucket-store.chunks-cache.memcached.tls-ca-path string
    	Path to the CA certificates to validate server certificate against. If not set, the host's root CA certificates are used.
  -blocks-storage.bucket-store.chunks-cache.memcached.tls-cert-path string
    	Path to the client certificate, which will be used for authenticating with the server. Also requires the key path to be configured.
  -blocks-storage.bucket-store.chunks-cache.memcached.tls-cipher-suites string
    	Override the default cipher suite list (separated by commas).
  -blocks-storage.bucket-store.chunks-cache.memcached.tls-enabled
    	Enable connecting to Memcached with TLS.
  -blocks-storage.bucket-store.chunks-cache.memcached.tls-insecure-skip-verify
    	Skip validating server certificate.
  -blocks-storage.bucket-store.chunks-cache.memcached.tls-key-path string
    	Path to the key for the client certificate. Also requires the client certificate to be configured.
  -blocks-storage.bucket-store.chunks-cache.memcached.tls-min-version string
    	Override the default minimum TLS version. Allowed values: VersionTLS10, VersionTLS11, VersionTLS12, VersionTLS13
  -blocks-storage.bucket-store.chunks-cache.memcached.tls-server-name string
    	Override the expected name on the server certificate.
  -blocks-storage.bucket-store.chunks-cache.memcached.write-buffer-size-bytes int
    	[experimental] The size of the write buffer (in bytes). The buffer is allocated for each connection to memcached. (default 4096)
  -blocks-storage.bucket-store.chunks-cache.redis.connection-pool-size int
    	Maximum number of connections in the pool. (default 100)
  -blocks-storage.bucket-store.chunks-cache.redis.connection-pool-timeout duration
    	Maximum duration to wait to get a connection from pool. (default 4s)
  -blocks-storage.bucket-store.chunks-cache.redis.db int
    	Database index.
  -blocks-storage.bucket-store.chunks-cache.redis.dial-timeout duration
    	Client dial timeout. (default 5s)
  -blocks-storage.bucket-store.chunks-cache.redis.endpoint comma-separated-list-of-strings
    	Redis Server or Cluster configuration endpoint to use for caching. A comma-separated list of endpoints for Redis Cluster or Redis Sentinel.
  -blocks-storage.bucket-store.chunks-cache.redis.idle-timeout duration
    	Amount of time after which client closes idle connections. (default 5m0s)
  -blocks-storage.bucket-store.chunks-cache.redis.master-name string
    	Redis Sentinel master name. An empty string for Redis Server or Redis Cluster.
  -blocks-storage.bucket-store.chunks-cache.redis.max-async-buffer-size int
    	The maximum number of enqueued asynchronous operations allowed. (default 25000)
  -blocks-storage.bucket-store.chunks-cache.redis.max-async-concurrency int
    	The maximum number of concurrent asynchronous operations can occur. (default 50)
  -blocks-storage.bucket-store.chunks-cache.redis.max-connection-age duration
    	Close connections older than this duration. If the value is zero, then the pool does not close connections based on age.
  -blocks-storage.bucket-store.chunks-cache.redis.max-get-multi-batch-size int
    	The maximum size per batch for mget operations. (default 100)
  -blocks-storage.bucket-store.chunks-cache.redis.max-get-multi-concurrency int
    	The maximum number of concurrent connections running get operations. If set to 0, concurrency is unlimited. (default 100)
  -blocks-storage.bucket-store.chunks-cache.redis.max-item-size int
    	The maximum size of an item stored in Redis. Bigger items are not stored. If set to 0, no maximum size is enforced. (default 16777216)
  -blocks-storage.bucket-store.chunks-cache.redis.min-idle-connections int
    	Minimum number of idle connections. (default 10)
  -blocks-storage.bucket-store.chunks-cache.redis.password string
    	Password to use when connecting to Redis.
  -blocks-storage.bucket-store.chunks-cache.redis.read-timeout duration
    	Client read timeout. (default 3s)
  -blocks-storage.bucket-store.chunks-cache.redis.tls-ca-path string
    	Path to the CA certificates to validate server certificate against. If not set, the host's root CA certificates are used.
  -blocks-storage.bucket-store.chunks-cache.redis.tls-cert-path string
    	Path to the client certificate, which will be used for authenticating with the server. Also requires the key path to be configured.
  -blocks-storage.bucket-store.chunks-cache.redis.tls-cipher-suites string
    	Override the default cipher suite list (separated by commas).
  -blocks-storage.bucket-store.chunks-cache.redis.tls-enabled
    	Enable connecting to Redis with TLS.
  -blocks-storage.bucket-store.chunks-cache.redis.tls-insecure-skip-verify
    	Skip validating server certificate.
  -blocks-storage.bucket-store.chunks-cache.redis.tls-key-path string
    	Path to the key for the client certificate. Also requires the client certificate to be configured.
  -blocks-storage.bucket-store.chunks-cache.redis.tls-min-version string
    	Override the default minimum TLS version. Allowed values: VersionTLS10, VersionTLS11, VersionTLS12, VersionTLS13
  -blocks-storage.bucket-store.chunks-cache.redis.tls-server-name string
    	Override the expected name on the server certificate.
  -blocks-storage.bucket-store.chunks-cache.redis.username string
    	Username to use when connecting to Redis.
  -blocks-storage.bucket-store.chunks-cache.redis.write-timeout duration
    	Client write timeout. (default 3s)
  -blocks-storage.bucket-store.chunks-cache.subrange-ttl duration
    	TTL for caching individual chunks subranges. (default 24h0m0s)
  -blocks-storage.bucket-store.ignore-blocks-within duration
    	Blocks with minimum time within this duration are ignored, and not loaded by store-gateway. Useful when used together with -querier.query-store-after to prevent loading young blocks, because there are usually many of them (depending on number of ingesters) and they are not yet compacted. Negative values or 0 disable the filter. (default 10h0m0s)
  -blocks-storage.bucket-store.ignore-deletion-marks-delay duration
    	Duration after which the blocks marked for deletion will be filtered out while fetching blocks. The idea of ignore-deletion-marks-delay is to ignore blocks that are marked for deletion with some delay. This ensures store can still serve blocks that are meant to be deleted but do not have a replacement yet. (default 1h0m0s)
  -blocks-storage.bucket-store.ignore-deletion-marks-while-querying-delay duration
    	[experimental] Duration after which blocks marked for deletion will still be queried. This ensures queriers still query blocks that are meant to be deleted but do not have a replacement yet. (default 50m0s)
  -blocks-storage.bucket-store.index-cache.backend string
    	The index cache backend type. Supported values: inmemory, memcached, redis. (default "inmemory")
  -blocks-storage.bucket-store.index-cache.inmemory.max-size-bytes uint
    	Maximum size in bytes of in-memory index cache used to speed up blocks index lookups (shared between all tenants). (default 1073741824)
  -blocks-storage.bucket-store.index-cache.memcached.addresses comma-separated-list-of-strings
    	Comma-separated list of memcached addresses. Each address can be an IP address, hostname, or an entry specified in the DNS Service Discovery format.
  -blocks-storage.bucket-store.index-cache.memcached.connect-timeout duration
    	The connection timeout. (default 200ms)
  -blocks-storage.bucket-store.index-cache.memcached.max-async-buffer-size int
    	The maximum number of enqueued asynchronous operations allowed. (default 25000)
  -blocks-storage.bucket-store.index-cache.memcached.max-async-concurrency int
    	The maximum number of concurrent asynchronous operations can occur. (default 50)
  -blocks-storage.bucket-store.index-cache.memcached.max-get-multi-batch-size int
    	The maximum number of keys a single underlying get operation should run. If more keys are specified, internally keys are split into multiple batches and fetched concurrently, honoring the max concurrency. If set to 0, the max batch size is unlimited. (default 100)
  -blocks-storage.bucket-store.index-cache.memcached.max-get-multi-concurrency int
    	The maximum number of concurrent connections running get operations. If set to 0, concurrency is unlimited. (default 100)
  -blocks-storage.bucket-store.index-cache.memcached.max-idle-connections int
    	The maximum number of idle connections that will be maintained per address. (default 100)
  -blocks-storage.bucket-store.index-cache.memcached.max-item-size int
    	The maximum size of an item stored in memcached, in bytes. Bigger items are not stored. If set to 0, no maximum size is enforced. (default 1048576)
  -blocks-storage.bucket-store.index-cache.memcached.min-idle-connections-headroom-percentage float
    	The minimum number of idle connections to keep open as a percentage (0-100) of the number of recently used idle connections. If negative, idle connections are kept open indefinitely. (default -1)
  -blocks-storage.bucket-store.index-cache.memcached.read-buffer-size-bytes int
    	[experimental] The size of the read buffer (in bytes). The buffer is allocated for each connection to memcached. (default 4096)
  -blocks-storage.bucket-store.index-cache.memcached.timeout duration
    	The socket read/write timeout. (default 200ms)
  -blocks-storage.bucket-store.index-cache.memcached.tls-ca-path string
    	Path to the CA certificates to validate server certificate against. If not set, the host's root CA certificates are used.
  -blocks-storage.bucket-store.index-cache.memcached.tls-cert-path string
    	Path to the client certificate, which will be used for authenticating with the server. Also requires the key path to be configured.
  -blocks-storage.bucket-store.index-cache.memcached.tls-cipher-suites string
    	Override the default cipher suite list (separated by commas).
  -blocks-storage.bucket-store.index-cache.memcached.tls-enabled
    	Enable connecting to Memcached with TLS.
  -blocks-storage.bucket-store.index-cache.memcached.tls-insecure-skip-verify
    	Skip validating server certificate.
  -blocks-storage.bucket-store.index-cache.memcached.tls-key-path string
    	Path to the key for the client certificate. Also requires the client certificate to be configured.
  -blocks-storage.bucket-store.index-cache.memcached.tls-min-version string
    	Override the default minimum TLS version. Allowed values: VersionTLS10, VersionTLS11, VersionTLS12, VersionTLS13
  -blocks-storage.bucket-store.index-cache.memcached.tls-server-name string
    	Override the expected name on the server certificate.
  -blocks-storage.bucket-store.index-cache.memcached.write-buffer-size-bytes int
    	[experimental] The size of the write buffer (in bytes). The buffer is allocated for each connection to memcached. (default 4096)
  -blocks-storage.bucket-store.index-cache.redis.connection-pool-size int
    	Maximum number of connections in the pool. (default 100)
  -blocks-storage.bucket-store.index-cache.redis.connection-pool-timeout duration
    	Maximum duration to wait to get a connection from pool. (default 4s)
  -blocks-storage.bucket-store.index-cache.redis.db int
    	Database index.
  -blocks-storage.bucket-store.index-cache.redis.dial-timeout duration
    	Client dial timeout. (default 5s)
  -blocks-storage.bucket-store.index-cache.redis.endpoint comma-separated-list-of-strings
    	Redis Server or Cluster configuration endpoint to use for caching. A comma-separated list of endpoints for Redis Cluster or Redis Sentinel.
  -blocks-storage.bucket-store.index-cache.redis.idle-timeout duration
    	Amount of time after which client closes idle connections. (default 5m0s)
  -blocks-storage.bucket-store.index-cache.redis.master-name string
    	Redis Sentinel master name. An empty string for Redis Server or Redis Cluster.
  -blocks-storage.bucket-store.index-cache.redis.max-async-buffer-size int
    	The maximum number of enqueued asynchronous operations allowed. (default 25000)
  -blocks-storage.bucket-store.index-cache.redis.max-async-concurrency int
    	The maximum number of concurrent asynchronous operations can occur. (default 50)
  -blocks-storage.bucket-store.index-cache.redis.max-connection-age duration
    	Close connections older than this duration. If the value is zero, then the pool does not close connections based on age.
  -blocks-storage.bucket-store.index-cache.redis.max-get-multi-batch-size int
    	The maximum size per batch for mget operations. (default 100)
  -blocks-storage.bucket-store.index-cache.redis.max-get-multi-concurrency int
    	The maximum number of concurrent connections running get operations. If set to 0, concurrency is unlimited. (default 100)
  -blocks-storage.bucket-store.index-cache.redis.max-item-size int
    	The maximum size of an item stored in Redis. Bigger items are not stored. If set to 0, no maximum size is enforced. (default 16777216)
  -blocks-storage.bucket-store.index-cache.redis.min-idle-connections int
    	Minimum number of idle connections. (default 10)
  -blocks-storage.bucket-store.index-cache.redis.password string
    	Password to use when connecting to Redis.
  -blocks-storage.bucket-store.index-cache.redis.read-timeout duration
    	Client read timeout. (default 3s)
  -blocks-storage.bucket-store.index-cache.redis.tls-ca-path string
    	Path to the CA certificates to validate server certificate against. If not set, the host's root CA certificates are used.
  -blocks-storage.bucket-store.index-cache.redis.tls-cert-path string
    	Path to the client certificate, which will be used for authenticating with the server. Also requires the key path to be configured.
  -blocks-storage.bucket-store.index-cache.redis.tls-cipher-suites string
    	Override the default cipher suite list (separated by commas).
  -blocks-storage.bucket-store.index-cache.redis.tls-enabled
    	Enable connecting to Redis with TLS.
  -blocks-storage.bucket-store.index-cache.redis.tls-insecure-skip-verify
    	Skip validating server certificate.
  -blocks-storage.bucket-store.index-cache.redis.tls-key-path string
    	Path to the key for the client certificate. Also requires the client certificate to be configured.
  -blocks-storage.bucket-store.index-cache.redis.tls-min-version string
    	Override the default minimum TLS version. Allowed values: VersionTLS10, VersionTLS11, VersionTLS12, VersionTLS13
  -blocks-storage.bucket-store.index-cache.redis.tls-server-name string
    	Override the expected name on the server certificate.
  -blocks-storage.bucket-store.index-cache.redis.username string
    	Username to use when connecting to Redis.
  -blocks-storage.bucket-store.index-cache.redis.write-timeout duration
    	Client write timeout. (default 3s)
  -blocks-storage.bucket-store.index-header.eager-loading-startup-enabled
    	[experimental] If enabled, store-gateway will periodically persist block IDs of lazy loaded index-headers and load them eagerly during startup. Ignored if index-header lazy loading is disabled. (default true)
  -blocks-storage.bucket-store.index-header.lazy-loading-concurrency int
    	Maximum number of concurrent index header loads across all tenants. If set to 0, concurrency is unlimited. (default 4)
  -blocks-storage.bucket-store.index-header.lazy-loading-concurrency-queue-timeout duration
    	Timeout for the queue of index header loads. If the queue is full and the timeout is reached, the load will return an error. 0 means no timeout and the load will wait indefinitely. (default 5s)
  -blocks-storage.bucket-store.index-header.lazy-loading-enabled
    	If enabled, store-gateway will lazy load an index-header only once required by a query. (default true)
  -blocks-storage.bucket-store.index-header.lazy-loading-idle-timeout duration
    	If index-header lazy loading is enabled and this setting is > 0, the store-gateway will offload unused index-headers after 'idle timeout' inactivity. (default 1h0m0s)
  -blocks-storage.bucket-store.index-header.max-idle-file-handles uint
    	Maximum number of idle file handles the store-gateway keeps open for each index-header file. (default 1)
  -blocks-storage.bucket-store.index-header.verify-on-load
    	If true, verify the checksum of index headers upon loading them (either on startup or lazily when lazy loading is enabled). Setting to true helps detect disk corruption at the cost of slowing down index header loading.
  -blocks-storage.bucket-store.max-concurrent int
    	Max number of concurrent queries to execute against the long-term storage. The limit is shared across all tenants. (default 200)
  -blocks-storage.bucket-store.max-concurrent-queue-timeout duration
    	Timeout for the queue of queries waiting for execution. If the queue is full and the timeout is reached, the query will be retried on another store-gateway. 0 means no timeout and all queries will wait indefinitely for their turn. (default 5s)
  -blocks-storage.bucket-store.meta-sync-concurrency int
    	Number of Go routines to use when syncing block meta files from object storage per tenant. (default 20)
  -blocks-storage.bucket-store.metadata-cache.backend string
    	Backend for metadata cache, if not empty. Supported values: memcached, redis.
  -blocks-storage.bucket-store.metadata-cache.block-index-attributes-ttl duration
    	How long to cache attributes of the block index. (default 168h0m0s)
  -blocks-storage.bucket-store.metadata-cache.bucket-index-content-ttl duration
    	How long to cache content of the bucket index. (default 5m0s)
  -blocks-storage.bucket-store.metadata-cache.bucket-index-max-size-bytes int
    	Maximum size of bucket index content to cache in bytes. Caching will be skipped if the content exceeds this size. This is useful to avoid network round trip for large content if the configured caching backend has an hard limit on cached items size (in this case, you should set this limit to the same limit in the caching backend). (default 1048576)
  -blocks-storage.bucket-store.metadata-cache.chunks-list-ttl duration
    	How long to cache list of chunks for a block. (default 24h0m0s)
  -blocks-storage.bucket-store.metadata-cache.memcached.addresses comma-separated-list-of-strings
    	Comma-separated list of memcached addresses. Each address can be an IP address, hostname, or an entry specified in the DNS Service Discovery format.
  -blocks-storage.bucket-store.metadata-cache.memcached.connect-timeout duration
    	The connection timeout. (default 200ms)
  -blocks-storage.bucket-store.metadata-cache.memcached.max-async-buffer-size int
    	The maximum number of enqueued asynchronous operations allowed. (default 25000)
  -blocks-storage.bucket-store.metadata-cache.memcached.max-async-concurrency int
    	The maximum number of concurrent asynchronous operations can occur. (default 50)
  -blocks-storage.bucket-store.metadata-cache.memcached.max-get-multi-batch-size int
    	The maximum number of keys a single underlying get operation should run. If more keys are specified, internally keys are split into multiple batches and fetched concurrently, honoring the max concurrency. If set to 0, the max batch size is unlimited. (default 100)
  -blocks-storage.bucket-store.metadata-cache.memcached.max-get-multi-concurrency int
    	The maximum number of concurrent connections running get operations. If set to 0, concurrency is unlimited. (default 100)
  -blocks-storage.bucket-store.metadata-cache.memcached.max-idle-connections int
    	The maximum number of idle connections that will be maintained per address. (default 100)
  -blocks-storage.bucket-store.metadata-cache.memcached.max-item-size int
    	The maximum size of an item stored in memcached, in bytes. Bigger items are not stored. If set to 0, no maximum size is enforced. (default 1048576)
  -blocks-storage.bucket-store.metadata-cache.memcached.min-idle-connections-headroom-percentage float
    	The minimum number of idle connections to keep open as a percentage (0-100) of the number of recently used idle connections. If negative, idle connections are kept open indefinitely. (default -1)
  -blocks-storage.bucket-store.metadata-cache.memcached.read-buffer-size-bytes int
    	[experimental] The size of the read buffer (in bytes). The buffer is allocated for each connection to memcached. (default 4096)
  -blocks-storage.bucket-store.metadata-cache.memcached.timeout duration
    	The socket read/write timeout. (default 200ms)
  -blocks-storage.bucket-store.metadata-cache.memcached.tls-ca-path string
    	Path to the CA certificates to validate server certificate against. If not set, the host's root CA certificates are used.
  -blocks-storage.bucket-store.metadata-cache.memcached.tls-cert-path string
    	Path to the client certificate, which will be used for authenticating with the server. Also requires the key path to be configured.
  -blocks-storage.bucket-store.metadata-cache.memcached.tls-cipher-suites string
    	Override the default cipher suite list (separated by commas).
  -blocks-storage.bucket-store.metadata-cache.memcached.tls-enabled
    	Enable connecting to Memcached with TLS.
  -blocks-storage.bucket-store.metadata-cache.memcached.tls-insecure-skip-verify
    	Skip validating server certificate.
  -blocks-storage.bucket-store.metadata-cache.memcached.tls-key-path string
    	Path to the key for the client certificate. Also requires the client certificate to be configured.
  -blocks-storage.bucket-store.metadata-cache.memcached.tls-min-version string
    	Override the default minimum TLS version. Allowed values: VersionTLS10, VersionTLS11, VersionTLS12, VersionTLS13
  -blocks-storage.bucket-store.metadata-cache.memcached.tls-server-name string
    	Override the expected name on the server certificate.
  -blocks-storage.bucket-store.metadata-cache.memcached.write-buffer-size-bytes int
    	[experimental] The size of the write buffer (in bytes). The buffer is allocated for each connection to memcached. (default 4096)
  -blocks-storage.bucket-store.metadata-cache.metafile-attributes-ttl duration
    	How long to cache attributes of the block metafile. (default 168h0m0s)
  -blocks-storage.bucket-store.metadata-cache.metafile-content-ttl duration
    	How long to cache content of the metafile. (default 24h0m0s)
  -blocks-storage.bucket-store.metadata-cache.metafile-doesnt-exist-ttl duration
    	How long to cache information that block metafile doesn't exist. Also used for tenant deletion mark file. (default 5m0s)
  -blocks-storage.bucket-store.metadata-cache.metafile-exists-ttl duration
    	How long to cache information that block metafile exists. Also used for tenant deletion mark file. (default 2h0m0s)
  -blocks-storage.bucket-store.metadata-cache.metafile-max-size-bytes int
    	Maximum size of metafile content to cache in bytes. Caching will be skipped if the content exceeds this size. This is useful to avoid network round trip for large content if the configured caching backend has an hard limit on cached items size (in this case, you should set this limit to the same limit in the caching backend). (default 1048576)
  -blocks-storage.bucket-store.metadata-cache.redis.connection-pool-size int
    	Maximum number of connections in the pool. (default 100)
  -blocks-storage.bucket-store.metadata-cache.redis.connection-pool-timeout duration
    	Maximum duration to wait to get a connection from pool. (default 4s)
  -blocks-storage.bucket-store.metadata-cache.redis.db int
    	Database index.
  -blocks-storage.bucket-store.metadata-cache.redis.dial-timeout duration
    	Client dial timeout. (default 5s)
  -blocks-storage.bucket-store.metadata-cache.redis.endpoint comma-separated-list-of-strings
    	Redis Server or Cluster configuration endpoint to use for caching. A comma-separated list of endpoints for Redis Cluster or Redis Sentinel.
  -blocks-storage.bucket-store.metadata-cache.redis.idle-timeout duration
    	Amount of time after which client closes idle connections. (default 5m0s)
  -blocks-storage.bucket-store.metadata-cache.redis.master-name string
    	Redis Sentinel master name. An empty string for Redis Server or Redis Cluster.
  -blocks-storage.bucket-store.metadata-cache.redis.max-async-buffer-size int
    	The maximum number of enqueued asynchronous operations allowed. (default 25000)
  -blocks-storage.bucket-store.metadata-cache.redis.max-async-concurrency int
    	The maximum number of concurrent asynchronous operations can occur. (default 50)
  -blocks-storage.bucket-store.metadata-cache.redis.max-connection-age duration
    	Close connections older than this duration. If the value is zero, then the pool does not close connections based on age.
  -blocks-storage.bucket-store.metadata-cache.redis.max-get-multi-batch-size int
    	The maximum size per batch for mget operations. (default 100)
  -blocks-storage.bucket-store.metadata-cache.redis.max-get-multi-concurrency int
    	The maximum number of concurrent connections running get operations. If set to 0, concurrency is unlimited. (default 100)
  -blocks-storage.bucket-store.metadata-cache.redis.max-item-size int
    	The maximum size of an item stored in Redis. Bigger items are not stored. If set to 0, no maximum size is enforced. (default 16777216)
  -blocks-storage.bucket-store.metadata-cache.redis.min-idle-connections int
    	Minimum number of idle connections. (default 10)
  -blocks-storage.bucket-store.metadata-cache.redis.password string
    	Password to use when connecting to Redis.
  -blocks-storage.bucket-store.metadata-cache.redis.read-timeout duration
    	Client read timeout. (default 3s)
  -blocks-storage.bucket-store.metadata-cache.redis.tls-ca-path string
    	Path to the CA certificates to validate server certificate against. If not set, the host's root CA certificates are used.
  -blocks-storage.bucket-store.metadata-cache.redis.tls-cert-path string
    	Path to the client certificate, which will be used for authenticating with the server. Also requires the key path to be configured.
  -blocks-storage.bucket-store.metadata-cache.redis.tls-cipher-suites string
    	Override the default cipher suite list (separated by commas).
  -blocks-storage.bucket-store.metadata-cache.redis.tls-enabled
    	Enable connecting to Redis with TLS.
  -blocks-storage.bucket-store.metadata-cache.redis.tls-insecure-skip-verify
    	Skip validating server certificate.
  -blocks-storage.bucket-store.metadata-cache.redis.tls-key-path string
    	Path to the key for the client certificate. Also requires the client certificate to be configured.
  -blocks-storage.bucket-store.metadata-cache.redis.tls-min-version string
    	Override the default minimum TLS version. Allowed values: VersionTLS10, VersionTLS11, VersionTLS12, VersionTLS13
  -blocks-storage.bucket-store.metadata-cache.redis.tls-server-name string
    	Override the expected name on the server certificate.
  -blocks-storage.bucket-store.metadata-cache.redis.username string
    	Username to use when connecting to Redis.
  -blocks-storage.bucket-store.metadata-cache.redis.write-timeout duration
    	Client write timeout. (default 3s)
  -blocks-storage.bucket-store.metadata-cache.tenant-blocks-list-ttl duration
    	How long to cache list of blocks for each tenant. (default 5m0s)
  -blocks-storage.bucket-store.metadata-cache.tenants-list-ttl duration
    	How long to cache list of tenants in the bucket. (default 15m0s)
  -blocks-storage.bucket-store.partitioner-max-gap-bytes uint
    	Max size - in bytes - of a gap for which the partitioner aggregates together two bucket GET object requests. (default 524288)
  -blocks-storage.bucket-store.posting-offsets-in-mem-sampling int
    	Controls what is the ratio of postings offsets that the store will hold in memory. (default 32)
  -blocks-storage.bucket-store.series-fetch-preference float
    	This parameter controls the trade-off in fetching series versus fetching postings to fulfill a series request. Increasing the series preference results in fetching more series and reducing the volume of postings fetched. Reducing the series preference results in the opposite. Increase this parameter to reduce the rate of fetched series bytes (see "Mimir / Queries" dashboard) or API calls to the object store. Must be a positive floating point number. (default 0.75)
  -blocks-storage.bucket-store.series-hash-cache-max-size-bytes uint
    	Max size - in bytes - of the in-memory series hash cache. The cache is shared across all tenants and it's used only when query sharding is enabled. (default 1073741824)
  -blocks-storage.bucket-store.sync-dir string
    	Directory to store synchronized TSDB index headers. This directory is not required to be persisted between restarts, but it's highly recommended in order to improve the store-gateway startup time. (default "./tsdb-sync/")
  -blocks-storage.bucket-store.sync-interval duration
    	How frequently to scan the bucket, or to refresh the bucket index (if enabled), in order to look for changes (new blocks shipped by ingesters and blocks deleted by retention or compaction). (default 15m0s)
  -blocks-storage.bucket-store.tenant-sync-concurrency int
    	Maximum number of concurrent tenants synching blocks. (default 1)
  -blocks-storage.filesystem.dir string
    	Local filesystem storage directory. (default "blocks")
  -blocks-storage.gcs.bucket-name string
    	GCS bucket name
  -blocks-storage.gcs.service-account string
    	JSON either from a Google Developers Console client_credentials.json file, or a Google Developers service account key. Needs to be valid JSON, not a filesystem path.
  -blocks-storage.s3.access-key-id string
    	S3 access key ID
  -blocks-storage.s3.bucket-lookup-type value
    	Bucket lookup style type, used to access bucket in S3-compatible service. Default is auto. Supported values are: auto, path, virtual-hosted.
  -blocks-storage.s3.bucket-name string
    	S3 bucket name
  -blocks-storage.s3.dualstack-enabled
    	[experimental] When enabled, direct all AWS S3 requests to the dual-stack IPv4/IPv6 endpoint for the configured region. (default true)
  -blocks-storage.s3.endpoint string
    	The S3 bucket endpoint. It could be an AWS S3 endpoint listed at https://docs.aws.amazon.com/general/latest/gr/s3.html or the address of an S3-compatible service in hostname:port format.
  -blocks-storage.s3.expect-continue-timeout duration
    	The time to wait for a server's first response headers after fully writing the request headers if the request has an Expect header. 0 to send the request body immediately. (default 1s)
  -blocks-storage.s3.http.idle-conn-timeout duration
    	The time an idle connection will remain idle before closing. (default 1m30s)
  -blocks-storage.s3.http.insecure-skip-verify
    	If the client connects to S3 via HTTPS and this option is enabled, the client will accept any certificate and hostname.
  -blocks-storage.s3.http.response-header-timeout duration
    	The amount of time the client will wait for a servers response headers. (default 2m0s)
  -blocks-storage.s3.http.tls-ca-path string
    	Path to the CA certificates to validate server certificate against. If not set, the host's root CA certificates are used.
  -blocks-storage.s3.http.tls-cert-path string
    	Path to the client certificate, which will be used for authenticating with the server. Also requires the key path to be configured.
  -blocks-storage.s3.http.tls-key-path string
    	Path to the key for the client certificate. Also requires the client certificate to be configured.
  -blocks-storage.s3.http.tls-server-name string
    	Override the expected name on the server certificate.
  -blocks-storage.s3.insecure
    	If enabled, use http:// for the S3 endpoint instead of https://. This could be useful in local dev/test environments while using an S3-compatible backend storage, like Minio.
  -blocks-storage.s3.list-objects-version string
    	Use a specific version of the S3 list object API. Supported values are v1 or v2. Default is unset.
  -blocks-storage.s3.max-connections-per-host int
    	Maximum number of connections per host. 0 means no limit.
  -blocks-storage.s3.max-idle-connections int
    	Maximum number of idle (keep-alive) connections across all hosts. 0 means no limit. (default 100)
  -blocks-storage.s3.max-idle-connections-per-host int
    	Maximum number of idle (keep-alive) connections to keep per-host. If 0, a built-in default value is used. (default 100)
  -blocks-storage.s3.native-aws-auth-enabled
    	[experimental] If enabled, it will use the default authentication methods of the AWS SDK for go based on known environment variables and known AWS config files.
  -blocks-storage.s3.part-size uint
    	[experimental] The minimum file size in bytes used for multipart uploads. If 0, the value is optimally computed for each object.
  -blocks-storage.s3.region string
    	S3 region. If unset, the client will issue a S3 GetBucketLocation API call to autodetect it.
  -blocks-storage.s3.secret-access-key string
    	S3 secret access key
  -blocks-storage.s3.send-content-md5
    	[experimental] If enabled, a Content-MD5 header is sent with S3 Put Object requests. Consumes more resources to compute the MD5, but may improve compatibility with object storage services that do not support checksums.
  -blocks-storage.s3.session-token string
    	S3 session token
  -blocks-storage.s3.signature-version string
    	The signature version to use for authenticating against S3. Supported values are: v4, v2. (default "v4")
  -blocks-storage.s3.sse.kms-encryption-context string
    	KMS Encryption Context used for object encryption. It expects JSON formatted string.
  -blocks-storage.s3.sse.kms-key-id string
    	KMS Key ID used to encrypt objects in S3
  -blocks-storage.s3.sse.type string
    	Enable AWS Server Side Encryption. Supported values: SSE-KMS, SSE-S3.
  -blocks-storage.s3.storage-class string
    	[experimental] The S3 storage class to use, not set by default. Details can be found at https://aws.amazon.com/s3/storage-classes/. Supported values are: STANDARD, REDUCED_REDUNDANCY, GLACIER, STANDARD_IA, ONEZONE_IA, INTELLIGENT_TIERING, DEEP_ARCHIVE, OUTPOSTS, GLACIER_IR, SNOW, EXPRESS_ONEZONE
  -blocks-storage.s3.sts-endpoint string
    	Accessing S3 resources using temporary, secure credentials provided by AWS Security Token Service.
  -blocks-storage.s3.tls-handshake-timeout duration
    	Maximum time to wait for a TLS handshake. 0 means no limit. (default 10s)
  -blocks-storage.s3.trace.enabled
    	When enabled, low-level S3 HTTP operation information is logged at the debug level.
  -blocks-storage.storage-prefix string
    	Prefix for all objects stored in the backend storage. For simplicity, it may only contain digits and English alphabet letters.
  -blocks-storage.swift.application-credential-id string
    	OpenStack Swift application credential id
  -blocks-storage.swift.application-credential-name string
    	OpenStack Swift application credential name
  -blocks-storage.swift.application-credential-secret string
    	OpenStack Swift application credential secret
  -blocks-storage.swift.auth-url string
    	OpenStack Swift authentication URL
  -blocks-storage.swift.auth-version int
    	OpenStack Swift authentication API version. 0 to autodetect.
  -blocks-storage.swift.connect-timeout duration
    	Time after which a connection attempt is aborted. (default 10s)
  -blocks-storage.swift.container-name string
    	Name of the OpenStack Swift container to put chunks in.
  -blocks-storage.swift.domain-id string
    	OpenStack Swift user's domain ID.
  -blocks-storage.swift.domain-name string
    	OpenStack Swift user's domain name.
  -blocks-storage.swift.max-retries int
    	Max retries on requests error. (default 3)
  -blocks-storage.swift.password string
    	OpenStack Swift API key.
  -blocks-storage.swift.project-domain-id string
    	ID of the OpenStack Swift project's domain (v3 auth only), only needed if it differs the from user domain.
  -blocks-storage.swift.project-domain-name string
    	Name of the OpenStack Swift project's domain (v3 auth only), only needed if it differs from the user domain.
  -blocks-storage.swift.project-id string
    	OpenStack Swift project ID (v2,v3 auth only).
  -blocks-storage.swift.project-name string
    	OpenStack Swift project name (v2,v3 auth only).
  -blocks-storage.swift.region-name string
    	OpenStack Swift Region to use (v2,v3 auth only).
  -blocks-storage.swift.request-timeout duration
    	Time after which an idle request is aborted. The timeout watchdog is reset each time some data is received, so the timeout triggers after X time no data is received on a request. (default 5s)
  -blocks-storage.swift.user-domain-id string
    	OpenStack Swift user's domain ID.
  -blocks-storage.swift.user-domain-name string
    	OpenStack Swift user's domain name.
  -blocks-storage.swift.user-id string
    	OpenStack Swift user ID.
  -blocks-storage.swift.username string
    	OpenStack Swift username.
  -blocks-storage.tsdb.block-postings-for-matchers-cache-force
    	[experimental] Force the cache to be used for postings for matchers in compacted blocks, even if it's not a concurrent (query-sharding) call.
  -blocks-storage.tsdb.block-postings-for-matchers-cache-max-bytes int
    	[experimental] Maximum size in bytes of the cache for postings for matchers in each compacted block when TTL is greater than 0. (default 104857600)
  -blocks-storage.tsdb.block-postings-for-matchers-cache-size int
    	[deprecated] Maximum number of entries in the cache for postings for matchers in each compacted block when TTL is greater than 0. (default 100)
  -blocks-storage.tsdb.block-postings-for-matchers-cache-ttl duration
    	[experimental] How long to cache postings for matchers in each compacted block queried from the ingester. 0 disables the cache and just deduplicates the in-flight calls. (default 10s)
  -blocks-storage.tsdb.close-idle-tsdb-timeout duration
    	If TSDB has not received any data for this duration, and all blocks from TSDB have been shipped, TSDB is closed and deleted from local disk. If set to positive value, this value should be equal or higher than -querier.query-ingesters-within flag to make sure that TSDB is not closed prematurely, which could cause partial query results. 0 or negative value disables closing of idle TSDB. (default 13h0m0s)
  -blocks-storage.tsdb.dir string
    	Directory to store TSDBs (including WAL) in the ingesters. This directory is required to be persisted between restarts. (default "./tsdb/")
  -blocks-storage.tsdb.early-head-compaction-min-estimated-series-reduction-percentage int
    	[experimental] When the early compaction is enabled, the early compaction is triggered only if the estimated series reduction is at least the configured percentage (0-100). (default 15)
  -blocks-storage.tsdb.early-head-compaction-min-in-memory-series int
    	[experimental] When the number of in-memory series in the ingester is equal to or greater than this setting, the ingester tries to compact the TSDB Head. The early compaction removes from the memory all samples and inactive series up until -ingester.active-series-metrics-idle-timeout time ago. After an early compaction, the ingester will not accept any sample with a timestamp older than -ingester.active-series-metrics-idle-timeout time ago (unless out of order ingestion is enabled). The ingester checks every -blocks-storage.tsdb.head-compaction-interval whether an early compaction is required. Use 0 to disable it.
  -blocks-storage.tsdb.flush-blocks-on-shutdown
    	True to flush blocks to storage on shutdown. If false, incomplete blocks will be reused after restart.
  -blocks-storage.tsdb.head-chunks-end-time-variance float
    	[experimental] How much variance (as percentage between 0 and 1) should be applied to the chunk end time, to spread chunks writing across time. Doesn't apply to the last chunk of the chunk range. 0 means no variance.
  -blocks-storage.tsdb.head-chunks-write-buffer-size-bytes int
    	The write buffer size used by the head chunks mapper. Lower values reduce memory utilisation on clusters with a large number of tenants at the cost of increased disk I/O operations. The configured buffer size must be between 65536 and 8388608. (default 4194304)
  -blocks-storage.tsdb.head-chunks-write-queue-size int
    	The size of the write queue used by the head chunks mapper. Lower values reduce memory utilisation at the cost of potentially higher ingest latency. Value of 0 switches chunks mapper to implementation without a queue. (default 1000000)
  -blocks-storage.tsdb.head-compaction-concurrency int
    	Maximum number of tenants concurrently compacting TSDB head into a new block (default 1)
  -blocks-storage.tsdb.head-compaction-idle-timeout duration
    	If TSDB head is idle for this duration, it is compacted. Note that up to 25% jitter is added to the value to avoid ingesters compacting concurrently. 0 means disabled. (default 1h0m0s)
  -blocks-storage.tsdb.head-compaction-interval duration
    	How frequently the ingester checks whether the TSDB head should be compacted and, if so, triggers the compaction. Mimir applies a jitter to the first check, and subsequent checks will happen at the configured interval. A block is only created if data covers the smallest block range. The configured interval must be between 0 and 15 minutes. (default 1m0s)
  -blocks-storage.tsdb.head-postings-for-matchers-cache-force
    	[experimental] Force the cache to be used for postings for matchers in the Head and OOOHead, even if it's not a concurrent (query-sharding) call.
  -blocks-storage.tsdb.head-postings-for-matchers-cache-max-bytes int
    	[experimental] Maximum size in bytes of the cache for postings for matchers in the Head and OOOHead when TTL is greater than 0. (default 104857600)
  -blocks-storage.tsdb.head-postings-for-matchers-cache-size int
    	[deprecated] Maximum number of entries in the cache for postings for matchers in the Head and OOOHead when TTL is greater than 0. (default 100)
  -blocks-storage.tsdb.head-postings-for-matchers-cache-ttl duration
    	[experimental] How long to cache postings for matchers in the Head and OOOHead. 0 disables the cache and just deduplicates the in-flight calls. (default 10s)
  -blocks-storage.tsdb.memory-snapshot-on-shutdown
    	[experimental] True to enable snapshotting of in-memory TSDB data on disk when shutting down.
  -blocks-storage.tsdb.out-of-order-capacity-max int
    	[experimental] Maximum capacity for out of order chunks, in samples between 1 and 255. (default 32)
  -blocks-storage.tsdb.retention-period duration
    	TSDB blocks retention in the ingester before a block is removed. If shipping is enabled, the retention will be relative to the time when the block was uploaded to storage. If shipping is disabled then its relative to the creation time of the block. This should be larger than the -blocks-storage.tsdb.block-ranges-period, -querier.query-store-after and large enough to give store-gateways and queriers enough time to discover newly uploaded blocks. (default 13h0m0s)
  -blocks-storage.tsdb.series-hash-cache-max-size-bytes uint
    	Max size - in bytes - of the in-memory series hash cache. The cache is shared across all tenants and it's used only when query sharding is enabled. (default 367001600)
  -blocks-storage.tsdb.ship-concurrency int
    	Maximum number of tenants concurrently shipping blocks to the storage. (default 10)
  -blocks-storage.tsdb.ship-interval duration
    	How frequently the TSDB blocks are scanned and new ones are shipped to the storage. 0 means shipping is disabled. (default 1m0s)
  -blocks-storage.tsdb.stripe-size int
    	The number of shards of series to use in TSDB (must be a power of 2). Reducing this will decrease memory footprint, but can negatively impact performance. (default 16384)
  -blocks-storage.tsdb.timely-head-compaction-enabled
    	[experimental] Allows head compaction to happen when the min block range can no longer be appended, without requiring 1.5x the chunk range worth of data in the head.
  -blocks-storage.tsdb.wal-compression-enabled
    	True to enable TSDB WAL compression.
  -blocks-storage.tsdb.wal-replay-concurrency int
    	Maximum number of CPUs that can simultaneously processes WAL replay. If it is set to 0, then each TSDB is replayed with a concurrency equal to the number of CPU cores available on the machine.
  -blocks-storage.tsdb.wal-segment-size-bytes int
    	TSDB WAL segments files max size (bytes). (default 134217728)
  -common.storage.azure.account-key string
    	Azure storage account key. If unset, Azure managed identities will be used for authentication instead.
  -common.storage.azure.account-name string
    	Azure storage account name
  -common.storage.azure.connection-string string
    	If `connection-string` is set, the value of `endpoint-suffix` will not be used. Use this method over `account-key` if you need to authenticate via a SAS token. Or if you use the Azurite emulator.
  -common.storage.azure.container-name string
    	Azure storage container name
  -common.storage.azure.endpoint-suffix string
    	Azure storage endpoint suffix without schema. The account name will be prefixed to this value to create the FQDN. If set to empty string, default endpoint suffix is used.
  -common.storage.azure.max-retries int
    	Number of retries for recoverable errors (default 20)
  -common.storage.azure.user-assigned-id string
    	User assigned managed identity. If empty, then System assigned identity is used.
  -common.storage.backend string
    	Backend storage to use. Supported backends are: s3, gcs, azure, swift, filesystem. (default "filesystem")
  -common.storage.filesystem.dir string
    	Local filesystem storage directory.
  -common.storage.gcs.bucket-name string
    	GCS bucket name
  -common.storage.gcs.service-account string
    	JSON either from a Google Developers Console client_credentials.json file, or a Google Developers service account key. Needs to be valid JSON, not a filesystem path.
  -common.storage.s3.access-key-id string
    	S3 access key ID
  -common.storage.s3.bucket-lookup-type value
    	Bucket lookup style type, used to access bucket in S3-compatible service. Default is auto. Supported values are: auto, path, virtual-hosted.
  -common.storage.s3.bucket-name string
    	S3 bucket name
  -common.storage.s3.dualstack-enabled
    	[experimental] When enabled, direct all AWS S3 requests to the dual-stack IPv4/IPv6 endpoint for the configured region. (default true)
  -common.storage.s3.endpoint string
    	The S3 bucket endpoint. It could be an AWS S3 endpoint listed at https://docs.aws.amazon.com/general/latest/gr/s3.html or the address of an S3-compatible service in hostname:port format.
  -common.storage.s3.expect-continue-timeout duration
    	The time to wait for a server's first response headers after fully writing the request headers if the request has an Expect header. 0 to send the request body immediately. (default 1s)
  -common.storage.s3.http.idle-conn-timeout duration
    	The time an idle connection will remain idle before closing. (default 1m30s)
  -common.storage.s3.http.insecure-skip-verify
    	If the client connects to S3 via HTTPS and this option is enabled, the client will accept any certificate and hostname.
  -common.storage.s3.http.response-header-timeout duration
    	The amount of time the client will wait for a servers response headers. (default 2m0s)
  -common.storage.s3.http.tls-ca-path string
    	Path to the CA certificates to validate server certificate against. If not set, the host's root CA certificates are used.
  -common.storage.s3.http.tls-cert-path string
    	Path to the client certificate, which will be used for authenticating with the server. Also requires the key path to be configured.
  -common.storage.s3.http.tls-key-path string
    	Path to the key for the client certificate. Also requires the client certificate to be configured.
  -common.storage.s3.http.tls-server-name string
    	Override the expected name on the server certificate.
  -common.storage.s3.insecure
    	If enabled, use http:// for the S3 endpoint instead of https://. This could be useful in local dev/test environments while using an S3-compatible backend storage, like Minio.
  -common.storage.s3.list-objects-version string
    	Use a specific version of the S3 list object API. Supported values are v1 or v2. Default is unset.
  -common.storage.s3.max-connections-per-host int
    	Maximum number of connections per host. 0 means no limit.
  -common.storage.s3.max-idle-connections int
    	Maximum number of idle (keep-alive) connections across all hosts. 0 means no limit. (default 100)
  -common.storage.s3.max-idle-connections-per-host int
    	Maximum number of idle (keep-alive) connections to keep per-host. If 0, a built-in default value is used. (default 100)
  -common.storage.s3.native-aws-auth-enabled
    	[experimental] If enabled, it will use the default authentication methods of the AWS SDK for go based on known environment variables and known AWS config files.
  -common.storage.s3.part-size uint
    	[experimental] The minimum file size in bytes used for multipart uploads. If 0, the value is optimally computed for each object.
  -common.storage.s3.region string
    	S3 region. If unset, the client will issue a S3 GetBucketLocation API call to autodetect it.
  -common.storage.s3.secret-access-key string
    	S3 secret access key
  -common.storage.s3.send-content-md5
    	[experimental] If enabled, a Content-MD5 header is sent with S3 Put Object requests. Consumes more resources to compute the MD5, but may improve compatibility with object storage services that do not support checksums.
  -common.storage.s3.session-token string
    	S3 session token
  -common.storage.s3.signature-version string
    	The signature version to use for authenticating against S3. Supported values are: v4, v2. (default "v4")
  -common.storage.s3.sse.kms-encryption-context string
    	KMS Encryption Context used for object encryption. It expects JSON formatted string.
  -common.storage.s3.sse.kms-key-id string
    	KMS Key ID used to encrypt objects in S3
  -common.storage.s3.sse.type string
    	Enable AWS Server Side Encryption. Supported values: SSE-KMS, SSE-S3.
  -common.storage.s3.storage-class string
    	[experimental] The S3 storage class to use, not set by default. Details can be found at https://aws.amazon.com/s3/storage-classes/. Supported values are: STANDARD, REDUCED_REDUNDANCY, GLACIER, STANDARD_IA, ONEZONE_IA, INTELLIGENT_TIERING, DEEP_ARCHIVE, OUTPOSTS, GLACIER_IR, SNOW, EXPRESS_ONEZONE
  -common.storage.s3.sts-endpoint string
    	Accessing S3 resources using temporary, secure credentials provided by AWS Security Token Service.
  -common.storage.s3.tls-handshake-timeout duration
    	Maximum time to wait for a TLS handshake. 0 means no limit. (default 10s)
  -common.storage.s3.trace.enabled
    	When enabled, low-level S3 HTTP operation information is logged at the debug level.
  -common.storage.swift.application-credential-id string
    	OpenStack Swift application credential id
  -common.storage.swift.application-credential-name string
    	OpenStack Swift application credential name
  -common.storage.swift.application-credential-secret string
    	OpenStack Swift application credential secret
  -common.storage.swift.auth-url string
    	OpenStack Swift authentication URL
  -common.storage.swift.auth-version int
    	OpenStack Swift authentication API version. 0 to autodetect.
  -common.storage.swift.connect-timeout duration
    	Time after which a connection attempt is aborted. (default 10s)
  -common.storage.swift.container-name string
    	Name of the OpenStack Swift container to put chunks in.
  -common.storage.swift.domain-id string
    	OpenStack Swift user's domain ID.
  -common.storage.swift.domain-name string
    	OpenStack Swift user's domain name.
  -common.storage.swift.max-retries int
    	Max retries on requests error. (default 3)
  -common.storage.swift.password string
    	OpenStack Swift API key.
  -common.storage.swift.project-domain-id string
    	ID of the OpenStack Swift project's domain (v3 auth only), only needed if it differs the from user domain.
  -common.storage.swift.project-domain-name string
    	Name of the OpenStack Swift project's domain (v3 auth only), only needed if it differs from the user domain.
  -common.storage.swift.project-id string
    	OpenStack Swift project ID (v2,v3 auth only).
  -common.storage.swift.project-name string
    	OpenStack Swift project name (v2,v3 auth only).
  -common.storage.swift.region-name string
    	OpenStack Swift Region to use (v2,v3 auth only).
  -common.storage.swift.request-timeout duration
    	Time after which an idle request is aborted. The timeout watchdog is reset each time some data is received, so the timeout triggers after X time no data is received on a request. (default 5s)
  -common.storage.swift.user-domain-id string
    	OpenStack Swift user's domain ID.
  -common.storage.swift.user-domain-name string
    	OpenStack Swift user's domain name.
  -common.storage.swift.user-id string
    	OpenStack Swift user ID.
  -common.storage.swift.username string
    	OpenStack Swift username.
  -compactor.block-ranges comma-separated-list-of-durations
    	List of compaction time ranges. (default 2h0m0s,12h0m0s,24h0m0s)
  -compactor.block-sync-concurrency int
    	Number of Go routines to use when downloading blocks for compaction and uploading resulting blocks. (default 8)
  -compactor.block-upload-enabled
    	Enable block upload API for the tenant.
  -compactor.block-upload-max-block-size-bytes int
    	Maximum size in bytes of a block that is allowed to be uploaded or validated. 0 = no limit.
  -compactor.block-upload-validation-enabled
    	Enable block upload validation for the tenant. (default true)
  -compactor.block-upload-verify-chunks
    	Verify chunks when uploading blocks via the upload API for the tenant. (default true)
  -compactor.blocks-retention-period duration
    	Delete blocks containing samples older than the specified retention period. Also used by query-frontend to avoid querying beyond the retention period by instant, range or remote read queries. 0 to disable.
  -compactor.cleanup-concurrency int
    	Max number of tenants for which blocks cleanup and maintenance should run concurrently. (default 20)
  -compactor.cleanup-interval duration
    	How frequently the compactor should run blocks cleanup and maintenance, as well as update the bucket index. (default 15m0s)
  -compactor.compaction-concurrency int
    	Max number of concurrent compactions running. (default 1)
  -compactor.compaction-interval duration
    	The frequency at which the compaction runs (default 1h0m0s)
  -compactor.compaction-jobs-order string
    	The sorting to use when deciding which compaction jobs should run first for a given tenant. Supported values are: smallest-range-oldest-blocks-first, newest-blocks-first. (default "smallest-range-oldest-blocks-first")
  -compactor.compaction-retries int
    	How many times to retry a failed compaction within a single compaction run. (default 3)
  -compactor.compactor-tenant-shard-size int
    	Max number of compactors that can compact blocks for single tenant. 0 to disable the limit and use all compactors.
  -compactor.data-dir string
    	Directory to temporarily store blocks during compaction. This directory is not required to be persisted between restarts. (default "./data-compactor/")
  -compactor.deletion-delay duration
    	Time before a block marked for deletion is deleted from bucket. If not 0, blocks will be marked for deletion and the compactor component will permanently delete blocks marked for deletion from the bucket. If 0, blocks will be deleted straight away. Note that deleting blocks immediately can cause query failures. (default 12h0m0s)
  -compactor.disabled-tenants comma-separated-list-of-strings
    	Comma separated list of tenants that cannot be compacted by the compactor. If specified, and the compactor would normally pick a given tenant for compaction (via -compactor.enabled-tenants or sharding), it will be ignored instead.
  -compactor.enabled-tenants comma-separated-list-of-strings
    	Comma separated list of tenants that can be compacted. If specified, only these tenants will be compacted by the compactor, otherwise all tenants can be compacted. Subject to sharding.
  -compactor.first-level-compaction-wait-period duration
    	How long the compactor waits before compacting first-level blocks that are uploaded by the ingesters. This configuration option allows for the reduction of cases where the compactor begins to compact blocks before all ingesters have uploaded their blocks to the storage. (default 25m0s)
  -compactor.max-block-upload-validation-concurrency int
    	Max number of uploaded blocks that can be validated concurrently. 0 = no limit. (default 1)
  -compactor.max-closing-blocks-concurrency int
    	Max number of blocks that can be closed concurrently during split compaction. Note that closing a newly compacted block uses a lot of memory for writing the index. (default 1)
  -compactor.max-compaction-time duration
    	Max time for starting compactions for a single tenant. After this time no new compactions for the tenant are started before next compaction cycle. This can help in multi-tenant environments to avoid single tenant using all compaction time, but also in single-tenant environments to force new discovery of blocks more often. 0 = disabled. (default 1h0m0s)
  -compactor.max-opening-blocks-concurrency int
    	Number of goroutines opening blocks before compaction. (default 1)
  -compactor.meta-sync-concurrency int
    	Number of Go routines to use when syncing block meta files from the long term storage. (default 20)
  -compactor.no-blocks-file-cleanup-enabled
    	[experimental] If enabled, will delete the bucket-index, markers and debug files in the tenant bucket when there are no blocks left in the index.
  -compactor.partial-block-deletion-delay duration
    	If a partial block (unfinished block without meta.json file) hasn't been modified for this time, it will be marked for deletion. The minimum accepted value is 4h0m0s: a lower value will be ignored and the feature disabled. 0 to disable. (default 1d)
  -compactor.ring.consul.acl-token string
    	ACL Token used to interact with Consul.
  -compactor.ring.consul.cas-retry-delay duration
    	Maximum duration to wait before retrying a Compare And Swap (CAS) operation. (default 1s)
  -compactor.ring.consul.client-timeout duration
    	HTTP timeout when talking to Consul (default 20s)
  -compactor.ring.consul.consistent-reads
    	Enable consistent reads to Consul.
  -compactor.ring.consul.hostname string
    	Hostname and port of Consul. (default "localhost:8500")
  -compactor.ring.consul.watch-burst-size int
    	Burst size used in rate limit. Values less than 1 are treated as 1. (default 1)
  -compactor.ring.consul.watch-rate-limit float
    	Rate limit when watching key or prefix in Consul, in requests per second. 0 disables the rate limit. (default 1)
  -compactor.ring.etcd.dial-timeout duration
    	The dial timeout for the etcd connection. (default 10s)
  -compactor.ring.etcd.endpoints string
    	The etcd endpoints to connect to.
  -compactor.ring.etcd.max-retries int
    	The maximum number of retries to do for failed ops. (default 10)
  -compactor.ring.etcd.password string
    	Etcd password.
  -compactor.ring.etcd.tls-ca-path string
    	Path to the CA certificates to validate server certificate against. If not set, the host's root CA certificates are used.
  -compactor.ring.etcd.tls-cert-path string
    	Path to the client certificate, which will be used for authenticating with the server. Also requires the key path to be configured.
  -compactor.ring.etcd.tls-cipher-suites string
    	Override the default cipher suite list (separated by commas).
  -compactor.ring.etcd.tls-enabled
    	Enable TLS.
  -compactor.ring.etcd.tls-insecure-skip-verify
    	Skip validating server certificate.
  -compactor.ring.etcd.tls-key-path string
    	Path to the key for the client certificate. Also requires the client certificate to be configured.
  -compactor.ring.etcd.tls-min-version string
    	Override the default minimum TLS version. Allowed values: VersionTLS10, VersionTLS11, VersionTLS12, VersionTLS13
  -compactor.ring.etcd.tls-server-name string
    	Override the expected name on the server certificate.
  -compactor.ring.etcd.username string
    	Etcd username.
  -compactor.ring.heartbeat-period duration
    	Period at which to heartbeat to the ring. 0 = disabled. (default 15s)
  -compactor.ring.heartbeat-timeout duration
    	The heartbeat timeout after which compactors are considered unhealthy within the ring. 0 = never (timeout disabled). (default 1m0s)
  -compactor.ring.instance-addr string
    	IP address to advertise in the ring. Default is auto-detected.
  -compactor.ring.instance-enable-ipv6
    	Enable using a IPv6 instance address. (default false)
  -compactor.ring.instance-id string
    	Instance ID to register in the ring. (default "<hostname>")
  -compactor.ring.instance-interface-names string
    	List of network interface names to look up when finding the instance IP address. (default [<private network interfaces>])
  -compactor.ring.instance-port int
    	Port to advertise in the ring (defaults to -server.grpc-listen-port).
  -compactor.ring.multi.mirror-enabled
    	Mirror writes to secondary store.
  -compactor.ring.multi.mirror-timeout duration
    	Timeout for storing value to secondary store. (default 2s)
  -compactor.ring.multi.primary string
    	Primary backend storage used by multi-client.
  -compactor.ring.multi.secondary string
    	Secondary backend storage used by multi-client.
  -compactor.ring.prefix string
    	The prefix for the keys in the store. Should end with a /. (default "collectors/")
  -compactor.ring.store string
    	Backend storage to use for the ring. Supported values are: consul, etcd, inmemory, memberlist, multi. (default "memberlist")
  -compactor.ring.wait-active-instance-timeout duration
    	Timeout for waiting on compactor to become ACTIVE in the ring. (default 10m0s)
  -compactor.ring.wait-stability-max-duration duration
    	Maximum time to wait for ring stability at startup. If the compactor ring keeps changing after this period of time, the compactor will start anyway. (default 5m0s)
  -compactor.ring.wait-stability-min-duration duration
    	Minimum time to wait for ring stability at startup. 0 to disable.
  -compactor.split-and-merge-shards int
    	The number of shards to use when splitting blocks. 0 to disable splitting.
  -compactor.split-groups int
    	Number of groups that blocks for splitting should be grouped into. Each group of blocks is then split separately. Number of output split shards is controlled by -compactor.split-and-merge-shards. (default 1)
  -compactor.symbols-flushers-concurrency int
    	Number of symbols flushers used when doing split compaction. (default 1)
  -compactor.tenant-cleanup-delay duration
    	For tenants marked for deletion, this is the time between deletion of the last block, and doing final cleanup (marker files, debug files) of the tenant. (default 6h0m0s)
  -config.expand-env
    	Expands ${var} or $var in config according to the values of the environment variables.
  -config.file value
    	Configuration file to load.
  -debug.block-profile-rate int
    	Fraction of goroutine blocking events that are reported in the blocking profile. 1 to include every blocking event in the profile, 0 to disable.
  -debug.mutex-profile-fraction int
    	Fraction of mutex contention events that are reported in the mutex profile. On average 1/rate events are reported. 0 to disable.
  -distributor.client-cleanup-period duration
    	How frequently to clean up clients for ingesters that have gone away. (default 15s)
  -distributor.direct-otlp-translation-enabled
    	[experimental] When enabled, OTLP write requests are directly translated to Mimir equivalents, for optimum performance. (default true)
  -distributor.drop-label string
    	This flag can be used to specify label names that to drop during sample ingestion within the distributor and can be repeated in order to drop multiple labels.
  -distributor.ha-tracker.cluster string
    	Prometheus label to look for in samples to identify a Prometheus HA cluster. (default "cluster")
  -distributor.ha-tracker.consul.acl-token string
    	ACL Token used to interact with Consul.
  -distributor.ha-tracker.consul.cas-retry-delay duration
    	Maximum duration to wait before retrying a Compare And Swap (CAS) operation. (default 1s)
  -distributor.ha-tracker.consul.client-timeout duration
    	HTTP timeout when talking to Consul (default 20s)
  -distributor.ha-tracker.consul.consistent-reads
    	Enable consistent reads to Consul.
  -distributor.ha-tracker.consul.hostname string
    	Hostname and port of Consul. (default "localhost:8500")
  -distributor.ha-tracker.consul.watch-burst-size int
    	Burst size used in rate limit. Values less than 1 are treated as 1. (default 1)
  -distributor.ha-tracker.consul.watch-rate-limit float
    	Rate limit when watching key or prefix in Consul, in requests per second. 0 disables the rate limit. (default 1)
  -distributor.ha-tracker.enable
    	Enable the distributors HA tracker so that it can accept samples from Prometheus HA replicas gracefully (requires labels).
  -distributor.ha-tracker.enable-for-all-users
    	Flag to enable, for all tenants, handling of samples with external labels identifying replicas in an HA Prometheus setup.
  -distributor.ha-tracker.etcd.dial-timeout duration
    	The dial timeout for the etcd connection. (default 10s)
  -distributor.ha-tracker.etcd.endpoints string
    	The etcd endpoints to connect to.
  -distributor.ha-tracker.etcd.max-retries int
    	The maximum number of retries to do for failed ops. (default 10)
  -distributor.ha-tracker.etcd.password string
    	Etcd password.
  -distributor.ha-tracker.etcd.tls-ca-path string
    	Path to the CA certificates to validate server certificate against. If not set, the host's root CA certificates are used.
  -distributor.ha-tracker.etcd.tls-cert-path string
    	Path to the client certificate, which will be used for authenticating with the server. Also requires the key path to be configured.
  -distributor.ha-tracker.etcd.tls-cipher-suites string
    	Override the default cipher suite list (separated by commas).
  -distributor.ha-tracker.etcd.tls-enabled
    	Enable TLS.
  -distributor.ha-tracker.etcd.tls-insecure-skip-verify
    	Skip validating server certificate.
  -distributor.ha-tracker.etcd.tls-key-path string
    	Path to the key for the client certificate. Also requires the client certificate to be configured.
  -distributor.ha-tracker.etcd.tls-min-version string
    	Override the default minimum TLS version. Allowed values: VersionTLS10, VersionTLS11, VersionTLS12, VersionTLS13
  -distributor.ha-tracker.etcd.tls-server-name string
    	Override the expected name on the server certificate.
  -distributor.ha-tracker.etcd.username string
    	Etcd username.
  -distributor.ha-tracker.failover-timeout duration
    	If we don't receive any samples from the accepted replica for a cluster in this amount of time we will failover to the next replica we receive a sample from. This value must be greater than the update timeout (default 30s)
  -distributor.ha-tracker.max-clusters int
    	Maximum number of clusters that HA tracker will keep track of for a single tenant. 0 to disable the limit. (default 100)
  -distributor.ha-tracker.multi.mirror-enabled
    	Mirror writes to secondary store.
  -distributor.ha-tracker.multi.mirror-timeout duration
    	Timeout for storing value to secondary store. (default 2s)
  -distributor.ha-tracker.multi.primary string
    	Primary backend storage used by multi-client.
  -distributor.ha-tracker.multi.secondary string
    	Secondary backend storage used by multi-client.
  -distributor.ha-tracker.prefix string
    	The prefix for the keys in the store. Should end with a /. (default "ha-tracker/")
  -distributor.ha-tracker.replica string
    	Prometheus label to look for in samples to identify a Prometheus HA replica. (default "__replica__")
  -distributor.ha-tracker.store string
    	Backend storage to use for the ring. Supported values are: consul, etcd, inmemory, memberlist, multi. (default "consul")
  -distributor.ha-tracker.update-timeout duration
    	Update the timestamp in the KV store for a given cluster/replica only after this amount of time has passed since the current stored timestamp. (default 15s)
  -distributor.ha-tracker.update-timeout-jitter-max duration
    	Maximum jitter applied to the update timeout, in order to spread the HA heartbeats over time. (default 5s)
  -distributor.health-check-ingesters
    	Run a health check on each ingester client during periodic cleanup. (default true)
  -distributor.ingestion-burst-factor float
    	[experimental] Per-tenant burst factor which is the maximum burst size allowed as a multiple of the per-tenant ingestion rate, this burst-factor must be greater than or equal to 1. If this is set it will override the ingestion-burst-size option.
  -distributor.ingestion-burst-size int
    	Per-tenant allowed ingestion burst size (in number of samples). (default 200000)
  -distributor.ingestion-rate-limit float
    	Per-tenant ingestion rate limit in samples per second. (default 10000)
  -distributor.ingestion-tenant-shard-size int
    	The tenant's shard size used by shuffle-sharding. This value is the total size of the shard (ie. it is not the number of ingesters in the shard per zone, but the number of ingesters in the shard across all zones, if zone-awareness is enabled). Must be set both on ingesters and distributors. 0 disables shuffle sharding.
  -distributor.instance-limits.max-inflight-push-requests int
    	Max inflight push requests that this distributor can handle. This limit is per-distributor, not per-tenant. Additional requests will be rejected. 0 = unlimited. (default 2000)
  -distributor.instance-limits.max-inflight-push-requests-bytes int
    	The sum of the request sizes in bytes of inflight push requests that this distributor can handle. This limit is per-distributor, not per-tenant. Additional requests will be rejected. 0 = unlimited.
  -distributor.instance-limits.max-ingestion-rate float
    	Max ingestion rate (samples/sec) that this distributor will accept. This limit is per-distributor, not per-tenant. Additional push requests will be rejected. Current ingestion rate is computed as exponentially weighted moving average, updated every second. 0 = unlimited.
  -distributor.max-exemplars-per-series-per-request int
    	[experimental] Maximum number of exemplars per series per request. 0 to disable limit in request. The exceeding exemplars are dropped.
  -distributor.max-otlp-request-size int
    	[experimental] Maximum OTLP request size in bytes that the distributors accept. Requests exceeding this limit are rejected. (default 104857600)
  -distributor.max-recv-msg-size int
    	Max message size in bytes that the distributors will accept for incoming push requests to the remote write API. If exceeded, the request will be rejected. (default 104857600)
  -distributor.max-request-pool-buffer-size int
    	[experimental] Max size of the pooled buffers used for marshaling write requests. If 0, no max size is enforced.
  -distributor.metric-relabeling-enabled
    	[experimental] Enable metric relabeling for the tenant. This configuration option can be used to forcefully disable metric relabeling on a per-tenant basis. (default true)
  -distributor.otel-created-timestamp-zero-ingestion-enabled
    	[experimental] Whether to enable translation of OTel start timestamps to Prometheus zero samples in the OTLP endpoint.
  -distributor.otel-metric-suffixes-enabled
    	Whether to enable automatic suffixes to names of metrics ingested through OTLP.
  -distributor.remote-timeout duration
    	Timeout for downstream ingesters. (default 2s)
  -distributor.request-burst-size int
    	Per-tenant allowed push request burst size. 0 to disable.
  -distributor.request-rate-limit float
    	Per-tenant push request rate limit in requests per second. 0 to disable.
  -distributor.retry-after-header.enabled
    	Enables inclusion of the Retry-After header in the response: true includes it for client retry guidance, false omits it. (default true)
  -distributor.retry-after-header.max-backoff duration
    	Minimum duration of the Retry-After HTTP header in responses to 429/5xx errors. Must be greater than or equal to 1s. Backoff is calculated as MinBackoff*2^(RetryAttempt-1) seconds with random jitter of 50% in either direction. RetryAttempt is the value of the Retry-Attempt HTTP header. (default 1m36s)
  -distributor.retry-after-header.min-backoff duration
    	Minimum duration of the Retry-After HTTP header in responses to 429/5xx errors. Must be greater than or equal to 1s. Backoff is calculated as MinBackoff*2^(RetryAttempt-1) seconds with random jitter of 50% in either direction. RetryAttempt is the value of the Retry-Attempt HTTP header. (default 6s)
  -distributor.reusable-ingester-push-workers int
    	Number of pre-allocated workers used to forward push requests to the ingesters. If 0, no workers will be used and a new goroutine will be spawned for each ingester push request. If not enough workers available, new goroutine will be spawned. (Note: this is a performance optimization, not a limiting feature.) (default 2000)
  -distributor.ring.consul.acl-token string
    	ACL Token used to interact with Consul.
  -distributor.ring.consul.cas-retry-delay duration
    	Maximum duration to wait before retrying a Compare And Swap (CAS) operation. (default 1s)
  -distributor.ring.consul.client-timeout duration
    	HTTP timeout when talking to Consul (default 20s)
  -distributor.ring.consul.consistent-reads
    	Enable consistent reads to Consul.
  -distributor.ring.consul.hostname string
    	Hostname and port of Consul. (default "localhost:8500")
  -distributor.ring.consul.watch-burst-size int
    	Burst size used in rate limit. Values less than 1 are treated as 1. (default 1)
  -distributor.ring.consul.watch-rate-limit float
    	Rate limit when watching key or prefix in Consul, in requests per second. 0 disables the rate limit. (default 1)
  -distributor.ring.etcd.dial-timeout duration
    	The dial timeout for the etcd connection. (default 10s)
  -distributor.ring.etcd.endpoints string
    	The etcd endpoints to connect to.
  -distributor.ring.etcd.max-retries int
    	The maximum number of retries to do for failed ops. (default 10)
  -distributor.ring.etcd.password string
    	Etcd password.
  -distributor.ring.etcd.tls-ca-path string
    	Path to the CA certificates to validate server certificate against. If not set, the host's root CA certificates are used.
  -distributor.ring.etcd.tls-cert-path string
    	Path to the client certificate, which will be used for authenticating with the server. Also requires the key path to be configured.
  -distributor.ring.etcd.tls-cipher-suites string
    	Override the default cipher suite list (separated by commas).
  -distributor.ring.etcd.tls-enabled
    	Enable TLS.
  -distributor.ring.etcd.tls-insecure-skip-verify
    	Skip validating server certificate.
  -distributor.ring.etcd.tls-key-path string
    	Path to the key for the client certificate. Also requires the client certificate to be configured.
  -distributor.ring.etcd.tls-min-version string
    	Override the default minimum TLS version. Allowed values: VersionTLS10, VersionTLS11, VersionTLS12, VersionTLS13
  -distributor.ring.etcd.tls-server-name string
    	Override the expected name on the server certificate.
  -distributor.ring.etcd.username string
    	Etcd username.
  -distributor.ring.heartbeat-period duration
    	Period at which to heartbeat to the ring. 0 = disabled. (default 15s)
  -distributor.ring.heartbeat-timeout duration
    	The heartbeat timeout after which distributors are considered unhealthy within the ring. 0 = never (timeout disabled). (default 1m0s)
  -distributor.ring.instance-addr string
    	IP address to advertise in the ring. Default is auto-detected.
  -distributor.ring.instance-enable-ipv6
    	Enable using a IPv6 instance address. (default false)
  -distributor.ring.instance-id string
    	Instance ID to register in the ring. (default "<hostname>")
  -distributor.ring.instance-interface-names string
    	List of network interface names to look up when finding the instance IP address. (default [<private network interfaces>])
  -distributor.ring.instance-port int
    	Port to advertise in the ring (defaults to -server.grpc-listen-port).
  -distributor.ring.multi.mirror-enabled
    	Mirror writes to secondary store.
  -distributor.ring.multi.mirror-timeout duration
    	Timeout for storing value to secondary store. (default 2s)
  -distributor.ring.multi.primary string
    	Primary backend storage used by multi-client.
  -distributor.ring.multi.secondary string
    	Secondary backend storage used by multi-client.
  -distributor.ring.prefix string
    	The prefix for the keys in the store. Should end with a /. (default "collectors/")
  -distributor.ring.store string
    	Backend storage to use for the ring. Supported values are: consul, etcd, inmemory, memberlist, multi. (default "memberlist")
  -distributor.service-overload-status-code-on-rate-limit-enabled
    	[experimental] If enabled, rate limit errors will be reported to the client with HTTP status code 529 (Service is overloaded). If disabled, status code 429 (Too Many Requests) is used. Enabling -distributor.retry-after-header.enabled before utilizing this option is strongly recommended as it helps prevent premature request retries by the client.
  -distributor.write-requests-buffer-pooling-enabled
    	[experimental] Enable pooling of buffers used for marshaling write requests. (default true)
  -enable-go-runtime-metrics
    	Set to true to enable all Go runtime metrics, such as go_sched_* and go_memstats_*.
  -flusher.exit-after-flush
    	Stop after flush has finished. If false, process will keep running, doing nothing. (default true)
  -h
    	Print basic help.
  -help
    	Print basic help.
  -help-all
    	Print help, also including advanced and experimental parameters.
  -http.alertmanager-http-prefix string
    	HTTP URL path under which the Alertmanager ui and api will be served. (default "/alertmanager")
  -http.prometheus-http-prefix string
    	HTTP URL path under which the Prometheus api will be served. (default "/prometheus")
  -ingest-storage.enabled
    	True to enable the ingestion via object storage.
  -ingest-storage.ingestion-partition-tenant-shard-size int
    	[experimental] The number of partitions a tenant's data should be sharded to when using the ingest storage. Tenants are sharded across partitions using shuffle-sharding. 0 disables shuffle sharding and tenant is sharded across all partitions.
  -ingest-storage.kafka.address string
    	The Kafka backend address.
  -ingest-storage.kafka.auto-create-topic-default-partitions int
    	When auto-creation of Kafka topic is enabled and this value is positive, Kafka's num.partitions configuration option is set on Kafka brokers with this value when Mimir component that uses Kafka starts. This configuration option specifies the default number of partitions that the Kafka broker uses for auto-created topics. Note that this is a Kafka-cluster wide setting, and applies to any auto-created topic. If the setting of num.partitions fails, Mimir proceeds anyways, but auto-created topics could have an incorrect number of partitions.
  -ingest-storage.kafka.auto-create-topic-enabled
    	Enable auto-creation of Kafka topic if it doesn't exist. (default true)
  -ingest-storage.kafka.client-id string
    	The Kafka client ID.
  -ingest-storage.kafka.consume-from-position-at-startup string
    	From which position to start consuming the partition at startup. Supported options: last-offset, start, end, timestamp. (default "last-offset")
  -ingest-storage.kafka.consume-from-timestamp-at-startup int
    	Milliseconds timestamp after which the consumption of the partition starts at startup. Only applies when consume-from-position-at-startup is timestamp
  -ingest-storage.kafka.consumer-group string
    	The consumer group used by the consumer to track the last consumed offset. The consumer group must be different for each ingester. If the configured consumer group contains the '<partition>' placeholder, it is replaced with the actual partition ID owned by the ingester. When empty (recommended), Mimir uses the ingester instance ID to guarantee uniqueness.
  -ingest-storage.kafka.consumer-group-offset-commit-interval duration
    	How frequently a consumer should commit the consumed offset to Kafka. The last committed offset is used at startup to continue the consumption from where it was left. (default 1s)
  -ingest-storage.kafka.dial-timeout duration
    	The maximum time allowed to open a connection to a Kafka broker. (default 2s)
  -ingest-storage.kafka.last-produced-offset-poll-interval duration
    	How frequently to poll the last produced offset, used to enforce strong read consistency. (default 1s)
  -ingest-storage.kafka.last-produced-offset-retry-timeout duration
    	How long to retry a failed request to get the last produced offset. (default 10s)
  -ingest-storage.kafka.max-consumer-lag-at-startup duration
    	The guaranteed maximum lag before a consumer is considered to have caught up reading from a partition at startup, becomes ACTIVE in the hash ring and passes the readiness check. Set both -ingest-storage.kafka.target-consumer-lag-at-startup and -ingest-storage.kafka.max-consumer-lag-at-startup to 0 to disable waiting for maximum consumer lag being honored at startup. (default 15s)
  -ingest-storage.kafka.producer-max-buffered-bytes int
    	The maximum size of (uncompressed) buffered and unacknowledged produced records sent to Kafka. The produce request fails once this limit is reached. This limit is per Kafka client. 0 to disable the limit. (default 1073741824)
  -ingest-storage.kafka.producer-max-record-size-bytes int
    	The maximum size of a Kafka record data that should be generated by the producer. An incoming write request larger than this size is split into multiple Kafka records. We strongly recommend to not change this setting unless for testing purposes. (default 15983616)
  -ingest-storage.kafka.target-consumer-lag-at-startup duration
    	The best-effort maximum lag a consumer tries to achieve at startup. Set both -ingest-storage.kafka.target-consumer-lag-at-startup and -ingest-storage.kafka.max-consumer-lag-at-startup to 0 to disable waiting for maximum consumer lag being honored at startup. (default 2s)
  -ingest-storage.kafka.topic string
    	The Kafka topic name.
  -ingest-storage.kafka.wait-strong-read-consistency-timeout duration
    	The maximum allowed for a read requests processed by an ingester to wait until strong read consistency is enforced. 0 to disable the timeout. (default 20s)
  -ingest-storage.kafka.write-clients int
    	The number of Kafka clients used by producers. When the configured number of clients is greater than 1, partitions are sharded among Kafka clients. A higher number of clients may provide higher write throughput at the cost of additional Metadata requests pressure to Kafka. (default 1)
  -ingest-storage.kafka.write-timeout duration
    	How long to wait for an incoming write request to be successfully committed to the Kafka backend. (default 10s)
  -ingest-storage.migration.distributor-send-to-ingesters-enabled
    	When both this option and ingest storage are enabled, distributors write to both Kafka and ingesters. A write request is considered successful only when written to both backends.
  -ingest-storage.read-consistency string
    	[experimental] The default consistency level to enforce for queries when using the ingest storage. Supports values: strong, eventual. (default "eventual")
  -ingester.active-series-custom-trackers value
    	Additional active series metrics, matching the provided matchers. Matchers should be in form <name>:<matcher>, like 'foobar:{foo="bar"}'. Multiple matchers can be provided either providing the flag multiple times or providing multiple semicolon-separated values to a single flag.
  -ingester.active-series-metrics-enabled
    	Enable tracking of active series and export them as metrics. (default true)
  -ingester.active-series-metrics-idle-timeout duration
    	After what time a series is considered to be inactive. (default 20m0s)
  -ingester.active-series-metrics-update-period duration
    	How often to update active series metrics. (default 1m0s)
  -ingester.client.backoff-max-period duration
    	Maximum delay when backing off. (default 10s)
  -ingester.client.backoff-min-period duration
    	Minimum delay when backing off. (default 100ms)
  -ingester.client.backoff-on-ratelimits
    	Enable backoff and retry when we hit rate limits.
  -ingester.client.backoff-retries int
    	Number of times to backoff and retry before failing. (default 10)
  -ingester.client.connect-backoff-base-delay duration
    	Initial backoff delay after first connection failure. Only relevant if ConnectTimeout > 0. (default 1s)
  -ingester.client.connect-backoff-max-delay duration
    	Maximum backoff delay when establishing a connection. Only relevant if ConnectTimeout > 0. (default 5s)
  -ingester.client.connect-timeout duration
    	The maximum amount of time to establish a connection. A value of 0 means default gRPC client connect timeout and backoff. (default 5s)
  -ingester.client.grpc-client-rate-limit float
    	Rate limit for gRPC client; 0 means disabled.
  -ingester.client.grpc-client-rate-limit-burst int
    	Rate limit burst for gRPC client.
  -ingester.client.grpc-compression string
    	Use compression when sending messages. Supported values are: 'gzip', 'snappy', 's2' and '' (disable compression)
  -ingester.client.grpc-max-recv-msg-size int
    	gRPC client max receive message size (bytes). (default 104857600)
  -ingester.client.grpc-max-send-msg-size int
    	gRPC client max send message size (bytes). (default 104857600)
  -ingester.client.initial-connection-window-size value
    	[experimental] Initial connection window size. Values less than the default are not supported and are ignored. Setting this to a value other than the default disables the BDP estimator. (default 63KiB1023B)
  -ingester.client.initial-stream-window-size value
    	[experimental] Initial stream window size. Values less than the default are not supported and are ignored. Setting this to a value other than the default disables the BDP estimator. (default 63KiB1023B)
  -ingester.client.tls-ca-path string
    	Path to the CA certificates to validate server certificate against. If not set, the host's root CA certificates are used.
  -ingester.client.tls-cert-path string
    	Path to the client certificate, which will be used for authenticating with the server. Also requires the key path to be configured.
  -ingester.client.tls-cipher-suites string
    	Override the default cipher suite list (separated by commas).
  -ingester.client.tls-enabled
    	Enable TLS in the gRPC client. This flag needs to be enabled when any other TLS flag is set. If set to false, insecure connection to gRPC server will be used.
  -ingester.client.tls-insecure-skip-verify
    	Skip validating server certificate.
  -ingester.client.tls-key-path string
    	Path to the key for the client certificate. Also requires the client certificate to be configured.
  -ingester.client.tls-min-version string
    	Override the default minimum TLS version. Allowed values: VersionTLS10, VersionTLS11, VersionTLS12, VersionTLS13
  -ingester.client.tls-server-name string
    	Override the expected name on the server certificate.
  -ingester.error-sample-rate int
    	Each error will be logged once in this many times. Use 0 to log all of them. (default 10)
  -ingester.ignore-ooo-exemplars
    	[experimental] Whether to ignore exemplars with out-of-order timestamps. If enabled, exemplars with out-of-order timestamps are silently dropped, otherwise they cause partial errors.
  -ingester.ignore-series-limit-for-metric-names string
    	Comma-separated list of metric names, for which the -ingester.max-global-series-per-metric limit will be ignored. Does not affect the -ingester.max-global-series-per-user limit.
  -ingester.instance-limits.max-inflight-push-requests int
    	Max inflight push requests that this ingester can handle (across all tenants). Additional requests will be rejected. 0 = unlimited. (default 30000)
  -ingester.instance-limits.max-inflight-push-requests-bytes int
    	The sum of the request sizes in bytes of inflight push requests that this ingester can handle. This limit is per-ingester, not per-tenant. Additional requests will be rejected. 0 = unlimited.
  -ingester.instance-limits.max-ingestion-rate float
    	Max ingestion rate (samples/sec) that ingester will accept. This limit is per-ingester, not per-tenant. Additional push requests will be rejected. Current ingestion rate is computed as exponentially weighted moving average, updated every second. 0 = unlimited.
  -ingester.instance-limits.max-series int
    	Max series that this ingester can hold (across all tenants). Requests to create additional series will be rejected. 0 = unlimited.
  -ingester.instance-limits.max-tenants int
    	Max tenants that this ingester can hold. Requests from additional tenants will be rejected. 0 = unlimited.
  -ingester.log-utilization-based-limiter-cpu-samples
    	[experimental] Enable logging of utilization based limiter CPU samples.
  -ingester.max-global-exemplars-per-user int
    	[experimental] The maximum number of exemplars in memory, across the cluster. 0 to disable exemplars ingestion.
  -ingester.max-global-metadata-per-metric int
    	The maximum number of metadata per metric, across the cluster. 0 to disable.
  -ingester.max-global-metadata-per-user int
    	The maximum number of in-memory metrics with metadata per tenant, across the cluster. 0 to disable.
  -ingester.max-global-series-per-metric int
    	The maximum number of in-memory series per metric name, across the cluster before replication. 0 to disable.
  -ingester.max-global-series-per-user int
    	The maximum number of in-memory series per tenant, across the cluster before replication. 0 to disable. (default 150000)
  -ingester.metadata-retain-period duration
    	Period at which metadata we have not seen will remain in memory before being deleted. (default 10m0s)
  -ingester.native-histograms-ingestion-enabled
    	[experimental] Enable ingestion of native histogram samples. If false, native histogram samples are ignored without an error. To query native histograms with query-sharding enabled make sure to set -query-frontend.query-result-response-format to 'protobuf'.
  -ingester.out-of-order-blocks-external-label-enabled
    	[experimental] Whether the shipper should label out-of-order blocks with an external label before uploading them. Setting this label will compact out-of-order blocks separately from non-out-of-order blocks
  -ingester.out-of-order-time-window duration
    	[experimental] Non-zero value enables out-of-order support for most recent samples that are within the time window in relation to the TSDB's maximum time, i.e., within [db.maxTime-timeWindow, db.maxTime]). The ingester will need more memory as a factor of rate of out-of-order samples being ingested and the number of series that are getting out-of-order samples. If query falls into this window, cached results will use value from -query-frontend.results-cache-ttl-for-out-of-order-time-window option to specify TTL for resulting cache entry.
  -ingester.owned-series-update-interval duration
    	[experimental] How often to check for ring changes and possibly recompute owned series as a result of detected change. (default 15s)
  -ingester.partition-ring.consul.acl-token string
    	ACL Token used to interact with Consul.
  -ingester.partition-ring.consul.cas-retry-delay duration
    	Maximum duration to wait before retrying a Compare And Swap (CAS) operation. (default 1s)
  -ingester.partition-ring.consul.client-timeout duration
    	HTTP timeout when talking to Consul (default 20s)
  -ingester.partition-ring.consul.consistent-reads
    	Enable consistent reads to Consul.
  -ingester.partition-ring.consul.hostname string
    	Hostname and port of Consul. (default "localhost:8500")
  -ingester.partition-ring.consul.watch-burst-size int
    	Burst size used in rate limit. Values less than 1 are treated as 1. (default 1)
  -ingester.partition-ring.consul.watch-rate-limit float
    	Rate limit when watching key or prefix in Consul, in requests per second. 0 disables the rate limit. (default 1)
  -ingester.partition-ring.delete-inactive-partition-after duration
    	How long to wait before an INACTIVE partition is eligible for deletion. The partition is deleted only if it has been in INACTIVE state for at least the configured duration and it has no owners registered. A value of 0 disables partitions deletion. (default 13h0m0s)
  -ingester.partition-ring.etcd.dial-timeout duration
    	The dial timeout for the etcd connection. (default 10s)
  -ingester.partition-ring.etcd.endpoints string
    	The etcd endpoints to connect to.
  -ingester.partition-ring.etcd.max-retries int
    	The maximum number of retries to do for failed ops. (default 10)
  -ingester.partition-ring.etcd.password string
    	Etcd password.
  -ingester.partition-ring.etcd.tls-ca-path string
    	Path to the CA certificates to validate server certificate against. If not set, the host's root CA certificates are used.
  -ingester.partition-ring.etcd.tls-cert-path string
    	Path to the client certificate, which will be used for authenticating with the server. Also requires the key path to be configured.
  -ingester.partition-ring.etcd.tls-cipher-suites string
    	Override the default cipher suite list (separated by commas).
  -ingester.partition-ring.etcd.tls-enabled
    	Enable TLS.
  -ingester.partition-ring.etcd.tls-insecure-skip-verify
    	Skip validating server certificate.
  -ingester.partition-ring.etcd.tls-key-path string
    	Path to the key for the client certificate. Also requires the client certificate to be configured.
  -ingester.partition-ring.etcd.tls-min-version string
    	Override the default minimum TLS version. Allowed values: VersionTLS10, VersionTLS11, VersionTLS12, VersionTLS13
  -ingester.partition-ring.etcd.tls-server-name string
    	Override the expected name on the server certificate.
  -ingester.partition-ring.etcd.username string
    	Etcd username.
  -ingester.partition-ring.min-partition-owners-count int
    	Minimum number of owners to wait before a PENDING partition gets switched to ACTIVE. (default 1)
  -ingester.partition-ring.min-partition-owners-duration duration
    	How long the minimum number of owners are enforced before a PENDING partition gets switched to ACTIVE. (default 10s)
  -ingester.partition-ring.multi.mirror-enabled
    	Mirror writes to secondary store.
  -ingester.partition-ring.multi.mirror-timeout duration
    	Timeout for storing value to secondary store. (default 2s)
  -ingester.partition-ring.multi.primary string
    	Primary backend storage used by multi-client.
  -ingester.partition-ring.multi.secondary string
    	Secondary backend storage used by multi-client.
  -ingester.partition-ring.prefix string
    	The prefix for the keys in the store. Should end with a /. (default "collectors/")
  -ingester.partition-ring.store string
    	Backend storage to use for the ring. Supported values are: consul, etcd, inmemory, memberlist, multi. (default "memberlist")
  -ingester.push-circuit-breaker.cooldown-period duration
    	[experimental] How long the circuit breaker will stay in the open state before allowing some requests (default 10s)
  -ingester.push-circuit-breaker.enabled
    	[experimental] Enable circuit breaking when making requests to ingesters
  -ingester.push-circuit-breaker.failure-execution-threshold uint
    	[experimental] How many requests must have been executed in period for the circuit breaker to be eligible to open for the rate of failures (default 100)
  -ingester.push-circuit-breaker.failure-threshold-percentage uint
    	[experimental] Max percentage of requests that can fail over period before the circuit breaker opens (default 10)
  -ingester.push-circuit-breaker.initial-delay duration
    	[experimental] How long the circuit breaker should wait between an activation request and becoming effectively active. During that time both failures and successes will not be counted.
  -ingester.push-circuit-breaker.request-timeout duration
    	[experimental] The maximum duration of an ingester's request before it triggers a timeout. This configuration is used for circuit breakers only, and its timeouts aren't reported as errors. (default 2s)
  -ingester.push-circuit-breaker.thresholding-period duration
    	[experimental] Moving window of time that the percentage of failed requests is computed over (default 1m0s)
  -ingester.rate-update-period duration
    	Period with which to update the per-tenant ingestion rates. (default 15s)
  -ingester.read-circuit-breaker.cooldown-period duration
    	[experimental] How long the circuit breaker will stay in the open state before allowing some requests (default 10s)
  -ingester.read-circuit-breaker.enabled
    	[experimental] Enable circuit breaking when making requests to ingesters
  -ingester.read-circuit-breaker.failure-execution-threshold uint
    	[experimental] How many requests must have been executed in period for the circuit breaker to be eligible to open for the rate of failures (default 100)
  -ingester.read-circuit-breaker.failure-threshold-percentage uint
    	[experimental] Max percentage of requests that can fail over period before the circuit breaker opens (default 10)
  -ingester.read-circuit-breaker.initial-delay duration
    	[experimental] How long the circuit breaker should wait between an activation request and becoming effectively active. During that time both failures and successes will not be counted.
  -ingester.read-circuit-breaker.request-timeout duration
    	[experimental] The maximum duration of an ingester's request before it triggers a timeout. This configuration is used for circuit breakers only, and its timeouts aren't reported as errors. (default 30s)
  -ingester.read-circuit-breaker.thresholding-period duration
    	[experimental] Moving window of time that the percentage of failed requests is computed over (default 1m0s)
  -ingester.read-path-cpu-utilization-limit float
    	[experimental] CPU utilization limit, as CPU cores, for CPU/memory utilization based read request limiting. Use 0 to disable it.
  -ingester.read-path-memory-utilization-limit uint
    	[experimental] Memory limit, in bytes, for CPU/memory utilization based read request limiting. Use 0 to disable it.
  -ingester.ring.consul.acl-token string
    	ACL Token used to interact with Consul.
  -ingester.ring.consul.cas-retry-delay duration
    	Maximum duration to wait before retrying a Compare And Swap (CAS) operation. (default 1s)
  -ingester.ring.consul.client-timeout duration
    	HTTP timeout when talking to Consul (default 20s)
  -ingester.ring.consul.consistent-reads
    	Enable consistent reads to Consul.
  -ingester.ring.consul.hostname string
    	Hostname and port of Consul. (default "localhost:8500")
  -ingester.ring.consul.watch-burst-size int
    	Burst size used in rate limit. Values less than 1 are treated as 1. (default 1)
  -ingester.ring.consul.watch-rate-limit float
    	Rate limit when watching key or prefix in Consul, in requests per second. 0 disables the rate limit. (default 1)
  -ingester.ring.etcd.dial-timeout duration
    	The dial timeout for the etcd connection. (default 10s)
  -ingester.ring.etcd.endpoints string
    	The etcd endpoints to connect to.
  -ingester.ring.etcd.max-retries int
    	The maximum number of retries to do for failed ops. (default 10)
  -ingester.ring.etcd.password string
    	Etcd password.
  -ingester.ring.etcd.tls-ca-path string
    	Path to the CA certificates to validate server certificate against. If not set, the host's root CA certificates are used.
  -ingester.ring.etcd.tls-cert-path string
    	Path to the client certificate, which will be used for authenticating with the server. Also requires the key path to be configured.
  -ingester.ring.etcd.tls-cipher-suites string
    	Override the default cipher suite list (separated by commas).
  -ingester.ring.etcd.tls-enabled
    	Enable TLS.
  -ingester.ring.etcd.tls-insecure-skip-verify
    	Skip validating server certificate.
  -ingester.ring.etcd.tls-key-path string
    	Path to the key for the client certificate. Also requires the client certificate to be configured.
  -ingester.ring.etcd.tls-min-version string
    	Override the default minimum TLS version. Allowed values: VersionTLS10, VersionTLS11, VersionTLS12, VersionTLS13
  -ingester.ring.etcd.tls-server-name string
    	Override the expected name on the server certificate.
  -ingester.ring.etcd.username string
    	Etcd username.
  -ingester.ring.excluded-zones comma-separated-list-of-strings
    	Comma-separated list of zones to exclude from the ring. Instances in excluded zones will be filtered out from the ring. This option needs be set on ingesters, distributors, queriers, and rulers when running in microservices mode.
  -ingester.ring.final-sleep duration
    	Duration to sleep for before exiting, to ensure metrics are scraped.
  -ingester.ring.heartbeat-period duration
    	Period at which to heartbeat to the ring. 0 = disabled. (default 15s)
  -ingester.ring.heartbeat-timeout duration
    	The heartbeat timeout after which ingesters are skipped for reads/writes. 0 = never (timeout disabled). This option needs be set on ingesters, distributors, queriers, and rulers when running in microservices mode. (default 1m0s)
  -ingester.ring.instance-addr string
    	IP address to advertise in the ring. Default is auto-detected.
  -ingester.ring.instance-availability-zone string
    	The availability zone where this instance is running.
  -ingester.ring.instance-enable-ipv6
    	Enable using a IPv6 instance address. (default false)
  -ingester.ring.instance-id string
    	Instance ID to register in the ring. (default "<hostname>")
  -ingester.ring.instance-interface-names string
    	List of network interface names to look up when finding the instance IP address. (default [<private network interfaces>])
  -ingester.ring.instance-port int
    	Port to advertise in the ring (defaults to -server.grpc-listen-port).
  -ingester.ring.min-ready-duration duration
    	Minimum duration to wait after the internal readiness checks have passed but before succeeding the readiness endpoint. This is used to slowdown deployment controllers (eg. Kubernetes) after an instance is ready and before they proceed with a rolling update, to give the rest of the cluster instances enough time to receive ring updates. (default 15s)
  -ingester.ring.multi.mirror-enabled
    	Mirror writes to secondary store.
  -ingester.ring.multi.mirror-timeout duration
    	Timeout for storing value to secondary store. (default 2s)
  -ingester.ring.multi.primary string
    	Primary backend storage used by multi-client.
  -ingester.ring.multi.secondary string
    	Secondary backend storage used by multi-client.
  -ingester.ring.num-tokens int
    	Number of tokens for each ingester. (default 128)
  -ingester.ring.observe-period duration
    	Observe tokens after generating to resolve collisions. Useful when using gossiping ring.
  -ingester.ring.prefix string
    	The prefix for the keys in the store. Should end with a /. (default "collectors/")
  -ingester.ring.replication-factor int
    	Number of ingesters that each time series is replicated to. This option needs be set on ingesters, distributors, queriers, and rulers when running in microservices mode. (default 3)
  -ingester.ring.spread-minimizing-join-ring-in-order
    	True to allow this ingester registering tokens in the ring only after all previous ingesters (with ID lower than the current one) have already been registered. This configuration option is supported only when the token generation strategy is set to "spread-minimizing".
  -ingester.ring.spread-minimizing-zones comma-separated-list-of-strings
    	Comma-separated list of zones in which spread minimizing strategy is used for token generation. This value must include all zones in which ingesters are deployed, and must not change over time. This configuration is used only when "token-generation-strategy" is set to "spread-minimizing".
  -ingester.ring.store string
    	Backend storage to use for the ring. Supported values are: consul, etcd, inmemory, memberlist, multi. (default "memberlist")
  -ingester.ring.token-generation-strategy string
    	Specifies the strategy used for generating tokens for ingesters. Supported values are: random,spread-minimizing. (default "random")
  -ingester.ring.tokens-file-path string
    	File path where tokens are stored. If empty, tokens are not stored at shutdown and restored at startup. Must be empty if -ingester.ring.token-generation-strategy is set to "spread-minimizing".
  -ingester.ring.unregister-on-shutdown
    	Unregister from the ring upon clean shutdown. It can be useful to disable for rolling restarts with consistent naming. (default true)
  -ingester.ring.zone-awareness-enabled
    	True to enable the zone-awareness and replicate ingested samples across different availability zones. This option needs be set on ingesters, distributors, queriers, and rulers when running in microservices mode.
  -ingester.stream-chunks-when-using-blocks
    	Stream chunks from ingesters to queriers. (default true)
  -ingester.track-ingester-owned-series
    	[experimental] This option enables tracking of ingester-owned series based on ring state, even if -ingester.use-ingester-owned-series-for-limits is disabled.
  -ingester.tsdb-config-update-period duration
    	[experimental] Period with which to update the per-tenant TSDB configuration. (default 15s)
  -ingester.use-ingester-owned-series-for-limits
    	[experimental] When enabled, only series currently owned by ingester according to the ring are used when checking user per-tenant series limit.
  -log.format string
    	Output log messages in the given format. Valid formats: [logfmt, json] (default "logfmt")
  -log.level value
    	Only log messages with the given severity or above. Valid levels: [debug, info, warn, error] (default info)
  -log.rate-limit-enabled
    	[experimental] Use rate limited logger to reduce the number of logged messages per second.
  -log.rate-limit-logs-burst-size int
    	[experimental] Burst size, i.e., maximum number of messages that can be logged at once, temporarily exceeding the configured maximum logs per second. (default 1000)
  -log.rate-limit-logs-per-second float
    	[experimental] Maximum number of messages per second to be logged. (default 10000)
  -max-separate-metrics-groups-per-user int
    	[experimental] Maximum number of groups allowed per user by which specified distributor and ingester metrics can be further separated. (default 1000)
  -mem-ballast-size-bytes int
    	Size of memory ballast to allocate.
  -memberlist.abort-if-join-fails
    	If this node fails to join memberlist cluster, abort.
  -memberlist.advertise-addr string
    	Gossip address to advertise to other members in the cluster. Used for NAT traversal.
  -memberlist.advertise-port int
    	Gossip port to advertise to other members in the cluster. Used for NAT traversal. (default 7946)
  -memberlist.bind-addr string
    	IP address to listen on for gossip messages. Multiple addresses may be specified. Defaults to 0.0.0.0
  -memberlist.bind-port int
    	Port to listen on for gossip messages. (default 7946)
  -memberlist.broadcast-timeout-for-local-updates-on-shutdown duration
    	Timeout for broadcasting all remaining locally-generated updates to other nodes when shutting down. Only used if there are nodes left in the memberlist cluster, and only applies to locally-generated updates, not to broadcast messages that are result of incoming gossip updates. 0 = no timeout, wait until all locally-generated updates are sent. (default 10s)
  -memberlist.cluster-label string
    	The cluster label is an optional string to include in outbound packets and gossip streams. Other members in the memberlist cluster will discard any message whose label doesn't match the configured one, unless the 'cluster-label-verification-disabled' configuration option is set to true.
  -memberlist.cluster-label-verification-disabled
    	When true, memberlist doesn't verify that inbound packets and gossip streams have the cluster label matching the configured one. This verification should be disabled while rolling out the change to the configured cluster label in a live memberlist cluster.
  -memberlist.compression-enabled
    	Enable message compression. This can be used to reduce bandwidth usage at the cost of slightly more CPU utilization. (default true)
  -memberlist.dead-node-reclaim-time duration
    	How soon can dead node's name be reclaimed with new address. 0 to disable.
  -memberlist.gossip-interval duration
    	How often to gossip. (default 200ms)
  -memberlist.gossip-nodes int
    	How many nodes to gossip to. (default 3)
  -memberlist.gossip-to-dead-nodes-time duration
    	How long to keep gossiping to dead nodes, to give them chance to refute their death. (default 30s)
  -memberlist.join string
    	Other cluster members to join. Can be specified multiple times. It can be an IP, hostname or an entry specified in the DNS Service Discovery format.
  -memberlist.leave-timeout duration
    	Timeout for leaving memberlist cluster. (default 20s)
  -memberlist.left-ingesters-timeout duration
    	How long to keep LEFT ingesters in the ring. (default 5m0s)
  -memberlist.max-join-backoff duration
    	Max backoff duration to join other cluster members. (default 1m0s)
  -memberlist.max-join-retries int
    	Max number of retries to join other cluster members. (default 10)
  -memberlist.message-history-buffer-bytes int
    	How much space to use for keeping received and sent messages in memory for troubleshooting (two buffers). 0 to disable.
  -memberlist.min-join-backoff duration
    	Min backoff duration to join other cluster members. (default 1s)
  -memberlist.nodename string
    	Name of the node in memberlist cluster. Defaults to hostname.
  -memberlist.packet-dial-timeout duration
    	Timeout used when connecting to other nodes to send packet. (default 2s)
  -memberlist.packet-write-timeout duration
    	Timeout for writing 'packet' data. (default 5s)
  -memberlist.pullpush-interval duration
    	How often to use pull/push sync. (default 30s)
  -memberlist.randomize-node-name
    	Add random suffix to the node name. (default true)
  -memberlist.rejoin-interval duration
    	If not 0, how often to rejoin the cluster. Occasional rejoin can help to fix the cluster split issue, and is harmless otherwise. For example when using only few components as a seed nodes (via -memberlist.join), then it's recommended to use rejoin. If -memberlist.join points to dynamic service that resolves to all gossiping nodes (eg. Kubernetes headless service), then rejoin is not needed.
  -memberlist.retransmit-factor int
    	Multiplication factor used when sending out messages (factor * log(N+1)). (default 4)
  -memberlist.stream-timeout duration
    	The timeout for establishing a connection with a remote node, and for read/write operations. (default 2s)
  -memberlist.tls-ca-path string
    	Path to the CA certificates to validate server certificate against. If not set, the host's root CA certificates are used.
  -memberlist.tls-cert-path string
    	Path to the client certificate, which will be used for authenticating with the server. Also requires the key path to be configured.
  -memberlist.tls-cipher-suites string
    	Override the default cipher suite list (separated by commas).
  -memberlist.tls-enabled
    	Enable TLS on the memberlist transport layer.
  -memberlist.tls-insecure-skip-verify
    	Skip validating server certificate.
  -memberlist.tls-key-path string
    	Path to the key for the client certificate. Also requires the client certificate to be configured.
  -memberlist.tls-min-version string
    	Override the default minimum TLS version. Allowed values: VersionTLS10, VersionTLS11, VersionTLS12, VersionTLS13
  -memberlist.tls-server-name string
    	Override the expected name on the server certificate.
  -memberlist.transport-debug
    	Log debug transport messages. Note: global log.level must be at debug level as well.
  -modules
    	List available values that can be used as target.
  -overrides-exporter.enabled-metrics comma-separated-list-of-strings
    	Comma-separated list of metrics to include in the exporter. Allowed metric names: ingestion_rate, ingestion_burst_size, max_global_series_per_user, max_global_series_per_metric, max_global_exemplars_per_user, max_fetched_chunks_per_query, max_fetched_series_per_query, max_fetched_chunk_bytes_per_query, ruler_max_rules_per_rule_group, ruler_max_rule_groups_per_tenant, max_global_metadata_per_user, max_global_metadata_per_metric, request_rate, request_burst_size, alertmanager_notification_rate_limit, alertmanager_max_dispatcher_aggregation_groups, alertmanager_max_alerts_count, alertmanager_max_alerts_size_bytes. (default ingestion_rate,ingestion_burst_size,max_global_series_per_user,max_global_series_per_metric,max_global_exemplars_per_user,max_fetched_chunks_per_query,max_fetched_series_per_query,max_fetched_chunk_bytes_per_query,ruler_max_rules_per_rule_group,ruler_max_rule_groups_per_tenant)
  -overrides-exporter.ring.consul.acl-token string
    	ACL Token used to interact with Consul.
  -overrides-exporter.ring.consul.cas-retry-delay duration
    	Maximum duration to wait before retrying a Compare And Swap (CAS) operation. (default 1s)
  -overrides-exporter.ring.consul.client-timeout duration
    	HTTP timeout when talking to Consul (default 20s)
  -overrides-exporter.ring.consul.consistent-reads
    	Enable consistent reads to Consul.
  -overrides-exporter.ring.consul.hostname string
    	Hostname and port of Consul. (default "localhost:8500")
  -overrides-exporter.ring.consul.watch-burst-size int
    	Burst size used in rate limit. Values less than 1 are treated as 1. (default 1)
  -overrides-exporter.ring.consul.watch-rate-limit float
    	Rate limit when watching key or prefix in Consul, in requests per second. 0 disables the rate limit. (default 1)
  -overrides-exporter.ring.enabled
    	Enable the ring used by override-exporters to deduplicate exported limit metrics.
  -overrides-exporter.ring.etcd.dial-timeout duration
    	The dial timeout for the etcd connection. (default 10s)
  -overrides-exporter.ring.etcd.endpoints string
    	The etcd endpoints to connect to.
  -overrides-exporter.ring.etcd.max-retries int
    	The maximum number of retries to do for failed ops. (default 10)
  -overrides-exporter.ring.etcd.password string
    	Etcd password.
  -overrides-exporter.ring.etcd.tls-ca-path string
    	Path to the CA certificates to validate server certificate against. If not set, the host's root CA certificates are used.
  -overrides-exporter.ring.etcd.tls-cert-path string
    	Path to the client certificate, which will be used for authenticating with the server. Also requires the key path to be configured.
  -overrides-exporter.ring.etcd.tls-cipher-suites string
    	Override the default cipher suite list (separated by commas).
  -overrides-exporter.ring.etcd.tls-enabled
    	Enable TLS.
  -overrides-exporter.ring.etcd.tls-insecure-skip-verify
    	Skip validating server certificate.
  -overrides-exporter.ring.etcd.tls-key-path string
    	Path to the key for the client certificate. Also requires the client certificate to be configured.
  -overrides-exporter.ring.etcd.tls-min-version string
    	Override the default minimum TLS version. Allowed values: VersionTLS10, VersionTLS11, VersionTLS12, VersionTLS13
  -overrides-exporter.ring.etcd.tls-server-name string
    	Override the expected name on the server certificate.
  -overrides-exporter.ring.etcd.username string
    	Etcd username.
  -overrides-exporter.ring.heartbeat-period duration
    	Period at which to heartbeat to the ring. 0 = disabled. (default 15s)
  -overrides-exporter.ring.heartbeat-timeout duration
    	The heartbeat timeout after which overrides-exporters are considered unhealthy within the ring. 0 = never (timeout disabled). (default 1m0s)
  -overrides-exporter.ring.instance-addr string
    	IP address to advertise in the ring. Default is auto-detected.
  -overrides-exporter.ring.instance-enable-ipv6
    	Enable using a IPv6 instance address. (default false)
  -overrides-exporter.ring.instance-id string
    	Instance ID to register in the ring. (default "<hostname>")
  -overrides-exporter.ring.instance-interface-names string
    	List of network interface names to look up when finding the instance IP address. (default [<private network interfaces>])
  -overrides-exporter.ring.instance-port int
    	Port to advertise in the ring (defaults to -server.grpc-listen-port).
  -overrides-exporter.ring.multi.mirror-enabled
    	Mirror writes to secondary store.
  -overrides-exporter.ring.multi.mirror-timeout duration
    	Timeout for storing value to secondary store. (default 2s)
  -overrides-exporter.ring.multi.primary string
    	Primary backend storage used by multi-client.
  -overrides-exporter.ring.multi.secondary string
    	Secondary backend storage used by multi-client.
  -overrides-exporter.ring.prefix string
    	The prefix for the keys in the store. Should end with a /. (default "collectors/")
  -overrides-exporter.ring.store string
    	Backend storage to use for the ring. Supported values are: consul, etcd, inmemory, memberlist, multi. (default "memberlist")
  -overrides-exporter.ring.wait-stability-max-duration duration
    	Maximum time to wait for ring stability at startup. If the overrides-exporter ring keeps changing after this period of time, it will start anyway. (default 5m0s)
  -overrides-exporter.ring.wait-stability-min-duration duration
    	Minimum time to wait for ring stability at startup, if set to positive value. Set to 0 to disable.
  -print.config
    	Print the config and exit.
  -querier.active-series-results-max-size-bytes int
    	[experimental] Maximum size of an active series or active native histogram series request result shard in bytes. 0 to disable. (default 419430400)
  -querier.cardinality-analysis-enabled
    	Enables endpoints used for cardinality analysis.
  -querier.default-evaluation-interval duration
    	The default evaluation interval or step size for subqueries. This config option should be set on query-frontend too when query sharding is enabled. (default 1m0s)
  -querier.dns-lookup-period duration
    	How often to query DNS for query-frontend or query-scheduler address. (default 10s)
  -querier.enable-query-engine-fallback
    	[experimental] If set to true and the Mimir query engine is in use, fall back to using the Prometheus query engine for any queries not supported by the Mimir query engine. (default true)
  -querier.frontend-address string
    	Address of the query-frontend component, in host:port format. If multiple query-frontends are running, the host should be a DNS resolving to all query-frontend instances. This option should be set only when query-scheduler component is not in use.
  -querier.frontend-client.backoff-max-period duration
    	Maximum delay when backing off. (default 10s)
  -querier.frontend-client.backoff-min-period duration
    	Minimum delay when backing off. (default 100ms)
  -querier.frontend-client.backoff-on-ratelimits
    	Enable backoff and retry when we hit rate limits.
  -querier.frontend-client.backoff-retries int
    	Number of times to backoff and retry before failing. (default 10)
  -querier.frontend-client.connect-backoff-base-delay duration
    	Initial backoff delay after first connection failure. Only relevant if ConnectTimeout > 0. (default 1s)
  -querier.frontend-client.connect-backoff-max-delay duration
    	Maximum backoff delay when establishing a connection. Only relevant if ConnectTimeout > 0. (default 5s)
  -querier.frontend-client.connect-timeout duration
    	The maximum amount of time to establish a connection. A value of 0 means default gRPC client connect timeout and backoff. (default 5s)
  -querier.frontend-client.grpc-client-rate-limit float
    	Rate limit for gRPC client; 0 means disabled.
  -querier.frontend-client.grpc-client-rate-limit-burst int
    	Rate limit burst for gRPC client.
  -querier.frontend-client.grpc-compression string
    	Use compression when sending messages. Supported values are: 'gzip', 'snappy', 's2' and '' (disable compression)
  -querier.frontend-client.grpc-max-recv-msg-size int
    	gRPC client max receive message size (bytes). (default 104857600)
  -querier.frontend-client.grpc-max-send-msg-size int
    	gRPC client max send message size (bytes). (default 104857600)
  -querier.frontend-client.initial-connection-window-size value
    	[experimental] Initial connection window size. Values less than the default are not supported and are ignored. Setting this to a value other than the default disables the BDP estimator. (default 63KiB1023B)
  -querier.frontend-client.initial-stream-window-size value
    	[experimental] Initial stream window size. Values less than the default are not supported and are ignored. Setting this to a value other than the default disables the BDP estimator. (default 63KiB1023B)
  -querier.frontend-client.tls-ca-path string
    	Path to the CA certificates to validate server certificate against. If not set, the host's root CA certificates are used.
  -querier.frontend-client.tls-cert-path string
    	Path to the client certificate, which will be used for authenticating with the server. Also requires the key path to be configured.
  -querier.frontend-client.tls-cipher-suites string
    	Override the default cipher suite list (separated by commas).
  -querier.frontend-client.tls-enabled
    	Enable TLS in the gRPC client. This flag needs to be enabled when any other TLS flag is set. If set to false, insecure connection to gRPC server will be used.
  -querier.frontend-client.tls-insecure-skip-verify
    	Skip validating server certificate.
  -querier.frontend-client.tls-key-path string
    	Path to the key for the client certificate. Also requires the client certificate to be configured.
  -querier.frontend-client.tls-min-version string
    	Override the default minimum TLS version. Allowed values: VersionTLS10, VersionTLS11, VersionTLS12, VersionTLS13
  -querier.frontend-client.tls-server-name string
    	Override the expected name on the server certificate.
  -querier.id string
    	Querier ID, sent to the query-frontend to identify requests from the same querier. Defaults to hostname.
  -querier.label-names-and-values-results-max-size-bytes int
    	Maximum size in bytes of distinct label names and values. When querier receives response from ingester, it merges the response with responses from other ingesters. This maximum size limit is applied to the merged(distinct) results. If the limit is reached, an error is returned. (default 419430400)
  -querier.label-values-max-cardinality-label-names-per-request int
    	Maximum number of label names allowed to be queried in a single /api/v1/cardinality/label_values API call. (default 100)
  -querier.lookback-delta duration
    	Time since the last sample after which a time series is considered stale and ignored by expression evaluations. This config option should be set on query-frontend too when query sharding is enabled. (default 5m0s)
  -querier.max-concurrent int
    	The number of workers running in each querier process. This setting limits the maximum number of concurrent queries in each querier. The minimum value is four; lower values are ignored and set to the minimum (default 20)
  -querier.max-estimated-fetched-chunks-per-query-multiplier float
    	[experimental] Maximum number of chunks estimated to be fetched in a single query from ingesters and store-gateways, as a multiple of -querier.max-fetched-chunks-per-query. This limit is enforced in the querier. Must be greater than or equal to 1, or 0 to disable.
  -querier.max-estimated-memory-consumption-per-query uint
    	[experimental] The maximum estimated memory a single query can consume at once, in bytes. This limit is only enforced when Mimir's query engine is in use. This limit is enforced in the querier. 0 to disable.
  -querier.max-fetched-chunk-bytes-per-query int
    	The maximum size of all chunks in bytes that a query can fetch from ingesters and store-gateways. This limit is enforced in the querier and ruler. 0 to disable.
  -querier.max-fetched-chunks-per-query int
    	Maximum number of chunks that can be fetched in a single query from ingesters and store-gateways. This limit is enforced in the querier, ruler and store-gateway. 0 to disable. (default 2000000)
  -querier.max-fetched-series-per-query int
    	The maximum number of unique series for which a query can fetch samples from ingesters and store-gateways. This limit is enforced in the querier, ruler and store-gateway. 0 to disable
  -querier.max-outstanding-requests-per-tenant int
    	Maximum number of outstanding requests per tenant per frontend; requests beyond this error with HTTP 429. (default 100)
  -querier.max-partial-query-length duration
    	Limit the time range for partial queries at the querier level.
  -querier.max-query-lookback duration
    	Limit how long back data (series and metadata) can be queried, up until <lookback> duration ago. This limit is enforced in the query-frontend, querier and ruler for instant, range and remote read queries. For metadata queries like series, label names, label values queries the limit is enforced in the querier and ruler. If the requested time range is outside the allowed range, the request will not fail but will be manipulated to only query data within the allowed time range. 0 to disable.
  -querier.max-query-parallelism int
    	Maximum number of split (by time) or partial (by shard) queries that will be scheduled in parallel by the query-frontend for a single input query. This limit is introduced to have a fairer query scheduling and avoid a single query over a large time range saturating all available queriers. (default 14)
  -querier.max-samples int
    	Maximum number of samples a single query can load into memory. This config option should be set on query-frontend too when query sharding is enabled. (default 50000000)
  -querier.mimir-query-engine.enable-aggregation-operations
    	[experimental] Enable support for aggregation operations in Mimir's query engine. Only applies if the Mimir query engine is in use. (default true)
<<<<<<< HEAD
  -querier.mimir-query-engine.enable-binary-comparison-operations
    	[experimental] Enable support for binary comparison operations in Mimir's query engine. Only applies if the Mimir query engine is in use. (default true)
  -querier.mimir-query-engine.enable-binary-operations
    	[experimental] Enable support for binary operations in Mimir's query engine. Only applies if the Mimir query engine is in use. (default true)
  -querier.mimir-query-engine.enable-offset-modifier
    	[experimental] Enable support for offset modifier in Mimir's query engine. Only applies if the Mimir query engine is in use. (default true)
  -querier.mimir-query-engine.enable-over-time-functions
    	[experimental] Enable support for ..._over_time functions in Mimir's query engine. Only applies if the Mimir query engine is in use. (default true)
=======
>>>>>>> 3ef0ebf0
  -querier.mimir-query-engine.enable-scalars
    	[experimental] Enable support for scalars in Mimir's query engine. Only applies if the Mimir query engine is in use. (default true)
  -querier.minimize-ingester-requests
    	If true, when querying ingesters, only the minimum required ingesters required to reach quorum will be queried initially, with other ingesters queried only if needed due to failures from the initial set of ingesters. Enabling this option reduces resource consumption for the happy path at the cost of increased latency for the unhappy path. (default true)
  -querier.minimize-ingester-requests-hedging-delay duration
    	Delay before initiating requests to further ingesters when request minimization is enabled and the initially selected set of ingesters have not all responded. Ignored if -querier.minimize-ingester-requests is not enabled. (default 3s)
  -querier.promql-experimental-functions-enabled
    	[experimental] Enable experimental PromQL functions. This config option should be set on query-frontend too when query sharding is enabled.
  -querier.query-engine string
    	[experimental] Query engine to use, either 'prometheus' or 'mimir' (default "prometheus")
  -querier.query-ingesters-within duration
    	Maximum lookback beyond which queries are not sent to ingester. 0 means all queries are sent to ingester. (default 13h)
  -querier.query-store-after duration
    	The time after which a metric should be queried from storage and not just ingesters. 0 means all queries are sent to store. If this option is enabled, the time range of the query sent to the store-gateway will be manipulated to ensure the query end is not more recent than 'now - query-store-after'. (default 12h0m0s)
  -querier.response-streaming-enabled
    	[experimental] Enables streaming of responses from querier to query-frontend for response types that support it (currently only `active_series` responses do).
  -querier.scheduler-address string
    	Address of the query-scheduler component, in host:port format. The host should resolve to all query-scheduler instances. This option should be set only when query-scheduler component is in use and -query-scheduler.service-discovery-mode is set to 'dns'.
  -querier.scheduler-client.backoff-max-period duration
    	Maximum delay when backing off. (default 10s)
  -querier.scheduler-client.backoff-min-period duration
    	Minimum delay when backing off. (default 100ms)
  -querier.scheduler-client.backoff-on-ratelimits
    	Enable backoff and retry when we hit rate limits.
  -querier.scheduler-client.backoff-retries int
    	Number of times to backoff and retry before failing. (default 10)
  -querier.scheduler-client.connect-backoff-base-delay duration
    	Initial backoff delay after first connection failure. Only relevant if ConnectTimeout > 0. (default 1s)
  -querier.scheduler-client.connect-backoff-max-delay duration
    	Maximum backoff delay when establishing a connection. Only relevant if ConnectTimeout > 0. (default 5s)
  -querier.scheduler-client.connect-timeout duration
    	The maximum amount of time to establish a connection. A value of 0 means default gRPC client connect timeout and backoff. (default 5s)
  -querier.scheduler-client.grpc-client-rate-limit float
    	Rate limit for gRPC client; 0 means disabled.
  -querier.scheduler-client.grpc-client-rate-limit-burst int
    	Rate limit burst for gRPC client.
  -querier.scheduler-client.grpc-compression string
    	Use compression when sending messages. Supported values are: 'gzip', 'snappy', 's2' and '' (disable compression)
  -querier.scheduler-client.grpc-max-recv-msg-size int
    	gRPC client max receive message size (bytes). (default 104857600)
  -querier.scheduler-client.grpc-max-send-msg-size int
    	gRPC client max send message size (bytes). (default 104857600)
  -querier.scheduler-client.initial-connection-window-size value
    	[experimental] Initial connection window size. Values less than the default are not supported and are ignored. Setting this to a value other than the default disables the BDP estimator. (default 63KiB1023B)
  -querier.scheduler-client.initial-stream-window-size value
    	[experimental] Initial stream window size. Values less than the default are not supported and are ignored. Setting this to a value other than the default disables the BDP estimator. (default 63KiB1023B)
  -querier.scheduler-client.tls-ca-path string
    	Path to the CA certificates to validate server certificate against. If not set, the host's root CA certificates are used.
  -querier.scheduler-client.tls-cert-path string
    	Path to the client certificate, which will be used for authenticating with the server. Also requires the key path to be configured.
  -querier.scheduler-client.tls-cipher-suites string
    	Override the default cipher suite list (separated by commas).
  -querier.scheduler-client.tls-enabled
    	Enable TLS in the gRPC client. This flag needs to be enabled when any other TLS flag is set. If set to false, insecure connection to gRPC server will be used.
  -querier.scheduler-client.tls-insecure-skip-verify
    	Skip validating server certificate.
  -querier.scheduler-client.tls-key-path string
    	Path to the key for the client certificate. Also requires the client certificate to be configured.
  -querier.scheduler-client.tls-min-version string
    	Override the default minimum TLS version. Allowed values: VersionTLS10, VersionTLS11, VersionTLS12, VersionTLS13
  -querier.scheduler-client.tls-server-name string
    	Override the expected name on the server certificate.
  -querier.shuffle-sharding-ingesters-enabled
    	Fetch in-memory series from the minimum set of required ingesters, selecting only ingesters which may have received series since -querier.query-ingesters-within. If this setting is false or -querier.query-ingesters-within is '0', queriers always query all ingesters (ingesters shuffle sharding on read path is disabled). (default true)
  -querier.store-gateway-client.tls-ca-path string
    	Path to the CA certificates to validate server certificate against. If not set, the host's root CA certificates are used.
  -querier.store-gateway-client.tls-cert-path string
    	Path to the client certificate, which will be used for authenticating with the server. Also requires the key path to be configured.
  -querier.store-gateway-client.tls-cipher-suites string
    	Override the default cipher suite list (separated by commas).
  -querier.store-gateway-client.tls-enabled
    	Enable TLS for gRPC client connecting to store-gateway.
  -querier.store-gateway-client.tls-insecure-skip-verify
    	Skip validating server certificate.
  -querier.store-gateway-client.tls-key-path string
    	Path to the key for the client certificate. Also requires the client certificate to be configured.
  -querier.store-gateway-client.tls-min-version string
    	Override the default minimum TLS version. Allowed values: VersionTLS10, VersionTLS11, VersionTLS12, VersionTLS13
  -querier.store-gateway-client.tls-server-name string
    	Override the expected name on the server certificate.
  -querier.streaming-chunks-per-ingester-buffer-size uint
    	Number of series to buffer per ingester when streaming chunks from ingesters. (default 256)
  -querier.streaming-chunks-per-store-gateway-buffer-size uint
    	Number of series to buffer per store-gateway when streaming chunks from store-gateways. (default 256)
  -querier.timeout duration
    	The timeout for a query. This config option should be set on query-frontend too when query sharding is enabled. This also applies to queries evaluated by the ruler (internally or remotely). (default 2m0s)
  -query-frontend.active-series-write-timeout duration
    	[experimental] Timeout for writing active series responses. 0 means the value from `-server.http-write-timeout` is used. (default 5m0s)
  -query-frontend.align-queries-with-step
    	Mutate incoming queries to align their start and end with their step to improve result caching.
  -query-frontend.cache-errors
    	[experimental] Cache non-transient errors from queries.
  -query-frontend.cache-results
    	Cache query results.
  -query-frontend.cache-unaligned-requests
    	Cache requests that are not step-aligned.
  -query-frontend.downstream-url string
    	URL of downstream Prometheus.
  -query-frontend.grpc-client-config.backoff-max-period duration
    	Maximum delay when backing off. (default 10s)
  -query-frontend.grpc-client-config.backoff-min-period duration
    	Minimum delay when backing off. (default 100ms)
  -query-frontend.grpc-client-config.backoff-on-ratelimits
    	Enable backoff and retry when we hit rate limits.
  -query-frontend.grpc-client-config.backoff-retries int
    	Number of times to backoff and retry before failing. (default 10)
  -query-frontend.grpc-client-config.connect-backoff-base-delay duration
    	Initial backoff delay after first connection failure. Only relevant if ConnectTimeout > 0. (default 1s)
  -query-frontend.grpc-client-config.connect-backoff-max-delay duration
    	Maximum backoff delay when establishing a connection. Only relevant if ConnectTimeout > 0. (default 5s)
  -query-frontend.grpc-client-config.connect-timeout duration
    	The maximum amount of time to establish a connection. A value of 0 means default gRPC client connect timeout and backoff. (default 5s)
  -query-frontend.grpc-client-config.grpc-client-rate-limit float
    	Rate limit for gRPC client; 0 means disabled.
  -query-frontend.grpc-client-config.grpc-client-rate-limit-burst int
    	Rate limit burst for gRPC client.
  -query-frontend.grpc-client-config.grpc-compression string
    	Use compression when sending messages. Supported values are: 'gzip', 'snappy', 's2' and '' (disable compression)
  -query-frontend.grpc-client-config.grpc-max-recv-msg-size int
    	gRPC client max receive message size (bytes). (default 104857600)
  -query-frontend.grpc-client-config.grpc-max-send-msg-size int
    	gRPC client max send message size (bytes). (default 104857600)
  -query-frontend.grpc-client-config.initial-connection-window-size value
    	[experimental] Initial connection window size. Values less than the default are not supported and are ignored. Setting this to a value other than the default disables the BDP estimator. (default 63KiB1023B)
  -query-frontend.grpc-client-config.initial-stream-window-size value
    	[experimental] Initial stream window size. Values less than the default are not supported and are ignored. Setting this to a value other than the default disables the BDP estimator. (default 63KiB1023B)
  -query-frontend.grpc-client-config.tls-ca-path string
    	Path to the CA certificates to validate server certificate against. If not set, the host's root CA certificates are used.
  -query-frontend.grpc-client-config.tls-cert-path string
    	Path to the client certificate, which will be used for authenticating with the server. Also requires the key path to be configured.
  -query-frontend.grpc-client-config.tls-cipher-suites string
    	Override the default cipher suite list (separated by commas).
  -query-frontend.grpc-client-config.tls-enabled
    	Enable TLS in the gRPC client. This flag needs to be enabled when any other TLS flag is set. If set to false, insecure connection to gRPC server will be used.
  -query-frontend.grpc-client-config.tls-insecure-skip-verify
    	Skip validating server certificate.
  -query-frontend.grpc-client-config.tls-key-path string
    	Path to the key for the client certificate. Also requires the client certificate to be configured.
  -query-frontend.grpc-client-config.tls-min-version string
    	Override the default minimum TLS version. Allowed values: VersionTLS10, VersionTLS11, VersionTLS12, VersionTLS13
  -query-frontend.grpc-client-config.tls-server-name string
    	Override the expected name on the server certificate.
  -query-frontend.instance-addr string
    	IP address to advertise to the querier (via scheduler) (default is auto-detected from network interfaces).
  -query-frontend.instance-enable-ipv6
    	Enable using a IPv6 instance address (default false).
  -query-frontend.instance-interface-names string
    	List of network interface names to look up when finding the instance IP address. This address is sent to query-scheduler and querier, which uses it to send the query response back to query-frontend. (default [<private network interfaces>])
  -query-frontend.instance-port int
    	Port to advertise to querier (via scheduler) (defaults to server.grpc-listen-port).
  -query-frontend.log-queries-longer-than duration
    	Log queries that are slower than the specified duration. Set to 0 to disable. Set to < 0 to enable on all queries.
  -query-frontend.log-query-request-headers comma-separated-list-of-strings
    	Comma-separated list of request header names to include in query logs. Applies to both query stats and slow queries logs.
  -query-frontend.max-body-size int
    	Max body size for downstream prometheus. (default 10485760)
  -query-frontend.max-cache-freshness duration
    	Most recent allowed cacheable result per-tenant, to prevent caching very recent results that might still be in flux. (default 10m)
  -query-frontend.max-queriers-per-tenant int
    	Maximum number of queriers that can handle requests for a single tenant. If set to 0 or value higher than number of available queriers, *all* queriers will handle requests for the tenant. Each frontend (or query-scheduler, if used) will select the same set of queriers for the same tenant (given that all queriers are connected to all frontends / query-schedulers). This option only works with queriers connecting to the query-frontend / query-scheduler, not when using downstream URL.
  -query-frontend.max-query-expression-size-bytes int
    	Max size of the raw query, in bytes. This limit is enforced by the query-frontend for instant, range and remote read queries. 0 to not apply a limit to the size of the query.
  -query-frontend.max-retries-per-request int
    	Maximum number of retries for a single request; beyond this, the downstream error is returned. (default 5)
  -query-frontend.max-total-query-length duration
    	Limit the total query time range (end - start time). This limit is enforced in the query-frontend on the received instant, range or remote read query.
  -query-frontend.not-running-timeout duration
    	Maximum time to wait for the query-frontend to become ready before rejecting requests received before the frontend was ready. 0 to disable (i.e. fail immediately if a request is received while the frontend is still starting up) (default 2s)
  -query-frontend.parallelize-shardable-queries
    	True to enable query sharding.
  -query-frontend.prune-queries
    	[experimental] True to enable pruning dead code (eg. expressions that cannot produce any results) and simplifying expressions (eg. expressions that can be evaluated immediately) in queries.
  -query-frontend.querier-forget-delay duration
    	[experimental] If a querier disconnects without sending notification about graceful shutdown, the query-frontend will keep the querier in the tenant's shard until the forget delay has passed. This feature is useful to reduce the blast radius when shuffle-sharding is enabled.
  -query-frontend.query-result-response-format string
    	Format to use when retrieving query results from queriers. Supported values: json, protobuf (default "protobuf")
  -query-frontend.query-sharding-max-regexp-size-bytes int
    	Disable query sharding for any query containing a regular expression matcher longer than the configured number of bytes. 0 to disable the limit. (default 4096)
  -query-frontend.query-sharding-max-sharded-queries int
    	The max number of sharded queries that can be run for a given received query. 0 to disable limit. (default 128)
  -query-frontend.query-sharding-target-series-per-shard uint
    	How many series a single sharded partial query should load at most. This is not a strict requirement guaranteed to be honoured by query sharding, but a hint given to the query sharding when the query execution is initially planned. 0 to disable cardinality-based hints.
  -query-frontend.query-sharding-total-shards int
    	The amount of shards to use when doing parallelisation via query sharding by tenant. 0 to disable query sharding for tenant. Query sharding implementation will adjust the number of query shards based on compactor shards. This allows querier to not search the blocks which cannot possibly have the series for given query shard. (default 16)
  -query-frontend.query-stats-enabled
    	False to disable query statistics tracking. When enabled, a message with some statistics is logged for every query. (default true)
  -query-frontend.results-cache-ttl duration
    	Time to live duration for cached query results. If query falls into out-of-order time window, -query-frontend.results-cache-ttl-for-out-of-order-time-window is used instead. (default 1w)
  -query-frontend.results-cache-ttl-for-cardinality-query duration
    	Time to live duration for cached cardinality query results. The value 0 disables the cache.
  -query-frontend.results-cache-ttl-for-errors duration
    	[experimental] Time to live duration for cached non-transient errors (default 5m)
  -query-frontend.results-cache-ttl-for-labels-query duration
    	Time to live duration for cached label names and label values query results. The value 0 disables the cache.
  -query-frontend.results-cache-ttl-for-out-of-order-time-window duration
    	Time to live duration for cached query results if query falls into out-of-order time window. This is lower than -query-frontend.results-cache-ttl so that incoming out-of-order samples are returned in the query results sooner. (default 10m)
  -query-frontend.results-cache.backend string
    	Backend for query-frontend results cache, if not empty. Supported values: memcached, redis.
  -query-frontend.results-cache.compression string
    	Enable cache compression, if not empty. Supported values are: snappy.
  -query-frontend.results-cache.memcached.addresses comma-separated-list-of-strings
    	Comma-separated list of memcached addresses. Each address can be an IP address, hostname, or an entry specified in the DNS Service Discovery format.
  -query-frontend.results-cache.memcached.connect-timeout duration
    	The connection timeout. (default 200ms)
  -query-frontend.results-cache.memcached.max-async-buffer-size int
    	The maximum number of enqueued asynchronous operations allowed. (default 25000)
  -query-frontend.results-cache.memcached.max-async-concurrency int
    	The maximum number of concurrent asynchronous operations can occur. (default 50)
  -query-frontend.results-cache.memcached.max-get-multi-batch-size int
    	The maximum number of keys a single underlying get operation should run. If more keys are specified, internally keys are split into multiple batches and fetched concurrently, honoring the max concurrency. If set to 0, the max batch size is unlimited. (default 100)
  -query-frontend.results-cache.memcached.max-get-multi-concurrency int
    	The maximum number of concurrent connections running get operations. If set to 0, concurrency is unlimited. (default 100)
  -query-frontend.results-cache.memcached.max-idle-connections int
    	The maximum number of idle connections that will be maintained per address. (default 100)
  -query-frontend.results-cache.memcached.max-item-size int
    	The maximum size of an item stored in memcached, in bytes. Bigger items are not stored. If set to 0, no maximum size is enforced. (default 1048576)
  -query-frontend.results-cache.memcached.min-idle-connections-headroom-percentage float
    	The minimum number of idle connections to keep open as a percentage (0-100) of the number of recently used idle connections. If negative, idle connections are kept open indefinitely. (default -1)
  -query-frontend.results-cache.memcached.read-buffer-size-bytes int
    	[experimental] The size of the read buffer (in bytes). The buffer is allocated for each connection to memcached. (default 4096)
  -query-frontend.results-cache.memcached.timeout duration
    	The socket read/write timeout. (default 200ms)
  -query-frontend.results-cache.memcached.tls-ca-path string
    	Path to the CA certificates to validate server certificate against. If not set, the host's root CA certificates are used.
  -query-frontend.results-cache.memcached.tls-cert-path string
    	Path to the client certificate, which will be used for authenticating with the server. Also requires the key path to be configured.
  -query-frontend.results-cache.memcached.tls-cipher-suites string
    	Override the default cipher suite list (separated by commas).
  -query-frontend.results-cache.memcached.tls-enabled
    	Enable connecting to Memcached with TLS.
  -query-frontend.results-cache.memcached.tls-insecure-skip-verify
    	Skip validating server certificate.
  -query-frontend.results-cache.memcached.tls-key-path string
    	Path to the key for the client certificate. Also requires the client certificate to be configured.
  -query-frontend.results-cache.memcached.tls-min-version string
    	Override the default minimum TLS version. Allowed values: VersionTLS10, VersionTLS11, VersionTLS12, VersionTLS13
  -query-frontend.results-cache.memcached.tls-server-name string
    	Override the expected name on the server certificate.
  -query-frontend.results-cache.memcached.write-buffer-size-bytes int
    	[experimental] The size of the write buffer (in bytes). The buffer is allocated for each connection to memcached. (default 4096)
  -query-frontend.results-cache.redis.connection-pool-size int
    	Maximum number of connections in the pool. (default 100)
  -query-frontend.results-cache.redis.connection-pool-timeout duration
    	Maximum duration to wait to get a connection from pool. (default 4s)
  -query-frontend.results-cache.redis.db int
    	Database index.
  -query-frontend.results-cache.redis.dial-timeout duration
    	Client dial timeout. (default 5s)
  -query-frontend.results-cache.redis.endpoint comma-separated-list-of-strings
    	Redis Server or Cluster configuration endpoint to use for caching. A comma-separated list of endpoints for Redis Cluster or Redis Sentinel.
  -query-frontend.results-cache.redis.idle-timeout duration
    	Amount of time after which client closes idle connections. (default 5m0s)
  -query-frontend.results-cache.redis.master-name string
    	Redis Sentinel master name. An empty string for Redis Server or Redis Cluster.
  -query-frontend.results-cache.redis.max-async-buffer-size int
    	The maximum number of enqueued asynchronous operations allowed. (default 25000)
  -query-frontend.results-cache.redis.max-async-concurrency int
    	The maximum number of concurrent asynchronous operations can occur. (default 50)
  -query-frontend.results-cache.redis.max-connection-age duration
    	Close connections older than this duration. If the value is zero, then the pool does not close connections based on age.
  -query-frontend.results-cache.redis.max-get-multi-batch-size int
    	The maximum size per batch for mget operations. (default 100)
  -query-frontend.results-cache.redis.max-get-multi-concurrency int
    	The maximum number of concurrent connections running get operations. If set to 0, concurrency is unlimited. (default 100)
  -query-frontend.results-cache.redis.max-item-size int
    	The maximum size of an item stored in Redis. Bigger items are not stored. If set to 0, no maximum size is enforced. (default 16777216)
  -query-frontend.results-cache.redis.min-idle-connections int
    	Minimum number of idle connections. (default 10)
  -query-frontend.results-cache.redis.password string
    	Password to use when connecting to Redis.
  -query-frontend.results-cache.redis.read-timeout duration
    	Client read timeout. (default 3s)
  -query-frontend.results-cache.redis.tls-ca-path string
    	Path to the CA certificates to validate server certificate against. If not set, the host's root CA certificates are used.
  -query-frontend.results-cache.redis.tls-cert-path string
    	Path to the client certificate, which will be used for authenticating with the server. Also requires the key path to be configured.
  -query-frontend.results-cache.redis.tls-cipher-suites string
    	Override the default cipher suite list (separated by commas).
  -query-frontend.results-cache.redis.tls-enabled
    	Enable connecting to Redis with TLS.
  -query-frontend.results-cache.redis.tls-insecure-skip-verify
    	Skip validating server certificate.
  -query-frontend.results-cache.redis.tls-key-path string
    	Path to the key for the client certificate. Also requires the client certificate to be configured.
  -query-frontend.results-cache.redis.tls-min-version string
    	Override the default minimum TLS version. Allowed values: VersionTLS10, VersionTLS11, VersionTLS12, VersionTLS13
  -query-frontend.results-cache.redis.tls-server-name string
    	Override the expected name on the server certificate.
  -query-frontend.results-cache.redis.username string
    	Username to use when connecting to Redis.
  -query-frontend.results-cache.redis.write-timeout duration
    	Client write timeout. (default 3s)
  -query-frontend.scheduler-address string
    	Address of the query-scheduler component, in host:port format. The host should resolve to all query-scheduler instances. This option should be set only when query-scheduler component is in use and -query-scheduler.service-discovery-mode is set to 'dns'.
  -query-frontend.scheduler-dns-lookup-period duration
    	How often to resolve the scheduler-address, in order to look for new query-scheduler instances. (default 10s)
  -query-frontend.scheduler-worker-concurrency int
    	Number of concurrent workers forwarding queries to single query-scheduler. (default 5)
  -query-frontend.shard-active-series-queries
    	[experimental] True to enable sharding of active series queries.
  -query-frontend.split-instant-queries-by-interval duration
    	[experimental] Split instant queries by an interval and execute in parallel. 0 to disable it.
  -query-frontend.split-queries-by-interval duration
    	Split range queries by an interval and execute in parallel. You should use a multiple of 24 hours to optimize querying blocks. 0 to disable it. (default 24h0m0s)
  -query-frontend.use-active-series-decoder
    	[experimental] Set to true to use the zero-allocation response decoder for active series queries.
  -query-scheduler.grpc-client-config.backoff-max-period duration
    	Maximum delay when backing off. (default 10s)
  -query-scheduler.grpc-client-config.backoff-min-period duration
    	Minimum delay when backing off. (default 100ms)
  -query-scheduler.grpc-client-config.backoff-on-ratelimits
    	Enable backoff and retry when we hit rate limits.
  -query-scheduler.grpc-client-config.backoff-retries int
    	Number of times to backoff and retry before failing. (default 10)
  -query-scheduler.grpc-client-config.connect-backoff-base-delay duration
    	Initial backoff delay after first connection failure. Only relevant if ConnectTimeout > 0. (default 1s)
  -query-scheduler.grpc-client-config.connect-backoff-max-delay duration
    	Maximum backoff delay when establishing a connection. Only relevant if ConnectTimeout > 0. (default 5s)
  -query-scheduler.grpc-client-config.connect-timeout duration
    	The maximum amount of time to establish a connection. A value of 0 means default gRPC client connect timeout and backoff. (default 5s)
  -query-scheduler.grpc-client-config.grpc-client-rate-limit float
    	Rate limit for gRPC client; 0 means disabled.
  -query-scheduler.grpc-client-config.grpc-client-rate-limit-burst int
    	Rate limit burst for gRPC client.
  -query-scheduler.grpc-client-config.grpc-compression string
    	Use compression when sending messages. Supported values are: 'gzip', 'snappy', 's2' and '' (disable compression)
  -query-scheduler.grpc-client-config.grpc-max-recv-msg-size int
    	gRPC client max receive message size (bytes). (default 104857600)
  -query-scheduler.grpc-client-config.grpc-max-send-msg-size int
    	gRPC client max send message size (bytes). (default 104857600)
  -query-scheduler.grpc-client-config.initial-connection-window-size value
    	[experimental] Initial connection window size. Values less than the default are not supported and are ignored. Setting this to a value other than the default disables the BDP estimator. (default 63KiB1023B)
  -query-scheduler.grpc-client-config.initial-stream-window-size value
    	[experimental] Initial stream window size. Values less than the default are not supported and are ignored. Setting this to a value other than the default disables the BDP estimator. (default 63KiB1023B)
  -query-scheduler.grpc-client-config.tls-ca-path string
    	Path to the CA certificates to validate server certificate against. If not set, the host's root CA certificates are used.
  -query-scheduler.grpc-client-config.tls-cert-path string
    	Path to the client certificate, which will be used for authenticating with the server. Also requires the key path to be configured.
  -query-scheduler.grpc-client-config.tls-cipher-suites string
    	Override the default cipher suite list (separated by commas).
  -query-scheduler.grpc-client-config.tls-enabled
    	Enable TLS in the gRPC client. This flag needs to be enabled when any other TLS flag is set. If set to false, insecure connection to gRPC server will be used.
  -query-scheduler.grpc-client-config.tls-insecure-skip-verify
    	Skip validating server certificate.
  -query-scheduler.grpc-client-config.tls-key-path string
    	Path to the key for the client certificate. Also requires the client certificate to be configured.
  -query-scheduler.grpc-client-config.tls-min-version string
    	Override the default minimum TLS version. Allowed values: VersionTLS10, VersionTLS11, VersionTLS12, VersionTLS13
  -query-scheduler.grpc-client-config.tls-server-name string
    	Override the expected name on the server certificate.
  -query-scheduler.max-outstanding-requests-per-tenant int
    	Maximum number of outstanding requests per tenant per query-scheduler. In-flight requests above this limit will fail with HTTP response status code 429. (default 100)
  -query-scheduler.max-used-instances int
    	The maximum number of query-scheduler instances to use, regardless how many replicas are running. This option can be set only when -query-scheduler.service-discovery-mode is set to 'ring'. 0 to use all available query-scheduler instances.
  -query-scheduler.prioritize-query-components
    	[experimental] When enabled, the query scheduler primarily prioritizes dequeuing fairly from queue components and secondarily prioritizes dequeuing fairly across tenants. When disabled, the query scheduler primarily prioritizes tenant fairness. You must enable the `query-scheduler.use-multi-algorithm-query-queue` setting to use this flag.
  -query-scheduler.querier-forget-delay duration
    	[experimental] If a querier disconnects without sending notification about graceful shutdown, the query-scheduler will keep the querier in the tenant's shard until the forget delay has passed. This feature is useful to reduce the blast radius when shuffle-sharding is enabled.
  -query-scheduler.ring.consul.acl-token string
    	ACL Token used to interact with Consul.
  -query-scheduler.ring.consul.cas-retry-delay duration
    	Maximum duration to wait before retrying a Compare And Swap (CAS) operation. (default 1s)
  -query-scheduler.ring.consul.client-timeout duration
    	HTTP timeout when talking to Consul (default 20s)
  -query-scheduler.ring.consul.consistent-reads
    	Enable consistent reads to Consul.
  -query-scheduler.ring.consul.hostname string
    	Hostname and port of Consul. (default "localhost:8500")
  -query-scheduler.ring.consul.watch-burst-size int
    	Burst size used in rate limit. Values less than 1 are treated as 1. (default 1)
  -query-scheduler.ring.consul.watch-rate-limit float
    	Rate limit when watching key or prefix in Consul, in requests per second. 0 disables the rate limit. (default 1)
  -query-scheduler.ring.etcd.dial-timeout duration
    	The dial timeout for the etcd connection. (default 10s)
  -query-scheduler.ring.etcd.endpoints string
    	The etcd endpoints to connect to.
  -query-scheduler.ring.etcd.max-retries int
    	The maximum number of retries to do for failed ops. (default 10)
  -query-scheduler.ring.etcd.password string
    	Etcd password.
  -query-scheduler.ring.etcd.tls-ca-path string
    	Path to the CA certificates to validate server certificate against. If not set, the host's root CA certificates are used.
  -query-scheduler.ring.etcd.tls-cert-path string
    	Path to the client certificate, which will be used for authenticating with the server. Also requires the key path to be configured.
  -query-scheduler.ring.etcd.tls-cipher-suites string
    	Override the default cipher suite list (separated by commas).
  -query-scheduler.ring.etcd.tls-enabled
    	Enable TLS.
  -query-scheduler.ring.etcd.tls-insecure-skip-verify
    	Skip validating server certificate.
  -query-scheduler.ring.etcd.tls-key-path string
    	Path to the key for the client certificate. Also requires the client certificate to be configured.
  -query-scheduler.ring.etcd.tls-min-version string
    	Override the default minimum TLS version. Allowed values: VersionTLS10, VersionTLS11, VersionTLS12, VersionTLS13
  -query-scheduler.ring.etcd.tls-server-name string
    	Override the expected name on the server certificate.
  -query-scheduler.ring.etcd.username string
    	Etcd username.
  -query-scheduler.ring.heartbeat-period duration
    	Period at which to heartbeat to the ring. 0 = disabled. (default 15s)
  -query-scheduler.ring.heartbeat-timeout duration
    	The heartbeat timeout after which query-schedulers are considered unhealthy within the ring. When query-scheduler ring-based service discovery is enabled, this option needs be set on query-schedulers, query-frontends and queriers. (default 1m0s)
  -query-scheduler.ring.instance-addr string
    	IP address to advertise in the ring. Default is auto-detected.
  -query-scheduler.ring.instance-enable-ipv6
    	Enable using a IPv6 instance address. (default false)
  -query-scheduler.ring.instance-id string
    	Instance ID to register in the ring. (default "<hostname>")
  -query-scheduler.ring.instance-interface-names string
    	List of network interface names to look up when finding the instance IP address. (default [<private network interfaces>])
  -query-scheduler.ring.instance-port int
    	Port to advertise in the ring (defaults to -server.grpc-listen-port).
  -query-scheduler.ring.multi.mirror-enabled
    	Mirror writes to secondary store.
  -query-scheduler.ring.multi.mirror-timeout duration
    	Timeout for storing value to secondary store. (default 2s)
  -query-scheduler.ring.multi.primary string
    	Primary backend storage used by multi-client.
  -query-scheduler.ring.multi.secondary string
    	Secondary backend storage used by multi-client.
  -query-scheduler.ring.prefix string
    	The prefix for the keys in the store. Should end with a /. (default "collectors/")
  -query-scheduler.ring.store string
    	Backend storage to use for the ring. Supported values are: consul, etcd, inmemory, memberlist, multi. (default "memberlist")
  -query-scheduler.service-discovery-mode string
    	[experimental] Service discovery mode that query-frontends and queriers use to find query-scheduler instances. When query-scheduler ring-based service discovery is enabled, this option needs be set on query-schedulers, query-frontends and queriers. Supported values are: dns, ring. (default "dns")
  -ruler-storage.azure.account-key string
    	Azure storage account key. If unset, Azure managed identities will be used for authentication instead.
  -ruler-storage.azure.account-name string
    	Azure storage account name
  -ruler-storage.azure.connection-string string
    	If `connection-string` is set, the value of `endpoint-suffix` will not be used. Use this method over `account-key` if you need to authenticate via a SAS token. Or if you use the Azurite emulator.
  -ruler-storage.azure.container-name string
    	Azure storage container name
  -ruler-storage.azure.endpoint-suffix string
    	Azure storage endpoint suffix without schema. The account name will be prefixed to this value to create the FQDN. If set to empty string, default endpoint suffix is used.
  -ruler-storage.azure.max-retries int
    	Number of retries for recoverable errors (default 20)
  -ruler-storage.azure.user-assigned-id string
    	User assigned managed identity. If empty, then System assigned identity is used.
  -ruler-storage.backend string
    	Backend storage to use. Supported backends are: s3, gcs, azure, swift, filesystem, local. (default "filesystem")
  -ruler-storage.cache.backend string
    	Backend for ruler storage cache, if not empty. The cache is supported for any storage backend except "local". Supported values: memcached, redis.
  -ruler-storage.cache.memcached.addresses comma-separated-list-of-strings
    	Comma-separated list of memcached addresses. Each address can be an IP address, hostname, or an entry specified in the DNS Service Discovery format.
  -ruler-storage.cache.memcached.connect-timeout duration
    	The connection timeout. (default 200ms)
  -ruler-storage.cache.memcached.max-async-buffer-size int
    	The maximum number of enqueued asynchronous operations allowed. (default 25000)
  -ruler-storage.cache.memcached.max-async-concurrency int
    	The maximum number of concurrent asynchronous operations can occur. (default 50)
  -ruler-storage.cache.memcached.max-get-multi-batch-size int
    	The maximum number of keys a single underlying get operation should run. If more keys are specified, internally keys are split into multiple batches and fetched concurrently, honoring the max concurrency. If set to 0, the max batch size is unlimited. (default 100)
  -ruler-storage.cache.memcached.max-get-multi-concurrency int
    	The maximum number of concurrent connections running get operations. If set to 0, concurrency is unlimited. (default 100)
  -ruler-storage.cache.memcached.max-idle-connections int
    	The maximum number of idle connections that will be maintained per address. (default 100)
  -ruler-storage.cache.memcached.max-item-size int
    	The maximum size of an item stored in memcached, in bytes. Bigger items are not stored. If set to 0, no maximum size is enforced. (default 1048576)
  -ruler-storage.cache.memcached.min-idle-connections-headroom-percentage float
    	The minimum number of idle connections to keep open as a percentage (0-100) of the number of recently used idle connections. If negative, idle connections are kept open indefinitely. (default -1)
  -ruler-storage.cache.memcached.read-buffer-size-bytes int
    	[experimental] The size of the read buffer (in bytes). The buffer is allocated for each connection to memcached. (default 4096)
  -ruler-storage.cache.memcached.timeout duration
    	The socket read/write timeout. (default 200ms)
  -ruler-storage.cache.memcached.tls-ca-path string
    	Path to the CA certificates to validate server certificate against. If not set, the host's root CA certificates are used.
  -ruler-storage.cache.memcached.tls-cert-path string
    	Path to the client certificate, which will be used for authenticating with the server. Also requires the key path to be configured.
  -ruler-storage.cache.memcached.tls-cipher-suites string
    	Override the default cipher suite list (separated by commas).
  -ruler-storage.cache.memcached.tls-enabled
    	Enable connecting to Memcached with TLS.
  -ruler-storage.cache.memcached.tls-insecure-skip-verify
    	Skip validating server certificate.
  -ruler-storage.cache.memcached.tls-key-path string
    	Path to the key for the client certificate. Also requires the client certificate to be configured.
  -ruler-storage.cache.memcached.tls-min-version string
    	Override the default minimum TLS version. Allowed values: VersionTLS10, VersionTLS11, VersionTLS12, VersionTLS13
  -ruler-storage.cache.memcached.tls-server-name string
    	Override the expected name on the server certificate.
  -ruler-storage.cache.memcached.write-buffer-size-bytes int
    	[experimental] The size of the write buffer (in bytes). The buffer is allocated for each connection to memcached. (default 4096)
  -ruler-storage.cache.redis.connection-pool-size int
    	Maximum number of connections in the pool. (default 100)
  -ruler-storage.cache.redis.connection-pool-timeout duration
    	Maximum duration to wait to get a connection from pool. (default 4s)
  -ruler-storage.cache.redis.db int
    	Database index.
  -ruler-storage.cache.redis.dial-timeout duration
    	Client dial timeout. (default 5s)
  -ruler-storage.cache.redis.endpoint comma-separated-list-of-strings
    	Redis Server or Cluster configuration endpoint to use for caching. A comma-separated list of endpoints for Redis Cluster or Redis Sentinel.
  -ruler-storage.cache.redis.idle-timeout duration
    	Amount of time after which client closes idle connections. (default 5m0s)
  -ruler-storage.cache.redis.master-name string
    	Redis Sentinel master name. An empty string for Redis Server or Redis Cluster.
  -ruler-storage.cache.redis.max-async-buffer-size int
    	The maximum number of enqueued asynchronous operations allowed. (default 25000)
  -ruler-storage.cache.redis.max-async-concurrency int
    	The maximum number of concurrent asynchronous operations can occur. (default 50)
  -ruler-storage.cache.redis.max-connection-age duration
    	Close connections older than this duration. If the value is zero, then the pool does not close connections based on age.
  -ruler-storage.cache.redis.max-get-multi-batch-size int
    	The maximum size per batch for mget operations. (default 100)
  -ruler-storage.cache.redis.max-get-multi-concurrency int
    	The maximum number of concurrent connections running get operations. If set to 0, concurrency is unlimited. (default 100)
  -ruler-storage.cache.redis.max-item-size int
    	The maximum size of an item stored in Redis. Bigger items are not stored. If set to 0, no maximum size is enforced. (default 16777216)
  -ruler-storage.cache.redis.min-idle-connections int
    	Minimum number of idle connections. (default 10)
  -ruler-storage.cache.redis.password string
    	Password to use when connecting to Redis.
  -ruler-storage.cache.redis.read-timeout duration
    	Client read timeout. (default 3s)
  -ruler-storage.cache.redis.tls-ca-path string
    	Path to the CA certificates to validate server certificate against. If not set, the host's root CA certificates are used.
  -ruler-storage.cache.redis.tls-cert-path string
    	Path to the client certificate, which will be used for authenticating with the server. Also requires the key path to be configured.
  -ruler-storage.cache.redis.tls-cipher-suites string
    	Override the default cipher suite list (separated by commas).
  -ruler-storage.cache.redis.tls-enabled
    	Enable connecting to Redis with TLS.
  -ruler-storage.cache.redis.tls-insecure-skip-verify
    	Skip validating server certificate.
  -ruler-storage.cache.redis.tls-key-path string
    	Path to the key for the client certificate. Also requires the client certificate to be configured.
  -ruler-storage.cache.redis.tls-min-version string
    	Override the default minimum TLS version. Allowed values: VersionTLS10, VersionTLS11, VersionTLS12, VersionTLS13
  -ruler-storage.cache.redis.tls-server-name string
    	Override the expected name on the server certificate.
  -ruler-storage.cache.redis.username string
    	Username to use when connecting to Redis.
  -ruler-storage.cache.redis.write-timeout duration
    	Client write timeout. (default 3s)
  -ruler-storage.filesystem.dir string
    	Local filesystem storage directory. (default "ruler")
  -ruler-storage.gcs.bucket-name string
    	GCS bucket name
  -ruler-storage.gcs.service-account string
    	JSON either from a Google Developers Console client_credentials.json file, or a Google Developers service account key. Needs to be valid JSON, not a filesystem path.
  -ruler-storage.local.directory string
    	Directory to scan for rules
  -ruler-storage.s3.access-key-id string
    	S3 access key ID
  -ruler-storage.s3.bucket-lookup-type value
    	Bucket lookup style type, used to access bucket in S3-compatible service. Default is auto. Supported values are: auto, path, virtual-hosted.
  -ruler-storage.s3.bucket-name string
    	S3 bucket name
  -ruler-storage.s3.dualstack-enabled
    	[experimental] When enabled, direct all AWS S3 requests to the dual-stack IPv4/IPv6 endpoint for the configured region. (default true)
  -ruler-storage.s3.endpoint string
    	The S3 bucket endpoint. It could be an AWS S3 endpoint listed at https://docs.aws.amazon.com/general/latest/gr/s3.html or the address of an S3-compatible service in hostname:port format.
  -ruler-storage.s3.expect-continue-timeout duration
    	The time to wait for a server's first response headers after fully writing the request headers if the request has an Expect header. 0 to send the request body immediately. (default 1s)
  -ruler-storage.s3.http.idle-conn-timeout duration
    	The time an idle connection will remain idle before closing. (default 1m30s)
  -ruler-storage.s3.http.insecure-skip-verify
    	If the client connects to S3 via HTTPS and this option is enabled, the client will accept any certificate and hostname.
  -ruler-storage.s3.http.response-header-timeout duration
    	The amount of time the client will wait for a servers response headers. (default 2m0s)
  -ruler-storage.s3.http.tls-ca-path string
    	Path to the CA certificates to validate server certificate against. If not set, the host's root CA certificates are used.
  -ruler-storage.s3.http.tls-cert-path string
    	Path to the client certificate, which will be used for authenticating with the server. Also requires the key path to be configured.
  -ruler-storage.s3.http.tls-key-path string
    	Path to the key for the client certificate. Also requires the client certificate to be configured.
  -ruler-storage.s3.http.tls-server-name string
    	Override the expected name on the server certificate.
  -ruler-storage.s3.insecure
    	If enabled, use http:// for the S3 endpoint instead of https://. This could be useful in local dev/test environments while using an S3-compatible backend storage, like Minio.
  -ruler-storage.s3.list-objects-version string
    	Use a specific version of the S3 list object API. Supported values are v1 or v2. Default is unset.
  -ruler-storage.s3.max-connections-per-host int
    	Maximum number of connections per host. 0 means no limit.
  -ruler-storage.s3.max-idle-connections int
    	Maximum number of idle (keep-alive) connections across all hosts. 0 means no limit. (default 100)
  -ruler-storage.s3.max-idle-connections-per-host int
    	Maximum number of idle (keep-alive) connections to keep per-host. If 0, a built-in default value is used. (default 100)
  -ruler-storage.s3.native-aws-auth-enabled
    	[experimental] If enabled, it will use the default authentication methods of the AWS SDK for go based on known environment variables and known AWS config files.
  -ruler-storage.s3.part-size uint
    	[experimental] The minimum file size in bytes used for multipart uploads. If 0, the value is optimally computed for each object.
  -ruler-storage.s3.region string
    	S3 region. If unset, the client will issue a S3 GetBucketLocation API call to autodetect it.
  -ruler-storage.s3.secret-access-key string
    	S3 secret access key
  -ruler-storage.s3.send-content-md5
    	[experimental] If enabled, a Content-MD5 header is sent with S3 Put Object requests. Consumes more resources to compute the MD5, but may improve compatibility with object storage services that do not support checksums.
  -ruler-storage.s3.session-token string
    	S3 session token
  -ruler-storage.s3.signature-version string
    	The signature version to use for authenticating against S3. Supported values are: v4, v2. (default "v4")
  -ruler-storage.s3.sse.kms-encryption-context string
    	KMS Encryption Context used for object encryption. It expects JSON formatted string.
  -ruler-storage.s3.sse.kms-key-id string
    	KMS Key ID used to encrypt objects in S3
  -ruler-storage.s3.sse.type string
    	Enable AWS Server Side Encryption. Supported values: SSE-KMS, SSE-S3.
  -ruler-storage.s3.storage-class string
    	[experimental] The S3 storage class to use, not set by default. Details can be found at https://aws.amazon.com/s3/storage-classes/. Supported values are: STANDARD, REDUCED_REDUNDANCY, GLACIER, STANDARD_IA, ONEZONE_IA, INTELLIGENT_TIERING, DEEP_ARCHIVE, OUTPOSTS, GLACIER_IR, SNOW, EXPRESS_ONEZONE
  -ruler-storage.s3.sts-endpoint string
    	Accessing S3 resources using temporary, secure credentials provided by AWS Security Token Service.
  -ruler-storage.s3.tls-handshake-timeout duration
    	Maximum time to wait for a TLS handshake. 0 means no limit. (default 10s)
  -ruler-storage.s3.trace.enabled
    	When enabled, low-level S3 HTTP operation information is logged at the debug level.
  -ruler-storage.storage-prefix string
    	Prefix for all objects stored in the backend storage. For simplicity, it may only contain digits and English alphabet letters.
  -ruler-storage.swift.application-credential-id string
    	OpenStack Swift application credential id
  -ruler-storage.swift.application-credential-name string
    	OpenStack Swift application credential name
  -ruler-storage.swift.application-credential-secret string
    	OpenStack Swift application credential secret
  -ruler-storage.swift.auth-url string
    	OpenStack Swift authentication URL
  -ruler-storage.swift.auth-version int
    	OpenStack Swift authentication API version. 0 to autodetect.
  -ruler-storage.swift.connect-timeout duration
    	Time after which a connection attempt is aborted. (default 10s)
  -ruler-storage.swift.container-name string
    	Name of the OpenStack Swift container to put chunks in.
  -ruler-storage.swift.domain-id string
    	OpenStack Swift user's domain ID.
  -ruler-storage.swift.domain-name string
    	OpenStack Swift user's domain name.
  -ruler-storage.swift.max-retries int
    	Max retries on requests error. (default 3)
  -ruler-storage.swift.password string
    	OpenStack Swift API key.
  -ruler-storage.swift.project-domain-id string
    	ID of the OpenStack Swift project's domain (v3 auth only), only needed if it differs the from user domain.
  -ruler-storage.swift.project-domain-name string
    	Name of the OpenStack Swift project's domain (v3 auth only), only needed if it differs from the user domain.
  -ruler-storage.swift.project-id string
    	OpenStack Swift project ID (v2,v3 auth only).
  -ruler-storage.swift.project-name string
    	OpenStack Swift project name (v2,v3 auth only).
  -ruler-storage.swift.region-name string
    	OpenStack Swift Region to use (v2,v3 auth only).
  -ruler-storage.swift.request-timeout duration
    	Time after which an idle request is aborted. The timeout watchdog is reset each time some data is received, so the timeout triggers after X time no data is received on a request. (default 5s)
  -ruler-storage.swift.user-domain-id string
    	OpenStack Swift user's domain ID.
  -ruler-storage.swift.user-domain-name string
    	OpenStack Swift user's domain name.
  -ruler-storage.swift.user-id string
    	OpenStack Swift user ID.
  -ruler-storage.swift.username string
    	OpenStack Swift username.
  -ruler.alerting-rules-evaluation-enabled
    	Controls whether alerting rules evaluation is enabled. This configuration option can be used to forcefully disable alerting rules evaluation on a per-tenant basis. (default true)
  -ruler.alertmanager-client.basic-auth-password string
    	HTTP Basic authentication password. It overrides the password set in the URL (if any).
  -ruler.alertmanager-client.basic-auth-username string
    	HTTP Basic authentication username. It overrides the username set in the URL (if any).
  -ruler.alertmanager-client.tls-ca-path string
    	Path to the CA certificates to validate server certificate against. If not set, the host's root CA certificates are used.
  -ruler.alertmanager-client.tls-cert-path string
    	Path to the client certificate, which will be used for authenticating with the server. Also requires the key path to be configured.
  -ruler.alertmanager-client.tls-cipher-suites string
    	Override the default cipher suite list (separated by commas).
  -ruler.alertmanager-client.tls-enabled
    	Enable TLS for gRPC client connecting to alertmanager. (default true)
  -ruler.alertmanager-client.tls-insecure-skip-verify
    	Skip validating server certificate.
  -ruler.alertmanager-client.tls-key-path string
    	Path to the key for the client certificate. Also requires the client certificate to be configured.
  -ruler.alertmanager-client.tls-min-version string
    	Override the default minimum TLS version. Allowed values: VersionTLS10, VersionTLS11, VersionTLS12, VersionTLS13
  -ruler.alertmanager-client.tls-server-name string
    	Override the expected name on the server certificate.
  -ruler.alertmanager-refresh-interval duration
    	How long to wait between refreshing DNS resolutions of Alertmanager hosts. (default 1m0s)
  -ruler.alertmanager-url string
    	Comma-separated list of URL(s) of the Alertmanager(s) to send notifications to. Each URL is treated as a separate group. Multiple Alertmanagers in HA per group can be supported by using DNS service discovery format, comprehensive of the scheme. Basic auth is supported as part of the URL.
  -ruler.client.backoff-max-period duration
    	Maximum delay when backing off. (default 10s)
  -ruler.client.backoff-min-period duration
    	Minimum delay when backing off. (default 100ms)
  -ruler.client.backoff-on-ratelimits
    	Enable backoff and retry when we hit rate limits.
  -ruler.client.backoff-retries int
    	Number of times to backoff and retry before failing. (default 10)
  -ruler.client.connect-backoff-base-delay duration
    	Initial backoff delay after first connection failure. Only relevant if ConnectTimeout > 0. (default 1s)
  -ruler.client.connect-backoff-max-delay duration
    	Maximum backoff delay when establishing a connection. Only relevant if ConnectTimeout > 0. (default 5s)
  -ruler.client.connect-timeout duration
    	The maximum amount of time to establish a connection. A value of 0 means default gRPC client connect timeout and backoff. (default 5s)
  -ruler.client.grpc-client-rate-limit float
    	Rate limit for gRPC client; 0 means disabled.
  -ruler.client.grpc-client-rate-limit-burst int
    	Rate limit burst for gRPC client.
  -ruler.client.grpc-compression string
    	Use compression when sending messages. Supported values are: 'gzip', 'snappy', 's2' and '' (disable compression)
  -ruler.client.grpc-max-recv-msg-size int
    	gRPC client max receive message size (bytes). (default 104857600)
  -ruler.client.grpc-max-send-msg-size int
    	gRPC client max send message size (bytes). (default 104857600)
  -ruler.client.initial-connection-window-size value
    	[experimental] Initial connection window size. Values less than the default are not supported and are ignored. Setting this to a value other than the default disables the BDP estimator. (default 63KiB1023B)
  -ruler.client.initial-stream-window-size value
    	[experimental] Initial stream window size. Values less than the default are not supported and are ignored. Setting this to a value other than the default disables the BDP estimator. (default 63KiB1023B)
  -ruler.client.tls-ca-path string
    	Path to the CA certificates to validate server certificate against. If not set, the host's root CA certificates are used.
  -ruler.client.tls-cert-path string
    	Path to the client certificate, which will be used for authenticating with the server. Also requires the key path to be configured.
  -ruler.client.tls-cipher-suites string
    	Override the default cipher suite list (separated by commas).
  -ruler.client.tls-enabled
    	Enable TLS in the gRPC client. This flag needs to be enabled when any other TLS flag is set. If set to false, insecure connection to gRPC server will be used.
  -ruler.client.tls-insecure-skip-verify
    	Skip validating server certificate.
  -ruler.client.tls-key-path string
    	Path to the key for the client certificate. Also requires the client certificate to be configured.
  -ruler.client.tls-min-version string
    	Override the default minimum TLS version. Allowed values: VersionTLS10, VersionTLS11, VersionTLS12, VersionTLS13
  -ruler.client.tls-server-name string
    	Override the expected name on the server certificate.
  -ruler.disabled-tenants comma-separated-list-of-strings
    	Comma separated list of tenants whose rules this ruler cannot evaluate. If specified, a ruler that would normally pick the specified tenant(s) for processing will ignore them instead. Subject to sharding.
  -ruler.enable-api
    	Enable the ruler config API. (default true)
  -ruler.enabled-tenants comma-separated-list-of-strings
    	Comma separated list of tenants whose rules this ruler can evaluate. If specified, only these tenants will be handled by ruler, otherwise this ruler can process rules from all tenants. Subject to sharding.
  -ruler.evaluation-delay-duration duration
    	Duration to delay the evaluation of rules to ensure the underlying metrics have been pushed. (default 1m)
  -ruler.evaluation-interval duration
    	How frequently to evaluate rules (default 1m0s)
  -ruler.external.url string
    	URL of alerts return path.
  -ruler.for-grace-period duration
    	This grace period controls which alerts the ruler restores after a restart. Alerts with "for" duration lower than this grace period are not restored after a ruler restart. This means that if the alerts have been firing before the ruler restarted, they will now go to pending state and then to firing again after their "for" duration expires. Alerts with "for" duration greater than or equal to this grace period that have been pending before the ruler restart will remain in pending state for at least this grace period. Alerts with "for" duration greater than or equal to this grace period that have been firing before the ruler restart will continue to be firing after the restart. (default 2m0s)
  -ruler.for-outage-tolerance duration
    	Max time to tolerate outage for restoring "for" state of alert. (default 1h0m0s)
  -ruler.inbound-sync-queue-poll-interval duration
    	[experimental] Interval between applying queued incoming rule sync requests. (default 10s)
  -ruler.independent-rule-evaluation-concurrency-min-duration-percentage float
    	[experimental] Minimum threshold of the interval to last rule group runtime duration to allow a rule to be evaluated concurrency. By default, the rule group runtime duration must exceed 50.0% of the evaluation interval. (default 50)
  -ruler.max-independent-rule-evaluation-concurrency int
    	[experimental] Number of rules rules that don't have dependencies that we allow to be evaluated concurrently across all tenants. 0 to disable.
  -ruler.max-independent-rule-evaluation-concurrency-per-tenant int
    	[experimental] Maximum number of independent rules that can run concurrently for each tenant. Depends on ruler.max-independent-rule-evaluation-concurrency being greater than 0. Ideally this flag should be a lower value. 0 to disable. (default 4)
  -ruler.max-rule-groups-per-tenant int
    	Maximum number of rule groups per-tenant. 0 to disable. (default 70)
  -ruler.max-rule-groups-per-tenant-by-namespace value
    	Maximum number of rule groups per tenant by namespace. Value is a map, where each key is the namespace and value is the number of rule groups allowed in the namespace (int). On the command line, this map is given in a JSON format. The number of rule groups specified has the same meaning as -ruler.max-rule-groups-per-tenant, but only applies for the specific namespace. If specified, it supersedes -ruler.max-rule-groups-per-tenant. (default {})
  -ruler.max-rules-per-rule-group int
    	Maximum number of rules per rule group per-tenant. 0 to disable. (default 20)
  -ruler.max-rules-per-rule-group-by-namespace value
    	Maximum number of rules per rule group by namespace. Value is a map, where each key is the namespace and value is the number of rules allowed in the namespace (int). On the command line, this map is given in a JSON format. The number of rules specified has the same meaning as -ruler.max-rules-per-rule-group, but only applies for the specific namespace. If specified, it supersedes -ruler.max-rules-per-rule-group. (default {})
  -ruler.notification-queue-capacity int
    	Capacity of the queue for notifications to be sent to the Alertmanager. (default 10000)
  -ruler.notification-timeout duration
    	HTTP timeout duration when sending notifications to the Alertmanager. (default 10s)
  -ruler.outbound-sync-queue-poll-interval duration
    	[experimental] Interval between sending queued rule sync requests to ruler replicas. (default 10s)
  -ruler.poll-interval duration
    	How frequently the configured rule groups are re-synced from the object storage. (default 10m0s)
  -ruler.protected-namespaces comma-separated-list-of-strings
    	[experimental] List of namespaces that are protected from modification unless a special HTTP header is used. If a namespace is protected, it can only be read, not modified via the ruler's configuration API. The value is a list of strings, where each string is a namespace name. On the command line, this list is given as a comma-separated list.
  -ruler.query-frontend.address string
    	GRPC listen address of the query-frontend(s). Must be a DNS address (prefixed with dns:///) to enable client side load balancing.
  -ruler.query-frontend.grpc-client-config.backoff-max-period duration
    	Maximum delay when backing off. (default 10s)
  -ruler.query-frontend.grpc-client-config.backoff-min-period duration
    	Minimum delay when backing off. (default 100ms)
  -ruler.query-frontend.grpc-client-config.backoff-on-ratelimits
    	Enable backoff and retry when we hit rate limits.
  -ruler.query-frontend.grpc-client-config.backoff-retries int
    	Number of times to backoff and retry before failing. (default 10)
  -ruler.query-frontend.grpc-client-config.connect-backoff-base-delay duration
    	Initial backoff delay after first connection failure. Only relevant if ConnectTimeout > 0. (default 1s)
  -ruler.query-frontend.grpc-client-config.connect-backoff-max-delay duration
    	Maximum backoff delay when establishing a connection. Only relevant if ConnectTimeout > 0. (default 5s)
  -ruler.query-frontend.grpc-client-config.connect-timeout duration
    	The maximum amount of time to establish a connection. A value of 0 means default gRPC client connect timeout and backoff. (default 5s)
  -ruler.query-frontend.grpc-client-config.grpc-client-rate-limit float
    	Rate limit for gRPC client; 0 means disabled.
  -ruler.query-frontend.grpc-client-config.grpc-client-rate-limit-burst int
    	Rate limit burst for gRPC client.
  -ruler.query-frontend.grpc-client-config.grpc-compression string
    	Use compression when sending messages. Supported values are: 'gzip', 'snappy', 's2' and '' (disable compression)
  -ruler.query-frontend.grpc-client-config.grpc-max-recv-msg-size int
    	gRPC client max receive message size (bytes). (default 104857600)
  -ruler.query-frontend.grpc-client-config.grpc-max-send-msg-size int
    	gRPC client max send message size (bytes). (default 104857600)
  -ruler.query-frontend.grpc-client-config.initial-connection-window-size value
    	[experimental] Initial connection window size. Values less than the default are not supported and are ignored. Setting this to a value other than the default disables the BDP estimator. (default 63KiB1023B)
  -ruler.query-frontend.grpc-client-config.initial-stream-window-size value
    	[experimental] Initial stream window size. Values less than the default are not supported and are ignored. Setting this to a value other than the default disables the BDP estimator. (default 63KiB1023B)
  -ruler.query-frontend.grpc-client-config.tls-ca-path string
    	Path to the CA certificates to validate server certificate against. If not set, the host's root CA certificates are used.
  -ruler.query-frontend.grpc-client-config.tls-cert-path string
    	Path to the client certificate, which will be used for authenticating with the server. Also requires the key path to be configured.
  -ruler.query-frontend.grpc-client-config.tls-cipher-suites string
    	Override the default cipher suite list (separated by commas).
  -ruler.query-frontend.grpc-client-config.tls-enabled
    	Enable TLS in the gRPC client. This flag needs to be enabled when any other TLS flag is set. If set to false, insecure connection to gRPC server will be used.
  -ruler.query-frontend.grpc-client-config.tls-insecure-skip-verify
    	Skip validating server certificate.
  -ruler.query-frontend.grpc-client-config.tls-key-path string
    	Path to the key for the client certificate. Also requires the client certificate to be configured.
  -ruler.query-frontend.grpc-client-config.tls-min-version string
    	Override the default minimum TLS version. Allowed values: VersionTLS10, VersionTLS11, VersionTLS12, VersionTLS13
  -ruler.query-frontend.grpc-client-config.tls-server-name string
    	Override the expected name on the server certificate.
  -ruler.query-frontend.query-result-response-format string
    	Format to use when retrieving query results from query-frontends. Supported values: json, protobuf (default "protobuf")
  -ruler.query-stats-enabled
    	Report the wall time for ruler queries to complete as a per-tenant metric and as an info level log message.
  -ruler.recording-rules-evaluation-enabled
    	Controls whether recording rules evaluation is enabled. This configuration option can be used to forcefully disable recording rules evaluation on a per-tenant basis. (default true)
  -ruler.resend-delay duration
    	Minimum amount of time to wait before resending an alert to Alertmanager. (default 1m0s)
  -ruler.ring.consul.acl-token string
    	ACL Token used to interact with Consul.
  -ruler.ring.consul.cas-retry-delay duration
    	Maximum duration to wait before retrying a Compare And Swap (CAS) operation. (default 1s)
  -ruler.ring.consul.client-timeout duration
    	HTTP timeout when talking to Consul (default 20s)
  -ruler.ring.consul.consistent-reads
    	Enable consistent reads to Consul.
  -ruler.ring.consul.hostname string
    	Hostname and port of Consul. (default "localhost:8500")
  -ruler.ring.consul.watch-burst-size int
    	Burst size used in rate limit. Values less than 1 are treated as 1. (default 1)
  -ruler.ring.consul.watch-rate-limit float
    	Rate limit when watching key or prefix in Consul, in requests per second. 0 disables the rate limit. (default 1)
  -ruler.ring.etcd.dial-timeout duration
    	The dial timeout for the etcd connection. (default 10s)
  -ruler.ring.etcd.endpoints string
    	The etcd endpoints to connect to.
  -ruler.ring.etcd.max-retries int
    	The maximum number of retries to do for failed ops. (default 10)
  -ruler.ring.etcd.password string
    	Etcd password.
  -ruler.ring.etcd.tls-ca-path string
    	Path to the CA certificates to validate server certificate against. If not set, the host's root CA certificates are used.
  -ruler.ring.etcd.tls-cert-path string
    	Path to the client certificate, which will be used for authenticating with the server. Also requires the key path to be configured.
  -ruler.ring.etcd.tls-cipher-suites string
    	Override the default cipher suite list (separated by commas).
  -ruler.ring.etcd.tls-enabled
    	Enable TLS.
  -ruler.ring.etcd.tls-insecure-skip-verify
    	Skip validating server certificate.
  -ruler.ring.etcd.tls-key-path string
    	Path to the key for the client certificate. Also requires the client certificate to be configured.
  -ruler.ring.etcd.tls-min-version string
    	Override the default minimum TLS version. Allowed values: VersionTLS10, VersionTLS11, VersionTLS12, VersionTLS13
  -ruler.ring.etcd.tls-server-name string
    	Override the expected name on the server certificate.
  -ruler.ring.etcd.username string
    	Etcd username.
  -ruler.ring.heartbeat-period duration
    	Period at which to heartbeat to the ring. 0 = disabled. (default 15s)
  -ruler.ring.heartbeat-timeout duration
    	The heartbeat timeout after which rulers are considered unhealthy within the ring. 0 = never (timeout disabled). (default 1m0s)
  -ruler.ring.instance-addr string
    	IP address to advertise in the ring. Default is auto-detected.
  -ruler.ring.instance-enable-ipv6
    	Enable using a IPv6 instance address. (default false)
  -ruler.ring.instance-id string
    	Instance ID to register in the ring. (default "<hostname>")
  -ruler.ring.instance-interface-names string
    	List of network interface names to look up when finding the instance IP address. (default [<private network interfaces>])
  -ruler.ring.instance-port int
    	Port to advertise in the ring (defaults to -server.grpc-listen-port).
  -ruler.ring.multi.mirror-enabled
    	Mirror writes to secondary store.
  -ruler.ring.multi.mirror-timeout duration
    	Timeout for storing value to secondary store. (default 2s)
  -ruler.ring.multi.primary string
    	Primary backend storage used by multi-client.
  -ruler.ring.multi.secondary string
    	Secondary backend storage used by multi-client.
  -ruler.ring.num-tokens int
    	Number of tokens for each ruler. (default 128)
  -ruler.ring.prefix string
    	The prefix for the keys in the store. Should end with a /. (default "rulers/")
  -ruler.ring.store string
    	Backend storage to use for the ring. Supported values are: consul, etcd, inmemory, memberlist, multi. (default "memberlist")
  -ruler.rule-evaluation-write-enabled
    	[experimental] Writes the results of rule evaluation to ingesters or ingest storage when enabled. Use this option for testing purposes. To disable, set to false. (default true)
  -ruler.rule-path string
    	Directory to store temporary rule files loaded by the Prometheus rule managers. This directory is not required to be persisted between restarts. (default "./data-ruler/")
  -ruler.sync-rules-on-changes-enabled
    	True to enable a re-sync of the configured rule groups as soon as they're changed via ruler's config API. This re-sync is in addition of the periodic syncing. When enabled, it may take up to few tens of seconds before a configuration change triggers the re-sync. (default true)
  -ruler.tenant-federation.enabled
    	Enable rule groups to query against multiple tenants. The tenant IDs involved need to be in the rule group's 'source_tenants' field. If this flag is set to 'false' when there are federated rule groups that already exist, then these rules groups will be skipped during evaluations.
  -ruler.tenant-shard-size int
    	The tenant's shard size when sharding is used by ruler. Value of 0 disables shuffle sharding for the tenant, and tenant rules will be sharded across all ruler replicas.
  -runtime-config.file comma-separated-list-of-strings
    	Comma separated list of yaml files with the configuration that can be updated at runtime. Runtime config files will be merged from left to right.
  -runtime-config.reload-period duration
    	How often to check runtime config files. (default 10s)
  -server.graceful-shutdown-timeout duration
    	Timeout for graceful shutdowns (default 30s)
  -server.grpc-conn-limit int
    	Maximum number of simultaneous grpc connections, <=0 to disable
  -server.grpc-listen-address string
    	gRPC server listen address.
  -server.grpc-listen-network string
    	gRPC server listen network (default "tcp")
  -server.grpc-listen-port int
    	gRPC server listen port. (default 9095)
  -server.grpc-max-concurrent-streams uint
    	Limit on the number of concurrent streams for gRPC calls per client connection (0 = unlimited) (default 100)
  -server.grpc-max-recv-msg-size-bytes int
    	Limit on the size of a gRPC message this server can receive (bytes). (default 104857600)
  -server.grpc-max-send-msg-size-bytes int
    	Limit on the size of a gRPC message this server can send (bytes). (default 104857600)
  -server.grpc-tls-ca-path string
    	GRPC TLS Client CA path.
  -server.grpc-tls-cert-path string
    	GRPC TLS server cert path.
  -server.grpc-tls-client-auth string
    	GRPC TLS Client Auth type.
  -server.grpc-tls-key-path string
    	GRPC TLS server key path.
  -server.grpc.keepalive.max-connection-age duration
    	The duration for the maximum amount of time a connection may exist before it will be closed. Default: infinity (default 2562047h47m16.854775807s)
  -server.grpc.keepalive.max-connection-age-grace duration
    	An additive period after max-connection-age after which the connection will be forcibly closed. Default: infinity (default 2562047h47m16.854775807s)
  -server.grpc.keepalive.max-connection-idle duration
    	The duration after which an idle connection should be closed. Default: infinity (default 2562047h47m16.854775807s)
  -server.grpc.keepalive.min-time-between-pings duration
    	Minimum amount of time a client should wait before sending a keepalive ping. If client sends keepalive ping more often, server will send GOAWAY and close the connection. (default 10s)
  -server.grpc.keepalive.ping-without-stream-allowed
    	If true, server allows keepalive pings even when there are no active streams(RPCs). If false, and client sends ping when there are no active streams, server will send GOAWAY and close the connection. (default true)
  -server.grpc.keepalive.time duration
    	Duration after which a keepalive probe is sent in case of no activity over the connection., Default: 2h (default 2h0m0s)
  -server.grpc.keepalive.timeout duration
    	After having pinged for keepalive check, the duration after which an idle connection should be closed, Default: 20s (default 20s)
  -server.grpc.num-workers int
    	If non-zero, configures the amount of GRPC server workers used to serve the requests. (default 100)
  -server.http-conn-limit int
    	Maximum number of simultaneous http connections, <=0 to disable
  -server.http-idle-timeout duration
    	Idle timeout for HTTP server (default 2m0s)
  -server.http-listen-address string
    	HTTP server listen address.
  -server.http-listen-network string
    	HTTP server listen network, default tcp (default "tcp")
  -server.http-listen-port int
    	HTTP server listen port. (default 8080)
  -server.http-log-closed-connections-without-response-enabled
    	Log closed connections that did not receive any response, most likely because client didn't send any request within timeout.
  -server.http-read-header-timeout duration
    	Read timeout for HTTP request headers. If set to 0, value of -server.http-read-timeout is used.
  -server.http-read-timeout duration
    	Read timeout for entire HTTP request, including headers and body. (default 30s)
  -server.http-tls-ca-path string
    	HTTP TLS Client CA path.
  -server.http-tls-cert-path string
    	HTTP server cert path.
  -server.http-tls-client-auth string
    	HTTP TLS Client Auth type.
  -server.http-tls-key-path string
    	HTTP server key path.
  -server.http-write-timeout duration
    	Write timeout for HTTP server (default 2m0s)
  -server.log-request-at-info-level-enabled
    	Optionally log requests at info level instead of debug level. Applies to request headers as well if server.log-request-headers is enabled.
  -server.log-request-headers
    	Optionally log request headers.
  -server.log-request-headers-exclude-list string
    	Comma separated list of headers to exclude from loggin. Only used if server.log-request-headers is true.
  -server.log-source-ips-enabled
    	Optionally log the source IPs.
  -server.log-source-ips-full
    	Log all source IPs instead of only the originating one. Only used if server.log-source-ips-enabled is true
  -server.log-source-ips-header string
    	Header field storing the source IPs. Only used if server.log-source-ips-enabled is true. If not set the default Forwarded, X-Real-IP and X-Forwarded-For headers are used
  -server.log-source-ips-regex string
    	Regex for matching the source IPs. Only used if server.log-source-ips-enabled is true. If not set the default Forwarded, X-Real-IP and X-Forwarded-For headers are used
  -server.path-prefix string
    	Base path to serve all API routes from (e.g. /v1/)
  -server.proxy-protocol-enabled
    	[experimental] Enables PROXY protocol.
  -server.register-instrumentation
    	Register the intrumentation handlers (/metrics etc). (default true)
  -server.report-grpc-codes-in-instrumentation-label-enabled
    	If set to true, gRPC statuses will be reported in instrumentation labels with their string representations. Otherwise, they will be reported as "error". (default true)
  -server.tls-cipher-suites string
    	Comma-separated list of cipher suites to use. If blank, the default Go cipher suites is used.
  -server.tls-min-version string
    	Minimum TLS version to use. Allowed values: VersionTLS10, VersionTLS11, VersionTLS12, VersionTLS13. If blank, the Go TLS minimum version is used.
  -shutdown-delay duration
    	How long to wait between SIGTERM and shutdown. After receiving SIGTERM, Mimir will report not-ready status via /ready endpoint.
  -store-gateway.disabled-tenants comma-separated-list-of-strings
    	Comma separated list of tenants that cannot be loaded by the store-gateway. If specified, and the store-gateway would normally load a given tenant for (via -store-gateway.enabled-tenants or sharding), it will be ignored instead.
  -store-gateway.enabled-tenants comma-separated-list-of-strings
    	Comma separated list of tenants that can be loaded by the store-gateway. If specified, only blocks for these tenants will be loaded by the store-gateway, otherwise all tenants can be loaded. Subject to sharding.
  -store-gateway.sharding-ring.auto-forget-enabled
    	When enabled, a store-gateway is automatically removed from the ring after failing to heartbeat the ring for a period longer than 10 times the configured -store-gateway.sharding-ring.heartbeat-timeout. (default true)
  -store-gateway.sharding-ring.consul.acl-token string
    	ACL Token used to interact with Consul.
  -store-gateway.sharding-ring.consul.cas-retry-delay duration
    	Maximum duration to wait before retrying a Compare And Swap (CAS) operation. (default 1s)
  -store-gateway.sharding-ring.consul.client-timeout duration
    	HTTP timeout when talking to Consul (default 20s)
  -store-gateway.sharding-ring.consul.consistent-reads
    	Enable consistent reads to Consul.
  -store-gateway.sharding-ring.consul.hostname string
    	Hostname and port of Consul. (default "localhost:8500")
  -store-gateway.sharding-ring.consul.watch-burst-size int
    	Burst size used in rate limit. Values less than 1 are treated as 1. (default 1)
  -store-gateway.sharding-ring.consul.watch-rate-limit float
    	Rate limit when watching key or prefix in Consul, in requests per second. 0 disables the rate limit. (default 1)
  -store-gateway.sharding-ring.etcd.dial-timeout duration
    	The dial timeout for the etcd connection. (default 10s)
  -store-gateway.sharding-ring.etcd.endpoints string
    	The etcd endpoints to connect to.
  -store-gateway.sharding-ring.etcd.max-retries int
    	The maximum number of retries to do for failed ops. (default 10)
  -store-gateway.sharding-ring.etcd.password string
    	Etcd password.
  -store-gateway.sharding-ring.etcd.tls-ca-path string
    	Path to the CA certificates to validate server certificate against. If not set, the host's root CA certificates are used.
  -store-gateway.sharding-ring.etcd.tls-cert-path string
    	Path to the client certificate, which will be used for authenticating with the server. Also requires the key path to be configured.
  -store-gateway.sharding-ring.etcd.tls-cipher-suites string
    	Override the default cipher suite list (separated by commas).
  -store-gateway.sharding-ring.etcd.tls-enabled
    	Enable TLS.
  -store-gateway.sharding-ring.etcd.tls-insecure-skip-verify
    	Skip validating server certificate.
  -store-gateway.sharding-ring.etcd.tls-key-path string
    	Path to the key for the client certificate. Also requires the client certificate to be configured.
  -store-gateway.sharding-ring.etcd.tls-min-version string
    	Override the default minimum TLS version. Allowed values: VersionTLS10, VersionTLS11, VersionTLS12, VersionTLS13
  -store-gateway.sharding-ring.etcd.tls-server-name string
    	Override the expected name on the server certificate.
  -store-gateway.sharding-ring.etcd.username string
    	Etcd username.
  -store-gateway.sharding-ring.heartbeat-period duration
    	Period at which to heartbeat to the ring. 0 = disabled. (default 15s)
  -store-gateway.sharding-ring.heartbeat-timeout duration
    	The heartbeat timeout after which store gateways are considered unhealthy within the ring. 0 = never (timeout disabled). This option needs be set both on the store-gateway, querier and ruler when running in microservices mode. (default 1m0s)
  -store-gateway.sharding-ring.instance-addr string
    	IP address to advertise in the ring. Default is auto-detected.
  -store-gateway.sharding-ring.instance-availability-zone string
    	The availability zone where this instance is running. Required if zone-awareness is enabled.
  -store-gateway.sharding-ring.instance-enable-ipv6
    	Enable using a IPv6 instance address. (default false)
  -store-gateway.sharding-ring.instance-id string
    	Instance ID to register in the ring. (default "<hostname>")
  -store-gateway.sharding-ring.instance-interface-names string
    	List of network interface names to look up when finding the instance IP address. (default [<private network interfaces>])
  -store-gateway.sharding-ring.instance-port int
    	Port to advertise in the ring (defaults to -server.grpc-listen-port).
  -store-gateway.sharding-ring.multi.mirror-enabled
    	Mirror writes to secondary store.
  -store-gateway.sharding-ring.multi.mirror-timeout duration
    	Timeout for storing value to secondary store. (default 2s)
  -store-gateway.sharding-ring.multi.primary string
    	Primary backend storage used by multi-client.
  -store-gateway.sharding-ring.multi.secondary string
    	Secondary backend storage used by multi-client.
  -store-gateway.sharding-ring.num-tokens int
    	Number of tokens for each store-gateway. (default 512)
  -store-gateway.sharding-ring.prefix string
    	The prefix for the keys in the store. Should end with a /. (default "collectors/")
  -store-gateway.sharding-ring.replication-factor int
    	The replication factor to use when sharding blocks. This option needs be set both on the store-gateway, querier and ruler when running in microservices mode. (default 3)
  -store-gateway.sharding-ring.store string
    	Backend storage to use for the ring. Supported values are: consul, etcd, inmemory, memberlist, multi. (default "memberlist")
  -store-gateway.sharding-ring.tokens-file-path string
    	File path where tokens are stored. If empty, tokens are not stored at shutdown and restored at startup.
  -store-gateway.sharding-ring.unregister-on-shutdown
    	Unregister from the ring upon clean shutdown. (default true)
  -store-gateway.sharding-ring.wait-stability-max-duration duration
    	Maximum time to wait for ring stability at startup. If the store-gateway ring keeps changing after this period of time, the store-gateway will start anyway. (default 5m0s)
  -store-gateway.sharding-ring.wait-stability-min-duration duration
    	Minimum time to wait for ring stability at startup, if set to positive value.
  -store-gateway.sharding-ring.zone-awareness-enabled
    	True to enable zone-awareness and replicate blocks across different availability zones. This option needs be set both on the store-gateway, querier and ruler when running in microservices mode.
  -store-gateway.tenant-shard-size int
    	The tenant's shard size, used when store-gateway sharding is enabled. Value of 0 disables shuffle sharding for the tenant, that is all tenant blocks are sharded across all store-gateway replicas.
  -store.max-labels-query-length duration
    	Limit the time range (end - start time) of series, label names and values queries. This limit is enforced in the querier. If the requested time range is outside the allowed range, the request will not fail but will be manipulated to only query data within the allowed time range. 0 to disable.
  -target comma-separated-list-of-strings
    	Comma-separated list of components to include in the instantiated process. The default value 'all' includes all components that are required to form a functional Grafana Mimir instance in single-binary mode. Use the '-modules' command line flag to get a list of available components, and to see which components are included with 'all'. (default all)
  -tenant-federation.enabled
    	If enabled on all services, queries can be federated across multiple tenants. The tenant IDs involved need to be specified separated by a '|' character in the 'X-Scope-OrgID' header.
  -tenant-federation.max-concurrent int
    	[experimental] The number of workers used for each tenant federated query. This setting limits the maximum number of per-tenant queries executed at a time for a tenant federated query. (default 16)
  -tenant-federation.max-tenants int
    	The max number of tenant IDs that may be supplied for a federated query if enabled. 0 to disable the limit.
  -tests.basic-auth-password string
    	The password to use for HTTP bearer authentication. (mutually exclusive with bearer-token flag)
  -tests.basic-auth-user string
    	The username to use for HTTP bearer authentication. (mutually exclusive with bearer-token flag)
  -tests.bearer-token string
    	The bearer token to use for HTTP bearer authentication. (mutually exclusive with basic-auth flags)
  -tests.client.user-agent string
    	The value the Mimir client should send in the User-Agent header. (default "mimir-continuous-test")
  -tests.read-endpoint string
    	The base endpoint on the read path. The URL should have no trailing slash. The specific API path is appended by the tool to the URL, for example /api/v1/query_range for range query API, so the configured URL must not include it.
  -tests.read-timeout duration
    	The timeout for a single read request. (default 1m0s)
  -tests.run-interval duration
    	How frequently tests should run. (default 5m0s)
  -tests.send-chunks-debugging-header
    	Request debugging on the server side via header.
  -tests.smoke-test
    	Run a smoke test, i.e. run all tests once and exit.
  -tests.tenant-id string
    	The tenant ID to use to write and read metrics in tests. (default "anonymous")
  -tests.write-batch-size int
    	The maximum number of series to write in a single request. (default 1000)
  -tests.write-endpoint string
    	The base endpoint on the write path. The URL should have no trailing slash. The specific API path is appended by the tool to the URL, for example /api/v1/push for the remote write API endpoint, so the configured URL must not include it.
  -tests.write-protocol string
    	The protocol to use to write series data. Supported values are: prometheus, otlp-http (default "prometheus")
  -tests.write-read-series-test.float-samples-enabled
    	Set to true to use float samples (default true)
  -tests.write-read-series-test.histogram-samples-enabled
    	Set to true to use native histogram samples
  -tests.write-read-series-test.max-query-age duration
    	How back in the past metrics can be queried at most. (default 168h0m0s)
  -tests.write-read-series-test.num-series int
    	Number of series used for the test. (default 10000)
  -tests.write-timeout duration
    	The timeout for a single write request. (default 5s)
  -timeseries-unmarshal-caching-optimization-enabled
    	[experimental] Enables optimized marshaling of timeseries. (default true)
  -usage-stats.enabled
    	Enable anonymous usage reporting. (default true)
  -usage-stats.installation-mode string
    	Installation mode. Supported values: custom, helm, jsonnet. (default "custom")
  -validation.create-grace-period duration
    	Controls how far into the future incoming samples and exemplars are accepted compared to the wall clock. Any sample or exemplar will be rejected if its timestamp is greater than '(now + creation_grace_period)'. This configuration is enforced in the distributor and ingester. (default 10m)
  -validation.enforce-metadata-metric-name
    	Enforce every metadata has a metric name. (default true)
  -validation.max-label-names-per-series int
    	Maximum number of label names per series. (default 30)
  -validation.max-length-label-name int
    	Maximum length accepted for label names (default 1024)
  -validation.max-length-label-value int
    	Maximum length accepted for label value. This setting also applies to the metric name (default 2048)
  -validation.max-metadata-length int
    	Maximum length accepted for metric metadata. Metadata refers to Metric Name, HELP and UNIT. Longer metadata is dropped except for HELP which is truncated. (default 1024)
  -validation.max-native-histogram-buckets int
    	Maximum number of buckets per native histogram sample. 0 to disable the limit.
  -validation.past-grace-period duration
    	Controls how far into the past incoming samples and exemplars are accepted compared to the wall clock. Any sample or exemplar will be rejected if its timestamp is lower than '(now - OOO window - past_grace_period)'. This configuration is enforced in the distributor and ingester. 0 to disable.
  -validation.reduce-native-histogram-over-max-buckets
    	Whether to reduce or reject native histogram samples with more buckets than the configured limit. (default true)
  -validation.separate-metrics-group-label string
    	[experimental] Label used to define the group label for metrics separation. For each write request, the group is obtained from the first non-empty group label from the first timeseries in the incoming list of timeseries. Specific distributor and ingester metrics will be further separated adding a 'group' label with group label's value. Currently applies to the following metrics: cortex_discarded_samples_total
  -vault.auth.approle.mount-path string
    	[experimental] Path if the Vault backend was mounted using a non-default path
  -vault.auth.approle.role-id string
    	[experimental] Role ID of the AppRole
  -vault.auth.approle.secret-id string
    	[experimental] Secret ID issued against the AppRole
  -vault.auth.approle.wrapping-token
    	[experimental] Response wrapping token if the Secret ID is response wrapped
  -vault.auth.kubernetes.mount-path string
    	[experimental] Path if the Vault backend was mounted using a non-default path
  -vault.auth.kubernetes.role-name string
    	[experimental] The Kubernetes named role
  -vault.auth.kubernetes.service-account-token string
    	[experimental] The Service Account JWT
  -vault.auth.kubernetes.service-account-token-path string
    	[experimental] Path to where the Kubernetes service account token is mounted. By default it lives at /var/run/secrets/kubernetes.io/serviceaccount/token. Field will be used if the service_account_token is not specified.
  -vault.auth.token string
    	[experimental] The token used to authenticate against Vault
  -vault.auth.type string
    	[experimental] Authentication type to use. Supported types are: approle, kubernetes, userpass, token
  -vault.auth.userpass.mount-path string
    	[experimental] Path if the Vault backend was mounted using a non-default path
  -vault.auth.userpass.password string
    	[experimental] The userpass auth method password
  -vault.auth.userpass.username string
    	[experimental] The userpass auth method username
  -vault.enabled
    	[experimental] Enables fetching of keys and certificates from Vault
  -vault.mount-path string
    	[experimental] Location of secrets engine within Vault
  -vault.url string
    	[experimental] Location of the Vault server
  -version
    	Print application version and exit.<|MERGE_RESOLUTION|>--- conflicted
+++ resolved
@@ -1921,17 +1921,8 @@
     	Maximum number of samples a single query can load into memory. This config option should be set on query-frontend too when query sharding is enabled. (default 50000000)
   -querier.mimir-query-engine.enable-aggregation-operations
     	[experimental] Enable support for aggregation operations in Mimir's query engine. Only applies if the Mimir query engine is in use. (default true)
-<<<<<<< HEAD
   -querier.mimir-query-engine.enable-binary-comparison-operations
     	[experimental] Enable support for binary comparison operations in Mimir's query engine. Only applies if the Mimir query engine is in use. (default true)
-  -querier.mimir-query-engine.enable-binary-operations
-    	[experimental] Enable support for binary operations in Mimir's query engine. Only applies if the Mimir query engine is in use. (default true)
-  -querier.mimir-query-engine.enable-offset-modifier
-    	[experimental] Enable support for offset modifier in Mimir's query engine. Only applies if the Mimir query engine is in use. (default true)
-  -querier.mimir-query-engine.enable-over-time-functions
-    	[experimental] Enable support for ..._over_time functions in Mimir's query engine. Only applies if the Mimir query engine is in use. (default true)
-=======
->>>>>>> 3ef0ebf0
   -querier.mimir-query-engine.enable-scalars
     	[experimental] Enable support for scalars in Mimir's query engine. Only applies if the Mimir query engine is in use. (default true)
   -querier.minimize-ingester-requests
