Usage of ./cmd/mimir/mimir:
  -activity-tracker.filepath string
    	File where ongoing activities are stored. If empty, activity tracking is disabled. (default "./metrics-activity.log")
  -activity-tracker.max-entries int
    	Max number of concurrent activities that can be tracked. Used to size the file in advance. Additional activities are ignored. (default 1024)
  -alertmanager-storage.azure.account-key string
    	Azure storage account key. If unset, Azure managed identities will be used for authentication instead.
  -alertmanager-storage.azure.account-name string
    	Azure storage account name
  -alertmanager-storage.azure.connection-string string
    	If `connection-string` is set, the value of `endpoint-suffix` will not be used. Use this method over `account-key` if you need to authenticate via a SAS token. Or if you use the Azurite emulator.
  -alertmanager-storage.azure.container-name string
    	Azure storage container name
  -alertmanager-storage.azure.endpoint-suffix string
    	Azure storage endpoint suffix without schema. The account name will be prefixed to this value to create the FQDN. If set to empty string, default endpoint suffix is used.
  -alertmanager-storage.azure.expect-continue-timeout duration
    	The time to wait for a server's first response headers after fully writing the request headers if the request has an Expect header. Set to 0 to send the request body immediately. (default 1s)
  -alertmanager-storage.azure.http.idle-conn-timeout duration
    	The time an idle connection remains idle before closing. (default 1m30s)
  -alertmanager-storage.azure.http.insecure-skip-verify
    	If the client connects to object storage via HTTPS and this option is enabled, the client accepts any certificate and hostname.
  -alertmanager-storage.azure.http.response-header-timeout duration
    	The amount of time the client waits for a server's response headers. (default 2m0s)
  -alertmanager-storage.azure.http.tls-ca-path string
    	Path to the Certificate Authority (CA) certificates to validate the server certificate. If not set, the host's root CA certificates are used.
  -alertmanager-storage.azure.http.tls-cert-path string
    	Path to the client certificate, which is used for authenticating with the server. This setting also requires you to configure the key path.
  -alertmanager-storage.azure.http.tls-key-path string
    	Path to the key for the client certificate. This setting also requires you to configure the client certificate.
  -alertmanager-storage.azure.http.tls-server-name string
    	Override the expected name on the server certificate.
  -alertmanager-storage.azure.max-connections-per-host int
    	Maximum number of connections per host. Set to 0 for no limit.
  -alertmanager-storage.azure.max-idle-connections int
    	Maximum number of idle (keep-alive) connections across all hosts. Set to 0 for no limit. (default 100)
  -alertmanager-storage.azure.max-idle-connections-per-host int
    	Maximum number of idle (keep-alive) connections to keep per-host. Set to 0 to use a built-in default value of 2. (default 100)
  -alertmanager-storage.azure.max-retries int
    	Number of retries for recoverable errors (default 20)
  -alertmanager-storage.azure.tls-handshake-timeout duration
    	Maximum time to wait for a TLS handshake. Set to 0 for no limit. (default 10s)
  -alertmanager-storage.azure.user-assigned-id string
    	User assigned managed identity. If empty, then System assigned identity is used.
  -alertmanager-storage.backend string
    	Backend storage to use. Supported backends are: s3, gcs, azure, swift, filesystem, local. (default "filesystem")
  -alertmanager-storage.filesystem.dir string
    	Local filesystem storage directory. (default "alertmanager")
  -alertmanager-storage.gcs.bucket-name string
    	GCS bucket name
  -alertmanager-storage.gcs.expect-continue-timeout duration
    	The time to wait for a server's first response headers after fully writing the request headers if the request has an Expect header. Set to 0 to send the request body immediately. (default 1s)
  -alertmanager-storage.gcs.http.idle-conn-timeout duration
    	The time an idle connection remains idle before closing. (default 1m30s)
  -alertmanager-storage.gcs.http.insecure-skip-verify
    	If the client connects to object storage via HTTPS and this option is enabled, the client accepts any certificate and hostname.
  -alertmanager-storage.gcs.http.response-header-timeout duration
    	The amount of time the client waits for a server's response headers. (default 2m0s)
  -alertmanager-storage.gcs.http.tls-ca-path string
    	Path to the Certificate Authority (CA) certificates to validate the server certificate. If not set, the host's root CA certificates are used.
  -alertmanager-storage.gcs.http.tls-cert-path string
    	Path to the client certificate, which is used for authenticating with the server. This setting also requires you to configure the key path.
  -alertmanager-storage.gcs.http.tls-key-path string
    	Path to the key for the client certificate. This setting also requires you to configure the client certificate.
  -alertmanager-storage.gcs.http.tls-server-name string
    	Override the expected name on the server certificate.
  -alertmanager-storage.gcs.max-connections-per-host int
    	Maximum number of connections per host. Set to 0 for no limit.
  -alertmanager-storage.gcs.max-idle-connections int
    	Maximum number of idle (keep-alive) connections across all hosts. Set to 0 for no limit. (default 100)
  -alertmanager-storage.gcs.max-idle-connections-per-host int
    	Maximum number of idle (keep-alive) connections to keep per-host. Set to 0 to use a built-in default value of 2. (default 100)
  -alertmanager-storage.gcs.service-account string
    	JSON either from a Google Developers Console client_credentials.json file, or a Google Developers service account key. Needs to be valid JSON, not a filesystem path.
  -alertmanager-storage.gcs.tls-handshake-timeout duration
    	Maximum time to wait for a TLS handshake. Set to 0 for no limit. (default 10s)
  -alertmanager-storage.local.path string
    	Path at which alertmanager configurations are stored.
  -alertmanager-storage.s3.access-key-id string
    	S3 access key ID
  -alertmanager-storage.s3.bucket-lookup-type value
    	Bucket lookup style type, used to access bucket in S3-compatible service. Default is auto. Supported values are: auto, path, virtual-hosted.
  -alertmanager-storage.s3.bucket-name string
    	S3 bucket name
  -alertmanager-storage.s3.dualstack-enabled
    	[experimental] When enabled, direct all AWS S3 requests to the dual-stack IPv4/IPv6 endpoint for the configured region. (default true)
  -alertmanager-storage.s3.endpoint string
    	The S3 bucket endpoint. It could be an AWS S3 endpoint listed at https://docs.aws.amazon.com/general/latest/gr/s3.html or the address of an S3-compatible service in hostname:port format.
  -alertmanager-storage.s3.expect-continue-timeout duration
    	The time to wait for a server's first response headers after fully writing the request headers if the request has an Expect header. Set to 0 to send the request body immediately. (default 1s)
  -alertmanager-storage.s3.http.idle-conn-timeout duration
    	The time an idle connection remains idle before closing. (default 1m30s)
  -alertmanager-storage.s3.http.insecure-skip-verify
    	If the client connects to object storage via HTTPS and this option is enabled, the client accepts any certificate and hostname.
  -alertmanager-storage.s3.http.response-header-timeout duration
    	The amount of time the client waits for a server's response headers. (default 2m0s)
  -alertmanager-storage.s3.http.tls-ca-path string
    	Path to the Certificate Authority (CA) certificates to validate the server certificate. If not set, the host's root CA certificates are used.
  -alertmanager-storage.s3.http.tls-cert-path string
    	Path to the client certificate, which is used for authenticating with the server. This setting also requires you to configure the key path.
  -alertmanager-storage.s3.http.tls-key-path string
    	Path to the key for the client certificate. This setting also requires you to configure the client certificate.
  -alertmanager-storage.s3.http.tls-server-name string
    	Override the expected name on the server certificate.
  -alertmanager-storage.s3.insecure
    	If enabled, use http:// for the S3 endpoint instead of https://. This could be useful in local dev/test environments while using an S3-compatible backend storage, like Minio.
  -alertmanager-storage.s3.list-objects-version string
    	Use a specific version of the S3 list object API. Supported values are v1 or v2. Default is unset.
  -alertmanager-storage.s3.max-connections-per-host int
    	Maximum number of connections per host. Set to 0 for no limit.
  -alertmanager-storage.s3.max-idle-connections int
    	Maximum number of idle (keep-alive) connections across all hosts. Set to 0 for no limit. (default 100)
  -alertmanager-storage.s3.max-idle-connections-per-host int
    	Maximum number of idle (keep-alive) connections to keep per-host. Set to 0 to use a built-in default value of 2. (default 100)
  -alertmanager-storage.s3.native-aws-auth-enabled
    	[experimental] If enabled, it will use the default authentication methods of the AWS SDK for go based on known environment variables and known AWS config files.
  -alertmanager-storage.s3.part-size uint
    	[experimental] The minimum file size in bytes used for multipart uploads. If 0, the value is optimally computed for each object.
  -alertmanager-storage.s3.region string
    	S3 region. If unset, the client will issue a S3 GetBucketLocation API call to autodetect it.
  -alertmanager-storage.s3.secret-access-key string
    	S3 secret access key
  -alertmanager-storage.s3.send-content-md5
    	[experimental] If enabled, a Content-MD5 header is sent with S3 Put Object requests. Consumes more resources to compute the MD5, but may improve compatibility with object storage services that do not support checksums.
  -alertmanager-storage.s3.session-token string
    	S3 session token
  -alertmanager-storage.s3.signature-version string
    	The signature version to use for authenticating against S3. Supported values are: v4, v2. (default "v4")
  -alertmanager-storage.s3.sse.kms-encryption-context string
    	KMS Encryption Context used for object encryption. It expects JSON formatted string.
  -alertmanager-storage.s3.sse.kms-key-id string
    	KMS Key ID used to encrypt objects in S3
  -alertmanager-storage.s3.sse.type string
    	Enable AWS Server Side Encryption. Supported values: SSE-KMS, SSE-S3.
  -alertmanager-storage.s3.storage-class string
    	[experimental] The S3 storage class to use, not set by default. Details can be found at https://aws.amazon.com/s3/storage-classes/. Supported values are: STANDARD, REDUCED_REDUNDANCY, STANDARD_IA, ONEZONE_IA, INTELLIGENT_TIERING, GLACIER, DEEP_ARCHIVE, OUTPOSTS, GLACIER_IR, SNOW, EXPRESS_ONEZONE, FSX_OPENZFS
  -alertmanager-storage.s3.sts-endpoint string
    	Accessing S3 resources using temporary, secure credentials provided by AWS Security Token Service.
  -alertmanager-storage.s3.tls-handshake-timeout duration
    	Maximum time to wait for a TLS handshake. Set to 0 for no limit. (default 10s)
  -alertmanager-storage.s3.trace.enabled
    	When enabled, low-level S3 HTTP operation information is logged at the debug level.
  -alertmanager-storage.storage-prefix string
    	Prefix for all objects stored in the backend storage. For simplicity, it may only contain digits and English alphabet letters.
  -alertmanager-storage.swift.application-credential-id string
    	OpenStack Swift application credential id
  -alertmanager-storage.swift.application-credential-name string
    	OpenStack Swift application credential name
  -alertmanager-storage.swift.application-credential-secret string
    	OpenStack Swift application credential secret
  -alertmanager-storage.swift.auth-url string
    	OpenStack Swift authentication URL
  -alertmanager-storage.swift.auth-version int
    	OpenStack Swift authentication API version. 0 to autodetect.
  -alertmanager-storage.swift.connect-timeout duration
    	Time after which a connection attempt is aborted. (default 10s)
  -alertmanager-storage.swift.container-name string
    	Name of the OpenStack Swift container to put chunks in.
  -alertmanager-storage.swift.domain-id string
    	OpenStack Swift user's domain ID.
  -alertmanager-storage.swift.domain-name string
    	OpenStack Swift user's domain name.
  -alertmanager-storage.swift.max-retries int
    	Max retries on requests error. (default 3)
  -alertmanager-storage.swift.password string
    	OpenStack Swift API key.
  -alertmanager-storage.swift.project-domain-id string
    	ID of the OpenStack Swift project's domain (v3 auth only), only needed if it differs the from user domain.
  -alertmanager-storage.swift.project-domain-name string
    	Name of the OpenStack Swift project's domain (v3 auth only), only needed if it differs from the user domain.
  -alertmanager-storage.swift.project-id string
    	OpenStack Swift project ID (v2,v3 auth only).
  -alertmanager-storage.swift.project-name string
    	OpenStack Swift project name (v2,v3 auth only).
  -alertmanager-storage.swift.region-name string
    	OpenStack Swift Region to use (v2,v3 auth only).
  -alertmanager-storage.swift.request-timeout duration
    	Time after which an idle request is aborted. The timeout watchdog is reset each time some data is received, so the timeout triggers after X time no data is received on a request. (default 5s)
  -alertmanager-storage.swift.user-domain-id string
    	OpenStack Swift user's domain ID.
  -alertmanager-storage.swift.user-domain-name string
    	OpenStack Swift user's domain name.
  -alertmanager-storage.swift.user-id string
    	OpenStack Swift user ID.
  -alertmanager-storage.swift.username string
    	OpenStack Swift username.
  -alertmanager.alertmanager-client.backoff-max-period duration
    	Maximum delay when backing off. (default 10s)
  -alertmanager.alertmanager-client.backoff-min-period duration
    	Minimum delay when backing off. (default 100ms)
  -alertmanager.alertmanager-client.backoff-on-ratelimits
    	Enable backoff and retry when we hit rate limits.
  -alertmanager.alertmanager-client.backoff-retries int
    	Number of times to backoff and retry before failing. (default 10)
  -alertmanager.alertmanager-client.cluster-validation.label string
    	[experimental] Primary cluster validation label.
  -alertmanager.alertmanager-client.connect-backoff-base-delay duration
    	Initial backoff delay after first connection failure. Only relevant if ConnectTimeout > 0. (default 1s)
  -alertmanager.alertmanager-client.connect-backoff-max-delay duration
    	Maximum backoff delay when establishing a connection. Only relevant if ConnectTimeout > 0. (default 5s)
  -alertmanager.alertmanager-client.connect-timeout duration
    	The maximum amount of time to establish a connection. A value of 0 means default gRPC client connect timeout and backoff. (default 5s)
  -alertmanager.alertmanager-client.grpc-client-rate-limit float
    	Rate limit for gRPC client; 0 means disabled.
  -alertmanager.alertmanager-client.grpc-client-rate-limit-burst int
    	Rate limit burst for gRPC client.
  -alertmanager.alertmanager-client.grpc-compression string
    	Use compression when sending messages. Supported values are: 'gzip', 'snappy', 's2' and '' (disable compression)
  -alertmanager.alertmanager-client.grpc-max-recv-msg-size int
    	gRPC client max receive message size (bytes). (default 104857600)
  -alertmanager.alertmanager-client.grpc-max-send-msg-size int
    	gRPC client max send message size (bytes). (default 104857600)
  -alertmanager.alertmanager-client.initial-connection-window-size value
    	[experimental] Initial connection window size. Values less than the default are not supported and are ignored. Setting this to a value other than the default disables the BDP estimator. (default 63KiB1023B)
  -alertmanager.alertmanager-client.initial-stream-window-size value
    	[experimental] Initial stream window size. Values less than the default are not supported and are ignored. Setting this to a value other than the default disables the BDP estimator. (default 63KiB1023B)
  -alertmanager.alertmanager-client.remote-timeout duration
    	Timeout for downstream alertmanagers. (default 2s)
  -alertmanager.alertmanager-client.tls-ca-path string
    	Path to the CA certificates to validate server certificate against. If not set, the host's root CA certificates are used.
  -alertmanager.alertmanager-client.tls-cert-path string
    	Path to the client certificate, which will be used for authenticating with the server. Also requires the key path to be configured.
  -alertmanager.alertmanager-client.tls-cipher-suites string
    	Override the default cipher suite list (separated by commas).
  -alertmanager.alertmanager-client.tls-enabled
    	Enable TLS in the gRPC client. This flag needs to be enabled when any other TLS flag is set. If set to false, insecure connection to gRPC server will be used.
  -alertmanager.alertmanager-client.tls-insecure-skip-verify
    	Skip validating server certificate.
  -alertmanager.alertmanager-client.tls-key-path string
    	Path to the key for the client certificate. Also requires the client certificate to be configured.
  -alertmanager.alertmanager-client.tls-min-version string
    	Override the default minimum TLS version. Allowed values: VersionTLS10, VersionTLS11, VersionTLS12, VersionTLS13
  -alertmanager.alertmanager-client.tls-server-name string
    	Override the expected name on the server certificate.
  -alertmanager.configs.fallback string
    	Filename of fallback config to use if none specified for instance.
  -alertmanager.configs.poll-interval duration
    	How frequently to poll Alertmanager configs. (default 15s)
  -alertmanager.enable-api
    	Enable the alertmanager config API. (default true)
  -alertmanager.enable-state-cleanup
    	Enables periodic cleanup of alertmanager stateful data (notification logs and silences) from object storage. When enabled, data is removed for any tenant that does not have a configuration. (default true)
  -alertmanager.grafana-alertmanager-compatibility-enabled
    	[experimental] Enable routes to support the migration and operation of the Grafana Alertmanager.
  -alertmanager.grafana-alertmanager-grace-period duration
    	[experimental] Duration to wait before shutting down an idle Alertmanager using an unpromoted or default configuration when strict initialization is enabled. (default 5m0s)
  -alertmanager.log-parsing-label-matchers
    	[experimental] Enable logging when parsing label matchers. This flag is intended to be used with -alertmanager.utf8-strict-mode-enabled to validate UTF-8 strict mode is working as intended.
  -alertmanager.max-alerts-count int
    	Maximum number of alerts that a single tenant can have. Inserting more alerts will fail with a log message and metric increment. 0 = no limit.
  -alertmanager.max-alerts-size-bytes int
    	Maximum total size of alerts that a single tenant can have, alert size is the sum of the bytes of its labels, annotations and generatorURL. Inserting more alerts will fail with a log message and metric increment. 0 = no limit.
  -alertmanager.max-concurrent-get-requests-per-tenant int
    	Maximum number of concurrent GET requests allowed per tenant. The zero value (and negative values) result in a limit of GOMAXPROCS or 8, whichever is larger. Status code 503 is served for GET requests that would exceed the concurrency limit.
  -alertmanager.max-config-size-bytes int
    	Maximum size of the Alertmanager configuration for a tenant. 0 = no limit.
  -alertmanager.max-dispatcher-aggregation-groups int
    	Maximum number of aggregation groups in Alertmanager's dispatcher that a tenant can have. Each active aggregation group uses single goroutine. When the limit is reached, dispatcher will not dispatch alerts that belong to additional aggregation groups, but existing groups will keep working properly. 0 = no limit.
  -alertmanager.max-grafana-config-size-bytes value
    	Maximum size of the Grafana Alertmanager configuration for a tenant. 0 = no limit.
  -alertmanager.max-grafana-state-size-bytes value
    	Maximum size of the Grafana Alertmanager state for a tenant. 0 = no limit.
  -alertmanager.max-recv-msg-size int
    	Maximum size (bytes) of an accepted HTTP request body. (default 104857600)
  -alertmanager.max-silence-size-bytes int
    	Maximum silence size in bytes. 0 = no limit.
  -alertmanager.max-silences-count int
    	Maximum number of silences, including expired silences, that a tenant can have at once. 0 = no limit.
  -alertmanager.max-template-size-bytes int
    	Maximum size of single template in tenant's Alertmanager configuration uploaded via Alertmanager API. 0 = no limit.
  -alertmanager.max-templates-count int
    	Maximum number of templates in tenant's Alertmanager configuration uploaded via Alertmanager API. 0 = no limit.
  -alertmanager.notification-rate-limit float
    	Per-tenant rate limit for sending notifications from Alertmanager in notifications/sec. 0 = rate limit disabled. Negative value = no notifications are allowed.
  -alertmanager.notification-rate-limit-per-integration value
    	Per-integration notification rate limits. Value is a map, where each key is integration name and value is a rate-limit (float). On command line, this map is given in JSON format. Rate limit has the same meaning as -alertmanager.notification-rate-limit, but only applies for specific integration. Allowed integration names: webhook, email, pagerduty, opsgenie, wechat, slack, victorops, pushover, sns, webex, telegram, discord, msteams, msteamsv2. (default {})
  -alertmanager.notify-hook-receivers comma-separated-list-of-strings
    	List of receivers to enable notify hooks for. empty = all receivers.
  -alertmanager.notify-hook-timeout duration
    	Maximum amount of time to wait for a hook to complete before timing out. 0 = no timeout. (default 30s)
  -alertmanager.notify-hook-url string
    	URL of a hook to invoke before a notification is sent. empty = no hook.
  -alertmanager.notify-hooks-enabled
    	[experimental] Enable pre-notification hooks.
  -alertmanager.peer-timeout duration
    	Time to wait between peers to send notifications. (default 15s)
  -alertmanager.persist-interval duration
    	The interval between persisting the current alertmanager state (notification log and silences) to object storage. This is only used when sharding is enabled. This state is read when all replicas for a shard can not be contacted. In this scenario, having persisted the state more frequently will result in potentially fewer lost silences, and fewer duplicate notifications. (default 15m0s)
  -alertmanager.receivers-firewall-block-cidr-networks comma-separated-list-of-strings
    	Comma-separated list of network CIDRs to block in Alertmanager receiver integrations.
  -alertmanager.receivers-firewall-block-private-addresses
    	True to block private and local addresses in Alertmanager receiver integrations. It blocks private addresses defined by  RFC 1918 (IPv4 addresses) and RFC 4193 (IPv6 addresses), as well as loopback, local unicast and local multicast addresses.
  -alertmanager.sharding-ring.consul.acl-token string
    	ACL Token used to interact with Consul.
  -alertmanager.sharding-ring.consul.cas-retry-delay duration
    	Maximum duration to wait before retrying a Compare And Swap (CAS) operation. (default 1s)
  -alertmanager.sharding-ring.consul.client-timeout duration
    	HTTP timeout when talking to Consul (default 20s)
  -alertmanager.sharding-ring.consul.consistent-reads
    	Enable consistent reads to Consul.
  -alertmanager.sharding-ring.consul.hostname string
    	Hostname and port of Consul. (default "localhost:8500")
  -alertmanager.sharding-ring.consul.watch-burst-size int
    	Burst size used in rate limit. Values less than 1 are treated as 1. (default 1)
  -alertmanager.sharding-ring.consul.watch-rate-limit float
    	Rate limit when watching key or prefix in Consul, in requests per second. 0 disables the rate limit. (default 1)
  -alertmanager.sharding-ring.etcd.dial-timeout duration
    	The dial timeout for the etcd connection. (default 10s)
  -alertmanager.sharding-ring.etcd.endpoints string
    	The etcd endpoints to connect to.
  -alertmanager.sharding-ring.etcd.max-retries int
    	The maximum number of retries to do for failed ops. (default 10)
  -alertmanager.sharding-ring.etcd.password string
    	Etcd password.
  -alertmanager.sharding-ring.etcd.tls-ca-path string
    	Path to the CA certificates to validate server certificate against. If not set, the host's root CA certificates are used.
  -alertmanager.sharding-ring.etcd.tls-cert-path string
    	Path to the client certificate, which will be used for authenticating with the server. Also requires the key path to be configured.
  -alertmanager.sharding-ring.etcd.tls-cipher-suites string
    	Override the default cipher suite list (separated by commas).
  -alertmanager.sharding-ring.etcd.tls-enabled
    	Enable TLS.
  -alertmanager.sharding-ring.etcd.tls-insecure-skip-verify
    	Skip validating server certificate.
  -alertmanager.sharding-ring.etcd.tls-key-path string
    	Path to the key for the client certificate. Also requires the client certificate to be configured.
  -alertmanager.sharding-ring.etcd.tls-min-version string
    	Override the default minimum TLS version. Allowed values: VersionTLS10, VersionTLS11, VersionTLS12, VersionTLS13
  -alertmanager.sharding-ring.etcd.tls-server-name string
    	Override the expected name on the server certificate.
  -alertmanager.sharding-ring.etcd.username string
    	Etcd username.
  -alertmanager.sharding-ring.heartbeat-period duration
    	Period at which to heartbeat to the ring. (default 15s)
  -alertmanager.sharding-ring.heartbeat-timeout duration
    	Heartbeat timeout after which Mimir marks alertmanagers as unhealthy in the ring. (default 1m0s)
  -alertmanager.sharding-ring.instance-addr string
    	IP address to advertise in the ring. Default is auto-detected.
  -alertmanager.sharding-ring.instance-availability-zone string
    	The availability zone where this instance is running. Required if zone-awareness is enabled.
  -alertmanager.sharding-ring.instance-enable-ipv6
    	Enable using an IPv6 instance address.
  -alertmanager.sharding-ring.instance-id string
    	Instance ID to register in the ring. (default "<hostname>")
  -alertmanager.sharding-ring.instance-interface-names string
    	List of network interface names to look up when finding the instance IP address. (default [<private network interfaces>])
  -alertmanager.sharding-ring.instance-port int
    	Port to advertise in the ring (defaults to -server.grpc-listen-port).
  -alertmanager.sharding-ring.multi.mirror-enabled
    	Mirror writes to the secondary store.
  -alertmanager.sharding-ring.multi.mirror-timeout duration
    	Timeout for storing a value to the secondary store. (default 2s)
  -alertmanager.sharding-ring.multi.primary string
    	Primary backend storage used by multi-client.
  -alertmanager.sharding-ring.multi.secondary string
    	Secondary backend storage used by multi-client.
  -alertmanager.sharding-ring.prefix string
    	The prefix for the keys in the store. Should end with a /. (default "alertmanagers/")
  -alertmanager.sharding-ring.replication-factor int
    	The replication factor to use when sharding the alertmanager. (default 3)
  -alertmanager.sharding-ring.store string
    	Backend storage to use for the ring. Supported values are: consul, etcd, inmemory, memberlist, multi. (default "memberlist")
  -alertmanager.sharding-ring.zone-awareness-enabled
    	True to enable zone-awareness and replicate alerts across different availability zones.
  -alertmanager.storage.path string
    	Directory to store Alertmanager state and temporarily configuration files. The content of this directory is not required to be persisted between restarts unless Alertmanager replication has been disabled. (default "./data-alertmanager/")
  -alertmanager.storage.retention duration
    	How long should we store stateful data (notification logs and silences). For notification log entries, refers to how long should we keep entries before they expire and are deleted. For silences, refers to how long should tenants view silences after they expire and are deleted. (default 120h0m0s)
  -alertmanager.storage.state-read-timeout duration
    	[experimental] Timeout for reading the state from object storage during the initial sync. Set to `0` for no timeout. (default 15s)
  -alertmanager.strict-initialization-enabled
    	[experimental] Skip initializing Alertmanagers for tenants without a non-default, non-empty configuration. For Grafana Alertmanager tenants, configurations not marked as 'promoted' will also be skipped.
  -alertmanager.utf8-migration-logging-enabled
    	[experimental] Enable logging of tenant configurations that are incompatible with UTF-8 strict mode.
  -alertmanager.utf8-strict-mode-enabled
    	[experimental] Enable UTF-8 strict mode. Allows UTF-8 characters in the matchers for routes and inhibition rules, in silences, and in the labels for alerts. It is recommended that all tenants run the `migrate-utf8` command in mimirtool before enabling this mode. Otherwise, some tenant configurations might fail to load. For more information, refer to [Enable UTF-8](https://grafana.com/docs/mimir/<MIMIR_VERSION>/references/architecture/components/alertmanager/#enable-utf-8). Enabling and then disabling UTF-8 strict mode can break existing Alertmanager configurations if tenants added UTF-8 characters to their Alertmanager configuration while it was enabled.
  -alertmanager.web.external-url string
    	The URL under which Alertmanager is externally reachable (eg. could be different than -http.alertmanager-http-prefix in case Alertmanager is served via a reverse proxy). This setting is used both to configure the internal requests router and to generate links in alert templates. If the external URL has a path portion, it will be used to prefix all HTTP endpoints served by Alertmanager, both the UI and API. (default http://localhost:8080/alertmanager)
  -api.skip-label-count-validation-header-enabled
    	Allows to disable enforcement of the label count limit "max_label_names_per_series" via X-Mimir-SkipLabelCountValidation header on the http write path. Allowing this for external clients allows any client to send invalid label counts. After enabling it, requests with a specific HTTP header set to true will not have label counts validated.
  -api.skip-label-name-validation-header-enabled
    	Allows to skip label name validation via X-Mimir-SkipLabelNameValidation header on the http write path. Use with caution as it breaks PromQL. Allowing this for external clients allows any client to send invalid label names. After enabling it, requests with a specific HTTP header set to true will not have label names validated.
  -auth.multitenancy-enabled
    	When set to true, incoming HTTP requests must specify tenant ID in HTTP X-Scope-OrgId header. When set to false, tenant ID from -auth.no-auth-tenant is used instead. (default true)
  -auth.no-auth-tenant string
    	Tenant ID to use when multitenancy is disabled. (default "anonymous")
  -blocks-storage.azure.account-key string
    	Azure storage account key. If unset, Azure managed identities will be used for authentication instead.
  -blocks-storage.azure.account-name string
    	Azure storage account name
  -blocks-storage.azure.connection-string string
    	If `connection-string` is set, the value of `endpoint-suffix` will not be used. Use this method over `account-key` if you need to authenticate via a SAS token. Or if you use the Azurite emulator.
  -blocks-storage.azure.container-name string
    	Azure storage container name
  -blocks-storage.azure.endpoint-suffix string
    	Azure storage endpoint suffix without schema. The account name will be prefixed to this value to create the FQDN. If set to empty string, default endpoint suffix is used.
  -blocks-storage.azure.expect-continue-timeout duration
    	The time to wait for a server's first response headers after fully writing the request headers if the request has an Expect header. Set to 0 to send the request body immediately. (default 1s)
  -blocks-storage.azure.http.idle-conn-timeout duration
    	The time an idle connection remains idle before closing. (default 1m30s)
  -blocks-storage.azure.http.insecure-skip-verify
    	If the client connects to object storage via HTTPS and this option is enabled, the client accepts any certificate and hostname.
  -blocks-storage.azure.http.response-header-timeout duration
    	The amount of time the client waits for a server's response headers. (default 2m0s)
  -blocks-storage.azure.http.tls-ca-path string
    	Path to the Certificate Authority (CA) certificates to validate the server certificate. If not set, the host's root CA certificates are used.
  -blocks-storage.azure.http.tls-cert-path string
    	Path to the client certificate, which is used for authenticating with the server. This setting also requires you to configure the key path.
  -blocks-storage.azure.http.tls-key-path string
    	Path to the key for the client certificate. This setting also requires you to configure the client certificate.
  -blocks-storage.azure.http.tls-server-name string
    	Override the expected name on the server certificate.
  -blocks-storage.azure.max-connections-per-host int
    	Maximum number of connections per host. Set to 0 for no limit.
  -blocks-storage.azure.max-idle-connections int
    	Maximum number of idle (keep-alive) connections across all hosts. Set to 0 for no limit. (default 100)
  -blocks-storage.azure.max-idle-connections-per-host int
    	Maximum number of idle (keep-alive) connections to keep per-host. Set to 0 to use a built-in default value of 2. (default 100)
  -blocks-storage.azure.max-retries int
    	Number of retries for recoverable errors (default 20)
  -blocks-storage.azure.tls-handshake-timeout duration
    	Maximum time to wait for a TLS handshake. Set to 0 for no limit. (default 10s)
  -blocks-storage.azure.user-assigned-id string
    	User assigned managed identity. If empty, then System assigned identity is used.
  -blocks-storage.backend string
    	Backend storage to use. Supported backends are: s3, gcs, azure, swift, filesystem. (default "filesystem")
  -blocks-storage.bucket-store.batch-series-size int
    	This option controls how many series to fetch per batch. The batch size must be greater than 0. (default 5000)
  -blocks-storage.bucket-store.block-sync-concurrency int
    	Maximum number of concurrent blocks synching per tenant. (default 4)
  -blocks-storage.bucket-store.bucket-index.idle-timeout duration
    	How long a unused bucket index should be cached. Once this timeout expires, the unused bucket index is removed from the in-memory cache. This option is used only by querier. (default 1h0m0s)
  -blocks-storage.bucket-store.bucket-index.max-stale-period duration
    	The maximum allowed age of a bucket index (last updated) before queries start failing because the bucket index is too old. The bucket index is periodically updated by the compactor, and this check is enforced in the querier (at query time). (default 1h0m0s)
  -blocks-storage.bucket-store.bucket-index.update-on-error-interval duration
    	How frequently a bucket index, which previously failed to load, should be tried to load again. This option is used only by querier. (default 1m0s)
  -blocks-storage.bucket-store.chunks-cache.attributes-in-memory-max-items int
    	Maximum number of object attribute items to keep in a first level in-memory LRU cache. Metadata will be stored and fetched in-memory before hitting the cache backend. 0 to disable the in-memory cache. (default 50000)
  -blocks-storage.bucket-store.chunks-cache.attributes-ttl duration
    	TTL for caching object attributes for chunks. If the metadata cache is configured, attributes will be stored under this cache backend, otherwise attributes are stored in the chunks cache backend. (default 168h0m0s)
  -blocks-storage.bucket-store.chunks-cache.backend string
    	Backend for chunks cache, if not empty. Supported values: memcached.
  -blocks-storage.bucket-store.chunks-cache.max-get-range-requests int
    	Maximum number of sub-GetRange requests that a single GetRange request can be split into when fetching chunks. Zero or negative value = unlimited number of sub-requests. (default 3)
  -blocks-storage.bucket-store.chunks-cache.memcached.addresses comma-separated-list-of-strings
    	Comma-separated list of memcached addresses. Each address can be an IP address, hostname, or an entry specified in the DNS Service Discovery format.
  -blocks-storage.bucket-store.chunks-cache.memcached.connect-timeout duration
    	The connection timeout. (default 200ms)
  -blocks-storage.bucket-store.chunks-cache.memcached.dns-ignore-startup-failures
    	[experimental] Allow client creation even if initial DNS resolution fails. (default true)
  -blocks-storage.bucket-store.chunks-cache.memcached.max-async-buffer-size int
    	The maximum number of enqueued asynchronous operations allowed. (default 25000)
  -blocks-storage.bucket-store.chunks-cache.memcached.max-async-concurrency int
    	The maximum number of concurrent asynchronous operations can occur. (default 50)
  -blocks-storage.bucket-store.chunks-cache.memcached.max-get-multi-batch-size int
    	The maximum number of keys a single underlying get operation should run. If more keys are specified, internally keys are split into multiple batches and fetched concurrently, honoring the max concurrency. If set to 0, the max batch size is unlimited. (default 100)
  -blocks-storage.bucket-store.chunks-cache.memcached.max-get-multi-concurrency int
    	The maximum number of concurrent connections running get operations. If set to 0, concurrency is unlimited. (default 100)
  -blocks-storage.bucket-store.chunks-cache.memcached.max-idle-connections int
    	The maximum number of idle connections that will be maintained per address. (default 100)
  -blocks-storage.bucket-store.chunks-cache.memcached.max-item-size int
    	The maximum size of an item stored in memcached, in bytes. Bigger items are not stored. If set to 0, no maximum size is enforced. (default 1048576)
  -blocks-storage.bucket-store.chunks-cache.memcached.min-idle-connections-headroom-percentage float
    	The minimum number of idle connections to keep open as a percentage (0-100) of the number of recently used idle connections. If negative, idle connections are kept open indefinitely. (default -1)
  -blocks-storage.bucket-store.chunks-cache.memcached.timeout duration
    	The socket read/write timeout. (default 200ms)
  -blocks-storage.bucket-store.chunks-cache.memcached.tls-ca-path string
    	Path to the CA certificates to validate server certificate against. If not set, the host's root CA certificates are used.
  -blocks-storage.bucket-store.chunks-cache.memcached.tls-cert-path string
    	Path to the client certificate, which will be used for authenticating with the server. Also requires the key path to be configured.
  -blocks-storage.bucket-store.chunks-cache.memcached.tls-cipher-suites string
    	Override the default cipher suite list (separated by commas).
  -blocks-storage.bucket-store.chunks-cache.memcached.tls-enabled
    	Enable connecting to Memcached with TLS.
  -blocks-storage.bucket-store.chunks-cache.memcached.tls-insecure-skip-verify
    	Skip validating server certificate.
  -blocks-storage.bucket-store.chunks-cache.memcached.tls-key-path string
    	Path to the key for the client certificate. Also requires the client certificate to be configured.
  -blocks-storage.bucket-store.chunks-cache.memcached.tls-min-version string
    	Override the default minimum TLS version. Allowed values: VersionTLS10, VersionTLS11, VersionTLS12, VersionTLS13
  -blocks-storage.bucket-store.chunks-cache.memcached.tls-server-name string
    	Override the expected name on the server certificate.
  -blocks-storage.bucket-store.chunks-cache.subrange-ttl duration
    	TTL for caching individual chunks subranges. (default 24h0m0s)
  -blocks-storage.bucket-store.ignore-blocks-within duration
    	Blocks with minimum time within this duration are ignored, and not loaded by store-gateway. Useful when used together with -querier.query-store-after to prevent loading young blocks, because there are usually many of them (depending on number of ingesters) and they are not yet compacted. Negative values or 0 disable the filter. (default 10h0m0s)
  -blocks-storage.bucket-store.ignore-deletion-marks-delay duration
    	Duration after which the blocks marked for deletion will be filtered out while fetching blocks. The idea of ignore-deletion-marks-delay is to ignore blocks that are marked for deletion with some delay. This ensures store can still serve blocks that are meant to be deleted but do not have a replacement yet. (default 1h0m0s)
  -blocks-storage.bucket-store.ignore-deletion-marks-while-querying-delay duration
    	[experimental] Duration after which blocks marked for deletion will still be queried. This ensures queriers still query blocks that are meant to be deleted but do not have a replacement yet. (default 50m0s)
  -blocks-storage.bucket-store.index-cache.backend string
    	The index cache backend type. Supported values: inmemory, memcached. (default "inmemory")
  -blocks-storage.bucket-store.index-cache.inmemory.max-size-bytes uint
    	Maximum size in bytes of in-memory index cache used to speed up blocks index lookups (shared between all tenants). (default 1073741824)
  -blocks-storage.bucket-store.index-cache.memcached.addresses comma-separated-list-of-strings
    	Comma-separated list of memcached addresses. Each address can be an IP address, hostname, or an entry specified in the DNS Service Discovery format.
  -blocks-storage.bucket-store.index-cache.memcached.connect-timeout duration
    	The connection timeout. (default 200ms)
  -blocks-storage.bucket-store.index-cache.memcached.dns-ignore-startup-failures
    	[experimental] Allow client creation even if initial DNS resolution fails. (default true)
  -blocks-storage.bucket-store.index-cache.memcached.max-async-buffer-size int
    	The maximum number of enqueued asynchronous operations allowed. (default 25000)
  -blocks-storage.bucket-store.index-cache.memcached.max-async-concurrency int
    	The maximum number of concurrent asynchronous operations can occur. (default 50)
  -blocks-storage.bucket-store.index-cache.memcached.max-get-multi-batch-size int
    	The maximum number of keys a single underlying get operation should run. If more keys are specified, internally keys are split into multiple batches and fetched concurrently, honoring the max concurrency. If set to 0, the max batch size is unlimited. (default 100)
  -blocks-storage.bucket-store.index-cache.memcached.max-get-multi-concurrency int
    	The maximum number of concurrent connections running get operations. If set to 0, concurrency is unlimited. (default 100)
  -blocks-storage.bucket-store.index-cache.memcached.max-idle-connections int
    	The maximum number of idle connections that will be maintained per address. (default 100)
  -blocks-storage.bucket-store.index-cache.memcached.max-item-size int
    	The maximum size of an item stored in memcached, in bytes. Bigger items are not stored. If set to 0, no maximum size is enforced. (default 1048576)
  -blocks-storage.bucket-store.index-cache.memcached.min-idle-connections-headroom-percentage float
    	The minimum number of idle connections to keep open as a percentage (0-100) of the number of recently used idle connections. If negative, idle connections are kept open indefinitely. (default -1)
  -blocks-storage.bucket-store.index-cache.memcached.timeout duration
    	The socket read/write timeout. (default 200ms)
  -blocks-storage.bucket-store.index-cache.memcached.tls-ca-path string
    	Path to the CA certificates to validate server certificate against. If not set, the host's root CA certificates are used.
  -blocks-storage.bucket-store.index-cache.memcached.tls-cert-path string
    	Path to the client certificate, which will be used for authenticating with the server. Also requires the key path to be configured.
  -blocks-storage.bucket-store.index-cache.memcached.tls-cipher-suites string
    	Override the default cipher suite list (separated by commas).
  -blocks-storage.bucket-store.index-cache.memcached.tls-enabled
    	Enable connecting to Memcached with TLS.
  -blocks-storage.bucket-store.index-cache.memcached.tls-insecure-skip-verify
    	Skip validating server certificate.
  -blocks-storage.bucket-store.index-cache.memcached.tls-key-path string
    	Path to the key for the client certificate. Also requires the client certificate to be configured.
  -blocks-storage.bucket-store.index-cache.memcached.tls-min-version string
    	Override the default minimum TLS version. Allowed values: VersionTLS10, VersionTLS11, VersionTLS12, VersionTLS13
  -blocks-storage.bucket-store.index-cache.memcached.tls-server-name string
    	Override the expected name on the server certificate.
  -blocks-storage.bucket-store.index-header.lazy-loading-concurrency int
    	Maximum number of concurrent index header loads across all tenants. If set to 0, concurrency is unlimited. (default 4)
  -blocks-storage.bucket-store.index-header.lazy-loading-concurrency-queue-timeout duration
    	Timeout for the queue of index header loads. If the queue is full and the timeout is reached, the load will return an error. 0 means no timeout and the load will wait indefinitely. (default 5s)
  -blocks-storage.bucket-store.index-header.lazy-loading-enabled
    	If enabled, store-gateway will lazy load an index-header only once required by a query. (default true)
  -blocks-storage.bucket-store.index-header.lazy-loading-idle-timeout duration
    	If index-header lazy loading is enabled and this setting is > 0, the store-gateway will offload unused index-headers after 'idle timeout' inactivity. (default 1h0m0s)
  -blocks-storage.bucket-store.index-header.max-idle-file-handles uint
    	Maximum number of idle file handles the store-gateway keeps open for each index-header file. (default 1)
  -blocks-storage.bucket-store.index-header.verify-on-load
    	If true, verify the checksum of index headers upon loading them (either on startup or lazily when lazy loading is enabled). Setting to true helps detect disk corruption at the cost of slowing down index header loading.
  -blocks-storage.bucket-store.max-concurrent int
    	Max number of concurrent queries to execute against the long-term storage. The limit is shared across all tenants. (default 200)
  -blocks-storage.bucket-store.max-concurrent-queue-timeout duration
    	Timeout for the queue of queries waiting for execution. If the queue is full and the timeout is reached, the query will be retried on another store-gateway. 0 means no timeout and all queries will wait indefinitely for their turn. (default 5s)
  -blocks-storage.bucket-store.meta-sync-concurrency int
    	Number of goroutines to use when syncing block meta files from object storage per tenant. (default 20)
  -blocks-storage.bucket-store.metadata-cache.backend string
    	Backend for metadata cache, if not empty. Supported values: memcached.
  -blocks-storage.bucket-store.metadata-cache.block-index-attributes-ttl duration
    	How long to cache attributes of the block index. (default 168h0m0s)
  -blocks-storage.bucket-store.metadata-cache.bucket-index-content-ttl duration
    	How long to cache content of the bucket index. (default 5m0s)
  -blocks-storage.bucket-store.metadata-cache.bucket-index-max-size-bytes int
    	Maximum size of bucket index content to cache in bytes. Caching will be skipped if the content exceeds this size. This is useful to avoid network round trip for large content if the configured caching backend has an hard limit on cached items size (in this case, you should set this limit to the same limit in the caching backend). (default 1048576)
  -blocks-storage.bucket-store.metadata-cache.chunks-list-ttl duration
    	How long to cache list of chunks for a block. (default 24h0m0s)
  -blocks-storage.bucket-store.metadata-cache.memcached.addresses comma-separated-list-of-strings
    	Comma-separated list of memcached addresses. Each address can be an IP address, hostname, or an entry specified in the DNS Service Discovery format.
  -blocks-storage.bucket-store.metadata-cache.memcached.connect-timeout duration
    	The connection timeout. (default 200ms)
  -blocks-storage.bucket-store.metadata-cache.memcached.dns-ignore-startup-failures
    	[experimental] Allow client creation even if initial DNS resolution fails. (default true)
  -blocks-storage.bucket-store.metadata-cache.memcached.max-async-buffer-size int
    	The maximum number of enqueued asynchronous operations allowed. (default 25000)
  -blocks-storage.bucket-store.metadata-cache.memcached.max-async-concurrency int
    	The maximum number of concurrent asynchronous operations can occur. (default 50)
  -blocks-storage.bucket-store.metadata-cache.memcached.max-get-multi-batch-size int
    	The maximum number of keys a single underlying get operation should run. If more keys are specified, internally keys are split into multiple batches and fetched concurrently, honoring the max concurrency. If set to 0, the max batch size is unlimited. (default 100)
  -blocks-storage.bucket-store.metadata-cache.memcached.max-get-multi-concurrency int
    	The maximum number of concurrent connections running get operations. If set to 0, concurrency is unlimited. (default 100)
  -blocks-storage.bucket-store.metadata-cache.memcached.max-idle-connections int
    	The maximum number of idle connections that will be maintained per address. (default 100)
  -blocks-storage.bucket-store.metadata-cache.memcached.max-item-size int
    	The maximum size of an item stored in memcached, in bytes. Bigger items are not stored. If set to 0, no maximum size is enforced. (default 1048576)
  -blocks-storage.bucket-store.metadata-cache.memcached.min-idle-connections-headroom-percentage float
    	The minimum number of idle connections to keep open as a percentage (0-100) of the number of recently used idle connections. If negative, idle connections are kept open indefinitely. (default -1)
  -blocks-storage.bucket-store.metadata-cache.memcached.timeout duration
    	The socket read/write timeout. (default 200ms)
  -blocks-storage.bucket-store.metadata-cache.memcached.tls-ca-path string
    	Path to the CA certificates to validate server certificate against. If not set, the host's root CA certificates are used.
  -blocks-storage.bucket-store.metadata-cache.memcached.tls-cert-path string
    	Path to the client certificate, which will be used for authenticating with the server. Also requires the key path to be configured.
  -blocks-storage.bucket-store.metadata-cache.memcached.tls-cipher-suites string
    	Override the default cipher suite list (separated by commas).
  -blocks-storage.bucket-store.metadata-cache.memcached.tls-enabled
    	Enable connecting to Memcached with TLS.
  -blocks-storage.bucket-store.metadata-cache.memcached.tls-insecure-skip-verify
    	Skip validating server certificate.
  -blocks-storage.bucket-store.metadata-cache.memcached.tls-key-path string
    	Path to the key for the client certificate. Also requires the client certificate to be configured.
  -blocks-storage.bucket-store.metadata-cache.memcached.tls-min-version string
    	Override the default minimum TLS version. Allowed values: VersionTLS10, VersionTLS11, VersionTLS12, VersionTLS13
  -blocks-storage.bucket-store.metadata-cache.memcached.tls-server-name string
    	Override the expected name on the server certificate.
  -blocks-storage.bucket-store.metadata-cache.metafile-attributes-ttl duration
    	How long to cache attributes of the block metafile. (default 168h0m0s)
  -blocks-storage.bucket-store.metadata-cache.metafile-content-ttl duration
    	How long to cache content of the metafile. (default 24h0m0s)
  -blocks-storage.bucket-store.metadata-cache.metafile-doesnt-exist-ttl duration
    	How long to cache information that block metafile doesn't exist. Also used for tenant deletion mark file. (default 5m0s)
  -blocks-storage.bucket-store.metadata-cache.metafile-exists-ttl duration
    	How long to cache information that block metafile exists. Also used for tenant deletion mark file. (default 2h0m0s)
  -blocks-storage.bucket-store.metadata-cache.metafile-max-size-bytes int
    	Maximum size of metafile content to cache in bytes. Caching will be skipped if the content exceeds this size. This is useful to avoid network round trip for large content if the configured caching backend has an hard limit on cached items size (in this case, you should set this limit to the same limit in the caching backend). (default 1048576)
  -blocks-storage.bucket-store.metadata-cache.tenant-blocks-list-ttl duration
    	How long to cache list of blocks for each tenant. (default 5m0s)
  -blocks-storage.bucket-store.metadata-cache.tenants-list-ttl duration
    	How long to cache list of tenants in the bucket. (default 15m0s)
  -blocks-storage.bucket-store.partitioner-max-gap-bytes uint
    	Max size - in bytes - of a gap for which the partitioner aggregates together two bucket GET object requests. (default 524288)
  -blocks-storage.bucket-store.posting-offsets-in-mem-sampling int
    	Controls what is the ratio of postings offsets that the store will hold in memory. (default 32)
  -blocks-storage.bucket-store.series-fetch-preference float
    	This parameter controls the trade-off in fetching series versus fetching postings to fulfill a series request. Increasing the series preference results in fetching more series and reducing the volume of postings fetched. Reducing the series preference results in the opposite. Increase this parameter to reduce the rate of fetched series bytes (see "Mimir / Queries" dashboard) or API calls to the object store. Must be a positive floating point number. (default 0.75)
  -blocks-storage.bucket-store.series-hash-cache-max-size-bytes uint
    	Max size - in bytes - of the in-memory series hash cache. The cache is shared across all tenants and it's used only when query sharding is enabled. (default 1073741824)
  -blocks-storage.bucket-store.sync-dir string
    	Directory to store synchronized TSDB index headers. This directory is not required to be persisted between restarts, but it's highly recommended in order to improve the store-gateway startup time. (default "./tsdb-sync/")
  -blocks-storage.bucket-store.sync-interval duration
    	How frequently to scan the bucket, or to refresh the bucket index (if enabled), in order to look for changes (new blocks shipped by ingesters and blocks deleted by retention or compaction). (default 15m0s)
  -blocks-storage.bucket-store.tenant-sync-concurrency int
    	Maximum number of concurrent tenants synching blocks. (default 1)
  -blocks-storage.filesystem.dir string
    	Local filesystem storage directory. (default "blocks")
  -blocks-storage.gcs.bucket-name string
    	GCS bucket name
  -blocks-storage.gcs.expect-continue-timeout duration
    	The time to wait for a server's first response headers after fully writing the request headers if the request has an Expect header. Set to 0 to send the request body immediately. (default 1s)
  -blocks-storage.gcs.http.idle-conn-timeout duration
    	The time an idle connection remains idle before closing. (default 1m30s)
  -blocks-storage.gcs.http.insecure-skip-verify
    	If the client connects to object storage via HTTPS and this option is enabled, the client accepts any certificate and hostname.
  -blocks-storage.gcs.http.response-header-timeout duration
    	The amount of time the client waits for a server's response headers. (default 2m0s)
  -blocks-storage.gcs.http.tls-ca-path string
    	Path to the Certificate Authority (CA) certificates to validate the server certificate. If not set, the host's root CA certificates are used.
  -blocks-storage.gcs.http.tls-cert-path string
    	Path to the client certificate, which is used for authenticating with the server. This setting also requires you to configure the key path.
  -blocks-storage.gcs.http.tls-key-path string
    	Path to the key for the client certificate. This setting also requires you to configure the client certificate.
  -blocks-storage.gcs.http.tls-server-name string
    	Override the expected name on the server certificate.
  -blocks-storage.gcs.max-connections-per-host int
    	Maximum number of connections per host. Set to 0 for no limit.
  -blocks-storage.gcs.max-idle-connections int
    	Maximum number of idle (keep-alive) connections across all hosts. Set to 0 for no limit. (default 100)
  -blocks-storage.gcs.max-idle-connections-per-host int
    	Maximum number of idle (keep-alive) connections to keep per-host. Set to 0 to use a built-in default value of 2. (default 100)
  -blocks-storage.gcs.service-account string
    	JSON either from a Google Developers Console client_credentials.json file, or a Google Developers service account key. Needs to be valid JSON, not a filesystem path.
  -blocks-storage.gcs.tls-handshake-timeout duration
    	Maximum time to wait for a TLS handshake. Set to 0 for no limit. (default 10s)
  -blocks-storage.s3.access-key-id string
    	S3 access key ID
  -blocks-storage.s3.bucket-lookup-type value
    	Bucket lookup style type, used to access bucket in S3-compatible service. Default is auto. Supported values are: auto, path, virtual-hosted.
  -blocks-storage.s3.bucket-name string
    	S3 bucket name
  -blocks-storage.s3.dualstack-enabled
    	[experimental] When enabled, direct all AWS S3 requests to the dual-stack IPv4/IPv6 endpoint for the configured region. (default true)
  -blocks-storage.s3.endpoint string
    	The S3 bucket endpoint. It could be an AWS S3 endpoint listed at https://docs.aws.amazon.com/general/latest/gr/s3.html or the address of an S3-compatible service in hostname:port format.
  -blocks-storage.s3.expect-continue-timeout duration
    	The time to wait for a server's first response headers after fully writing the request headers if the request has an Expect header. Set to 0 to send the request body immediately. (default 1s)
  -blocks-storage.s3.http.idle-conn-timeout duration
    	The time an idle connection remains idle before closing. (default 1m30s)
  -blocks-storage.s3.http.insecure-skip-verify
    	If the client connects to object storage via HTTPS and this option is enabled, the client accepts any certificate and hostname.
  -blocks-storage.s3.http.response-header-timeout duration
    	The amount of time the client waits for a server's response headers. (default 2m0s)
  -blocks-storage.s3.http.tls-ca-path string
    	Path to the Certificate Authority (CA) certificates to validate the server certificate. If not set, the host's root CA certificates are used.
  -blocks-storage.s3.http.tls-cert-path string
    	Path to the client certificate, which is used for authenticating with the server. This setting also requires you to configure the key path.
  -blocks-storage.s3.http.tls-key-path string
    	Path to the key for the client certificate. This setting also requires you to configure the client certificate.
  -blocks-storage.s3.http.tls-server-name string
    	Override the expected name on the server certificate.
  -blocks-storage.s3.insecure
    	If enabled, use http:// for the S3 endpoint instead of https://. This could be useful in local dev/test environments while using an S3-compatible backend storage, like Minio.
  -blocks-storage.s3.list-objects-version string
    	Use a specific version of the S3 list object API. Supported values are v1 or v2. Default is unset.
  -blocks-storage.s3.max-connections-per-host int
    	Maximum number of connections per host. Set to 0 for no limit.
  -blocks-storage.s3.max-idle-connections int
    	Maximum number of idle (keep-alive) connections across all hosts. Set to 0 for no limit. (default 100)
  -blocks-storage.s3.max-idle-connections-per-host int
    	Maximum number of idle (keep-alive) connections to keep per-host. Set to 0 to use a built-in default value of 2. (default 100)
  -blocks-storage.s3.native-aws-auth-enabled
    	[experimental] If enabled, it will use the default authentication methods of the AWS SDK for go based on known environment variables and known AWS config files.
  -blocks-storage.s3.part-size uint
    	[experimental] The minimum file size in bytes used for multipart uploads. If 0, the value is optimally computed for each object.
  -blocks-storage.s3.region string
    	S3 region. If unset, the client will issue a S3 GetBucketLocation API call to autodetect it.
  -blocks-storage.s3.secret-access-key string
    	S3 secret access key
  -blocks-storage.s3.send-content-md5
    	[experimental] If enabled, a Content-MD5 header is sent with S3 Put Object requests. Consumes more resources to compute the MD5, but may improve compatibility with object storage services that do not support checksums.
  -blocks-storage.s3.session-token string
    	S3 session token
  -blocks-storage.s3.signature-version string
    	The signature version to use for authenticating against S3. Supported values are: v4, v2. (default "v4")
  -blocks-storage.s3.sse.kms-encryption-context string
    	KMS Encryption Context used for object encryption. It expects JSON formatted string.
  -blocks-storage.s3.sse.kms-key-id string
    	KMS Key ID used to encrypt objects in S3
  -blocks-storage.s3.sse.type string
    	Enable AWS Server Side Encryption. Supported values: SSE-KMS, SSE-S3.
  -blocks-storage.s3.storage-class string
    	[experimental] The S3 storage class to use, not set by default. Details can be found at https://aws.amazon.com/s3/storage-classes/. Supported values are: STANDARD, REDUCED_REDUNDANCY, STANDARD_IA, ONEZONE_IA, INTELLIGENT_TIERING, GLACIER, DEEP_ARCHIVE, OUTPOSTS, GLACIER_IR, SNOW, EXPRESS_ONEZONE, FSX_OPENZFS
  -blocks-storage.s3.sts-endpoint string
    	Accessing S3 resources using temporary, secure credentials provided by AWS Security Token Service.
  -blocks-storage.s3.tls-handshake-timeout duration
    	Maximum time to wait for a TLS handshake. Set to 0 for no limit. (default 10s)
  -blocks-storage.s3.trace.enabled
    	When enabled, low-level S3 HTTP operation information is logged at the debug level.
  -blocks-storage.storage-prefix string
    	Prefix for all objects stored in the backend storage. For simplicity, it may only contain digits and English alphabet letters.
  -blocks-storage.swift.application-credential-id string
    	OpenStack Swift application credential id
  -blocks-storage.swift.application-credential-name string
    	OpenStack Swift application credential name
  -blocks-storage.swift.application-credential-secret string
    	OpenStack Swift application credential secret
  -blocks-storage.swift.auth-url string
    	OpenStack Swift authentication URL
  -blocks-storage.swift.auth-version int
    	OpenStack Swift authentication API version. 0 to autodetect.
  -blocks-storage.swift.connect-timeout duration
    	Time after which a connection attempt is aborted. (default 10s)
  -blocks-storage.swift.container-name string
    	Name of the OpenStack Swift container to put chunks in.
  -blocks-storage.swift.domain-id string
    	OpenStack Swift user's domain ID.
  -blocks-storage.swift.domain-name string
    	OpenStack Swift user's domain name.
  -blocks-storage.swift.max-retries int
    	Max retries on requests error. (default 3)
  -blocks-storage.swift.password string
    	OpenStack Swift API key.
  -blocks-storage.swift.project-domain-id string
    	ID of the OpenStack Swift project's domain (v3 auth only), only needed if it differs the from user domain.
  -blocks-storage.swift.project-domain-name string
    	Name of the OpenStack Swift project's domain (v3 auth only), only needed if it differs from the user domain.
  -blocks-storage.swift.project-id string
    	OpenStack Swift project ID (v2,v3 auth only).
  -blocks-storage.swift.project-name string
    	OpenStack Swift project name (v2,v3 auth only).
  -blocks-storage.swift.region-name string
    	OpenStack Swift Region to use (v2,v3 auth only).
  -blocks-storage.swift.request-timeout duration
    	Time after which an idle request is aborted. The timeout watchdog is reset each time some data is received, so the timeout triggers after X time no data is received on a request. (default 5s)
  -blocks-storage.swift.user-domain-id string
    	OpenStack Swift user's domain ID.
  -blocks-storage.swift.user-domain-name string
    	OpenStack Swift user's domain name.
  -blocks-storage.swift.user-id string
    	OpenStack Swift user ID.
  -blocks-storage.swift.username string
    	OpenStack Swift username.
  -blocks-storage.tsdb.bigger-out-of-order-blocks-for-old-samples
    	[experimental] When enabled, ingester produces 24h blocks for out-of-order data that is before the current day, instead of the usual 2h blocks.
  -blocks-storage.tsdb.block-postings-for-matchers-cache-force
    	Force the cache to be used for postings for matchers in compacted blocks, even if it's not a concurrent (query-sharding) call.
  -blocks-storage.tsdb.block-postings-for-matchers-cache-max-bytes int
    	Maximum size in bytes of the cache for postings for matchers in each compacted block when TTL is greater than 0. (default 104857600)
  -blocks-storage.tsdb.block-postings-for-matchers-cache-size int
    	[deprecated] Maximum number of entries in the cache for postings for matchers in each compacted block when TTL is greater than 0. (default 100)
  -blocks-storage.tsdb.block-postings-for-matchers-cache-ttl duration
    	How long to cache postings for matchers in each compacted block queried from the ingester. 0 disables the cache and just deduplicates the in-flight calls. (default 10s)
  -blocks-storage.tsdb.close-idle-tsdb-timeout duration
    	If TSDB has not received any data for this duration, and all blocks from TSDB have been shipped, TSDB is closed and deleted from local disk. If set to positive value, this value should be equal or higher than -querier.query-ingesters-within flag to make sure that TSDB is not closed prematurely, which could cause partial query results. 0 or negative value disables closing of idle TSDB. (default 13h0m0s)
  -blocks-storage.tsdb.dir string
    	Directory to store TSDBs (including WAL) in the ingesters. This directory is required to be persisted between restarts. (default "./tsdb/")
  -blocks-storage.tsdb.early-head-compaction-min-estimated-series-reduction-percentage int
    	[experimental] When the early compaction is enabled, the early compaction is triggered only if the estimated series reduction is at least the configured percentage (0-100). (default 15)
  -blocks-storage.tsdb.early-head-compaction-min-in-memory-series int
    	[experimental] When the number of in-memory series in the ingester is equal to or greater than this setting, the ingester tries to compact the TSDB Head. The early compaction removes from the memory all samples and inactive series up until -ingester.active-series-metrics-idle-timeout time ago. After an early compaction, the ingester will not accept any sample with a timestamp older than -ingester.active-series-metrics-idle-timeout time ago (unless out of order ingestion is enabled). The ingester checks every -blocks-storage.tsdb.head-compaction-interval whether an early compaction is required. Use 0 to disable it.
  -blocks-storage.tsdb.flush-blocks-on-shutdown
    	True to flush blocks to storage on shutdown. If false, incomplete blocks will be reused after restart.
  -blocks-storage.tsdb.head-chunks-end-time-variance float
    	[experimental] How much variance (as percentage between 0 and 1) should be applied to the chunk end time, to spread chunks writing across time. Doesn't apply to the last chunk of the chunk range. 0 means no variance.
  -blocks-storage.tsdb.head-chunks-write-buffer-size-bytes int
    	The write buffer size used by the head chunks mapper. Lower values reduce memory utilisation on clusters with a large number of tenants at the cost of increased disk I/O operations. The configured buffer size must be between 65536 and 8388608. (default 4194304)
  -blocks-storage.tsdb.head-chunks-write-queue-size int
    	The size of the write queue used by the head chunks mapper. Lower values reduce memory utilisation at the cost of potentially higher ingest latency. Value of 0 switches chunks mapper to implementation without a queue. (default 1000000)
  -blocks-storage.tsdb.head-compaction-concurrency int
    	Maximum number of tenants concurrently compacting TSDB head into a new block (default 1)
  -blocks-storage.tsdb.head-compaction-idle-timeout duration
    	If TSDB head is idle for this duration, it is compacted. Note that up to 25% jitter is added to the value to avoid ingesters compacting concurrently. 0 means disabled. (default 1h0m0s)
  -blocks-storage.tsdb.head-compaction-interval duration
    	How frequently the ingester checks whether the TSDB head should be compacted and, if so, triggers the compaction. Mimir applies a jitter to the first check, and subsequent checks will happen at the configured interval. A block is only created if data covers the smallest block range. The configured interval must be between 0 and 15 minutes. (default 1m0s)
  -blocks-storage.tsdb.head-postings-for-matchers-cache-force
    	Force the cache to be used for postings for matchers in the Head and OOOHead, even if it's not a concurrent (query-sharding) call.
  -blocks-storage.tsdb.head-postings-for-matchers-cache-invalidation
    	[experimental] Whether head block postings should be tracked and invalidated when they change, allowing higher TTLs to be used. When not using invalidation, cache entries will be used until removed.
  -blocks-storage.tsdb.head-postings-for-matchers-cache-max-bytes int
    	Maximum size, in bytes, of the cache for postings for matchers in each compacted block when the TTL is greater than 0. (default 104857600)
  -blocks-storage.tsdb.head-postings-for-matchers-cache-size int
    	[deprecated] Maximum number of entries in the cache for postings for matchers in the Head and OOOHead when TTL is greater than 0. (default 100)
  -blocks-storage.tsdb.head-postings-for-matchers-cache-ttl duration
    	How long to cache postings for matchers in the Head and OOOHead. Set to 0 to disable the cache and only deduplicate in-flight calls. (default 10s)
  -blocks-storage.tsdb.head-postings-for-matchers-cache-versions int
    	[experimental] The size of the metric versions cache in each ingester when invalidation is enabled. (default 2097152)
  -blocks-storage.tsdb.index-lookup-planning.comparison-portion float
    	[experimental] Portion of queries where a mirrored chunk querier compares results with and without index lookup planning. Value between 0 (disabled) and 1 (all queries).
  -blocks-storage.tsdb.index-lookup-planning.enabled
    	[experimental] Controls the collection of statistics and whether to defer some vector selector matchers to sequential scans. This leads to better performance.
  -blocks-storage.tsdb.index-lookup-planning.label-cardinality-for-larger-sketch uint
    	Number of series for a label name above which larger count-min sketches are used for that label. (default 1000000)
  -blocks-storage.tsdb.index-lookup-planning.label-cardinality-for-smaller-sketch uint
    	Number of series for a label name above which smaller count-min sketches are used for that label. (default 1000)
  -blocks-storage.tsdb.index-lookup-planning.min-series-per-block-for-query-planning uint
    	Minimum number of series a block must have for query planning to be used. (default 10000)
  -blocks-storage.tsdb.index-lookup-planning.retrieved-posting-cost float
    	Cost for iterating postings that have been retrieved from the index. (default 0.01)
  -blocks-storage.tsdb.index-lookup-planning.retrieved-posting-list-cost float
    	Cost for retrieving the posting list from disk or from memory. (default 10)
  -blocks-storage.tsdb.index-lookup-planning.retrieved-series-cost float
    	Cost for retrieving series from the index and checking if a series belongs to the query's shard. (default 10)
  -blocks-storage.tsdb.index-lookup-planning.statistics-collection-frequency duration
    	[experimental] How frequently to collect block statistics, which are used in query execution optimization. 0 to disable. (default 1h0m0s)
  -blocks-storage.tsdb.memory-snapshot-on-shutdown
    	[experimental] True to enable snapshotting of in-memory TSDB data on disk when shutting down.
  -blocks-storage.tsdb.out-of-order-capacity-max int
    	[experimental] Maximum capacity for out of order chunks, in samples between 1 and 255. (default 32)
  -blocks-storage.tsdb.retention-period duration
    	TSDB blocks retention in the ingester before a block is removed. If shipping is enabled, the retention will be relative to the time when the block was uploaded to storage. If shipping is disabled then its relative to the creation time of the block. This should be larger than the -blocks-storage.tsdb.block-ranges-period, -querier.query-store-after and large enough to give store-gateways and queriers enough time to discover newly uploaded blocks. (default 13h0m0s)
  -blocks-storage.tsdb.series-hash-cache-max-size-bytes uint
    	Max size - in bytes - of the in-memory series hash cache. The cache is shared across all tenants and it's used only when query sharding is enabled. (default 367001600)
  -blocks-storage.tsdb.shared-postings-for-matchers-cache
    	[experimental] Whether postings for matchers cache should be shared across blocks, as opposed to instantiated per block. With a shared cache, one cache is created for head blocks, and one for compacted blocks.
  -blocks-storage.tsdb.ship-concurrency int
    	Maximum number of tenants concurrently shipping blocks to the storage. (default 10)
  -blocks-storage.tsdb.ship-interval duration
    	How frequently the TSDB blocks are scanned and new ones are shipped to the storage. 0 means shipping is disabled. (default 1m0s)
  -blocks-storage.tsdb.stripe-size int
    	The number of shards of series to use in TSDB (must be a power of 2). Reducing this will decrease memory footprint, but can negatively impact performance. (default 16384)
  -blocks-storage.tsdb.timely-head-compaction-enabled
    	[experimental] Allows head compaction to happen when the min block range can no longer be appended, without requiring 1.5x the chunk range worth of data in the head.
  -blocks-storage.tsdb.wal-compression-enabled
    	True to enable TSDB WAL compression.
  -blocks-storage.tsdb.wal-replay-concurrency int
    	Maximum number of CPUs that can simultaneously processes WAL replay. If it is set to 0, then each TSDB is replayed with a concurrency equal to the number of CPU cores available on the machine.
  -blocks-storage.tsdb.wal-segment-size-bytes int
    	TSDB WAL segments files max size (bytes). (default 134217728)
  -common.client-cluster-validation.label string
    	[experimental] Primary cluster validation label.
  -common.storage.azure.account-key string
    	Azure storage account key. If unset, Azure managed identities will be used for authentication instead.
  -common.storage.azure.account-name string
    	Azure storage account name
  -common.storage.azure.connection-string string
    	If `connection-string` is set, the value of `endpoint-suffix` will not be used. Use this method over `account-key` if you need to authenticate via a SAS token. Or if you use the Azurite emulator.
  -common.storage.azure.container-name string
    	Azure storage container name
  -common.storage.azure.endpoint-suffix string
    	Azure storage endpoint suffix without schema. The account name will be prefixed to this value to create the FQDN. If set to empty string, default endpoint suffix is used.
  -common.storage.azure.expect-continue-timeout duration
    	The time to wait for a server's first response headers after fully writing the request headers if the request has an Expect header. Set to 0 to send the request body immediately. (default 1s)
  -common.storage.azure.http.idle-conn-timeout duration
    	The time an idle connection remains idle before closing. (default 1m30s)
  -common.storage.azure.http.insecure-skip-verify
    	If the client connects to object storage via HTTPS and this option is enabled, the client accepts any certificate and hostname.
  -common.storage.azure.http.response-header-timeout duration
    	The amount of time the client waits for a server's response headers. (default 2m0s)
  -common.storage.azure.http.tls-ca-path string
    	Path to the Certificate Authority (CA) certificates to validate the server certificate. If not set, the host's root CA certificates are used.
  -common.storage.azure.http.tls-cert-path string
    	Path to the client certificate, which is used for authenticating with the server. This setting also requires you to configure the key path.
  -common.storage.azure.http.tls-key-path string
    	Path to the key for the client certificate. This setting also requires you to configure the client certificate.
  -common.storage.azure.http.tls-server-name string
    	Override the expected name on the server certificate.
  -common.storage.azure.max-connections-per-host int
    	Maximum number of connections per host. Set to 0 for no limit.
  -common.storage.azure.max-idle-connections int
    	Maximum number of idle (keep-alive) connections across all hosts. Set to 0 for no limit. (default 100)
  -common.storage.azure.max-idle-connections-per-host int
    	Maximum number of idle (keep-alive) connections to keep per-host. Set to 0 to use a built-in default value of 2. (default 100)
  -common.storage.azure.max-retries int
    	Number of retries for recoverable errors (default 20)
  -common.storage.azure.tls-handshake-timeout duration
    	Maximum time to wait for a TLS handshake. Set to 0 for no limit. (default 10s)
  -common.storage.azure.user-assigned-id string
    	User assigned managed identity. If empty, then System assigned identity is used.
  -common.storage.backend string
    	Backend storage to use. Supported backends are: s3, gcs, azure, swift, filesystem. (default "filesystem")
  -common.storage.filesystem.dir string
    	Local filesystem storage directory.
  -common.storage.gcs.bucket-name string
    	GCS bucket name
  -common.storage.gcs.expect-continue-timeout duration
    	The time to wait for a server's first response headers after fully writing the request headers if the request has an Expect header. Set to 0 to send the request body immediately. (default 1s)
  -common.storage.gcs.http.idle-conn-timeout duration
    	The time an idle connection remains idle before closing. (default 1m30s)
  -common.storage.gcs.http.insecure-skip-verify
    	If the client connects to object storage via HTTPS and this option is enabled, the client accepts any certificate and hostname.
  -common.storage.gcs.http.response-header-timeout duration
    	The amount of time the client waits for a server's response headers. (default 2m0s)
  -common.storage.gcs.http.tls-ca-path string
    	Path to the Certificate Authority (CA) certificates to validate the server certificate. If not set, the host's root CA certificates are used.
  -common.storage.gcs.http.tls-cert-path string
    	Path to the client certificate, which is used for authenticating with the server. This setting also requires you to configure the key path.
  -common.storage.gcs.http.tls-key-path string
    	Path to the key for the client certificate. This setting also requires you to configure the client certificate.
  -common.storage.gcs.http.tls-server-name string
    	Override the expected name on the server certificate.
  -common.storage.gcs.max-connections-per-host int
    	Maximum number of connections per host. Set to 0 for no limit.
  -common.storage.gcs.max-idle-connections int
    	Maximum number of idle (keep-alive) connections across all hosts. Set to 0 for no limit. (default 100)
  -common.storage.gcs.max-idle-connections-per-host int
    	Maximum number of idle (keep-alive) connections to keep per-host. Set to 0 to use a built-in default value of 2. (default 100)
  -common.storage.gcs.service-account string
    	JSON either from a Google Developers Console client_credentials.json file, or a Google Developers service account key. Needs to be valid JSON, not a filesystem path.
  -common.storage.gcs.tls-handshake-timeout duration
    	Maximum time to wait for a TLS handshake. Set to 0 for no limit. (default 10s)
  -common.storage.s3.access-key-id string
    	S3 access key ID
  -common.storage.s3.bucket-lookup-type value
    	Bucket lookup style type, used to access bucket in S3-compatible service. Default is auto. Supported values are: auto, path, virtual-hosted.
  -common.storage.s3.bucket-name string
    	S3 bucket name
  -common.storage.s3.dualstack-enabled
    	[experimental] When enabled, direct all AWS S3 requests to the dual-stack IPv4/IPv6 endpoint for the configured region. (default true)
  -common.storage.s3.endpoint string
    	The S3 bucket endpoint. It could be an AWS S3 endpoint listed at https://docs.aws.amazon.com/general/latest/gr/s3.html or the address of an S3-compatible service in hostname:port format.
  -common.storage.s3.expect-continue-timeout duration
    	The time to wait for a server's first response headers after fully writing the request headers if the request has an Expect header. Set to 0 to send the request body immediately. (default 1s)
  -common.storage.s3.http.idle-conn-timeout duration
    	The time an idle connection remains idle before closing. (default 1m30s)
  -common.storage.s3.http.insecure-skip-verify
    	If the client connects to object storage via HTTPS and this option is enabled, the client accepts any certificate and hostname.
  -common.storage.s3.http.response-header-timeout duration
    	The amount of time the client waits for a server's response headers. (default 2m0s)
  -common.storage.s3.http.tls-ca-path string
    	Path to the Certificate Authority (CA) certificates to validate the server certificate. If not set, the host's root CA certificates are used.
  -common.storage.s3.http.tls-cert-path string
    	Path to the client certificate, which is used for authenticating with the server. This setting also requires you to configure the key path.
  -common.storage.s3.http.tls-key-path string
    	Path to the key for the client certificate. This setting also requires you to configure the client certificate.
  -common.storage.s3.http.tls-server-name string
    	Override the expected name on the server certificate.
  -common.storage.s3.insecure
    	If enabled, use http:// for the S3 endpoint instead of https://. This could be useful in local dev/test environments while using an S3-compatible backend storage, like Minio.
  -common.storage.s3.list-objects-version string
    	Use a specific version of the S3 list object API. Supported values are v1 or v2. Default is unset.
  -common.storage.s3.max-connections-per-host int
    	Maximum number of connections per host. Set to 0 for no limit.
  -common.storage.s3.max-idle-connections int
    	Maximum number of idle (keep-alive) connections across all hosts. Set to 0 for no limit. (default 100)
  -common.storage.s3.max-idle-connections-per-host int
    	Maximum number of idle (keep-alive) connections to keep per-host. Set to 0 to use a built-in default value of 2. (default 100)
  -common.storage.s3.native-aws-auth-enabled
    	[experimental] If enabled, it will use the default authentication methods of the AWS SDK for go based on known environment variables and known AWS config files.
  -common.storage.s3.part-size uint
    	[experimental] The minimum file size in bytes used for multipart uploads. If 0, the value is optimally computed for each object.
  -common.storage.s3.region string
    	S3 region. If unset, the client will issue a S3 GetBucketLocation API call to autodetect it.
  -common.storage.s3.secret-access-key string
    	S3 secret access key
  -common.storage.s3.send-content-md5
    	[experimental] If enabled, a Content-MD5 header is sent with S3 Put Object requests. Consumes more resources to compute the MD5, but may improve compatibility with object storage services that do not support checksums.
  -common.storage.s3.session-token string
    	S3 session token
  -common.storage.s3.signature-version string
    	The signature version to use for authenticating against S3. Supported values are: v4, v2. (default "v4")
  -common.storage.s3.sse.kms-encryption-context string
    	KMS Encryption Context used for object encryption. It expects JSON formatted string.
  -common.storage.s3.sse.kms-key-id string
    	KMS Key ID used to encrypt objects in S3
  -common.storage.s3.sse.type string
    	Enable AWS Server Side Encryption. Supported values: SSE-KMS, SSE-S3.
  -common.storage.s3.storage-class string
    	[experimental] The S3 storage class to use, not set by default. Details can be found at https://aws.amazon.com/s3/storage-classes/. Supported values are: STANDARD, REDUCED_REDUNDANCY, STANDARD_IA, ONEZONE_IA, INTELLIGENT_TIERING, GLACIER, DEEP_ARCHIVE, OUTPOSTS, GLACIER_IR, SNOW, EXPRESS_ONEZONE, FSX_OPENZFS
  -common.storage.s3.sts-endpoint string
    	Accessing S3 resources using temporary, secure credentials provided by AWS Security Token Service.
  -common.storage.s3.tls-handshake-timeout duration
    	Maximum time to wait for a TLS handshake. Set to 0 for no limit. (default 10s)
  -common.storage.s3.trace.enabled
    	When enabled, low-level S3 HTTP operation information is logged at the debug level.
  -common.storage.swift.application-credential-id string
    	OpenStack Swift application credential id
  -common.storage.swift.application-credential-name string
    	OpenStack Swift application credential name
  -common.storage.swift.application-credential-secret string
    	OpenStack Swift application credential secret
  -common.storage.swift.auth-url string
    	OpenStack Swift authentication URL
  -common.storage.swift.auth-version int
    	OpenStack Swift authentication API version. 0 to autodetect.
  -common.storage.swift.connect-timeout duration
    	Time after which a connection attempt is aborted. (default 10s)
  -common.storage.swift.container-name string
    	Name of the OpenStack Swift container to put chunks in.
  -common.storage.swift.domain-id string
    	OpenStack Swift user's domain ID.
  -common.storage.swift.domain-name string
    	OpenStack Swift user's domain name.
  -common.storage.swift.max-retries int
    	Max retries on requests error. (default 3)
  -common.storage.swift.password string
    	OpenStack Swift API key.
  -common.storage.swift.project-domain-id string
    	ID of the OpenStack Swift project's domain (v3 auth only), only needed if it differs the from user domain.
  -common.storage.swift.project-domain-name string
    	Name of the OpenStack Swift project's domain (v3 auth only), only needed if it differs from the user domain.
  -common.storage.swift.project-id string
    	OpenStack Swift project ID (v2,v3 auth only).
  -common.storage.swift.project-name string
    	OpenStack Swift project name (v2,v3 auth only).
  -common.storage.swift.region-name string
    	OpenStack Swift Region to use (v2,v3 auth only).
  -common.storage.swift.request-timeout duration
    	Time after which an idle request is aborted. The timeout watchdog is reset each time some data is received, so the timeout triggers after X time no data is received on a request. (default 5s)
  -common.storage.swift.user-domain-id string
    	OpenStack Swift user's domain ID.
  -common.storage.swift.user-domain-name string
    	OpenStack Swift user's domain name.
  -common.storage.swift.user-id string
    	OpenStack Swift user ID.
  -common.storage.swift.username string
    	OpenStack Swift username.
  -compactor.block-ranges comma-separated-list-of-durations
    	List of compaction time ranges. (default 2h0m0s,12h0m0s,24h0m0s)
  -compactor.block-sync-concurrency int
    	Number of goroutines to use when downloading blocks for compaction and uploading resulting blocks. (default 8)
  -compactor.block-upload-enabled
    	Enable block upload API for the tenant.
  -compactor.block-upload-max-block-size-bytes int
    	Maximum size in bytes of a block that is allowed to be uploaded or validated. 0 = no limit.
  -compactor.block-upload-validation-enabled
    	Enable block upload validation for the tenant. (default true)
  -compactor.block-upload-verify-chunks
    	Verify chunks when uploading blocks via the upload API for the tenant. (default true)
  -compactor.blocks-retention-period duration
    	Delete blocks containing samples older than the specified retention period. Also used by query-frontend to avoid querying beyond the retention period by instant, range or remote read queries. 0 to disable.
  -compactor.cleanup-concurrency int
    	Max number of tenants for which blocks cleanup and maintenance should run concurrently. (default 20)
  -compactor.cleanup-interval duration
    	How frequently the compactor should run blocks cleanup and maintenance, as well as update the bucket index. (default 15m0s)
  -compactor.compaction-concurrency int
    	Max number of concurrent compactions running. (default 1)
  -compactor.compaction-interval duration
    	The frequency at which the compaction runs (default 1h0m0s)
  -compactor.compaction-jobs-order string
    	The sorting to use when deciding which compaction jobs should run first for a given tenant. Supported values are: smallest-range-oldest-blocks-first, newest-blocks-first. (default "smallest-range-oldest-blocks-first")
  -compactor.compaction-retries int
    	How many times to retry a failed compaction within a single compaction run. (default 3)
  -compactor.compactor-tenant-shard-size int
    	Max number of compactors that can compact blocks for single tenant. 0 to disable the limit and use all compactors.
  -compactor.data-dir string
    	Directory to temporarily store blocks during compaction. This directory is not required to be persisted between restarts. (default "./data-compactor/")
  -compactor.deletion-delay duration
    	Time before a block marked for deletion is deleted from bucket. If not 0, blocks will be marked for deletion and the compactor component will permanently delete blocks marked for deletion from the bucket. If 0, blocks will be deleted straight away. Note that deleting blocks immediately can cause query failures. (default 12h0m0s)
  -compactor.disabled-tenants comma-separated-list-of-strings
    	Comma separated list of tenants that cannot be compacted by the compactor. If specified, and the compactor would normally pick a given tenant for compaction (via -compactor.enabled-tenants or sharding), it will be ignored instead.
  -compactor.enabled-tenants comma-separated-list-of-strings
    	Comma separated list of tenants that can be compacted. If specified, only these tenants will be compacted by the compactor, otherwise all tenants can be compacted. Subject to sharding.
<<<<<<< HEAD
  -compactor.executor-max-retry-backoff duration
    	[experimental] Maximum backoff time for compaction executor retries when sending scheduler status updates. (default 32s)
  -compactor.executor-min-retry-backoff duration
    	[experimental] Minimum backoff time for compaction executor retries when sending scheduler status updates. (default 1s)
=======
  -compactor.first-level-compaction-skip-future-max-time
    	[experimental] When enabled, the compactor skips first-level compaction jobs if any source block has a MaxTime more recent than the wait period threshold. This prevents premature compaction of blocks that may still receive late-arriving data.
>>>>>>> bd41c138
  -compactor.first-level-compaction-wait-period duration
    	How long the compactor waits before compacting first-level blocks that are uploaded by the ingesters. This configuration option allows for the reduction of cases where the compactor begins to compact blocks before all ingesters have uploaded their blocks to the storage. (default 25m0s)
  -compactor.max-block-upload-validation-concurrency int
    	Max number of uploaded blocks that can be validated concurrently. 0 = no limit. (default 1)
  -compactor.max-closing-blocks-concurrency int
    	Max number of blocks that can be closed concurrently during split compaction. Note that closing a newly compacted block uses a lot of memory for writing the index. (default 1)
  -compactor.max-compaction-time duration
    	Max time for starting compactions for a single tenant. After this time no new compactions for the tenant are started before next compaction cycle. This can help in multi-tenant environments to avoid single tenant using all compaction time, but also in single-tenant environments to force new discovery of blocks more often. 0 = disabled. (default 1h0m0s)
  -compactor.max-lookback duration
    	[experimental] Blocks uploaded before the lookback aren't considered in compactor cycles. If set, this value should be larger than all values in `-blocks-storage.tsdb.block-ranges-period`. A value of 0s means that all blocks are considered regardless of their upload time.
  -compactor.max-opening-blocks-concurrency int
    	Number of goroutines opening blocks before compaction. (default 1)
  -compactor.max-per-block-upload-concurrency int
    	Maximum number of TSDB segment files that the compactor can upload concurrently per block. (default 8)
  -compactor.meta-sync-concurrency int
    	Number of goroutines to use when syncing block meta files from the long term storage. (default 20)
  -compactor.partial-block-deletion-delay duration
    	If a partial block (unfinished block without meta.json file) hasn't been modified for this time, it will be marked for deletion. The minimum accepted value is 4h0m0s: a lower value will be ignored and the feature disabled. 0 to disable. (default 1d)
  -compactor.planning-mode string
    	[experimental] Compactor operation mode. Supported values are: standalone (plan and execute compactions), scheduler (request jobs from a remote scheduler). (default "standalone")
  -compactor.ring.auto-forget-unhealthy-periods int
    	Number of consecutive timeout periods after which Mimir automatically removes an unhealthy instance in the ring. Set to 0 to disable auto-forget. (default 10)
  -compactor.ring.consul.acl-token string
    	ACL Token used to interact with Consul.
  -compactor.ring.consul.cas-retry-delay duration
    	Maximum duration to wait before retrying a Compare And Swap (CAS) operation. (default 1s)
  -compactor.ring.consul.client-timeout duration
    	HTTP timeout when talking to Consul (default 20s)
  -compactor.ring.consul.consistent-reads
    	Enable consistent reads to Consul.
  -compactor.ring.consul.hostname string
    	Hostname and port of Consul. (default "localhost:8500")
  -compactor.ring.consul.watch-burst-size int
    	Burst size used in rate limit. Values less than 1 are treated as 1. (default 1)
  -compactor.ring.consul.watch-rate-limit float
    	Rate limit when watching key or prefix in Consul, in requests per second. 0 disables the rate limit. (default 1)
  -compactor.ring.etcd.dial-timeout duration
    	The dial timeout for the etcd connection. (default 10s)
  -compactor.ring.etcd.endpoints string
    	The etcd endpoints to connect to.
  -compactor.ring.etcd.max-retries int
    	The maximum number of retries to do for failed ops. (default 10)
  -compactor.ring.etcd.password string
    	Etcd password.
  -compactor.ring.etcd.tls-ca-path string
    	Path to the CA certificates to validate server certificate against. If not set, the host's root CA certificates are used.
  -compactor.ring.etcd.tls-cert-path string
    	Path to the client certificate, which will be used for authenticating with the server. Also requires the key path to be configured.
  -compactor.ring.etcd.tls-cipher-suites string
    	Override the default cipher suite list (separated by commas).
  -compactor.ring.etcd.tls-enabled
    	Enable TLS.
  -compactor.ring.etcd.tls-insecure-skip-verify
    	Skip validating server certificate.
  -compactor.ring.etcd.tls-key-path string
    	Path to the key for the client certificate. Also requires the client certificate to be configured.
  -compactor.ring.etcd.tls-min-version string
    	Override the default minimum TLS version. Allowed values: VersionTLS10, VersionTLS11, VersionTLS12, VersionTLS13
  -compactor.ring.etcd.tls-server-name string
    	Override the expected name on the server certificate.
  -compactor.ring.etcd.username string
    	Etcd username.
  -compactor.ring.heartbeat-period duration
    	Period at which to heartbeat to the ring. (default 15s)
  -compactor.ring.heartbeat-timeout duration
    	Heartbeat timeout after which Mimir marks compactors as unhealthy in the ring. (default 1m0s)
  -compactor.ring.instance-addr string
    	IP address to advertise in the ring. Default is auto-detected.
  -compactor.ring.instance-enable-ipv6
    	Enable using an IPv6 instance address.
  -compactor.ring.instance-id string
    	Instance ID to register in the ring. (default "<hostname>")
  -compactor.ring.instance-interface-names string
    	List of network interface names to look up when finding the instance IP address. (default [<private network interfaces>])
  -compactor.ring.instance-port int
    	Port to advertise in the ring (defaults to -server.grpc-listen-port).
  -compactor.ring.multi.mirror-enabled
    	Mirror writes to the secondary store.
  -compactor.ring.multi.mirror-timeout duration
    	Timeout for storing a value to the secondary store. (default 2s)
  -compactor.ring.multi.primary string
    	Primary backend storage used by multi-client.
  -compactor.ring.multi.secondary string
    	Secondary backend storage used by multi-client.
  -compactor.ring.prefix string
    	The prefix for the keys in the store. Should end with a /. (default "collectors/")
  -compactor.ring.store string
    	Backend storage to use for the ring. Supported values are: consul, etcd, inmemory, memberlist, multi. (default "memberlist")
  -compactor.ring.wait-active-instance-timeout duration
    	Timeout for waiting on compactor to become ACTIVE in the ring. (default 10m0s)
  -compactor.ring.wait-stability-max-duration duration
    	Maximum time to wait for ring stability at startup. If the compactor ring keeps changing after this period of time, the compactor will start anyway. (default 5m0s)
  -compactor.ring.wait-stability-min-duration duration
    	Minimum time to wait for ring stability at startup. 0 to disable.
  -compactor.scheduler-endpoint string
    	[experimental] Compactor scheduler endpoint. Required when compactor mode is 'scheduler'.
  -compactor.scheduler-max-leasing-backoff duration
    	[experimental] Maximum backoff time between scheduler job lease requests. (default 2m0s)
  -compactor.scheduler-min-leasing-backoff duration
    	[experimental] Minimum backoff time between scheduler job lease requests. (default 100ms)
  -compactor.scheduler-update-interval duration
    	[experimental] Interval between scheduler job lease updates. (default 15s)
  -compactor.scheduler.backoff-max-period duration
    	Maximum delay when backing off. (default 10s)
  -compactor.scheduler.backoff-min-period duration
    	Minimum delay when backing off. (default 100ms)
  -compactor.scheduler.backoff-on-ratelimits
    	Enable backoff and retry when we hit rate limits.
  -compactor.scheduler.backoff-retries int
    	Number of times to backoff and retry before failing. (default 10)
  -compactor.scheduler.cluster-validation.label string
    	[experimental] Optionally define the cluster validation label.
  -compactor.scheduler.connect-backoff-base-delay duration
    	Initial backoff delay after first connection failure. Only relevant if ConnectTimeout > 0. (default 1s)
  -compactor.scheduler.connect-backoff-max-delay duration
    	Maximum backoff delay when establishing a connection. Only relevant if ConnectTimeout > 0. (default 5s)
  -compactor.scheduler.connect-timeout duration
    	The maximum amount of time to establish a connection. A value of 0 means default gRPC client connect timeout and backoff. (default 5s)
  -compactor.scheduler.grpc-client-rate-limit float
    	Rate limit for gRPC client; 0 means disabled.
  -compactor.scheduler.grpc-client-rate-limit-burst int
    	Rate limit burst for gRPC client.
  -compactor.scheduler.grpc-compression string
    	Use compression when sending messages. Supported values are: 'gzip', 'snappy' and '' (disable compression)
  -compactor.scheduler.grpc-max-recv-msg-size int
    	gRPC client max receive message size (bytes). (default 104857600)
  -compactor.scheduler.grpc-max-send-msg-size int
    	gRPC client max send message size (bytes). (default 104857600)
  -compactor.scheduler.initial-connection-window-size value
    	[experimental] Initial connection window size. Values less than the default are not supported and are ignored. Setting this to a value other than the default disables the BDP estimator. (default 63KiB1023B)
  -compactor.scheduler.initial-stream-window-size value
    	[experimental] Initial stream window size. Values less than the default are not supported and are ignored. Setting this to a value other than the default disables the BDP estimator. (default 63KiB1023B)
  -compactor.scheduler.tls-ca-path string
    	Path to the CA certificates to validate server certificate against. If not set, the host's root CA certificates are used.
  -compactor.scheduler.tls-cert-path string
    	Path to the client certificate, which will be used for authenticating with the server. Also requires the key path to be configured.
  -compactor.scheduler.tls-cipher-suites string
    	Override the default cipher suite list (separated by commas).
  -compactor.scheduler.tls-enabled
    	Enable TLS in the gRPC client. This flag needs to be enabled when any other TLS flag is set. If set to false, insecure connection to gRPC server will be used.
  -compactor.scheduler.tls-insecure-skip-verify
    	Skip validating server certificate.
  -compactor.scheduler.tls-key-path string
    	Path to the key for the client certificate. Also requires the client certificate to be configured.
  -compactor.scheduler.tls-min-version string
    	Override the default minimum TLS version. Allowed values: VersionTLS10, VersionTLS11, VersionTLS12, VersionTLS13
  -compactor.scheduler.tls-server-name string
    	Override the expected name on the server certificate.
  -compactor.split-and-merge-shards int
    	The number of shards to use when splitting blocks. 0 to disable splitting.
  -compactor.split-groups int
    	Number of groups that blocks for splitting should be grouped into. Each group of blocks is then split separately. Number of output split shards is controlled by -compactor.split-and-merge-shards. (default 1)
  -compactor.symbols-flushers-concurrency int
    	Number of symbols flushers used when doing split compaction. (default 1)
  -compactor.tenant-cleanup-delay duration
    	For tenants marked for deletion, this is the time between deletion of the last block, and doing final cleanup (marker files, debug files) of the tenant. (default 6h0m0s)
  -compactor.update-blocks-concurrency int
    	Number of goroutines to use when updating blocks metadata during bucket index updates. (default 1)
  -compactor.upload-sparse-index-headers
    	[experimental] If enabled, the compactor constructs and uploads sparse index headers to object storage during each compaction cycle. This allows store-gateway instances to use the sparse headers from object storage instead of recreating them locally. (default true)
  -config.expand-env
    	Expands ${var} or $var in config according to the values of the environment variables.
  -config.file value
    	Configuration file to load.
  -cost-attribution.cleanup-interval duration
    	[experimental] Time interval at which the cost attribution cleanup process runs, ensuring inactive cost attribution entries are purged. (default 3m0s)
  -cost-attribution.eviction-interval duration
    	[experimental] Specifies how often inactive cost attributions for received and discarded sample trackers are evicted from the counter, ensuring they do not contribute to the cost attribution cardinality per user limit. This setting does not apply to active series, which are managed separately. (default 20m0s)
  -cost-attribution.registry-path string
    	[experimental] Defines a custom path for the registry. When specified, Mimir exposes cost attribution metrics through this custom path. If not specified, cost attribution metrics aren't exposed.
  -debug.block-profile-rate int
    	Fraction of goroutine blocking events that are reported in the blocking profile. 1 to include every blocking event in the profile, 0 to disable.
  -debug.mutex-profile-fraction int
    	Fraction of mutex contention events that are reported in the mutex profile. On average 1/rate events are reported. 0 to disable.
  -distributor.client-cleanup-period duration
    	How frequently to clean up clients for ingesters that have gone away. (default 15s)
  -distributor.drop-label string
    	This flag can be used to specify label names that to drop during sample ingestion within the distributor and can be repeated in order to drop multiple labels.
  -distributor.ha-tracker.cluster string
    	Prometheus label to look for in samples to identify a Prometheus HA cluster. (default "cluster")
  -distributor.ha-tracker.consul.acl-token string
    	ACL Token used to interact with Consul.
  -distributor.ha-tracker.consul.cas-retry-delay duration
    	Maximum duration to wait before retrying a Compare And Swap (CAS) operation. (default 1s)
  -distributor.ha-tracker.consul.client-timeout duration
    	HTTP timeout when talking to Consul (default 20s)
  -distributor.ha-tracker.consul.consistent-reads
    	Enable consistent reads to Consul.
  -distributor.ha-tracker.consul.hostname string
    	Hostname and port of Consul. (default "localhost:8500")
  -distributor.ha-tracker.consul.watch-burst-size int
    	Burst size used in rate limit. Values less than 1 are treated as 1. (default 1)
  -distributor.ha-tracker.consul.watch-rate-limit float
    	Rate limit when watching key or prefix in Consul, in requests per second. 0 disables the rate limit. (default 1)
  -distributor.ha-tracker.enable
    	Enable the distributors HA tracker so that it can accept samples from Prometheus HA replicas gracefully (requires labels).
  -distributor.ha-tracker.enable-elected-replica-metric
    	Enable the elected_replica_status metric, which shows the current elected replica. It is disabled by default due to the possible high cardinality of the metric.
  -distributor.ha-tracker.enable-for-all-users
    	Flag to enable, for all tenants, handling of samples with external labels identifying replicas in an HA Prometheus setup.
  -distributor.ha-tracker.etcd.dial-timeout duration
    	The dial timeout for the etcd connection. (default 10s)
  -distributor.ha-tracker.etcd.endpoints string
    	The etcd endpoints to connect to.
  -distributor.ha-tracker.etcd.max-retries int
    	The maximum number of retries to do for failed ops. (default 10)
  -distributor.ha-tracker.etcd.password string
    	Etcd password.
  -distributor.ha-tracker.etcd.tls-ca-path string
    	Path to the CA certificates to validate server certificate against. If not set, the host's root CA certificates are used.
  -distributor.ha-tracker.etcd.tls-cert-path string
    	Path to the client certificate, which will be used for authenticating with the server. Also requires the key path to be configured.
  -distributor.ha-tracker.etcd.tls-cipher-suites string
    	Override the default cipher suite list (separated by commas).
  -distributor.ha-tracker.etcd.tls-enabled
    	Enable TLS.
  -distributor.ha-tracker.etcd.tls-insecure-skip-verify
    	Skip validating server certificate.
  -distributor.ha-tracker.etcd.tls-key-path string
    	Path to the key for the client certificate. Also requires the client certificate to be configured.
  -distributor.ha-tracker.etcd.tls-min-version string
    	Override the default minimum TLS version. Allowed values: VersionTLS10, VersionTLS11, VersionTLS12, VersionTLS13
  -distributor.ha-tracker.etcd.tls-server-name string
    	Override the expected name on the server certificate.
  -distributor.ha-tracker.etcd.username string
    	Etcd username.
  -distributor.ha-tracker.failover-sample-timeout duration
    	Additional timeout to use for failover that uses the earliest sample time instead of the current time. Defaults to 0, which is disabled. This is useful to prevent samples from being too close together during failover when write requests are delayed so that the sample time is earlier than the current time.
  -distributor.ha-tracker.failover-timeout duration
    	If we don't receive any samples from the accepted replica for a cluster in this amount of time we will failover to the next replica we receive a sample from. This value must be greater than the update timeout. (default 30s)
  -distributor.ha-tracker.max-clusters int
    	Maximum number of clusters that HA tracker will keep track of for a single tenant. 0 to disable the limit. (default 100)
  -distributor.ha-tracker.multi.mirror-enabled
    	Mirror writes to the secondary store.
  -distributor.ha-tracker.multi.mirror-timeout duration
    	Timeout for storing a value to the secondary store. (default 2s)
  -distributor.ha-tracker.multi.primary string
    	Primary backend storage used by multi-client.
  -distributor.ha-tracker.multi.secondary string
    	Secondary backend storage used by multi-client.
  -distributor.ha-tracker.prefix string
    	The prefix for the keys in the store. Should end with a /. (default "ha-tracker/")
  -distributor.ha-tracker.replica string
    	Prometheus label to look for in samples to identify a Prometheus HA replica. (default "__replica__")
  -distributor.ha-tracker.store string
    	Backend storage to use for the ring. Supported values are: consul, etcd, inmemory, memberlist, multi. (default "memberlist")
  -distributor.ha-tracker.update-timeout duration
    	Update the timestamp in the KV store for a given cluster/replica only after this amount of time has passed since the current stored timestamp. (default 15s)
  -distributor.ha-tracker.update-timeout-jitter-max duration
    	Maximum jitter applied to the update timeout, in order to spread the HA heartbeats over time. (default 5s)
  -distributor.health-check-ingesters
    	Run a health check on each ingester client during periodic cleanup. (default true)
  -distributor.ingestion-burst-factor float
    	[experimental] Per-tenant burst factor which is the maximum burst size allowed as a multiple of the per-tenant ingestion rate, this burst-factor must be greater than or equal to 1. If this is set it will override the ingestion-burst-size option.
  -distributor.ingestion-burst-size int
    	Per-tenant allowed ingestion burst size (in number of samples). (default 200000)
  -distributor.ingestion-rate-limit float
    	Per-tenant ingestion rate limit in samples per second. (default 10000)
  -distributor.ingestion-tenant-shard-size int
    	The tenant's shard size used by shuffle-sharding. This value is the total size of the shard (ie. it is not the number of ingesters in the shard per zone, but the number of ingesters in the shard across all zones, if zone-awareness is enabled). Must be set both on ingesters and distributors. 0 disables shuffle sharding.
  -distributor.instance-limits.max-inflight-push-requests int
    	Max inflight push requests that this distributor can handle. This limit is per-distributor, not per-tenant. Additional requests will be rejected. 0 = unlimited. (default 2000)
  -distributor.instance-limits.max-inflight-push-requests-bytes int
    	The sum of the request sizes in bytes of inflight push requests that this distributor can handle. This limit is per-distributor, not per-tenant. Additional requests will be rejected. 0 = unlimited.
  -distributor.instance-limits.max-ingestion-rate float
    	Max ingestion rate (samples/sec) that this distributor will accept. This limit is per-distributor, not per-tenant. Additional push requests will be rejected. Current ingestion rate is computed as exponentially weighted moving average, updated every second. 0 = unlimited.
  -distributor.max-exemplars-per-series-per-request int
    	[experimental] Maximum number of exemplars per series per request. 0 to disable limit in request. The exceeding exemplars are dropped.
  -distributor.max-otlp-request-size int
    	[experimental] Maximum OTLP request size in bytes that the distributors accept. Requests exceeding this limit are rejected. (default 104857600)
  -distributor.max-recv-msg-size int
    	Max message size in bytes that the distributors will accept for incoming push requests to the remote write API. If exceeded, the request will be rejected. (default 104857600)
  -distributor.max-request-pool-buffer-size int
    	[experimental] Max size of the pooled buffers used for marshaling write requests. If 0, no max size is enforced.
  -distributor.otel-convert-histograms-to-nhcb
    	[experimental] Whether to convert OTel explicit histograms into native histograms with custom buckets.
  -distributor.otel-created-timestamp-zero-ingestion-enabled
    	[experimental] Whether to enable translation of OTel start timestamps to Prometheus zero samples in the OTLP endpoint.
  -distributor.otel-keep-identifying-resource-attributes
    	[experimental] Whether to keep identifying OTel resource attributes in the target_info metric on top of converting to job and instance labels.
  -distributor.otel-label-name-preserve-underscores
    	If enabled, keeps multiple consecutive underscores in label names when translating OTel attribute names. Defaults to true. (default true)
  -distributor.otel-label-name-underscore-sanitization
    	If enabled, prefixes label names starting with a single underscore with `key_` when translating OTel attribute names. Defaults to true. (default true)
  -distributor.otel-metric-suffixes-enabled
    	Whether to enable automatic suffixes to names of metrics ingested through OTLP.
  -distributor.otel-native-delta-ingestion
    	[experimental] Whether to enable native ingestion of delta OTLP metrics, which will store the raw delta sample values without conversion. If disabled, delta metrics will be rejected. Delta support is in an early stage of development. The ingestion and querying process is likely to change over time.
  -distributor.otel-promote-resource-attributes comma-separated-list-of-strings
    	[experimental] Optionally specify OTel resource attributes to promote to labels.
  -distributor.otel-promote-scope-metadata
    	[experimental] Whether to promote OTel scope metadata (scope name, version, schema URL, attributes) to corresponding metric labels, prefixed with otel_scope_.
  -distributor.otel-translation-strategy value
    	[experimental] Translation strategy to apply in OTLP endpoint for metric and label names. If unspecified (the default), the strategy is derived from -validation.name-validation-scheme and -distributor.otel-metric-suffixes-enabled. Supported values: "", UnderscoreEscapingWithSuffixes, UnderscoreEscapingWithoutSuffixes, NoUTF8EscapingWithSuffixes, NoTranslation.
  -distributor.reactive-limiter.baseline-window-age uint
    	[experimental] The average age of baseline samples aggregated recent samples are added to (default 10)
  -distributor.reactive-limiter.correlation-window uint
    	[experimental] How many recent limit and inflight time measurements are stored to detect whether increases in limits correlate with increases in inflight times (default 50)
  -distributor.reactive-limiter.enabled
    	[experimental] Enable reactive limiting when making requests to a service
  -distributor.reactive-limiter.initial-limit uint
    	[experimental] Initial inflight requests limit (default 20)
  -distributor.reactive-limiter.initial-rejection-factor float
    	[experimental] The number of allowed queued requests, as a multiple of current inflight requests, after which rejections start (default 1)
  -distributor.reactive-limiter.max-limit uint
    	[experimental] Maximum inflight requests limit (default 200)
  -distributor.reactive-limiter.max-limit-factor float
    	[experimental] The maximum inflight limit as a multiple of current inflight requests (default 5)
  -distributor.reactive-limiter.max-rejection-factor float
    	[experimental] The number of allowed queued requests, as a multiple of current inflight requests, after which all requests are rejected (default 2)
  -distributor.reactive-limiter.min-limit uint
    	[experimental] Minimum inflight requests limit (default 2)
  -distributor.reactive-limiter.recent-quantile float
    	[experimental] The quantile of recent recorded response times to consider when adjusting the concurrency limit (default 0.9)
  -distributor.reactive-limiter.recent-window-max-duration duration
    	[experimental] Maximum duration of the window that is used to collect recent response time samples (default 30s)
  -distributor.reactive-limiter.recent-window-min-duration duration
    	[experimental] Minimum duration of the window that is used to collect recent response time samples (default 1s)
  -distributor.reactive-limiter.recent-window-min-samples uint
    	[experimental] Minimum number of samples that must be recorded in the recent window before updating the limit (default 50)
  -distributor.remote-timeout duration
    	Timeout for downstream ingesters. (default 2s)
  -distributor.request-burst-size int
    	Per-tenant allowed push request burst size. 0 to disable.
  -distributor.request-rate-limit float
    	Per-tenant push request rate limit in requests per second. 0 to disable.
  -distributor.retry-after-header.enabled
    	Enables inclusion of the Retry-After header in the response: true includes it for client retry guidance, false omits it. (default true)
  -distributor.retry-after-header.max-backoff duration
    	Minimum duration of the Retry-After HTTP header in responses to 429/5xx errors. Must be greater than or equal to 1s. Backoff is calculated as MinBackoff*2^(RetryAttempt-1) seconds with random jitter of 50% in either direction. RetryAttempt is the value of the Retry-Attempt HTTP header. (default 1m36s)
  -distributor.retry-after-header.min-backoff duration
    	Minimum duration of the Retry-After HTTP header in responses to 429/5xx errors. Must be greater than or equal to 1s. Backoff is calculated as MinBackoff*2^(RetryAttempt-1) seconds with random jitter of 50% in either direction. RetryAttempt is the value of the Retry-Attempt HTTP header. (default 6s)
  -distributor.reusable-ingester-push-workers int
    	Number of pre-allocated workers used to forward push requests to the ingesters. If 0, no workers will be used and a new goroutine will be spawned for each ingester push request. If not enough workers available, new goroutine will be spawned. (Note: this is a performance optimization, not a limiting feature.) (default 2000)
  -distributor.ring.auto-forget-unhealthy-periods int
    	Number of consecutive timeout periods after which Mimir automatically removes an unhealthy instance in the ring. Set to 0 to disable auto-forget. (default 10)
  -distributor.ring.consul.acl-token string
    	ACL Token used to interact with Consul.
  -distributor.ring.consul.cas-retry-delay duration
    	Maximum duration to wait before retrying a Compare And Swap (CAS) operation. (default 1s)
  -distributor.ring.consul.client-timeout duration
    	HTTP timeout when talking to Consul (default 20s)
  -distributor.ring.consul.consistent-reads
    	Enable consistent reads to Consul.
  -distributor.ring.consul.hostname string
    	Hostname and port of Consul. (default "localhost:8500")
  -distributor.ring.consul.watch-burst-size int
    	Burst size used in rate limit. Values less than 1 are treated as 1. (default 1)
  -distributor.ring.consul.watch-rate-limit float
    	Rate limit when watching key or prefix in Consul, in requests per second. 0 disables the rate limit. (default 1)
  -distributor.ring.etcd.dial-timeout duration
    	The dial timeout for the etcd connection. (default 10s)
  -distributor.ring.etcd.endpoints string
    	The etcd endpoints to connect to.
  -distributor.ring.etcd.max-retries int
    	The maximum number of retries to do for failed ops. (default 10)
  -distributor.ring.etcd.password string
    	Etcd password.
  -distributor.ring.etcd.tls-ca-path string
    	Path to the CA certificates to validate server certificate against. If not set, the host's root CA certificates are used.
  -distributor.ring.etcd.tls-cert-path string
    	Path to the client certificate, which will be used for authenticating with the server. Also requires the key path to be configured.
  -distributor.ring.etcd.tls-cipher-suites string
    	Override the default cipher suite list (separated by commas).
  -distributor.ring.etcd.tls-enabled
    	Enable TLS.
  -distributor.ring.etcd.tls-insecure-skip-verify
    	Skip validating server certificate.
  -distributor.ring.etcd.tls-key-path string
    	Path to the key for the client certificate. Also requires the client certificate to be configured.
  -distributor.ring.etcd.tls-min-version string
    	Override the default minimum TLS version. Allowed values: VersionTLS10, VersionTLS11, VersionTLS12, VersionTLS13
  -distributor.ring.etcd.tls-server-name string
    	Override the expected name on the server certificate.
  -distributor.ring.etcd.username string
    	Etcd username.
  -distributor.ring.heartbeat-period duration
    	Period at which to heartbeat to the ring. (default 15s)
  -distributor.ring.heartbeat-timeout duration
    	Heartbeat timeout after which Mimir marks distributors as unhealthy in the ring. (default 1m0s)
  -distributor.ring.instance-addr string
    	IP address to advertise in the ring. Default is auto-detected.
  -distributor.ring.instance-enable-ipv6
    	Enable using an IPv6 instance address.
  -distributor.ring.instance-id string
    	Instance ID to register in the ring. (default "<hostname>")
  -distributor.ring.instance-interface-names string
    	List of network interface names to look up when finding the instance IP address. (default [<private network interfaces>])
  -distributor.ring.instance-port int
    	Port to advertise in the ring (defaults to -server.grpc-listen-port).
  -distributor.ring.multi.mirror-enabled
    	Mirror writes to the secondary store.
  -distributor.ring.multi.mirror-timeout duration
    	Timeout for storing a value to the secondary store. (default 2s)
  -distributor.ring.multi.primary string
    	Primary backend storage used by multi-client.
  -distributor.ring.multi.secondary string
    	Secondary backend storage used by multi-client.
  -distributor.ring.prefix string
    	The prefix for the keys in the store. Should end with a /. (default "collectors/")
  -distributor.ring.store string
    	Backend storage to use for the ring. Supported values are: consul, etcd, inmemory, memberlist, multi. (default "memberlist")
  -distributor.write-requests-buffer-pooling-enabled
    	[experimental] Enable pooling of buffers used for marshaling write requests. (default true)
  -enable-go-runtime-metrics
    	Set to true to enable all Go runtime metrics, such as go_sched_* and go_memstats_*.
  -flusher.exit-after-flush
    	Stop after flush has finished. If false, process will keep running, doing nothing. (default true)
  -h
    	Print basic help.
  -help
    	Print basic help.
  -help-all
    	Print help, also including advanced and experimental parameters.
  -http.alertmanager-http-prefix string
    	HTTP URL path under which the Alertmanager ui and api will be served. (default "/alertmanager")
  -http.prometheus-http-prefix string
    	HTTP URL path under which the Prometheus api will be served. (default "/prometheus")
  -include-tenant-id-in-profile-labels
    	[experimental] Include tenant ID in pprof labels for profiling. Currently only supported by the ingester. This can help debug performance issues for specific tenants.
  -ingest-storage.enabled
    	True to enable the ingestion via object storage.
  -ingest-storage.ingestion-partition-tenant-shard-size int
    	[experimental] The number of partitions a tenant's data should be sharded to when using the ingest storage. Tenants are sharded across partitions using shuffle-sharding. 0 disables shuffle sharding and tenant is sharded across all partitions.
  -ingest-storage.kafka.address string
    	The Kafka backend address.
  -ingest-storage.kafka.auto-create-topic-default-partitions int
    	When auto-creation of Kafka topic is enabled and this value is positive, Mimir creates the topic with this number of partitions. When the value is -1 the Kafka broker uses the default number of partitions (num.partitions configuration). (default -1)
  -ingest-storage.kafka.auto-create-topic-enabled
    	Enable auto-creation of Kafka topic on startup if it doesn't exist. If creating the topic fails and the topic doesn't already exist, Mimir fails to start. (default true)
  -ingest-storage.kafka.client-id string
    	The Kafka client ID.
  -ingest-storage.kafka.consume-from-position-at-startup string
    	From which position to start consuming the partition at startup. Supported options: last-offset, start, end, timestamp. (default "last-offset")
  -ingest-storage.kafka.consume-from-timestamp-at-startup int
    	Milliseconds timestamp after which the consumption of the partition starts at startup. Only applies when consume-from-position-at-startup is timestamp
  -ingest-storage.kafka.consumer-group string
    	The consumer group used by the consumer to track the last consumed offset. The consumer group must be different for each ingester. If the configured consumer group contains the '<partition>' placeholder, it is replaced with the actual partition ID owned by the ingester. When empty (recommended), Mimir uses the ingester instance ID to guarantee uniqueness.
  -ingest-storage.kafka.consumer-group-offset-commit-interval duration
    	How frequently a consumer should commit the consumed offset to Kafka. The last committed offset is used at startup to continue the consumption from where it was left. (default 1s)
  -ingest-storage.kafka.dial-timeout duration
    	The maximum time allowed to open a connection to a Kafka broker. (default 2s)
  -ingest-storage.kafka.fetch-concurrency-max int
    	The maximum number of concurrent fetch requests that the ingester makes when reading data from Kafka during startup. Concurrent fetch requests are issued only when there is sufficient backlog of records to consume. Set to 0 to disable.
  -ingest-storage.kafka.fetch-max-wait duration
    	The maximum amount of time a Kafka broker waits for some records before a Fetch response is returned. (default 5s)
  -ingest-storage.kafka.ingestion-concurrency-batch-size int
    	The number of timeseries to batch together before ingesting to the TSDB head. Only use this setting when -ingest-storage.kafka.ingestion-concurrency-max is greater than 0. (default 150)
  -ingest-storage.kafka.ingestion-concurrency-estimated-bytes-per-sample int
    	The estimated number of bytes a sample has at time of ingestion. This value is used to estimate the timeseries without decompressing them. Only use this setting when -ingest-storage.kafka.ingestion-concurrency-max is greater than 0. (default 500)
  -ingest-storage.kafka.ingestion-concurrency-max int
    	The maximum number of concurrent ingestion streams to the TSDB head. Every tenant has their own set of streams. 0 to disable.
  -ingest-storage.kafka.ingestion-concurrency-queue-capacity int
    	The number of batches to prepare and queue to ingest to the TSDB head. Only use this setting when -ingest-storage.kafka.ingestion-concurrency-max is greater than 0. (default 5)
  -ingest-storage.kafka.ingestion-concurrency-target-flushes-per-shard int
    	The expected number of times to ingest timeseries to the TSDB head after batching. With fewer flushes, the overhead of splitting up the work is higher than the benefit of parallelization. Only use this setting when -ingest-storage.kafka.ingestion-concurrency-max is greater than 0. (default 80)
  -ingest-storage.kafka.last-produced-offset-poll-interval duration
    	How frequently to poll the last produced offset, used to enforce strong read consistency. (default 1s)
  -ingest-storage.kafka.last-produced-offset-retry-timeout duration
    	How long to retry a failed request to get the last produced offset. (default 10s)
  -ingest-storage.kafka.max-buffered-bytes int
    	The maximum number of buffered records ready to be processed. This limit applies to the sum of all inflight requests. Set to 0 to disable the limit. (default 100000000)
  -ingest-storage.kafka.max-consumer-lag-at-startup duration
    	The guaranteed maximum lag before a consumer is considered to have caught up reading from a partition at startup, becomes ACTIVE in the hash ring and passes the readiness check. Set both -ingest-storage.kafka.target-consumer-lag-at-startup and -ingest-storage.kafka.max-consumer-lag-at-startup to 0 to disable waiting for maximum consumer lag being honored at startup. (default 15s)
  -ingest-storage.kafka.producer-max-buffered-bytes int
    	The maximum size of (uncompressed) buffered and unacknowledged produced records sent to Kafka. The produce request fails once this limit is reached. This limit is per Kafka client. 0 to disable the limit. (default 1073741824)
  -ingest-storage.kafka.producer-max-record-size-bytes int
    	The maximum size of a Kafka record data that should be generated by the producer. An incoming write request larger than this size is split into multiple Kafka records. We strongly recommend to not change this setting unless for testing purposes. (default 15983616)
  -ingest-storage.kafka.producer-record-version int
    	[experimental] The record version that this producer sends.
  -ingest-storage.kafka.sasl-password string
    	The password used to authenticate to Kafka using the SASL plain mechanism. To enable SASL, configure both the username and password.
  -ingest-storage.kafka.sasl-username string
    	The username used to authenticate to Kafka using the SASL plain mechanism. To enable SASL, configure both the username and password.
  -ingest-storage.kafka.target-consumer-lag-at-startup duration
    	The best-effort maximum lag a consumer tries to achieve at startup. Set both -ingest-storage.kafka.target-consumer-lag-at-startup and -ingest-storage.kafka.max-consumer-lag-at-startup to 0 to disable waiting for maximum consumer lag being honored at startup. (default 2s)
  -ingest-storage.kafka.topic string
    	The Kafka topic name.
  -ingest-storage.kafka.use-compressed-bytes-as-fetch-max-bytes
    	When enabled, the fetch request MaxBytes field is computed using the compressed size of previous records. When disabled, MaxBytes is computed using uncompressed bytes. Different Kafka implementations interpret MaxBytes differently. (default true)
  -ingest-storage.kafka.wait-strong-read-consistency-timeout duration
    	The maximum allowed for a read requests processed by an ingester to wait until strong read consistency is enforced. 0 to disable the timeout. (default 20s)
  -ingest-storage.kafka.write-clients int
    	The number of Kafka clients used by producers. When the configured number of clients is greater than 1, partitions are sharded among Kafka clients. A higher number of clients may provide higher write throughput at the cost of additional Metadata requests pressure to Kafka. (default 1)
  -ingest-storage.kafka.write-timeout duration
    	How long to wait for an incoming write request to be successfully committed to the Kafka backend. (default 10s)
  -ingest-storage.migration.distributor-send-to-ingesters-enabled
    	When both this option and ingest storage are enabled, distributors write to both Kafka and ingesters. A write request is considered successful only when written to both backends.
  -ingest-storage.migration.ignore-ingest-storage-errors
    	When enabled, errors writing to ingest storage are logged but do not affect write success or quorum. When disabled, write requests fail if ingest storage write fails.
  -ingest-storage.migration.ingest-storage-max-wait-time duration
    	The maximum time a write request that goes through the ingest storage waits before it times out. Set to `0` to disable the timeout.
  -ingest-storage.read-consistency string
    	[experimental] The default consistency level to enforce for queries when using the ingest storage. Supports values: strong, eventual. (default "eventual")
  -ingest-storage.write-logs-fsync-before-kafka-commit-concurrency int
    	[experimental] Number of tenants to concurrently fsync WAL and WBL before Kafka offsets are committed. Ignored if -ingest-storage.write-logs-fsync-before-kafka-commit-enabled=false (default 1)
  -ingest-storage.write-logs-fsync-before-kafka-commit-enabled
    	[experimental] Enable fsyncing of WAL and WBL before Kafka offsets are committed. (default true)
  -ingester.active-series-custom-trackers value
    	Additional active series metrics, matching the provided matchers. Matchers should be in form <name>:<matcher>, like 'foobar:{foo="bar"}'. Multiple matchers can be provided either providing the flag multiple times or providing multiple semicolon-separated values to a single flag.
  -ingester.active-series-metrics-enabled
    	Enable tracking of active series and export them as metrics. (default true)
  -ingester.active-series-metrics-idle-timeout duration
    	After what time a series is considered to be inactive. (default 20m0s)
  -ingester.active-series-metrics-update-period duration
    	How often to update active series metrics. (default 1m0s)
  -ingester.client.backoff-max-period duration
    	Maximum delay when backing off. (default 10s)
  -ingester.client.backoff-min-period duration
    	Minimum delay when backing off. (default 100ms)
  -ingester.client.backoff-on-ratelimits
    	Enable backoff and retry when we hit rate limits.
  -ingester.client.backoff-retries int
    	Number of times to backoff and retry before failing. (default 10)
  -ingester.client.cluster-validation.label string
    	[experimental] Primary cluster validation label.
  -ingester.client.connect-backoff-base-delay duration
    	Initial backoff delay after first connection failure. Only relevant if ConnectTimeout > 0. (default 1s)
  -ingester.client.connect-backoff-max-delay duration
    	Maximum backoff delay when establishing a connection. Only relevant if ConnectTimeout > 0. (default 5s)
  -ingester.client.connect-timeout duration
    	The maximum amount of time to establish a connection. A value of 0 means default gRPC client connect timeout and backoff. (default 5s)
  -ingester.client.grpc-client-rate-limit float
    	Rate limit for gRPC client; 0 means disabled.
  -ingester.client.grpc-client-rate-limit-burst int
    	Rate limit burst for gRPC client.
  -ingester.client.grpc-compression string
    	Use compression when sending messages. Supported values are: 'gzip', 'snappy', 's2' and '' (disable compression)
  -ingester.client.grpc-max-recv-msg-size int
    	gRPC client max receive message size (bytes). (default 104857600)
  -ingester.client.grpc-max-send-msg-size int
    	gRPC client max send message size (bytes). (default 104857600)
  -ingester.client.initial-connection-window-size value
    	[experimental] Initial connection window size. Values less than the default are not supported and are ignored. Setting this to a value other than the default disables the BDP estimator. (default 63KiB1023B)
  -ingester.client.initial-stream-window-size value
    	[experimental] Initial stream window size. Values less than the default are not supported and are ignored. Setting this to a value other than the default disables the BDP estimator. (default 63KiB1023B)
  -ingester.client.tls-ca-path string
    	Path to the CA certificates to validate server certificate against. If not set, the host's root CA certificates are used.
  -ingester.client.tls-cert-path string
    	Path to the client certificate, which will be used for authenticating with the server. Also requires the key path to be configured.
  -ingester.client.tls-cipher-suites string
    	Override the default cipher suite list (separated by commas).
  -ingester.client.tls-enabled
    	Enable TLS in the gRPC client. This flag needs to be enabled when any other TLS flag is set. If set to false, insecure connection to gRPC server will be used.
  -ingester.client.tls-insecure-skip-verify
    	Skip validating server certificate.
  -ingester.client.tls-key-path string
    	Path to the key for the client certificate. Also requires the client certificate to be configured.
  -ingester.client.tls-min-version string
    	Override the default minimum TLS version. Allowed values: VersionTLS10, VersionTLS11, VersionTLS12, VersionTLS13
  -ingester.client.tls-server-name string
    	Override the expected name on the server certificate.
  -ingester.error-sample-rate int
    	Each error will be logged once in this many times. Use 0 to log all of them. (default 10)
  -ingester.ignore-ooo-exemplars
    	[experimental] Whether to ignore exemplars with out-of-order timestamps. If enabled, exemplars with out-of-order timestamps are silently dropped, otherwise they cause partial errors.
  -ingester.ignore-series-limit-for-metric-names string
    	Comma-separated list of metric names, for which the -ingester.max-global-series-per-metric limit will be ignored. Does not affect the -ingester.max-global-series-per-user limit.
  -ingester.instance-limits.max-inflight-push-requests int
    	Max inflight push requests that this ingester can handle (across all tenants). Additional requests will be rejected. 0 = unlimited. (default 30000)
  -ingester.instance-limits.max-inflight-push-requests-bytes int
    	The sum of the request sizes in bytes of inflight push requests that this ingester can handle. This limit is per-ingester, not per-tenant. Additional requests will be rejected. 0 = unlimited.
  -ingester.instance-limits.max-ingestion-rate float
    	Max ingestion rate (samples/sec) that ingester will accept. This limit is per-ingester, not per-tenant. Additional push requests will be rejected. Current ingestion rate is computed as exponentially weighted moving average, updated every second. 0 = unlimited.
  -ingester.instance-limits.max-series int
    	Max series that this ingester can hold (across all tenants). Requests to create additional series will be rejected. 0 = unlimited.
  -ingester.instance-limits.max-tenants int
    	Max tenants that this ingester can hold. Requests from additional tenants will be rejected. 0 = unlimited.
  -ingester.max-global-exemplars-per-user int
    	[experimental] The maximum number of exemplars in memory, across the cluster. 0 to disable exemplars ingestion.
  -ingester.max-global-metadata-per-metric int
    	The maximum number of metadata per metric, across the cluster. 0 to disable.
  -ingester.max-global-metadata-per-user int
    	The maximum number of in-memory metrics with metadata per tenant, across the cluster. 0 to disable.
  -ingester.max-global-series-per-metric int
    	The maximum number of in-memory series per metric name, across the cluster before replication. 0 to disable.
  -ingester.max-global-series-per-user int
    	The maximum number of in-memory series per tenant, across the cluster before replication. 0 to disable. (default 150000)
  -ingester.metadata-retain-period duration
    	Period at which metadata we have not seen will remain in memory before being deleted. (default 10m0s)
  -ingester.native-histograms-ingestion-enabled
    	[experimental] Enable ingestion of native histogram samples. If false, native histogram samples are ignored without an error. To query native histograms with query-sharding enabled make sure to set -query-frontend.query-result-response-format to 'protobuf'. (default true)
  -ingester.out-of-order-blocks-external-label-enabled
    	Whether the shipper should label out-of-order blocks with an external label before uploading them. Setting this label will compact out-of-order blocks separately from non-out-of-order blocks
  -ingester.out-of-order-time-window duration
    	Non-zero value enables out-of-order support for most recent samples that are within the time window in relation to the TSDB's maximum time, i.e., within [db.maxTime-timeWindow, db.maxTime]). The ingester will need more memory as a factor of rate of out-of-order samples being ingested and the number of series that are getting out-of-order samples. If query falls into this window, cached results will use value from -query-frontend.results-cache-ttl-for-out-of-order-time-window option to specify TTL for resulting cache entry.
  -ingester.owned-series-update-interval duration
    	[experimental] How often to check for ring changes and possibly recompute owned series as a result of detected change. (default 15s)
  -ingester.partition-ring.consul.acl-token string
    	ACL Token used to interact with Consul.
  -ingester.partition-ring.consul.cas-retry-delay duration
    	Maximum duration to wait before retrying a Compare And Swap (CAS) operation. (default 1s)
  -ingester.partition-ring.consul.client-timeout duration
    	HTTP timeout when talking to Consul (default 20s)
  -ingester.partition-ring.consul.consistent-reads
    	Enable consistent reads to Consul.
  -ingester.partition-ring.consul.hostname string
    	Hostname and port of Consul. (default "localhost:8500")
  -ingester.partition-ring.consul.watch-burst-size int
    	Burst size used in rate limit. Values less than 1 are treated as 1. (default 1)
  -ingester.partition-ring.consul.watch-rate-limit float
    	Rate limit when watching key or prefix in Consul, in requests per second. 0 disables the rate limit. (default 1)
  -ingester.partition-ring.delete-inactive-partition-after duration
    	How long to wait before an INACTIVE partition is eligible for deletion. The partition is deleted only if it has been in INACTIVE state for at least the configured duration and it has no owners registered. A value of 0 disables partitions deletion. (default 13h0m0s)
  -ingester.partition-ring.etcd.dial-timeout duration
    	The dial timeout for the etcd connection. (default 10s)
  -ingester.partition-ring.etcd.endpoints string
    	The etcd endpoints to connect to.
  -ingester.partition-ring.etcd.max-retries int
    	The maximum number of retries to do for failed ops. (default 10)
  -ingester.partition-ring.etcd.password string
    	Etcd password.
  -ingester.partition-ring.etcd.tls-ca-path string
    	Path to the CA certificates to validate server certificate against. If not set, the host's root CA certificates are used.
  -ingester.partition-ring.etcd.tls-cert-path string
    	Path to the client certificate, which will be used for authenticating with the server. Also requires the key path to be configured.
  -ingester.partition-ring.etcd.tls-cipher-suites string
    	Override the default cipher suite list (separated by commas).
  -ingester.partition-ring.etcd.tls-enabled
    	Enable TLS.
  -ingester.partition-ring.etcd.tls-insecure-skip-verify
    	Skip validating server certificate.
  -ingester.partition-ring.etcd.tls-key-path string
    	Path to the key for the client certificate. Also requires the client certificate to be configured.
  -ingester.partition-ring.etcd.tls-min-version string
    	Override the default minimum TLS version. Allowed values: VersionTLS10, VersionTLS11, VersionTLS12, VersionTLS13
  -ingester.partition-ring.etcd.tls-server-name string
    	Override the expected name on the server certificate.
  -ingester.partition-ring.etcd.username string
    	Etcd username.
  -ingester.partition-ring.min-partition-owners-count int
    	Minimum number of owners to wait before a PENDING partition gets switched to ACTIVE. (default 1)
  -ingester.partition-ring.min-partition-owners-duration duration
    	How long the minimum number of owners are enforced before a PENDING partition gets switched to ACTIVE. (default 10s)
  -ingester.partition-ring.multi.mirror-enabled
    	Mirror writes to the secondary store.
  -ingester.partition-ring.multi.mirror-timeout duration
    	Timeout for storing a value to the secondary store. (default 2s)
  -ingester.partition-ring.multi.primary string
    	Primary backend storage used by multi-client.
  -ingester.partition-ring.multi.secondary string
    	Secondary backend storage used by multi-client.
  -ingester.partition-ring.prefix string
    	The prefix for the keys in the store. Should end with a /. (default "collectors/")
  -ingester.partition-ring.store string
    	Backend storage to use for the ring. Supported values are: consul, etcd, inmemory, memberlist, multi. (default "memberlist")
  -ingester.push-circuit-breaker.cooldown-period duration
    	[experimental] How long the circuit breaker will stay in the open state before allowing some requests (default 10s)
  -ingester.push-circuit-breaker.enabled
    	[experimental] Enable circuit breaking when making requests to ingesters
  -ingester.push-circuit-breaker.failure-execution-threshold uint
    	[experimental] How many requests must have been executed in period for the circuit breaker to be eligible to open for the rate of failures (default 100)
  -ingester.push-circuit-breaker.failure-threshold-percentage uint
    	[experimental] Max percentage of requests that can fail over period before the circuit breaker opens (default 10)
  -ingester.push-circuit-breaker.initial-delay duration
    	[experimental] Duration, in seconds, after an initial request that an activated circuit breaker should wait before becoming effectively active. During this time, neither failures nor successes are counted.
  -ingester.push-circuit-breaker.request-timeout duration
    	[experimental] The maximum duration of an ingester's request before it triggers a timeout. This configuration is used for circuit breakers only, and its timeouts aren't reported as errors. (default 2s)
  -ingester.push-circuit-breaker.thresholding-period duration
    	[experimental] Moving window of time that the percentage of failed requests is computed over (default 1m0s)
  -ingester.push-reactive-limiter.baseline-window-age uint
    	[experimental] The average age of baseline samples aggregated recent samples are added to (default 10)
  -ingester.push-reactive-limiter.correlation-window uint
    	[experimental] How many recent limit and inflight time measurements are stored to detect whether increases in limits correlate with increases in inflight times (default 50)
  -ingester.push-reactive-limiter.enabled
    	[experimental] Enable reactive limiting when making requests to a service
  -ingester.push-reactive-limiter.initial-limit uint
    	[experimental] Initial inflight requests limit (default 20)
  -ingester.push-reactive-limiter.initial-rejection-factor float
    	[experimental] The number of allowed queued requests, as a multiple of current inflight requests, after which rejections start (default 2)
  -ingester.push-reactive-limiter.max-limit uint
    	[experimental] Maximum inflight requests limit (default 200)
  -ingester.push-reactive-limiter.max-limit-factor float
    	[experimental] The maximum inflight limit as a multiple of current inflight requests (default 5)
  -ingester.push-reactive-limiter.max-rejection-factor float
    	[experimental] The number of allowed queued requests, as a multiple of current inflight requests, after which all requests are rejected (default 3)
  -ingester.push-reactive-limiter.min-limit uint
    	[experimental] Minimum inflight requests limit (default 2)
  -ingester.push-reactive-limiter.recent-quantile float
    	[experimental] The quantile of recent recorded response times to consider when adjusting the concurrency limit (default 0.9)
  -ingester.push-reactive-limiter.recent-window-max-duration duration
    	[experimental] Maximum duration of the window that is used to collect recent response time samples (default 30s)
  -ingester.push-reactive-limiter.recent-window-min-duration duration
    	[experimental] Minimum duration of the window that is used to collect recent response time samples (default 1s)
  -ingester.push-reactive-limiter.recent-window-min-samples uint
    	[experimental] Minimum number of samples that must be recorded in the recent window before updating the limit (default 50)
  -ingester.rate-update-period duration
    	Period with which to update the per-tenant ingestion rates. (default 15s)
  -ingester.read-circuit-breaker.cooldown-period duration
    	[experimental] How long the circuit breaker will stay in the open state before allowing some requests (default 10s)
  -ingester.read-circuit-breaker.enabled
    	[experimental] Enable circuit breaking when making requests to ingesters
  -ingester.read-circuit-breaker.failure-execution-threshold uint
    	[experimental] How many requests must have been executed in period for the circuit breaker to be eligible to open for the rate of failures (default 100)
  -ingester.read-circuit-breaker.failure-threshold-percentage uint
    	[experimental] Max percentage of requests that can fail over period before the circuit breaker opens (default 10)
  -ingester.read-circuit-breaker.initial-delay duration
    	[experimental] Duration, in seconds, after an initial request that an activated circuit breaker should wait before becoming effectively active. During this time, neither failures nor successes are counted.
  -ingester.read-circuit-breaker.request-timeout duration
    	[experimental] The maximum duration of an ingester's request before it triggers a timeout. This configuration is used for circuit breakers only, and its timeouts aren't reported as errors. (default 30s)
  -ingester.read-circuit-breaker.thresholding-period duration
    	[experimental] Moving window of time that the percentage of failed requests is computed over (default 1m0s)
  -ingester.read-path-cpu-utilization-limit float
    	CPU utilization limit, as CPU cores, for CPU/memory utilization based read request limiting. Use 0 to disable it.
  -ingester.read-path-memory-utilization-limit uint
    	Memory limit, in bytes, for CPU/memory utilization based read request limiting. Use 0 to disable it.
  -ingester.read-reactive-limiter.baseline-window-age uint
    	[experimental] The average age of baseline samples aggregated recent samples are added to (default 10)
  -ingester.read-reactive-limiter.correlation-window uint
    	[experimental] How many recent limit and inflight time measurements are stored to detect whether increases in limits correlate with increases in inflight times (default 50)
  -ingester.read-reactive-limiter.enabled
    	[experimental] Enable reactive limiting when making requests to a service
  -ingester.read-reactive-limiter.initial-limit uint
    	[experimental] Initial inflight requests limit (default 20)
  -ingester.read-reactive-limiter.initial-rejection-factor float
    	[experimental] The number of allowed queued requests, as a multiple of current inflight requests, after which rejections start (default 2)
  -ingester.read-reactive-limiter.max-limit uint
    	[experimental] Maximum inflight requests limit (default 200)
  -ingester.read-reactive-limiter.max-limit-factor float
    	[experimental] The maximum inflight limit as a multiple of current inflight requests (default 5)
  -ingester.read-reactive-limiter.max-rejection-factor float
    	[experimental] The number of allowed queued requests, as a multiple of current inflight requests, after which all requests are rejected (default 3)
  -ingester.read-reactive-limiter.min-limit uint
    	[experimental] Minimum inflight requests limit (default 2)
  -ingester.read-reactive-limiter.recent-quantile float
    	[experimental] The quantile of recent recorded response times to consider when adjusting the concurrency limit (default 0.9)
  -ingester.read-reactive-limiter.recent-window-max-duration duration
    	[experimental] Maximum duration of the window that is used to collect recent response time samples (default 30s)
  -ingester.read-reactive-limiter.recent-window-min-duration duration
    	[experimental] Minimum duration of the window that is used to collect recent response time samples (default 1s)
  -ingester.read-reactive-limiter.recent-window-min-samples uint
    	[experimental] Minimum number of samples that must be recorded in the recent window before updating the limit (default 50)
  -ingester.rejection-prioritizer.calibration-interval duration
    	[experimental] The interval at which the rejection threshold is calibrated (default 1s)
  -ingester.ring.consul.acl-token string
    	ACL Token used to interact with Consul.
  -ingester.ring.consul.cas-retry-delay duration
    	Maximum duration to wait before retrying a Compare And Swap (CAS) operation. (default 1s)
  -ingester.ring.consul.client-timeout duration
    	HTTP timeout when talking to Consul (default 20s)
  -ingester.ring.consul.consistent-reads
    	Enable consistent reads to Consul.
  -ingester.ring.consul.hostname string
    	Hostname and port of Consul. (default "localhost:8500")
  -ingester.ring.consul.watch-burst-size int
    	Burst size used in rate limit. Values less than 1 are treated as 1. (default 1)
  -ingester.ring.consul.watch-rate-limit float
    	Rate limit when watching key or prefix in Consul, in requests per second. 0 disables the rate limit. (default 1)
  -ingester.ring.etcd.dial-timeout duration
    	The dial timeout for the etcd connection. (default 10s)
  -ingester.ring.etcd.endpoints string
    	The etcd endpoints to connect to.
  -ingester.ring.etcd.max-retries int
    	The maximum number of retries to do for failed ops. (default 10)
  -ingester.ring.etcd.password string
    	Etcd password.
  -ingester.ring.etcd.tls-ca-path string
    	Path to the CA certificates to validate server certificate against. If not set, the host's root CA certificates are used.
  -ingester.ring.etcd.tls-cert-path string
    	Path to the client certificate, which will be used for authenticating with the server. Also requires the key path to be configured.
  -ingester.ring.etcd.tls-cipher-suites string
    	Override the default cipher suite list (separated by commas).
  -ingester.ring.etcd.tls-enabled
    	Enable TLS.
  -ingester.ring.etcd.tls-insecure-skip-verify
    	Skip validating server certificate.
  -ingester.ring.etcd.tls-key-path string
    	Path to the key for the client certificate. Also requires the client certificate to be configured.
  -ingester.ring.etcd.tls-min-version string
    	Override the default minimum TLS version. Allowed values: VersionTLS10, VersionTLS11, VersionTLS12, VersionTLS13
  -ingester.ring.etcd.tls-server-name string
    	Override the expected name on the server certificate.
  -ingester.ring.etcd.username string
    	Etcd username.
  -ingester.ring.excluded-zones comma-separated-list-of-strings
    	Comma-separated list of zones to exclude from the ring. Instances in excluded zones will be filtered out from the ring. This option needs be set on ingesters, distributors, queriers, and rulers when running in microservices mode.
  -ingester.ring.final-sleep duration
    	Duration to sleep for before exiting, to ensure metrics are scraped.
  -ingester.ring.heartbeat-period duration
    	Period at which to heartbeat to the ring. (default 15s)
  -ingester.ring.heartbeat-timeout duration
    	The heartbeat timeout after which ingesters are skipped for reads/writes. This option needs be set on ingesters, distributors, queriers, and rulers when running in microservices mode. (default 1m0s)
  -ingester.ring.instance-addr string
    	IP address to advertise in the ring. Default is auto-detected.
  -ingester.ring.instance-availability-zone string
    	The availability zone where this instance is running.
  -ingester.ring.instance-enable-ipv6
    	Enable using a IPv6 instance address. (default false)
  -ingester.ring.instance-id string
    	Instance ID to register in the ring. (default "<hostname>")
  -ingester.ring.instance-interface-names string
    	List of network interface names to look up when finding the instance IP address. (default [<private network interfaces>])
  -ingester.ring.instance-port int
    	Port to advertise in the ring (defaults to -server.grpc-listen-port).
  -ingester.ring.min-ready-duration duration
    	Minimum duration to wait after the internal readiness checks have passed but before succeeding the readiness endpoint. This is used to slowdown deployment controllers (eg. Kubernetes) after an instance is ready and before they proceed with a rolling update, to give the rest of the cluster instances enough time to receive ring updates. (default 15s)
  -ingester.ring.multi.mirror-enabled
    	Mirror writes to the secondary store.
  -ingester.ring.multi.mirror-timeout duration
    	Timeout for storing a value to the secondary store. (default 2s)
  -ingester.ring.multi.primary string
    	Primary backend storage used by multi-client.
  -ingester.ring.multi.secondary string
    	Secondary backend storage used by multi-client.
  -ingester.ring.num-tokens int
    	Number of tokens for each ingester. (default 128)
  -ingester.ring.observe-period duration
    	Observe tokens after generating to resolve collisions. Useful when using gossiping ring.
  -ingester.ring.prefix string
    	The prefix for the keys in the store. Should end with a /. (default "collectors/")
  -ingester.ring.replication-factor int
    	Number of ingesters that each time series is replicated to. This configuration is not used when ingest storage is enabled. This option needs be set on ingesters, distributors, queriers, and rulers when running in microservices mode. (default 3)
  -ingester.ring.spread-minimizing-join-ring-in-order
    	True to allow this ingester registering tokens in the ring only after all previous ingesters (with ID lower than the current one) have already been registered. This configuration option is supported only when the token generation strategy is set to "spread-minimizing".
  -ingester.ring.spread-minimizing-zones comma-separated-list-of-strings
    	Comma-separated list of zones in which spread minimizing strategy is used for token generation. This value must include all zones in which ingesters are deployed, and must not change over time. This configuration is used only when "token-generation-strategy" is set to "spread-minimizing".
  -ingester.ring.store string
    	Backend storage to use for the ring. Supported values are: consul, etcd, inmemory, memberlist, multi. (default "memberlist")
  -ingester.ring.token-generation-strategy string
    	Specifies the strategy used for generating tokens for ingesters. Supported values are: random,spread-minimizing. (default "random")
  -ingester.ring.tokens-file-path string
    	File path where tokens are stored. If empty, tokens are not stored at shutdown and restored at startup. Must be empty if -ingester.ring.token-generation-strategy is set to "spread-minimizing".
  -ingester.ring.unregister-on-shutdown
    	Unregister from the ring upon clean shutdown. It can be useful to disable for rolling restarts with consistent naming. (default true)
  -ingester.ring.zone-awareness-enabled
    	True to enable the zone-awareness and replicate ingested samples across different availability zones. This option needs be set on ingesters, distributors, queriers, and rulers when running in microservices mode.
  -ingester.track-ingester-owned-series
    	[experimental] This option enables tracking of ingester-owned series based on ring state, even if -ingester.use-ingester-owned-series-for-limits is disabled.
  -ingester.tsdb-config-update-period duration
    	[experimental] Period with which to update the per-tenant TSDB configuration. (default 15s)
  -ingester.use-ingester-owned-series-for-limits
    	[experimental] When enabled, only series currently owned by ingester according to the ring are used when checking user per-tenant series limit.
  -log.format string
    	Output log messages in the given format. Valid formats: [logfmt, json] (default "logfmt")
  -log.level value
    	Only log messages with the given severity or above. Valid levels: [debug, info, warn, error] (default info)
  -log.rate-limit-enabled
    	Use rate limited logger to reduce the number of logged messages per second.
  -log.rate-limit-logs-burst-size int
    	Burst size, i.e., maximum number of messages that can be logged at once, temporarily exceeding the configured maximum logs per second. (default 1000)
  -log.rate-limit-logs-per-second float
    	Maximum number of messages per second to be logged. (default 10000)
  -max-separate-metrics-groups-per-user int
    	[experimental] Maximum number of groups allowed per user by which specified distributor and ingester metrics can be further separated. (default 1000)
  -mem-ballast-size-bytes int
    	Size of memory ballast to allocate.
  -memberlist.abort-if-fast-join-fails
    	Abort if this node fails the fast memberlist cluster joining procedure at startup. When enabled, it's guaranteed that other services, depending on memberlist, have an updated view over the cluster state when they're started.
  -memberlist.abort-if-join-fails
    	Abort if this node fails to join memberlist cluster at startup. When enabled, it's not guaranteed that other services are started only after the cluster state has been successfully updated; use 'abort-if-fast-join-fails' instead.
  -memberlist.acquire-writer-timeout duration
    	Timeout for acquiring one of the concurrent write slots. After this time, the message will be dropped. (default 1s)
  -memberlist.advertise-addr string
    	Gossip address to advertise to other members in the cluster. Used for NAT traversal.
  -memberlist.advertise-port int
    	Gossip port to advertise to other members in the cluster. Used for NAT traversal. (default 7946)
  -memberlist.bind-addr string
    	IP address to listen on for gossip messages. Multiple addresses may be specified. Defaults to 0.0.0.0
  -memberlist.bind-port int
    	Port to listen on for gossip messages. (default 7946)
  -memberlist.broadcast-timeout-for-local-updates-on-shutdown duration
    	Timeout for broadcasting all remaining locally-generated updates to other nodes when shutting down. Only used if there are nodes left in the memberlist cluster, and only applies to locally-generated updates, not to broadcast messages that are result of incoming gossip updates. 0 = no timeout, wait until all locally-generated updates are sent. (default 10s)
  -memberlist.cluster-label string
    	The cluster label is an optional string to include in outbound packets and gossip streams. Other members in the memberlist cluster will discard any message whose label doesn't match the configured one, unless the 'cluster-label-verification-disabled' configuration option is set to true.
  -memberlist.cluster-label-verification-disabled
    	When true, memberlist doesn't verify that inbound packets and gossip streams have the cluster label matching the configured one. This verification should be disabled while rolling out the change to the configured cluster label in a live memberlist cluster.
  -memberlist.compression-enabled
    	Enable message compression. This can be used to reduce bandwidth usage at the cost of slightly more CPU utilization. (default true)
  -memberlist.dead-node-reclaim-time duration
    	How soon can dead node's name be reclaimed with new address. 0 to disable.
  -memberlist.gossip-interval duration
    	How often to gossip. (default 200ms)
  -memberlist.gossip-nodes int
    	How many nodes to gossip to. (default 3)
  -memberlist.gossip-to-dead-nodes-time duration
    	How long to keep gossiping to dead nodes, to give them chance to refute their death. (default 30s)
  -memberlist.join string
    	Other cluster members to join. Can be specified multiple times. It can be an IP, hostname or an entry specified in the DNS Service Discovery format.
  -memberlist.leave-timeout duration
    	Timeout for leaving memberlist cluster. (default 20s)
  -memberlist.left-ingesters-timeout duration
    	How long to keep LEFT ingesters in the ring. (default 5m0s)
  -memberlist.max-concurrent-writes int
    	Maximum number of concurrent writes to other nodes. (default 5)
  -memberlist.max-join-backoff duration
    	Max backoff duration to join other cluster members. (default 1m0s)
  -memberlist.max-join-retries int
    	Max number of retries to join other cluster members. (default 10)
  -memberlist.message-history-buffer-bytes int
    	How much space to use for keeping received and sent messages in memory for troubleshooting (two buffers). 0 to disable.
  -memberlist.min-join-backoff duration
    	Min backoff duration to join other cluster members. (default 1s)
  -memberlist.nodename string
    	Name of the node in memberlist cluster. Defaults to hostname.
  -memberlist.notify-interval duration
    	How frequently to notify watchers when a key changes. Can reduce CPU activity in large memberlist deployments. 0 to notify without delay.
  -memberlist.obsolete-entries-timeout duration
    	[experimental] How long to keep obsolete entries in the KV store. (default 30s)
  -memberlist.packet-dial-timeout duration
    	Timeout used when connecting to other nodes to send packet. (default 500ms)
  -memberlist.packet-write-timeout duration
    	Timeout for writing 'packet' data. (default 500ms)
  -memberlist.pullpush-interval duration
    	How often to use pull/push sync. (default 30s)
  -memberlist.randomize-node-name
    	Add random suffix to the node name. (default true)
  -memberlist.rejoin-interval duration
    	If not 0, how often to rejoin the cluster. Occasional rejoin can help to fix the cluster split issue, and is harmless otherwise. For example when using only few components as a seed nodes (via -memberlist.join), then it's recommended to use rejoin. If -memberlist.join points to dynamic service that resolves to all gossiping nodes (eg. Kubernetes headless service), then rejoin is not needed.
  -memberlist.retransmit-factor int
    	Multiplication factor used when sending out messages (factor * log(N+1)). (default 4)
  -memberlist.stream-timeout duration
    	The timeout for establishing a connection with a remote node, and for read/write operations. (default 2s)
  -memberlist.tls-ca-path string
    	Path to the CA certificates to validate server certificate against. If not set, the host's root CA certificates are used.
  -memberlist.tls-cert-path string
    	Path to the client certificate, which will be used for authenticating with the server. Also requires the key path to be configured.
  -memberlist.tls-cipher-suites string
    	Override the default cipher suite list (separated by commas).
  -memberlist.tls-enabled
    	Enable TLS on the memberlist transport layer.
  -memberlist.tls-insecure-skip-verify
    	Skip validating server certificate.
  -memberlist.tls-key-path string
    	Path to the key for the client certificate. Also requires the client certificate to be configured.
  -memberlist.tls-min-version string
    	Override the default minimum TLS version. Allowed values: VersionTLS10, VersionTLS11, VersionTLS12, VersionTLS13
  -memberlist.tls-server-name string
    	Override the expected name on the server certificate.
  -memberlist.transport-debug
    	Log debug transport messages. Note: global log.level must be at debug level as well.
  -memberlist.watch-prefix-buffer-size int
    	Size of the buffered channel for the WatchPrefix function. (default 128)
  -memberlist.zone-aware-routing.enabled
    	[experimental] Enable zone-aware routing for memberlist gossip.
  -memberlist.zone-aware-routing.instance-availability-zone string
    	[experimental] Availability zone where this node is running.
  -memberlist.zone-aware-routing.role string
    	[experimental] Role of this node in the cluster. Valid values: member, bridge. (default "member")
  -modules
    	List available values that can be used as target.
  -overrides-exporter.enabled-metrics comma-separated-list-of-strings
    	Comma-separated list of metrics to include in the exporter. Metric names must match yaml tags from the limits section of the configuration. (default ingestion_rate,ingestion_burst_size,max_global_series_per_user,max_global_series_per_metric,max_global_exemplars_per_user,max_fetched_chunks_per_query,max_fetched_series_per_query,max_fetched_chunk_bytes_per_query,ruler_max_rules_per_rule_group,ruler_max_rule_groups_per_tenant)
  -overrides-exporter.ring.auto-forget-unhealthy-periods int
    	Number of consecutive timeout periods after which Mimir automatically removes an unhealthy instance in the ring. Set to 0 to disable auto-forget. (default 4)
  -overrides-exporter.ring.consul.acl-token string
    	ACL Token used to interact with Consul.
  -overrides-exporter.ring.consul.cas-retry-delay duration
    	Maximum duration to wait before retrying a Compare And Swap (CAS) operation. (default 1s)
  -overrides-exporter.ring.consul.client-timeout duration
    	HTTP timeout when talking to Consul (default 20s)
  -overrides-exporter.ring.consul.consistent-reads
    	Enable consistent reads to Consul.
  -overrides-exporter.ring.consul.hostname string
    	Hostname and port of Consul. (default "localhost:8500")
  -overrides-exporter.ring.consul.watch-burst-size int
    	Burst size used in rate limit. Values less than 1 are treated as 1. (default 1)
  -overrides-exporter.ring.consul.watch-rate-limit float
    	Rate limit when watching key or prefix in Consul, in requests per second. 0 disables the rate limit. (default 1)
  -overrides-exporter.ring.enabled
    	Enable the ring used by override-exporters to deduplicate exported limit metrics.
  -overrides-exporter.ring.etcd.dial-timeout duration
    	The dial timeout for the etcd connection. (default 10s)
  -overrides-exporter.ring.etcd.endpoints string
    	The etcd endpoints to connect to.
  -overrides-exporter.ring.etcd.max-retries int
    	The maximum number of retries to do for failed ops. (default 10)
  -overrides-exporter.ring.etcd.password string
    	Etcd password.
  -overrides-exporter.ring.etcd.tls-ca-path string
    	Path to the CA certificates to validate server certificate against. If not set, the host's root CA certificates are used.
  -overrides-exporter.ring.etcd.tls-cert-path string
    	Path to the client certificate, which will be used for authenticating with the server. Also requires the key path to be configured.
  -overrides-exporter.ring.etcd.tls-cipher-suites string
    	Override the default cipher suite list (separated by commas).
  -overrides-exporter.ring.etcd.tls-enabled
    	Enable TLS.
  -overrides-exporter.ring.etcd.tls-insecure-skip-verify
    	Skip validating server certificate.
  -overrides-exporter.ring.etcd.tls-key-path string
    	Path to the key for the client certificate. Also requires the client certificate to be configured.
  -overrides-exporter.ring.etcd.tls-min-version string
    	Override the default minimum TLS version. Allowed values: VersionTLS10, VersionTLS11, VersionTLS12, VersionTLS13
  -overrides-exporter.ring.etcd.tls-server-name string
    	Override the expected name on the server certificate.
  -overrides-exporter.ring.etcd.username string
    	Etcd username.
  -overrides-exporter.ring.heartbeat-period duration
    	Period at which to heartbeat to the ring. (default 15s)
  -overrides-exporter.ring.heartbeat-timeout duration
    	Heartbeat timeout after which Mimir marks overrides-exporters as unhealthy in the ring. (default 1m0s)
  -overrides-exporter.ring.instance-addr string
    	IP address to advertise in the ring. Default is auto-detected.
  -overrides-exporter.ring.instance-enable-ipv6
    	Enable using an IPv6 instance address.
  -overrides-exporter.ring.instance-id string
    	Instance ID to register in the ring. (default "<hostname>")
  -overrides-exporter.ring.instance-interface-names string
    	List of network interface names to look up when finding the instance IP address. (default [<private network interfaces>])
  -overrides-exporter.ring.instance-port int
    	Port to advertise in the ring (defaults to -server.grpc-listen-port).
  -overrides-exporter.ring.multi.mirror-enabled
    	Mirror writes to the secondary store.
  -overrides-exporter.ring.multi.mirror-timeout duration
    	Timeout for storing a value to the secondary store. (default 2s)
  -overrides-exporter.ring.multi.primary string
    	Primary backend storage used by multi-client.
  -overrides-exporter.ring.multi.secondary string
    	Secondary backend storage used by multi-client.
  -overrides-exporter.ring.prefix string
    	The prefix for the keys in the store. Should end with a /. (default "collectors/")
  -overrides-exporter.ring.store string
    	Backend storage to use for the ring. Supported values are: consul, etcd, inmemory, memberlist, multi. (default "memberlist")
  -overrides-exporter.ring.wait-stability-max-duration duration
    	Maximum time to wait for ring stability at startup. If the overrides-exporter ring keeps changing after this period of time, it will start anyway. (default 5m0s)
  -overrides-exporter.ring.wait-stability-min-duration duration
    	Minimum time to wait for ring stability at startup, if set to positive value. Set to 0 to disable.
  -print.config
    	Print the config and exit.
  -querier.active-series-results-max-size-bytes int
    	Maximum size of an active series or active native histogram series request result shard in bytes. 0 to disable. (default 419430400)
  -querier.cardinality-analysis-enabled
    	Enables endpoints used for cardinality analysis.
  -querier.cardinality-api-max-series-limit int
    	[experimental] Maximum number of series that can be requested in a single cardinality API request. (default 500)
  -querier.default-evaluation-interval duration
    	The default evaluation interval or step size for subqueries. This config option should be set on query-frontend too when query sharding is enabled. (default 1m0s)
  -querier.dns-lookup-period duration
    	How often to query DNS for query-frontend or query-scheduler address. (default 10s)
  -querier.enable-delayed-name-removal
    	[experimental] Enable the experimental Prometheus feature for delayed name removal.
  -querier.enable-query-engine-fallback
    	[experimental] If set to true and the Mimir query engine is in use, fall back to using the Prometheus query engine for any queries not supported by the Mimir query engine. (default true)
  -querier.filter-queryables-enabled
    	If set to true, the header 'X-Filter-Queryables' can be used to filter down the list of queryables that shall be used. This is useful to test and monitor single queryables in isolation.
  -querier.frontend-client.backoff-max-period duration
    	Maximum delay when backing off. (default 10s)
  -querier.frontend-client.backoff-min-period duration
    	Minimum delay when backing off. (default 100ms)
  -querier.frontend-client.backoff-on-ratelimits
    	Enable backoff and retry when we hit rate limits.
  -querier.frontend-client.backoff-retries int
    	Number of times to backoff and retry before failing. (default 10)
  -querier.frontend-client.cluster-validation.label string
    	[experimental] Primary cluster validation label.
  -querier.frontend-client.connect-backoff-base-delay duration
    	Initial backoff delay after first connection failure. Only relevant if ConnectTimeout > 0. (default 1s)
  -querier.frontend-client.connect-backoff-max-delay duration
    	Maximum backoff delay when establishing a connection. Only relevant if ConnectTimeout > 0. (default 5s)
  -querier.frontend-client.connect-timeout duration
    	The maximum amount of time to establish a connection. A value of 0 means default gRPC client connect timeout and backoff. (default 5s)
  -querier.frontend-client.grpc-client-rate-limit float
    	Rate limit for gRPC client; 0 means disabled.
  -querier.frontend-client.grpc-client-rate-limit-burst int
    	Rate limit burst for gRPC client.
  -querier.frontend-client.grpc-compression string
    	Use compression when sending messages. Supported values are: 'gzip', 'snappy', 's2' and '' (disable compression)
  -querier.frontend-client.grpc-max-recv-msg-size int
    	gRPC client max receive message size (bytes). (default 104857600)
  -querier.frontend-client.grpc-max-send-msg-size int
    	gRPC client max send message size (bytes). (default 104857600)
  -querier.frontend-client.initial-connection-window-size value
    	[experimental] Initial connection window size. Values less than the default are not supported and are ignored. Setting this to a value other than the default disables the BDP estimator. (default 63KiB1023B)
  -querier.frontend-client.initial-stream-window-size value
    	[experimental] Initial stream window size. Values less than the default are not supported and are ignored. Setting this to a value other than the default disables the BDP estimator. (default 63KiB1023B)
  -querier.frontend-client.tls-ca-path string
    	Path to the CA certificates to validate server certificate against. If not set, the host's root CA certificates are used.
  -querier.frontend-client.tls-cert-path string
    	Path to the client certificate, which will be used for authenticating with the server. Also requires the key path to be configured.
  -querier.frontend-client.tls-cipher-suites string
    	Override the default cipher suite list (separated by commas).
  -querier.frontend-client.tls-enabled
    	Enable TLS in the gRPC client. This flag needs to be enabled when any other TLS flag is set. If set to false, insecure connection to gRPC server will be used.
  -querier.frontend-client.tls-insecure-skip-verify
    	Skip validating server certificate.
  -querier.frontend-client.tls-key-path string
    	Path to the key for the client certificate. Also requires the client certificate to be configured.
  -querier.frontend-client.tls-min-version string
    	Override the default minimum TLS version. Allowed values: VersionTLS10, VersionTLS11, VersionTLS12, VersionTLS13
  -querier.frontend-client.tls-server-name string
    	Override the expected name on the server certificate.
  -querier.id string
    	Querier ID, sent to the query-frontend to identify requests from the same querier. Defaults to hostname.
  -querier.label-names-and-values-results-max-size-bytes int
    	Maximum size in bytes of distinct label names and values. When querier receives response from ingester, it merges the response with responses from other ingesters. This maximum size limit is applied to the merged(distinct) results. If the limit is reached, an error is returned. (default 419430400)
  -querier.label-values-max-cardinality-label-names-per-request int
    	Maximum number of label names allowed to be queried in a single /api/v1/cardinality/label_values API call. (default 100)
  -querier.lookback-delta duration
    	Time since the last sample after which a time series is considered stale and ignored by expression evaluations. This config option should be set on query-frontend too when query sharding is enabled. (default 5m0s)
  -querier.max-concurrent int
    	The number of workers running in each querier process. This setting limits the maximum number of concurrent queries in each querier. The minimum value is four; lower values are ignored and set to the minimum (default 20)
  -querier.max-concurrent-remote-read-queries int
    	Maximum number of remote read queries that can be executed concurrently. 0 or negative values mean unlimited concurrency. (default 2)
  -querier.max-estimated-fetched-chunks-per-query-multiplier float
    	Maximum number of chunks estimated to be fetched in a single query from ingesters and store-gateways, as a multiple of -querier.max-fetched-chunks-per-query. This limit is enforced in the querier. Must be greater than or equal to 1, or 0 to disable.
  -querier.max-estimated-memory-consumption-per-query uint
    	[experimental] The maximum estimated memory a single query can consume at once, in bytes. This limit is only enforced when Mimir's query engine is in use. This limit is enforced in the querier. 0 to disable.
  -querier.max-fetched-chunk-bytes-per-query int
    	The maximum size of all chunks in bytes that a query can fetch from ingesters and store-gateways. This limit is enforced in the querier and ruler. 0 to disable.
  -querier.max-fetched-chunks-per-query int
    	Maximum number of chunks that can be fetched in a single query from ingesters and store-gateways. This limit is enforced in the querier, ruler and store-gateway. 0 to disable. (default 2000000)
  -querier.max-fetched-series-per-query int
    	The maximum number of unique series for which a query can fetch samples from ingesters and store-gateways. This limit is enforced in the querier, ruler and store-gateway. 0 to disable
  -querier.max-partial-query-length duration
    	Limit the time range for partial queries at the querier level.
  -querier.max-query-lookback duration
    	Limit how long back data (series and metadata) can be queried, up until <lookback> duration ago. This limit is enforced in the query-frontend, querier and ruler for instant, range and remote read queries. For metadata queries like series, label names, label values queries the limit is enforced in the querier and ruler. If the requested time range is outside the allowed range, the request will not fail but will be manipulated to only query data within the allowed time range. 0 to disable.
  -querier.max-query-parallelism int
    	Maximum number of split (by time) or partial (by shard) queries that will be scheduled in parallel by the query-frontend for a single input query. This limit is introduced to have a fairer query scheduling and avoid a single query over a large time range saturating all available queriers. (default 14)
  -querier.max-samples int
    	Maximum number of samples a single query can load into memory. This config option should be set on query-frontend too when query sharding is enabled. (default 50000000)
  -querier.max-series-query-limit int
    	Maximum number of series, the series endpoint queries. This limit is enforced in the querier. If the requested limit is outside of the allowed value, the request doesn't fail, but is manipulated to only query data up to the allowed limit. Set to 0 to disable.
  -querier.mimir-query-engine.enable-common-subexpression-elimination
    	[experimental] Enable common subexpression elimination when evaluating queries. (default true)
  -querier.mimir-query-engine.enable-common-subexpression-elimination-for-range-vector-expressions-in-instant-queries
    	[experimental] Enable common subexpression elimination for range vector expressions when evaluating instant queries. This has no effect if common subexpression elimination is disabled. (default true)
  -querier.mimir-query-engine.enable-eliminate-deduplicate-and-merge
    	[experimental] Enable eliminating redundant DeduplicateAndMerge nodes from the query plan when it can be proven that each input series produces a unique output series.
  -querier.mimir-query-engine.enable-narrow-binary-selectors
    	[experimental] Enable generating selectors for one side of a binary expression based on results from the other side.
  -querier.mimir-query-engine.enable-prune-toggles
    	[experimental] Enable pruning query expressions that are toggled off with constants. (default true)
  -querier.mimir-query-engine.enable-skipping-histogram-decoding
    	[experimental] Enable skipping decoding native histograms when evaluating queries that do not require full histograms. (default true)
  -querier.minimize-ingester-requests
    	If true, when querying ingesters, only the minimum required ingesters required to reach quorum will be queried initially, with other ingesters queried only if needed due to failures from the initial set of ingesters. Enabling this option reduces resource consumption for the happy path at the cost of increased latency for the unhappy path. (default true)
  -querier.minimize-ingester-requests-hedging-delay duration
    	Delay before initiating requests to further ingesters when request minimization is enabled and the initially selected set of ingesters have not all responded. Ignored if -querier.minimize-ingester-requests is not enabled. (default 3s)
  -querier.prefer-availability-zone string
    	[experimental] When set, the querier prioritizes querying data from ingesters and store-gateways in this availability zone.
  -querier.query-engine string
    	[experimental] Query engine to use, either 'prometheus' or 'mimir' (default "mimir")
  -querier.query-ingesters-within duration
    	Maximum lookback beyond which queries are not sent to ingester. 0 means all queries are sent to ingester. (default 13h)
  -querier.query-store-after duration
    	The time after which a metric should be queried from storage and not just ingesters. 0 means all queries are sent to store. If this option is enabled, the time range of the query sent to the store-gateway will be manipulated to ensure the query end is not more recent than 'now - query-store-after'. (default 12h0m0s)
  -querier.response-streaming-enabled
    	[experimental] Enables streaming of responses from querier to query-frontend for response types that support it (currently only `active_series` responses do).
  -querier.ring.auto-forget-unhealthy-periods int
    	Number of consecutive timeout periods after which Mimir automatically removes an unhealthy instance in the ring. Set to 0 to disable auto-forget. (default 10)
  -querier.ring.consul.acl-token string
    	ACL Token used to interact with Consul.
  -querier.ring.consul.cas-retry-delay duration
    	Maximum duration to wait before retrying a Compare And Swap (CAS) operation. (default 1s)
  -querier.ring.consul.client-timeout duration
    	HTTP timeout when talking to Consul (default 20s)
  -querier.ring.consul.consistent-reads
    	Enable consistent reads to Consul.
  -querier.ring.consul.hostname string
    	Hostname and port of Consul. (default "localhost:8500")
  -querier.ring.consul.watch-burst-size int
    	Burst size used in rate limit. Values less than 1 are treated as 1. (default 1)
  -querier.ring.consul.watch-rate-limit float
    	Rate limit when watching key or prefix in Consul, in requests per second. 0 disables the rate limit. (default 1)
  -querier.ring.etcd.dial-timeout duration
    	The dial timeout for the etcd connection. (default 10s)
  -querier.ring.etcd.endpoints string
    	The etcd endpoints to connect to.
  -querier.ring.etcd.max-retries int
    	The maximum number of retries to do for failed ops. (default 10)
  -querier.ring.etcd.password string
    	Etcd password.
  -querier.ring.etcd.tls-ca-path string
    	Path to the CA certificates to validate server certificate against. If not set, the host's root CA certificates are used.
  -querier.ring.etcd.tls-cert-path string
    	Path to the client certificate, which will be used for authenticating with the server. Also requires the key path to be configured.
  -querier.ring.etcd.tls-cipher-suites string
    	Override the default cipher suite list (separated by commas).
  -querier.ring.etcd.tls-enabled
    	Enable TLS.
  -querier.ring.etcd.tls-insecure-skip-verify
    	Skip validating server certificate.
  -querier.ring.etcd.tls-key-path string
    	Path to the key for the client certificate. Also requires the client certificate to be configured.
  -querier.ring.etcd.tls-min-version string
    	Override the default minimum TLS version. Allowed values: VersionTLS10, VersionTLS11, VersionTLS12, VersionTLS13
  -querier.ring.etcd.tls-server-name string
    	Override the expected name on the server certificate.
  -querier.ring.etcd.username string
    	Etcd username.
  -querier.ring.heartbeat-period duration
    	Period at which to heartbeat to the ring. (default 15s)
  -querier.ring.heartbeat-timeout duration
    	Heartbeat timeout after which Mimir marks queriers as unhealthy in the ring. (default 1m0s)
  -querier.ring.instance-addr string
    	IP address to advertise in the ring. Default is auto-detected.
  -querier.ring.instance-enable-ipv6
    	Enable using an IPv6 instance address.
  -querier.ring.instance-id string
    	Instance ID to register in the ring. (default "<hostname>")
  -querier.ring.instance-interface-names string
    	List of network interface names to look up when finding the instance IP address. (default [<private network interfaces>])
  -querier.ring.instance-port int
    	Port to advertise in the ring (defaults to -server.grpc-listen-port).
  -querier.ring.multi.mirror-enabled
    	Mirror writes to the secondary store.
  -querier.ring.multi.mirror-timeout duration
    	Timeout for storing a value to the secondary store. (default 2s)
  -querier.ring.multi.primary string
    	Primary backend storage used by multi-client.
  -querier.ring.multi.secondary string
    	Secondary backend storage used by multi-client.
  -querier.ring.prefix string
    	The prefix for the keys in the store. Should end with a /. (default "collectors/")
  -querier.ring.store string
    	Backend storage to use for the ring. Supported values are: consul, etcd, inmemory, memberlist, multi. (default "memberlist")
  -querier.scheduler-address string
    	Address of the query-scheduler component, in host:port format. The host should resolve to all query-scheduler instances. This option should be set only when query-scheduler component is in use and -query-scheduler.service-discovery-mode is set to 'dns'.
  -querier.scheduler-client.backoff-max-period duration
    	Maximum delay when backing off. (default 10s)
  -querier.scheduler-client.backoff-min-period duration
    	Minimum delay when backing off. (default 100ms)
  -querier.scheduler-client.backoff-on-ratelimits
    	Enable backoff and retry when we hit rate limits.
  -querier.scheduler-client.backoff-retries int
    	Number of times to backoff and retry before failing. (default 10)
  -querier.scheduler-client.cluster-validation.label string
    	[experimental] Primary cluster validation label.
  -querier.scheduler-client.connect-backoff-base-delay duration
    	Initial backoff delay after first connection failure. Only relevant if ConnectTimeout > 0. (default 1s)
  -querier.scheduler-client.connect-backoff-max-delay duration
    	Maximum backoff delay when establishing a connection. Only relevant if ConnectTimeout > 0. (default 5s)
  -querier.scheduler-client.connect-timeout duration
    	The maximum amount of time to establish a connection. A value of 0 means default gRPC client connect timeout and backoff. (default 5s)
  -querier.scheduler-client.grpc-client-rate-limit float
    	Rate limit for gRPC client; 0 means disabled.
  -querier.scheduler-client.grpc-client-rate-limit-burst int
    	Rate limit burst for gRPC client.
  -querier.scheduler-client.grpc-compression string
    	Use compression when sending messages. Supported values are: 'gzip', 'snappy', 's2' and '' (disable compression)
  -querier.scheduler-client.grpc-max-recv-msg-size int
    	gRPC client max receive message size (bytes). (default 104857600)
  -querier.scheduler-client.grpc-max-send-msg-size int
    	gRPC client max send message size (bytes). (default 104857600)
  -querier.scheduler-client.initial-connection-window-size value
    	[experimental] Initial connection window size. Values less than the default are not supported and are ignored. Setting this to a value other than the default disables the BDP estimator. (default 63KiB1023B)
  -querier.scheduler-client.initial-stream-window-size value
    	[experimental] Initial stream window size. Values less than the default are not supported and are ignored. Setting this to a value other than the default disables the BDP estimator. (default 63KiB1023B)
  -querier.scheduler-client.tls-ca-path string
    	Path to the CA certificates to validate server certificate against. If not set, the host's root CA certificates are used.
  -querier.scheduler-client.tls-cert-path string
    	Path to the client certificate, which will be used for authenticating with the server. Also requires the key path to be configured.
  -querier.scheduler-client.tls-cipher-suites string
    	Override the default cipher suite list (separated by commas).
  -querier.scheduler-client.tls-enabled
    	Enable TLS in the gRPC client. This flag needs to be enabled when any other TLS flag is set. If set to false, insecure connection to gRPC server will be used.
  -querier.scheduler-client.tls-insecure-skip-verify
    	Skip validating server certificate.
  -querier.scheduler-client.tls-key-path string
    	Path to the key for the client certificate. Also requires the client certificate to be configured.
  -querier.scheduler-client.tls-min-version string
    	Override the default minimum TLS version. Allowed values: VersionTLS10, VersionTLS11, VersionTLS12, VersionTLS13
  -querier.scheduler-client.tls-server-name string
    	Override the expected name on the server certificate.
  -querier.shuffle-sharding-ingesters-enabled
    	Fetch in-memory series from the minimum set of required ingesters, selecting only ingesters which may have received series since -querier.query-ingesters-within. If this setting is false or -querier.query-ingesters-within is '0', queriers always query all ingesters (ingesters shuffle sharding on read path is disabled). (default true)
  -querier.store-gateway-client.backoff-max-period duration
    	Maximum delay when backing off. (default 10s)
  -querier.store-gateway-client.backoff-min-period duration
    	Minimum delay when backing off. (default 100ms)
  -querier.store-gateway-client.backoff-on-ratelimits
    	Enable backoff and retry when we hit rate limits.
  -querier.store-gateway-client.backoff-retries int
    	Number of times to backoff and retry before failing. (default 10)
  -querier.store-gateway-client.cluster-validation.label string
    	[experimental] Primary cluster validation label.
  -querier.store-gateway-client.connect-backoff-base-delay duration
    	Initial backoff delay after first connection failure. Only relevant if ConnectTimeout > 0. (default 1s)
  -querier.store-gateway-client.connect-backoff-max-delay duration
    	Maximum backoff delay when establishing a connection. Only relevant if ConnectTimeout > 0. (default 5s)
  -querier.store-gateway-client.connect-timeout duration
    	The maximum amount of time to establish a connection. A value of 0 means default gRPC client connect timeout and backoff. (default 5s)
  -querier.store-gateway-client.grpc-client-rate-limit float
    	Rate limit for gRPC client; 0 means disabled.
  -querier.store-gateway-client.grpc-client-rate-limit-burst int
    	Rate limit burst for gRPC client.
  -querier.store-gateway-client.grpc-compression string
    	Use compression when sending messages. Supported values are: 'gzip', 'snappy' and '' (disable compression)
  -querier.store-gateway-client.grpc-max-recv-msg-size int
    	gRPC client max receive message size (bytes). (default 104857600)
  -querier.store-gateway-client.grpc-max-send-msg-size int
    	gRPC client max send message size (bytes). (default 104857600)
  -querier.store-gateway-client.initial-connection-window-size value
    	[experimental] Initial connection window size. Values less than the default are not supported and are ignored. Setting this to a value other than the default disables the BDP estimator. (default 63KiB1023B)
  -querier.store-gateway-client.initial-stream-window-size value
    	[experimental] Initial stream window size. Values less than the default are not supported and are ignored. Setting this to a value other than the default disables the BDP estimator. (default 63KiB1023B)
  -querier.store-gateway-client.tls-ca-path string
    	Path to the CA certificates to validate server certificate against. If not set, the host's root CA certificates are used.
  -querier.store-gateway-client.tls-cert-path string
    	Path to the client certificate, which will be used for authenticating with the server. Also requires the key path to be configured.
  -querier.store-gateway-client.tls-cipher-suites string
    	Override the default cipher suite list (separated by commas).
  -querier.store-gateway-client.tls-enabled
    	Enable TLS in the gRPC client. This flag needs to be enabled when any other TLS flag is set. If set to false, insecure connection to gRPC server will be used.
  -querier.store-gateway-client.tls-insecure-skip-verify
    	Skip validating server certificate.
  -querier.store-gateway-client.tls-key-path string
    	Path to the key for the client certificate. Also requires the client certificate to be configured.
  -querier.store-gateway-client.tls-min-version string
    	Override the default minimum TLS version. Allowed values: VersionTLS10, VersionTLS11, VersionTLS12, VersionTLS13
  -querier.store-gateway-client.tls-server-name string
    	Override the expected name on the server certificate.
  -querier.streaming-chunks-per-ingester-buffer-size uint
    	Number of series to buffer per ingester when streaming chunks from ingesters. (default 256)
  -querier.streaming-chunks-per-store-gateway-buffer-size uint
    	Number of series to buffer per store-gateway when streaming chunks from store-gateways. (default 256)
  -querier.timeout duration
    	The timeout for a query. This config option should be set on query-frontend too when query sharding is enabled. This also applies to queries evaluated by the ruler (internally or remotely). (default 2m0s)
  -query-frontend.active-series-write-timeout duration
    	[experimental] Timeout for writing active series responses. 0 means the value from `-server.http-write-timeout` is used. (default 5m0s)
  -query-frontend.align-queries-with-step
    	Mutate incoming queries to align their start and end with their step to improve result caching.
  -query-frontend.cache-errors
    	Cache non-transient errors from queries.
  -query-frontend.cache-results
    	Cache query results.
  -query-frontend.cache-samples-processed-stats
    	Cache statistics of processed samples on results cache.
  -query-frontend.cache-unaligned-requests
    	Cache requests that are not step-aligned.
  -query-frontend.client-cluster-validation.label string
    	[experimental] Primary cluster validation label.
  -query-frontend.enable-query-engine-fallback
    	[experimental] If set to true and the Mimir query engine is in use, fall back to using the Prometheus query engine for any queries not supported by the Mimir query engine. (default true)
  -query-frontend.enable-remote-execution
    	[experimental] If set to true and the Mimir query engine is in use, use remote execution to evaluate queries in queriers.
  -query-frontend.enabled-promql-experimental-functions comma-separated-list-of-strings
    	Enable certain experimental PromQL functions, which are subject to being changed or removed at any time, on a per-tenant basis. Defaults to empty which means all experimental functions are disabled. Set to 'all' to enable all experimental functions.
  -query-frontend.extra-propagated-headers comma-separated-list-of-strings
    	Comma-separated list of request header names to allow to pass through to the rest of the query path. This is in addition to a list of required headers that the read path needs.
  -query-frontend.grpc-client-config.backoff-max-period duration
    	Maximum delay when backing off. (default 10s)
  -query-frontend.grpc-client-config.backoff-min-period duration
    	Minimum delay when backing off. (default 100ms)
  -query-frontend.grpc-client-config.backoff-on-ratelimits
    	Enable backoff and retry when we hit rate limits.
  -query-frontend.grpc-client-config.backoff-retries int
    	Number of times to backoff and retry before failing. (default 10)
  -query-frontend.grpc-client-config.cluster-validation.label string
    	[experimental] Primary cluster validation label.
  -query-frontend.grpc-client-config.connect-backoff-base-delay duration
    	Initial backoff delay after first connection failure. Only relevant if ConnectTimeout > 0. (default 1s)
  -query-frontend.grpc-client-config.connect-backoff-max-delay duration
    	Maximum backoff delay when establishing a connection. Only relevant if ConnectTimeout > 0. (default 5s)
  -query-frontend.grpc-client-config.connect-timeout duration
    	The maximum amount of time to establish a connection. A value of 0 means default gRPC client connect timeout and backoff. (default 5s)
  -query-frontend.grpc-client-config.grpc-client-rate-limit float
    	Rate limit for gRPC client; 0 means disabled.
  -query-frontend.grpc-client-config.grpc-client-rate-limit-burst int
    	Rate limit burst for gRPC client.
  -query-frontend.grpc-client-config.grpc-compression string
    	Use compression when sending messages. Supported values are: 'gzip', 'snappy', 's2' and '' (disable compression)
  -query-frontend.grpc-client-config.grpc-max-recv-msg-size int
    	gRPC client max receive message size (bytes). (default 104857600)
  -query-frontend.grpc-client-config.grpc-max-send-msg-size int
    	gRPC client max send message size (bytes). (default 104857600)
  -query-frontend.grpc-client-config.initial-connection-window-size value
    	[experimental] Initial connection window size. Values less than the default are not supported and are ignored. Setting this to a value other than the default disables the BDP estimator. (default 63KiB1023B)
  -query-frontend.grpc-client-config.initial-stream-window-size value
    	[experimental] Initial stream window size. Values less than the default are not supported and are ignored. Setting this to a value other than the default disables the BDP estimator. (default 63KiB1023B)
  -query-frontend.grpc-client-config.tls-ca-path string
    	Path to the CA certificates to validate server certificate against. If not set, the host's root CA certificates are used.
  -query-frontend.grpc-client-config.tls-cert-path string
    	Path to the client certificate, which will be used for authenticating with the server. Also requires the key path to be configured.
  -query-frontend.grpc-client-config.tls-cipher-suites string
    	Override the default cipher suite list (separated by commas).
  -query-frontend.grpc-client-config.tls-enabled
    	Enable TLS in the gRPC client. This flag needs to be enabled when any other TLS flag is set. If set to false, insecure connection to gRPC server will be used.
  -query-frontend.grpc-client-config.tls-insecure-skip-verify
    	Skip validating server certificate.
  -query-frontend.grpc-client-config.tls-key-path string
    	Path to the key for the client certificate. Also requires the client certificate to be configured.
  -query-frontend.grpc-client-config.tls-min-version string
    	Override the default minimum TLS version. Allowed values: VersionTLS10, VersionTLS11, VersionTLS12, VersionTLS13
  -query-frontend.grpc-client-config.tls-server-name string
    	Override the expected name on the server certificate.
  -query-frontend.instance-addr string
    	IP address to advertise to the querier (via scheduler) (default is auto-detected from network interfaces).
  -query-frontend.instance-enable-ipv6
    	Enable using a IPv6 instance address (default false).
  -query-frontend.instance-interface-names string
    	List of network interface names to look up when finding the instance IP address. This address is sent to query-scheduler and querier, which uses it to send the query response back to query-frontend. (default [<private network interfaces>])
  -query-frontend.instance-port int
    	Port to advertise to querier (via scheduler) (defaults to server.grpc-listen-port).
  -query-frontend.labels-query-optimizer-enabled
    	Enable labels query optimizations. When enabled, the query-frontend may rewrite labels queries to improve their performance. (default true)
  -query-frontend.log-queries-longer-than duration
    	Log queries that are slower than the specified duration. Set to 0 to disable. Set to < 0 to enable on all queries.
  -query-frontend.log-query-request-headers comma-separated-list-of-strings
    	Comma-separated list of request header names to include in query logs. Applies to both query stats and slow queries logs.
  -query-frontend.max-body-size int
    	Max body size for downstream prometheus. (default 10485760)
  -query-frontend.max-cache-freshness duration
    	Most recent allowed cacheable result per-tenant, to prevent caching very recent results that might still be in flux. (default 10m)
  -query-frontend.max-queriers-per-tenant int
    	Maximum number of queriers that can handle requests for a single tenant. If set to 0 or value higher than number of available queriers, *all* queriers will handle requests for the tenant. Each frontend (or query-scheduler, if used) will select the same set of queriers for the same tenant (given that all queriers are connected to all frontends / query-schedulers). This option only works with queriers connecting to the query-frontend / query-scheduler, not when using downstream URL.
  -query-frontend.max-query-expression-size-bytes int
    	Max size of the raw query, in bytes. This limit is enforced by the query-frontend for instant, range and remote read queries. 0 to not apply a limit to the size of the query.
  -query-frontend.max-retries-per-request int
    	Maximum number of retries for a single request; beyond this, the downstream error is returned. (default 5)
  -query-frontend.max-total-query-length duration
    	Limit the total query time range (end - start time). This limit is enforced in the query-frontend on the received instant, range or remote read query.
  -query-frontend.not-running-timeout duration
    	Maximum time to wait for the query-frontend to become ready before rejecting requests received before the frontend was ready. 0 to disable (i.e. fail immediately if a request is received while the frontend is still starting up) (default 2s)
  -query-frontend.parallelize-shardable-queries
    	True to enable query sharding.
  -query-frontend.prom2-range-compat
    	[experimental] Rewrite queries using the same range selector and resolution [X:X] which don't work in Prometheus 3.0 to a nearly identical form that works with Prometheus 3.0 semantics
  -query-frontend.query-engine string
    	[experimental] Query engine to use, either 'prometheus' or 'mimir' (default "mimir")
  -query-frontend.query-result-response-format string
    	Format to use when retrieving query results from queriers. Supported values: json, protobuf (default "protobuf")
  -query-frontend.query-sharding-max-regexp-size-bytes int
    	Disable query sharding for any query containing a regular expression matcher longer than the configured number of bytes. 0 to disable the limit. (default 4096)
  -query-frontend.query-sharding-max-sharded-queries int
    	The max number of sharded queries that can be run for a given received query. 0 to disable limit. (default 128)
  -query-frontend.query-sharding-target-series-per-shard uint
    	How many series a single sharded partial query should load at most. This is not a strict requirement guaranteed to be honoured by query sharding, but a hint given to the query sharding when the query execution is initially planned. 0 to disable cardinality-based hints.
  -query-frontend.query-sharding-total-shards int
    	The amount of shards to use when doing parallelisation via query sharding by tenant. 0 to disable query sharding for tenant. Query sharding implementation will adjust the number of query shards based on compactor shards. This allows querier to not search the blocks which cannot possibly have the series for given query shard. (default 16)
  -query-frontend.query-stats-enabled
    	False to disable query statistics tracking. When enabled, a message with some statistics is logged for every query. (default true)
  -query-frontend.remote-execution-batch-size uint
    	[experimental] Maximum number of series to send in a single remote execution response from a querier. (default 128)
  -query-frontend.results-cache-ttl duration
    	Time to live duration for cached query results. If query falls into out-of-order time window, -query-frontend.results-cache-ttl-for-out-of-order-time-window is used instead. (default 1w)
  -query-frontend.results-cache-ttl-for-cardinality-query duration
    	Time to live duration for cached cardinality query results. The value 0 disables the cache.
  -query-frontend.results-cache-ttl-for-errors duration
    	Time to live duration for cached non-transient errors (default 5m)
  -query-frontend.results-cache-ttl-for-labels-query duration
    	Time to live duration for cached label names and label values query results. The value 0 disables the cache.
  -query-frontend.results-cache-ttl-for-out-of-order-time-window duration
    	Time to live duration for cached query results if query falls into out-of-order time window. This is lower than -query-frontend.results-cache-ttl so that incoming out-of-order samples are returned in the query results sooner. (default 10m)
  -query-frontend.results-cache.backend string
    	Backend for query-frontend results cache, if not empty. Supported values: memcached.
  -query-frontend.results-cache.compression string
    	Enable cache compression, if not empty. Supported values are: snappy.
  -query-frontend.results-cache.memcached.addresses comma-separated-list-of-strings
    	Comma-separated list of memcached addresses. Each address can be an IP address, hostname, or an entry specified in the DNS Service Discovery format.
  -query-frontend.results-cache.memcached.connect-timeout duration
    	The connection timeout. (default 200ms)
  -query-frontend.results-cache.memcached.dns-ignore-startup-failures
    	[experimental] Allow client creation even if initial DNS resolution fails. (default true)
  -query-frontend.results-cache.memcached.max-async-buffer-size int
    	The maximum number of enqueued asynchronous operations allowed. (default 25000)
  -query-frontend.results-cache.memcached.max-async-concurrency int
    	The maximum number of concurrent asynchronous operations can occur. (default 50)
  -query-frontend.results-cache.memcached.max-get-multi-batch-size int
    	The maximum number of keys a single underlying get operation should run. If more keys are specified, internally keys are split into multiple batches and fetched concurrently, honoring the max concurrency. If set to 0, the max batch size is unlimited. (default 100)
  -query-frontend.results-cache.memcached.max-get-multi-concurrency int
    	The maximum number of concurrent connections running get operations. If set to 0, concurrency is unlimited. (default 100)
  -query-frontend.results-cache.memcached.max-idle-connections int
    	The maximum number of idle connections that will be maintained per address. (default 100)
  -query-frontend.results-cache.memcached.max-item-size int
    	The maximum size of an item stored in memcached, in bytes. Bigger items are not stored. If set to 0, no maximum size is enforced. (default 1048576)
  -query-frontend.results-cache.memcached.min-idle-connections-headroom-percentage float
    	The minimum number of idle connections to keep open as a percentage (0-100) of the number of recently used idle connections. If negative, idle connections are kept open indefinitely. (default -1)
  -query-frontend.results-cache.memcached.timeout duration
    	The socket read/write timeout. (default 200ms)
  -query-frontend.results-cache.memcached.tls-ca-path string
    	Path to the CA certificates to validate server certificate against. If not set, the host's root CA certificates are used.
  -query-frontend.results-cache.memcached.tls-cert-path string
    	Path to the client certificate, which will be used for authenticating with the server. Also requires the key path to be configured.
  -query-frontend.results-cache.memcached.tls-cipher-suites string
    	Override the default cipher suite list (separated by commas).
  -query-frontend.results-cache.memcached.tls-enabled
    	Enable connecting to Memcached with TLS.
  -query-frontend.results-cache.memcached.tls-insecure-skip-verify
    	Skip validating server certificate.
  -query-frontend.results-cache.memcached.tls-key-path string
    	Path to the key for the client certificate. Also requires the client certificate to be configured.
  -query-frontend.results-cache.memcached.tls-min-version string
    	Override the default minimum TLS version. Allowed values: VersionTLS10, VersionTLS11, VersionTLS12, VersionTLS13
  -query-frontend.results-cache.memcached.tls-server-name string
    	Override the expected name on the server certificate.
  -query-frontend.rewrite-histogram-queries
    	[experimental] Set to true to enable rewriting histogram queries for a more efficient order of execution.
  -query-frontend.rewrite-propagate-matchers
    	[experimental] Set to true to enable rewriting queries to propagate label matchers across binary expressions.
  -query-frontend.scheduler-address string
    	Address of the query-scheduler component, in host:port format. The host should resolve to all query-scheduler instances. This option should be set only when query-scheduler component is in use and -query-scheduler.service-discovery-mode is set to 'dns'.
  -query-frontend.scheduler-dns-lookup-period duration
    	How often to resolve the scheduler-address, in order to look for new query-scheduler instances. (default 10s)
  -query-frontend.scheduler-worker-concurrency int
    	Number of concurrent workers forwarding queries to single query-scheduler. (default 5)
  -query-frontend.shard-active-series-queries
    	[experimental] True to enable sharding of active series queries.
  -query-frontend.split-queries-by-interval duration
    	Split range queries by an interval and execute in parallel. You should use a multiple of 24 hours to optimize querying blocks. 0 to disable it. (default 24h0m0s)
  -query-frontend.subquery-spin-off-enabled
    	[experimental] Enable spinning off subqueries from instant queries as range queries to optimize their performance.
  -query-frontend.use-active-series-decoder
    	[experimental] Set to true to use the zero-allocation response decoder for active series queries.
  -query-frontend.use-mimir-query-engine-for-sharding
    	[experimental] Set to true to enable performing query sharding inside the Mimir query engine (MQE). This setting has no effect if sharding is disabled. Requires remote execution and MQE to be enabled.
  -query-scheduler.grpc-client-config.backoff-max-period duration
    	Maximum delay when backing off. (default 10s)
  -query-scheduler.grpc-client-config.backoff-min-period duration
    	Minimum delay when backing off. (default 100ms)
  -query-scheduler.grpc-client-config.backoff-on-ratelimits
    	Enable backoff and retry when we hit rate limits.
  -query-scheduler.grpc-client-config.backoff-retries int
    	Number of times to backoff and retry before failing. (default 10)
  -query-scheduler.grpc-client-config.cluster-validation.label string
    	[experimental] Primary cluster validation label.
  -query-scheduler.grpc-client-config.connect-backoff-base-delay duration
    	Initial backoff delay after first connection failure. Only relevant if ConnectTimeout > 0. (default 1s)
  -query-scheduler.grpc-client-config.connect-backoff-max-delay duration
    	Maximum backoff delay when establishing a connection. Only relevant if ConnectTimeout > 0. (default 5s)
  -query-scheduler.grpc-client-config.connect-timeout duration
    	The maximum amount of time to establish a connection. A value of 0 means default gRPC client connect timeout and backoff. (default 5s)
  -query-scheduler.grpc-client-config.grpc-client-rate-limit float
    	Rate limit for gRPC client; 0 means disabled.
  -query-scheduler.grpc-client-config.grpc-client-rate-limit-burst int
    	Rate limit burst for gRPC client.
  -query-scheduler.grpc-client-config.grpc-compression string
    	Use compression when sending messages. Supported values are: 'gzip', 'snappy', 's2' and '' (disable compression)
  -query-scheduler.grpc-client-config.grpc-max-recv-msg-size int
    	gRPC client max receive message size (bytes). (default 104857600)
  -query-scheduler.grpc-client-config.grpc-max-send-msg-size int
    	gRPC client max send message size (bytes). (default 104857600)
  -query-scheduler.grpc-client-config.initial-connection-window-size value
    	[experimental] Initial connection window size. Values less than the default are not supported and are ignored. Setting this to a value other than the default disables the BDP estimator. (default 63KiB1023B)
  -query-scheduler.grpc-client-config.initial-stream-window-size value
    	[experimental] Initial stream window size. Values less than the default are not supported and are ignored. Setting this to a value other than the default disables the BDP estimator. (default 63KiB1023B)
  -query-scheduler.grpc-client-config.tls-ca-path string
    	Path to the CA certificates to validate server certificate against. If not set, the host's root CA certificates are used.
  -query-scheduler.grpc-client-config.tls-cert-path string
    	Path to the client certificate, which will be used for authenticating with the server. Also requires the key path to be configured.
  -query-scheduler.grpc-client-config.tls-cipher-suites string
    	Override the default cipher suite list (separated by commas).
  -query-scheduler.grpc-client-config.tls-enabled
    	Enable TLS in the gRPC client. This flag needs to be enabled when any other TLS flag is set. If set to false, insecure connection to gRPC server will be used.
  -query-scheduler.grpc-client-config.tls-insecure-skip-verify
    	Skip validating server certificate.
  -query-scheduler.grpc-client-config.tls-key-path string
    	Path to the key for the client certificate. Also requires the client certificate to be configured.
  -query-scheduler.grpc-client-config.tls-min-version string
    	Override the default minimum TLS version. Allowed values: VersionTLS10, VersionTLS11, VersionTLS12, VersionTLS13
  -query-scheduler.grpc-client-config.tls-server-name string
    	Override the expected name on the server certificate.
  -query-scheduler.max-outstanding-requests-per-tenant int
    	Maximum number of outstanding requests per tenant per query-scheduler. In-flight requests above this limit will fail with HTTP response status code 429. (default 100)
  -query-scheduler.max-used-instances int
    	The maximum number of query-scheduler instances to use, regardless how many replicas are running. This option can be set only when -query-scheduler.service-discovery-mode is set to 'ring'. 0 to use all available query-scheduler instances.
  -query-scheduler.querier-forget-delay duration
    	[experimental] If a querier disconnects without sending notification about graceful shutdown, the query-scheduler will keep the querier in the tenant's shard until the forget delay has passed. This feature is useful to reduce the blast radius when shuffle-sharding is enabled.
  -query-scheduler.ring.auto-forget-unhealthy-periods int
    	Number of consecutive timeout periods after which Mimir automatically removes an unhealthy instance in the ring. Set to 0 to disable auto-forget. (default 10)
  -query-scheduler.ring.consul.acl-token string
    	ACL Token used to interact with Consul.
  -query-scheduler.ring.consul.cas-retry-delay duration
    	Maximum duration to wait before retrying a Compare And Swap (CAS) operation. (default 1s)
  -query-scheduler.ring.consul.client-timeout duration
    	HTTP timeout when talking to Consul (default 20s)
  -query-scheduler.ring.consul.consistent-reads
    	Enable consistent reads to Consul.
  -query-scheduler.ring.consul.hostname string
    	Hostname and port of Consul. (default "localhost:8500")
  -query-scheduler.ring.consul.watch-burst-size int
    	Burst size used in rate limit. Values less than 1 are treated as 1. (default 1)
  -query-scheduler.ring.consul.watch-rate-limit float
    	Rate limit when watching key or prefix in Consul, in requests per second. 0 disables the rate limit. (default 1)
  -query-scheduler.ring.etcd.dial-timeout duration
    	The dial timeout for the etcd connection. (default 10s)
  -query-scheduler.ring.etcd.endpoints string
    	The etcd endpoints to connect to.
  -query-scheduler.ring.etcd.max-retries int
    	The maximum number of retries to do for failed ops. (default 10)
  -query-scheduler.ring.etcd.password string
    	Etcd password.
  -query-scheduler.ring.etcd.tls-ca-path string
    	Path to the CA certificates to validate server certificate against. If not set, the host's root CA certificates are used.
  -query-scheduler.ring.etcd.tls-cert-path string
    	Path to the client certificate, which will be used for authenticating with the server. Also requires the key path to be configured.
  -query-scheduler.ring.etcd.tls-cipher-suites string
    	Override the default cipher suite list (separated by commas).
  -query-scheduler.ring.etcd.tls-enabled
    	Enable TLS.
  -query-scheduler.ring.etcd.tls-insecure-skip-verify
    	Skip validating server certificate.
  -query-scheduler.ring.etcd.tls-key-path string
    	Path to the key for the client certificate. Also requires the client certificate to be configured.
  -query-scheduler.ring.etcd.tls-min-version string
    	Override the default minimum TLS version. Allowed values: VersionTLS10, VersionTLS11, VersionTLS12, VersionTLS13
  -query-scheduler.ring.etcd.tls-server-name string
    	Override the expected name on the server certificate.
  -query-scheduler.ring.etcd.username string
    	Etcd username.
  -query-scheduler.ring.heartbeat-period duration
    	Period at which to heartbeat to the ring. (default 15s)
  -query-scheduler.ring.heartbeat-timeout duration
    	The heartbeat timeout after which query-schedulers are considered unhealthy within the ring. When query-scheduler ring-based service discovery is enabled, this option needs be set on query-schedulers, query-frontends and queriers. (default 1m0s)
  -query-scheduler.ring.instance-addr string
    	IP address to advertise in the ring. Default is auto-detected.
  -query-scheduler.ring.instance-enable-ipv6
    	Enable using a IPv6 instance address. (default false)
  -query-scheduler.ring.instance-id string
    	Instance ID to register in the ring. (default "<hostname>")
  -query-scheduler.ring.instance-interface-names string
    	List of network interface names to look up when finding the instance IP address. (default [<private network interfaces>])
  -query-scheduler.ring.instance-port int
    	Port to advertise in the ring (defaults to -server.grpc-listen-port).
  -query-scheduler.ring.multi.mirror-enabled
    	Mirror writes to the secondary store.
  -query-scheduler.ring.multi.mirror-timeout duration
    	Timeout for storing a value to the secondary store. (default 2s)
  -query-scheduler.ring.multi.primary string
    	Primary backend storage used by multi-client.
  -query-scheduler.ring.multi.secondary string
    	Secondary backend storage used by multi-client.
  -query-scheduler.ring.prefix string
    	The prefix for the keys in the store. Should end with a /. (default "collectors/")
  -query-scheduler.ring.store string
    	Backend storage to use for the ring. Supported values are: consul, etcd, inmemory, memberlist, multi. (default "memberlist")
  -query-scheduler.service-discovery-mode string
    	[experimental] Service discovery mode that query-frontends and queriers use to find query-scheduler instances. When query-scheduler ring-based service discovery is enabled, this option needs be set on query-schedulers, query-frontends and queriers. Supported values are: dns, ring. (default "dns")
  -ruler-storage.azure.account-key string
    	Azure storage account key. If unset, Azure managed identities will be used for authentication instead.
  -ruler-storage.azure.account-name string
    	Azure storage account name
  -ruler-storage.azure.connection-string string
    	If `connection-string` is set, the value of `endpoint-suffix` will not be used. Use this method over `account-key` if you need to authenticate via a SAS token. Or if you use the Azurite emulator.
  -ruler-storage.azure.container-name string
    	Azure storage container name
  -ruler-storage.azure.endpoint-suffix string
    	Azure storage endpoint suffix without schema. The account name will be prefixed to this value to create the FQDN. If set to empty string, default endpoint suffix is used.
  -ruler-storage.azure.expect-continue-timeout duration
    	The time to wait for a server's first response headers after fully writing the request headers if the request has an Expect header. Set to 0 to send the request body immediately. (default 1s)
  -ruler-storage.azure.http.idle-conn-timeout duration
    	The time an idle connection remains idle before closing. (default 1m30s)
  -ruler-storage.azure.http.insecure-skip-verify
    	If the client connects to object storage via HTTPS and this option is enabled, the client accepts any certificate and hostname.
  -ruler-storage.azure.http.response-header-timeout duration
    	The amount of time the client waits for a server's response headers. (default 2m0s)
  -ruler-storage.azure.http.tls-ca-path string
    	Path to the Certificate Authority (CA) certificates to validate the server certificate. If not set, the host's root CA certificates are used.
  -ruler-storage.azure.http.tls-cert-path string
    	Path to the client certificate, which is used for authenticating with the server. This setting also requires you to configure the key path.
  -ruler-storage.azure.http.tls-key-path string
    	Path to the key for the client certificate. This setting also requires you to configure the client certificate.
  -ruler-storage.azure.http.tls-server-name string
    	Override the expected name on the server certificate.
  -ruler-storage.azure.max-connections-per-host int
    	Maximum number of connections per host. Set to 0 for no limit.
  -ruler-storage.azure.max-idle-connections int
    	Maximum number of idle (keep-alive) connections across all hosts. Set to 0 for no limit. (default 100)
  -ruler-storage.azure.max-idle-connections-per-host int
    	Maximum number of idle (keep-alive) connections to keep per-host. Set to 0 to use a built-in default value of 2. (default 100)
  -ruler-storage.azure.max-retries int
    	Number of retries for recoverable errors (default 20)
  -ruler-storage.azure.tls-handshake-timeout duration
    	Maximum time to wait for a TLS handshake. Set to 0 for no limit. (default 10s)
  -ruler-storage.azure.user-assigned-id string
    	User assigned managed identity. If empty, then System assigned identity is used.
  -ruler-storage.backend string
    	Backend storage to use. Supported backends are: s3, gcs, azure, swift, filesystem, local. (default "filesystem")
  -ruler-storage.cache.backend string
    	Backend for ruler storage cache, if not empty. The cache is supported for any storage backend except "local". Supported values: memcached.
  -ruler-storage.cache.memcached.addresses comma-separated-list-of-strings
    	Comma-separated list of memcached addresses. Each address can be an IP address, hostname, or an entry specified in the DNS Service Discovery format.
  -ruler-storage.cache.memcached.connect-timeout duration
    	The connection timeout. (default 200ms)
  -ruler-storage.cache.memcached.dns-ignore-startup-failures
    	[experimental] Allow client creation even if initial DNS resolution fails. (default true)
  -ruler-storage.cache.memcached.max-async-buffer-size int
    	The maximum number of enqueued asynchronous operations allowed. (default 25000)
  -ruler-storage.cache.memcached.max-async-concurrency int
    	The maximum number of concurrent asynchronous operations can occur. (default 50)
  -ruler-storage.cache.memcached.max-get-multi-batch-size int
    	The maximum number of keys a single underlying get operation should run. If more keys are specified, internally keys are split into multiple batches and fetched concurrently, honoring the max concurrency. If set to 0, the max batch size is unlimited. (default 100)
  -ruler-storage.cache.memcached.max-get-multi-concurrency int
    	The maximum number of concurrent connections running get operations. If set to 0, concurrency is unlimited. (default 100)
  -ruler-storage.cache.memcached.max-idle-connections int
    	The maximum number of idle connections that will be maintained per address. (default 100)
  -ruler-storage.cache.memcached.max-item-size int
    	The maximum size of an item stored in memcached, in bytes. Bigger items are not stored. If set to 0, no maximum size is enforced. (default 1048576)
  -ruler-storage.cache.memcached.min-idle-connections-headroom-percentage float
    	The minimum number of idle connections to keep open as a percentage (0-100) of the number of recently used idle connections. If negative, idle connections are kept open indefinitely. (default -1)
  -ruler-storage.cache.memcached.timeout duration
    	The socket read/write timeout. (default 200ms)
  -ruler-storage.cache.memcached.tls-ca-path string
    	Path to the CA certificates to validate server certificate against. If not set, the host's root CA certificates are used.
  -ruler-storage.cache.memcached.tls-cert-path string
    	Path to the client certificate, which will be used for authenticating with the server. Also requires the key path to be configured.
  -ruler-storage.cache.memcached.tls-cipher-suites string
    	Override the default cipher suite list (separated by commas).
  -ruler-storage.cache.memcached.tls-enabled
    	Enable connecting to Memcached with TLS.
  -ruler-storage.cache.memcached.tls-insecure-skip-verify
    	Skip validating server certificate.
  -ruler-storage.cache.memcached.tls-key-path string
    	Path to the key for the client certificate. Also requires the client certificate to be configured.
  -ruler-storage.cache.memcached.tls-min-version string
    	Override the default minimum TLS version. Allowed values: VersionTLS10, VersionTLS11, VersionTLS12, VersionTLS13
  -ruler-storage.cache.memcached.tls-server-name string
    	Override the expected name on the server certificate.
  -ruler-storage.filesystem.dir string
    	Local filesystem storage directory. (default "ruler")
  -ruler-storage.gcs.bucket-name string
    	GCS bucket name
  -ruler-storage.gcs.expect-continue-timeout duration
    	The time to wait for a server's first response headers after fully writing the request headers if the request has an Expect header. Set to 0 to send the request body immediately. (default 1s)
  -ruler-storage.gcs.http.idle-conn-timeout duration
    	The time an idle connection remains idle before closing. (default 1m30s)
  -ruler-storage.gcs.http.insecure-skip-verify
    	If the client connects to object storage via HTTPS and this option is enabled, the client accepts any certificate and hostname.
  -ruler-storage.gcs.http.response-header-timeout duration
    	The amount of time the client waits for a server's response headers. (default 2m0s)
  -ruler-storage.gcs.http.tls-ca-path string
    	Path to the Certificate Authority (CA) certificates to validate the server certificate. If not set, the host's root CA certificates are used.
  -ruler-storage.gcs.http.tls-cert-path string
    	Path to the client certificate, which is used for authenticating with the server. This setting also requires you to configure the key path.
  -ruler-storage.gcs.http.tls-key-path string
    	Path to the key for the client certificate. This setting also requires you to configure the client certificate.
  -ruler-storage.gcs.http.tls-server-name string
    	Override the expected name on the server certificate.
  -ruler-storage.gcs.max-connections-per-host int
    	Maximum number of connections per host. Set to 0 for no limit.
  -ruler-storage.gcs.max-idle-connections int
    	Maximum number of idle (keep-alive) connections across all hosts. Set to 0 for no limit. (default 100)
  -ruler-storage.gcs.max-idle-connections-per-host int
    	Maximum number of idle (keep-alive) connections to keep per-host. Set to 0 to use a built-in default value of 2. (default 100)
  -ruler-storage.gcs.service-account string
    	JSON either from a Google Developers Console client_credentials.json file, or a Google Developers service account key. Needs to be valid JSON, not a filesystem path.
  -ruler-storage.gcs.tls-handshake-timeout duration
    	Maximum time to wait for a TLS handshake. Set to 0 for no limit. (default 10s)
  -ruler-storage.local.directory string
    	Directory to scan for rules
  -ruler-storage.s3.access-key-id string
    	S3 access key ID
  -ruler-storage.s3.bucket-lookup-type value
    	Bucket lookup style type, used to access bucket in S3-compatible service. Default is auto. Supported values are: auto, path, virtual-hosted.
  -ruler-storage.s3.bucket-name string
    	S3 bucket name
  -ruler-storage.s3.dualstack-enabled
    	[experimental] When enabled, direct all AWS S3 requests to the dual-stack IPv4/IPv6 endpoint for the configured region. (default true)
  -ruler-storage.s3.endpoint string
    	The S3 bucket endpoint. It could be an AWS S3 endpoint listed at https://docs.aws.amazon.com/general/latest/gr/s3.html or the address of an S3-compatible service in hostname:port format.
  -ruler-storage.s3.expect-continue-timeout duration
    	The time to wait for a server's first response headers after fully writing the request headers if the request has an Expect header. Set to 0 to send the request body immediately. (default 1s)
  -ruler-storage.s3.http.idle-conn-timeout duration
    	The time an idle connection remains idle before closing. (default 1m30s)
  -ruler-storage.s3.http.insecure-skip-verify
    	If the client connects to object storage via HTTPS and this option is enabled, the client accepts any certificate and hostname.
  -ruler-storage.s3.http.response-header-timeout duration
    	The amount of time the client waits for a server's response headers. (default 2m0s)
  -ruler-storage.s3.http.tls-ca-path string
    	Path to the Certificate Authority (CA) certificates to validate the server certificate. If not set, the host's root CA certificates are used.
  -ruler-storage.s3.http.tls-cert-path string
    	Path to the client certificate, which is used for authenticating with the server. This setting also requires you to configure the key path.
  -ruler-storage.s3.http.tls-key-path string
    	Path to the key for the client certificate. This setting also requires you to configure the client certificate.
  -ruler-storage.s3.http.tls-server-name string
    	Override the expected name on the server certificate.
  -ruler-storage.s3.insecure
    	If enabled, use http:// for the S3 endpoint instead of https://. This could be useful in local dev/test environments while using an S3-compatible backend storage, like Minio.
  -ruler-storage.s3.list-objects-version string
    	Use a specific version of the S3 list object API. Supported values are v1 or v2. Default is unset.
  -ruler-storage.s3.max-connections-per-host int
    	Maximum number of connections per host. Set to 0 for no limit.
  -ruler-storage.s3.max-idle-connections int
    	Maximum number of idle (keep-alive) connections across all hosts. Set to 0 for no limit. (default 100)
  -ruler-storage.s3.max-idle-connections-per-host int
    	Maximum number of idle (keep-alive) connections to keep per-host. Set to 0 to use a built-in default value of 2. (default 100)
  -ruler-storage.s3.native-aws-auth-enabled
    	[experimental] If enabled, it will use the default authentication methods of the AWS SDK for go based on known environment variables and known AWS config files.
  -ruler-storage.s3.part-size uint
    	[experimental] The minimum file size in bytes used for multipart uploads. If 0, the value is optimally computed for each object.
  -ruler-storage.s3.region string
    	S3 region. If unset, the client will issue a S3 GetBucketLocation API call to autodetect it.
  -ruler-storage.s3.secret-access-key string
    	S3 secret access key
  -ruler-storage.s3.send-content-md5
    	[experimental] If enabled, a Content-MD5 header is sent with S3 Put Object requests. Consumes more resources to compute the MD5, but may improve compatibility with object storage services that do not support checksums.
  -ruler-storage.s3.session-token string
    	S3 session token
  -ruler-storage.s3.signature-version string
    	The signature version to use for authenticating against S3. Supported values are: v4, v2. (default "v4")
  -ruler-storage.s3.sse.kms-encryption-context string
    	KMS Encryption Context used for object encryption. It expects JSON formatted string.
  -ruler-storage.s3.sse.kms-key-id string
    	KMS Key ID used to encrypt objects in S3
  -ruler-storage.s3.sse.type string
    	Enable AWS Server Side Encryption. Supported values: SSE-KMS, SSE-S3.
  -ruler-storage.s3.storage-class string
    	[experimental] The S3 storage class to use, not set by default. Details can be found at https://aws.amazon.com/s3/storage-classes/. Supported values are: STANDARD, REDUCED_REDUNDANCY, STANDARD_IA, ONEZONE_IA, INTELLIGENT_TIERING, GLACIER, DEEP_ARCHIVE, OUTPOSTS, GLACIER_IR, SNOW, EXPRESS_ONEZONE, FSX_OPENZFS
  -ruler-storage.s3.sts-endpoint string
    	Accessing S3 resources using temporary, secure credentials provided by AWS Security Token Service.
  -ruler-storage.s3.tls-handshake-timeout duration
    	Maximum time to wait for a TLS handshake. Set to 0 for no limit. (default 10s)
  -ruler-storage.s3.trace.enabled
    	When enabled, low-level S3 HTTP operation information is logged at the debug level.
  -ruler-storage.storage-prefix string
    	Prefix for all objects stored in the backend storage. For simplicity, it may only contain digits and English alphabet letters.
  -ruler-storage.swift.application-credential-id string
    	OpenStack Swift application credential id
  -ruler-storage.swift.application-credential-name string
    	OpenStack Swift application credential name
  -ruler-storage.swift.application-credential-secret string
    	OpenStack Swift application credential secret
  -ruler-storage.swift.auth-url string
    	OpenStack Swift authentication URL
  -ruler-storage.swift.auth-version int
    	OpenStack Swift authentication API version. 0 to autodetect.
  -ruler-storage.swift.connect-timeout duration
    	Time after which a connection attempt is aborted. (default 10s)
  -ruler-storage.swift.container-name string
    	Name of the OpenStack Swift container to put chunks in.
  -ruler-storage.swift.domain-id string
    	OpenStack Swift user's domain ID.
  -ruler-storage.swift.domain-name string
    	OpenStack Swift user's domain name.
  -ruler-storage.swift.max-retries int
    	Max retries on requests error. (default 3)
  -ruler-storage.swift.password string
    	OpenStack Swift API key.
  -ruler-storage.swift.project-domain-id string
    	ID of the OpenStack Swift project's domain (v3 auth only), only needed if it differs the from user domain.
  -ruler-storage.swift.project-domain-name string
    	Name of the OpenStack Swift project's domain (v3 auth only), only needed if it differs from the user domain.
  -ruler-storage.swift.project-id string
    	OpenStack Swift project ID (v2,v3 auth only).
  -ruler-storage.swift.project-name string
    	OpenStack Swift project name (v2,v3 auth only).
  -ruler-storage.swift.region-name string
    	OpenStack Swift Region to use (v2,v3 auth only).
  -ruler-storage.swift.request-timeout duration
    	Time after which an idle request is aborted. The timeout watchdog is reset each time some data is received, so the timeout triggers after X time no data is received on a request. (default 5s)
  -ruler-storage.swift.user-domain-id string
    	OpenStack Swift user's domain ID.
  -ruler-storage.swift.user-domain-name string
    	OpenStack Swift user's domain name.
  -ruler-storage.swift.user-id string
    	OpenStack Swift user ID.
  -ruler-storage.swift.username string
    	OpenStack Swift username.
  -ruler.alerting-rules-evaluation-enabled
    	Controls whether alerting rules evaluation is enabled. This configuration option can be used to forcefully disable alerting rules evaluation on a per-tenant basis. (default true)
  -ruler.alertmanager-client.basic-auth-password string
    	HTTP Basic authentication password. It overrides the password set in the URL (if any).
  -ruler.alertmanager-client.basic-auth-username string
    	HTTP Basic authentication username. It overrides the username set in the URL (if any).
  -ruler.alertmanager-client.oauth.client_id string
    	OAuth2 client ID. Enables the use of OAuth2 for authenticating with Alertmanager.
  -ruler.alertmanager-client.oauth.client_secret string
    	OAuth2 client secret.
  -ruler.alertmanager-client.oauth.endpoint-params value
    	Optional additional URL parameters to send to the token URL. (default {})
  -ruler.alertmanager-client.oauth.scopes comma-separated-list-of-strings
    	Optional scopes to include with the token request.
  -ruler.alertmanager-client.oauth.token_url string
    	Endpoint used to fetch access token.
  -ruler.alertmanager-client.proxy-url string
    	Optional HTTP, HTTPS via CONNECT, or SOCKS5 proxy URL to route requests through. Applies to all requests, including auxiliary traffic, such as OAuth token requests.
  -ruler.alertmanager-client.tls-ca-path string
    	Path to the CA certificates to validate server certificate against. If not set, the host's root CA certificates are used.
  -ruler.alertmanager-client.tls-cert-path string
    	Path to the client certificate, which will be used for authenticating with the server. Also requires the key path to be configured.
  -ruler.alertmanager-client.tls-cipher-suites string
    	Override the default cipher suite list (separated by commas).
  -ruler.alertmanager-client.tls-enabled
    	Enable TLS for gRPC client connecting to alertmanager. (default true)
  -ruler.alertmanager-client.tls-insecure-skip-verify
    	Skip validating server certificate.
  -ruler.alertmanager-client.tls-key-path string
    	Path to the key for the client certificate. Also requires the client certificate to be configured.
  -ruler.alertmanager-client.tls-min-version string
    	Override the default minimum TLS version. Allowed values: VersionTLS10, VersionTLS11, VersionTLS12, VersionTLS13
  -ruler.alertmanager-client.tls-server-name string
    	Override the expected name on the server certificate.
  -ruler.alertmanager-refresh-interval duration
    	How long to wait between refreshing DNS resolutions of Alertmanager hosts. (default 1m0s)
  -ruler.alertmanager-url string
    	Comma-separated list of URL(s) of the Alertmanager(s) to send notifications to. Each URL is treated as a separate group. Multiple Alertmanagers in HA per group can be supported by using DNS service discovery format, comprehensive of the scheme. Basic auth is supported as part of the URL.
  -ruler.client.backoff-max-period duration
    	Maximum delay when backing off. (default 10s)
  -ruler.client.backoff-min-period duration
    	Minimum delay when backing off. (default 100ms)
  -ruler.client.backoff-on-ratelimits
    	Enable backoff and retry when we hit rate limits.
  -ruler.client.backoff-retries int
    	Number of times to backoff and retry before failing. (default 10)
  -ruler.client.cluster-validation.label string
    	[experimental] Primary cluster validation label.
  -ruler.client.connect-backoff-base-delay duration
    	Initial backoff delay after first connection failure. Only relevant if ConnectTimeout > 0. (default 1s)
  -ruler.client.connect-backoff-max-delay duration
    	Maximum backoff delay when establishing a connection. Only relevant if ConnectTimeout > 0. (default 5s)
  -ruler.client.connect-timeout duration
    	The maximum amount of time to establish a connection. A value of 0 means default gRPC client connect timeout and backoff. (default 5s)
  -ruler.client.grpc-client-rate-limit float
    	Rate limit for gRPC client; 0 means disabled.
  -ruler.client.grpc-client-rate-limit-burst int
    	Rate limit burst for gRPC client.
  -ruler.client.grpc-compression string
    	Use compression when sending messages. Supported values are: 'gzip', 'snappy', 's2' and '' (disable compression)
  -ruler.client.grpc-max-recv-msg-size int
    	gRPC client max receive message size (bytes). (default 104857600)
  -ruler.client.grpc-max-send-msg-size int
    	gRPC client max send message size (bytes). (default 104857600)
  -ruler.client.initial-connection-window-size value
    	[experimental] Initial connection window size. Values less than the default are not supported and are ignored. Setting this to a value other than the default disables the BDP estimator. (default 63KiB1023B)
  -ruler.client.initial-stream-window-size value
    	[experimental] Initial stream window size. Values less than the default are not supported and are ignored. Setting this to a value other than the default disables the BDP estimator. (default 63KiB1023B)
  -ruler.client.tls-ca-path string
    	Path to the CA certificates to validate server certificate against. If not set, the host's root CA certificates are used.
  -ruler.client.tls-cert-path string
    	Path to the client certificate, which will be used for authenticating with the server. Also requires the key path to be configured.
  -ruler.client.tls-cipher-suites string
    	Override the default cipher suite list (separated by commas).
  -ruler.client.tls-enabled
    	Enable TLS in the gRPC client. This flag needs to be enabled when any other TLS flag is set. If set to false, insecure connection to gRPC server will be used.
  -ruler.client.tls-insecure-skip-verify
    	Skip validating server certificate.
  -ruler.client.tls-key-path string
    	Path to the key for the client certificate. Also requires the client certificate to be configured.
  -ruler.client.tls-min-version string
    	Override the default minimum TLS version. Allowed values: VersionTLS10, VersionTLS11, VersionTLS12, VersionTLS13
  -ruler.client.tls-server-name string
    	Override the expected name on the server certificate.
  -ruler.disabled-tenants comma-separated-list-of-strings
    	Comma separated list of tenants whose rules this ruler cannot evaluate. If specified, a ruler that would normally pick the specified tenant(s) for processing will ignore them instead. Subject to sharding.
  -ruler.enable-api
    	Enable the ruler config API. (default true)
  -ruler.enabled-tenants comma-separated-list-of-strings
    	Comma separated list of tenants whose rules this ruler can evaluate. If specified, only these tenants will be handled by ruler, otherwise this ruler can process rules from all tenants. Subject to sharding.
  -ruler.evaluation-consistency-max-delay duration
    	[experimental] The maximum tolerated ingestion delay for eventually consistent rule evaluations. Set to 0 to disable the enforcement.
  -ruler.evaluation-delay-duration duration
    	Duration to delay the evaluation of rules to ensure the underlying metrics have been pushed. (default 1m)
  -ruler.evaluation-interval duration
    	How frequently to evaluate rules (default 1m0s)
  -ruler.external.url string
    	URL of alerts return path.
  -ruler.for-grace-period duration
    	This grace period controls which alerts the ruler restores after a restart. Alerts with "for" duration lower than this grace period are not restored after a ruler restart. This means that if the alerts have been firing before the ruler restarted, they will now go to pending state and then to firing again after their "for" duration expires. Alerts with "for" duration greater than or equal to this grace period that have been pending before the ruler restart will remain in pending state for at least this grace period. Alerts with "for" duration greater than or equal to this grace period that have been firing before the ruler restart will continue to be firing after the restart. (default 2m0s)
  -ruler.for-outage-tolerance duration
    	Max time to tolerate outage for restoring "for" state of alert. (default 1h0m0s)
  -ruler.inbound-sync-queue-poll-interval duration
    	[experimental] Interval between applying queued incoming rule sync requests. (default 10s)
  -ruler.independent-rule-evaluation-concurrency-min-duration-percentage float
    	[experimental] Minimum threshold of the interval to last rule group runtime duration to allow a rule to be evaluated concurrency. By default, the rule group runtime duration must exceed 50.0% of the evaluation interval. (default 50)
  -ruler.max-independent-rule-evaluation-concurrency int
    	[experimental] Number of rules rules that don't have dependencies that we allow to be evaluated concurrently across all tenants. 0 to disable.
  -ruler.max-independent-rule-evaluation-concurrency-per-tenant int
    	[experimental] Maximum number of independent rules that can run concurrently for each tenant. Depends on ruler.max-independent-rule-evaluation-concurrency being greater than 0. Ideally this flag should be a lower value. 0 to disable. (default 4)
  -ruler.max-notification-batch-size int
    	Maximum number of notifications to send to Alertmanager in one request. (default 256)
  -ruler.max-rule-evaluation-results int
    	[experimental] Maximum number of alerts or series one alerting rule or one recording rule respectively can produce. 0 is no limit.
  -ruler.max-rule-groups-per-tenant int
    	Maximum number of rule groups per-tenant. 0 to disable. (default 70)
  -ruler.max-rule-groups-per-tenant-by-namespace value
    	Maximum number of rule groups per tenant by namespace. Value is a map, where each key is the namespace and value is the number of rule groups allowed in the namespace (int). On the command line, this map is given in a JSON format. The number of rule groups specified has the same meaning as -ruler.max-rule-groups-per-tenant, but only applies for the specific namespace. If specified, it supersedes -ruler.max-rule-groups-per-tenant. (default {})
  -ruler.max-rules-per-rule-group int
    	Maximum number of rules per rule group per-tenant. 0 to disable. (default 20)
  -ruler.max-rules-per-rule-group-by-namespace value
    	Maximum number of rules per rule group by namespace. Value is a map, where each key is the namespace and value is the number of rules allowed in the namespace (int). On the command line, this map is given in a JSON format. The number of rules specified has the same meaning as -ruler.max-rules-per-rule-group, but only applies for the specific namespace. If specified, it supersedes -ruler.max-rules-per-rule-group. (default {})
  -ruler.min-rule-evaluation-interval duration
    	[experimental] Minimum allowable evaluation interval for rule groups.
  -ruler.notification-queue-capacity int
    	Capacity of the queue for notifications to be sent to the Alertmanager. (default 10000)
  -ruler.notification-timeout duration
    	HTTP timeout duration when sending notifications to the Alertmanager. (default 10s)
  -ruler.outbound-sync-queue-poll-interval duration
    	[experimental] Interval between sending queued rule sync requests to ruler replicas. (default 10s)
  -ruler.poll-interval duration
    	How frequently the configured rule groups are re-synced from the object storage. (default 10m0s)
  -ruler.protected-namespaces comma-separated-list-of-strings
    	[experimental] List of namespaces that are protected from modification unless a special HTTP header is used. If a namespace is protected, it can only be read, not modified via the ruler's configuration API. The value is a list of strings, where each string is a namespace name. On the command line, this list is given as a comma-separated list.
  -ruler.query-frontend.address string
    	Can be either the GRPC listen address of the query-frontend(s) or the HTTP/HTTPS address of a Prometheus-compatible server. Must be a DNS address (prefixed with dns:///) to enable GRPC client side load balancing.
  -ruler.query-frontend.grpc-client-config.backoff-max-period duration
    	Maximum delay when backing off. (default 10s)
  -ruler.query-frontend.grpc-client-config.backoff-min-period duration
    	Minimum delay when backing off. (default 100ms)
  -ruler.query-frontend.grpc-client-config.backoff-on-ratelimits
    	Enable backoff and retry when we hit rate limits.
  -ruler.query-frontend.grpc-client-config.backoff-retries int
    	Number of times to backoff and retry before failing. (default 10)
  -ruler.query-frontend.grpc-client-config.cluster-validation.label string
    	[experimental] Primary cluster validation label.
  -ruler.query-frontend.grpc-client-config.connect-backoff-base-delay duration
    	Initial backoff delay after first connection failure. Only relevant if ConnectTimeout > 0. (default 1s)
  -ruler.query-frontend.grpc-client-config.connect-backoff-max-delay duration
    	Maximum backoff delay when establishing a connection. Only relevant if ConnectTimeout > 0. (default 5s)
  -ruler.query-frontend.grpc-client-config.connect-timeout duration
    	The maximum amount of time to establish a connection. A value of 0 means default gRPC client connect timeout and backoff. (default 5s)
  -ruler.query-frontend.grpc-client-config.grpc-client-rate-limit float
    	Rate limit for gRPC client; 0 means disabled.
  -ruler.query-frontend.grpc-client-config.grpc-client-rate-limit-burst int
    	Rate limit burst for gRPC client.
  -ruler.query-frontend.grpc-client-config.grpc-compression string
    	Use compression when sending messages. Supported values are: 'gzip', 'snappy', 's2' and '' (disable compression)
  -ruler.query-frontend.grpc-client-config.grpc-max-recv-msg-size int
    	gRPC client max receive message size (bytes). (default 104857600)
  -ruler.query-frontend.grpc-client-config.grpc-max-send-msg-size int
    	gRPC client max send message size (bytes). (default 104857600)
  -ruler.query-frontend.grpc-client-config.initial-connection-window-size value
    	[experimental] Initial connection window size. Values less than the default are not supported and are ignored. Setting this to a value other than the default disables the BDP estimator. (default 63KiB1023B)
  -ruler.query-frontend.grpc-client-config.initial-stream-window-size value
    	[experimental] Initial stream window size. Values less than the default are not supported and are ignored. Setting this to a value other than the default disables the BDP estimator. (default 63KiB1023B)
  -ruler.query-frontend.grpc-client-config.tls-ca-path string
    	Path to the CA certificates to validate server certificate against. If not set, the host's root CA certificates are used.
  -ruler.query-frontend.grpc-client-config.tls-cert-path string
    	Path to the client certificate, which will be used for authenticating with the server. Also requires the key path to be configured.
  -ruler.query-frontend.grpc-client-config.tls-cipher-suites string
    	Override the default cipher suite list (separated by commas).
  -ruler.query-frontend.grpc-client-config.tls-enabled
    	Enable TLS in the gRPC client. This flag needs to be enabled when any other TLS flag is set. If set to false, insecure connection to gRPC server will be used.
  -ruler.query-frontend.grpc-client-config.tls-insecure-skip-verify
    	Skip validating server certificate.
  -ruler.query-frontend.grpc-client-config.tls-key-path string
    	Path to the key for the client certificate. Also requires the client certificate to be configured.
  -ruler.query-frontend.grpc-client-config.tls-min-version string
    	Override the default minimum TLS version. Allowed values: VersionTLS10, VersionTLS11, VersionTLS12, VersionTLS13
  -ruler.query-frontend.grpc-client-config.tls-server-name string
    	Override the expected name on the server certificate.
  -ruler.query-frontend.http-client-config.connect-timeout duration
    	Timeout for establishing a connection to the query-frontend. (default 30s)
  -ruler.query-frontend.max-retries-rate float
    	Maximum number of retries for failed queries per second. (default 170)
  -ruler.query-frontend.query-result-response-format string
    	Format to use when retrieving query results from query-frontends. Supported values: json, protobuf (default "protobuf")
  -ruler.query-stats-enabled
    	Report the wall time for ruler queries to complete as a per-tenant metric and as an info level log message.
  -ruler.recording-rules-evaluation-enabled
    	Controls whether recording rules evaluation is enabled. This configuration option can be used to forcefully disable recording rules evaluation on a per-tenant basis. (default true)
  -ruler.resend-delay duration
    	Minimum amount of time to wait before resending an alert to Alertmanager. (default 1m0s)
  -ruler.ring.auto-forget-unhealthy-periods int
    	Number of consecutive timeout periods after which Mimir automatically removes an unhealthy instance in the ring. Set to 0 to disable auto-forget. (default 2)
  -ruler.ring.consul.acl-token string
    	ACL Token used to interact with Consul.
  -ruler.ring.consul.cas-retry-delay duration
    	Maximum duration to wait before retrying a Compare And Swap (CAS) operation. (default 1s)
  -ruler.ring.consul.client-timeout duration
    	HTTP timeout when talking to Consul (default 20s)
  -ruler.ring.consul.consistent-reads
    	Enable consistent reads to Consul.
  -ruler.ring.consul.hostname string
    	Hostname and port of Consul. (default "localhost:8500")
  -ruler.ring.consul.watch-burst-size int
    	Burst size used in rate limit. Values less than 1 are treated as 1. (default 1)
  -ruler.ring.consul.watch-rate-limit float
    	Rate limit when watching key or prefix in Consul, in requests per second. 0 disables the rate limit. (default 1)
  -ruler.ring.etcd.dial-timeout duration
    	The dial timeout for the etcd connection. (default 10s)
  -ruler.ring.etcd.endpoints string
    	The etcd endpoints to connect to.
  -ruler.ring.etcd.max-retries int
    	The maximum number of retries to do for failed ops. (default 10)
  -ruler.ring.etcd.password string
    	Etcd password.
  -ruler.ring.etcd.tls-ca-path string
    	Path to the CA certificates to validate server certificate against. If not set, the host's root CA certificates are used.
  -ruler.ring.etcd.tls-cert-path string
    	Path to the client certificate, which will be used for authenticating with the server. Also requires the key path to be configured.
  -ruler.ring.etcd.tls-cipher-suites string
    	Override the default cipher suite list (separated by commas).
  -ruler.ring.etcd.tls-enabled
    	Enable TLS.
  -ruler.ring.etcd.tls-insecure-skip-verify
    	Skip validating server certificate.
  -ruler.ring.etcd.tls-key-path string
    	Path to the key for the client certificate. Also requires the client certificate to be configured.
  -ruler.ring.etcd.tls-min-version string
    	Override the default minimum TLS version. Allowed values: VersionTLS10, VersionTLS11, VersionTLS12, VersionTLS13
  -ruler.ring.etcd.tls-server-name string
    	Override the expected name on the server certificate.
  -ruler.ring.etcd.username string
    	Etcd username.
  -ruler.ring.heartbeat-period duration
    	Period at which to heartbeat to the ring. (default 15s)
  -ruler.ring.heartbeat-timeout duration
    	Heartbeat timeout after which Mimir marks rulers as unhealthy in the ring. (default 1m0s)
  -ruler.ring.instance-addr string
    	IP address to advertise in the ring. Default is auto-detected.
  -ruler.ring.instance-enable-ipv6
    	Enable using an IPv6 instance address.
  -ruler.ring.instance-id string
    	Instance ID to register in the ring. (default "<hostname>")
  -ruler.ring.instance-interface-names string
    	List of network interface names to look up when finding the instance IP address. (default [<private network interfaces>])
  -ruler.ring.instance-port int
    	Port to advertise in the ring (defaults to -server.grpc-listen-port).
  -ruler.ring.multi.mirror-enabled
    	Mirror writes to the secondary store.
  -ruler.ring.multi.mirror-timeout duration
    	Timeout for storing a value to the secondary store. (default 2s)
  -ruler.ring.multi.primary string
    	Primary backend storage used by multi-client.
  -ruler.ring.multi.secondary string
    	Secondary backend storage used by multi-client.
  -ruler.ring.num-tokens int
    	Number of tokens for each ruler. (default 128)
  -ruler.ring.prefix string
    	The prefix for the keys in the store. Should end with a /. (default "rulers/")
  -ruler.ring.store string
    	Backend storage to use for the ring. Supported values are: consul, etcd, inmemory, memberlist, multi. (default "memberlist")
  -ruler.rule-evaluation-write-enabled
    	[experimental] Writes the results of rule evaluation to ingesters or ingest storage when enabled. Use this option for testing purposes. To disable, set to false. (default true)
  -ruler.rule-path string
    	Directory to store temporary rule files loaded by the Prometheus rule managers. This directory is not required to be persisted between restarts. (default "./data-ruler/")
  -ruler.sync-rules-on-changes-enabled
    	True to enable a re-sync of the configured rule groups as soon as they're changed via ruler's config API. This re-sync is in addition of the periodic syncing. When enabled, it may take up to few tens of seconds before a configuration change triggers the re-sync. (default true)
  -ruler.tenant-federation.enabled
    	Enable rule groups to query against multiple tenants. The tenant IDs involved need to be in the rule group's 'source_tenants' field. If this flag is set to 'false' when there are federated rule groups that already exist, then these rules groups will be skipped during evaluations.
  -ruler.tenant-shard-size int
    	The tenant's shard size when sharding is used by ruler. Value of 0 disables shuffle sharding for the tenant, and tenant rules will be sharded across all ruler replicas.
  -runtime-config.file comma-separated-list-of-strings
    	Comma separated list of yaml files with the configuration that can be updated at runtime. Runtime config files will be merged from left to right.
  -runtime-config.reload-period duration
    	How often to check runtime config files. (default 10s)
  -server.cluster-validation.additional-labels comma-separated-list-of-strings
    	[experimental] Comma-separated list of additional cluster validation labels that the server will accept from incoming requests.
  -server.cluster-validation.grpc.enabled
    	[experimental] When enabled, cluster label validation is executed: configured cluster validation label is compared with the cluster validation label received through the requests.
  -server.cluster-validation.grpc.soft-validation
    	[experimental] When enabled, soft cluster label validation is executed. Can be enabled only together with server.cluster-validation.grpc.enabled
  -server.cluster-validation.http.enabled
    	[experimental] When enabled, cluster label validation is executed: configured cluster validation label is compared with the cluster validation label received through the requests.
  -server.cluster-validation.http.excluded-paths comma-separated-list-of-strings
    	[experimental] Comma-separated list of url paths that are excluded from the cluster validation check.
  -server.cluster-validation.http.excluded-user-agents comma-separated-list-of-strings
    	[experimental] Comma-separated list of user agents that are excluded from the cluster validation check.
  -server.cluster-validation.http.soft-validation
    	[experimental] When enabled, soft cluster label validation is executed. Can be enabled only together with server.cluster-validation.http.enabled
  -server.cluster-validation.label string
    	[experimental] Primary cluster validation label.
  -server.graceful-shutdown-timeout duration
    	Timeout for graceful shutdowns (default 30s)
  -server.grpc-collect-max-streams-by-conn
    	If true, the max streams by connection gauge will be collected. (default true)
  -server.grpc-conn-limit int
    	Maximum number of simultaneous grpc connections, <=0 to disable
  -server.grpc-listen-address string
    	gRPC server listen address.
  -server.grpc-listen-network string
    	gRPC server listen network (default "tcp")
  -server.grpc-listen-port int
    	gRPC server listen port. (default 9095)
  -server.grpc-max-concurrent-streams uint
    	Limit on the number of concurrent streams for gRPC calls per client connection (0 = unlimited) (default 100)
  -server.grpc-max-recv-msg-size-bytes int
    	Limit on the size of a gRPC message this server can receive (bytes). (default 104857600)
  -server.grpc-max-send-msg-size-bytes int
    	Limit on the size of a gRPC message this server can send (bytes). (default 104857600)
  -server.grpc-tls-ca-path string
    	GRPC TLS Client CA path.
  -server.grpc-tls-cert-path string
    	GRPC TLS server cert path.
  -server.grpc-tls-client-auth string
    	GRPC TLS Client Auth type.
  -server.grpc-tls-key-path string
    	GRPC TLS server key path.
  -server.grpc.keepalive.max-connection-age duration
    	The duration for the maximum amount of time a connection may exist before it will be closed. Default: infinity (default 2562047h47m16.854775807s)
  -server.grpc.keepalive.max-connection-age-grace duration
    	An additive period after max-connection-age after which the connection will be forcibly closed. Default: infinity (default 2562047h47m16.854775807s)
  -server.grpc.keepalive.max-connection-idle duration
    	The duration after which an idle connection should be closed. Default: infinity (default 2562047h47m16.854775807s)
  -server.grpc.keepalive.min-time-between-pings duration
    	Minimum amount of time a client should wait before sending a keepalive ping. If client sends keepalive ping more often, server will send GOAWAY and close the connection. (default 10s)
  -server.grpc.keepalive.ping-without-stream-allowed
    	If true, server allows keepalive pings even when there are no active streams(RPCs). If false, and client sends ping when there are no active streams, server will send GOAWAY and close the connection. (default true)
  -server.grpc.keepalive.time duration
    	Duration after which a keepalive probe is sent in case of no activity over the connection., Default: 2h (default 2h0m0s)
  -server.grpc.keepalive.timeout duration
    	After having pinged for keepalive check, the duration after which an idle connection should be closed, Default: 20s (default 20s)
  -server.grpc.num-workers int
    	If non-zero, configures the amount of GRPC server workers used to serve the requests. (default 100)
  -server.http-conn-limit int
    	Maximum number of simultaneous http connections, <=0 to disable
  -server.http-idle-timeout duration
    	Idle timeout for HTTP server (default 2m0s)
  -server.http-listen-address string
    	HTTP server listen address.
  -server.http-listen-network string
    	HTTP server listen network, default tcp (default "tcp")
  -server.http-listen-port int
    	HTTP server listen port. (default 8080)
  -server.http-log-closed-connections-without-response-enabled
    	Log closed connections that did not receive any response, most likely because client didn't send any request within timeout.
  -server.http-read-header-timeout duration
    	Read timeout for HTTP request headers. If set to 0, value of -server.http-read-timeout is used.
  -server.http-read-timeout duration
    	Read timeout for entire HTTP request, including headers and body. (default 30s)
  -server.http-tls-ca-path string
    	HTTP TLS Client CA path.
  -server.http-tls-cert-path string
    	HTTP server cert path.
  -server.http-tls-client-auth string
    	HTTP TLS Client Auth type.
  -server.http-tls-key-path string
    	HTTP server key path.
  -server.http-write-timeout duration
    	Write timeout for HTTP server (default 2m0s)
  -server.log-request-at-info-level-enabled
    	Optionally log requests at info level instead of debug level. Applies to request headers as well if server.log-request-headers is enabled.
  -server.log-request-headers
    	Optionally log request headers.
  -server.log-request-headers-exclude-list string
    	Comma separated list of headers to exclude from loggin. Only used if server.log-request-headers is true.
  -server.log-source-ips-enabled
    	Optionally log the source IPs.
  -server.log-source-ips-full
    	Log all source IPs instead of only the originating one. Only used if server.log-source-ips-enabled is true
  -server.log-source-ips-header string
    	Header field storing the source IPs. Only used if server.log-source-ips-enabled is true. If not set the default Forwarded, X-Real-IP and X-Forwarded-For headers are used
  -server.log-source-ips-regex string
    	Regex for matching the source IPs. Only used if server.log-source-ips-enabled is true. If not set the default Forwarded, X-Real-IP and X-Forwarded-For headers are used
  -server.path-prefix string
    	Base path to serve all API routes from (e.g. /v1/)
  -server.proxy-protocol-enabled
    	[experimental] Enables PROXY protocol.
  -server.register-instrumentation
    	Register the intrumentation handlers (/metrics etc). (default true)
  -server.report-grpc-codes-in-instrumentation-label-enabled
    	If set to true, gRPC statuses will be reported in instrumentation labels with their string representations. Otherwise, they will be reported as "error". (default true)
  -server.throughput.latency-cutoff duration
    	Requests taking over the cutoff are be observed to measure throughput. Server-Timing header is used with specified unit as the indicator, for example 'Server-Timing: unit;val=8.2'. If set to 0, the throughput is not calculated.
  -server.throughput.unit string
    	Unit of the server throughput metric, for example 'processed_bytes' or 'samples_processed'. Observed values are gathered from the 'Server-Timing' header with the 'val' key. If set, it is appended to the request_server_throughput metric name. (default "samples_processed")
  -server.tls-cipher-suites string
    	Comma-separated list of cipher suites to use. If blank, the default Go cipher suites is used.
  -server.tls-min-version string
    	Minimum TLS version to use. Allowed values: VersionTLS10, VersionTLS11, VersionTLS12, VersionTLS13. If blank, the Go TLS minimum version is used.
  -server.trace-request-headers
    	Optionally add request headers to tracing spans.
  -server.trace-request-headers-exclude-list string
    	Comma separated list of headers to exclude from tracing spans. Only used if server.trace-request-headers is true. The following headers are always excluded: Authorization, Cookie, X-Access-Token, X-Csrf-Token, X-Grafana-Id.
  -shutdown-delay duration
    	How long to wait between SIGTERM and shutdown. After receiving SIGTERM, Mimir will report not-ready status via /ready endpoint.
  -store-gateway.disabled-tenants comma-separated-list-of-strings
    	Comma separated list of tenants that cannot be loaded by the store-gateway. If specified, and the store-gateway would normally load a given tenant for (via -store-gateway.enabled-tenants or sharding), it will be ignored instead.
  -store-gateway.dynamic-replication.enabled
    	[experimental] Use a higher number of replicas for recent blocks. Useful to spread query load more evenly at the cost of slightly higher disk usage.
  -store-gateway.dynamic-replication.max-time-threshold duration
    	[experimental] Threshold of the most recent sample in a block used to determine it is eligible for higher than default replication. If a block has samples within this amount of time, it is considered recent and will be owned by more replicas. (default 25h0m0s)
  -store-gateway.dynamic-replication.multiple int
    	[experimental] Multiple of the default replication factor that should be used for recent blocks. Minimum value is 2 (default 5)
  -store-gateway.enabled-tenants comma-separated-list-of-strings
    	Comma separated list of tenants that can be loaded by the store-gateway. If specified, only blocks for these tenants will be loaded by the store-gateway, otherwise all tenants can be loaded. Subject to sharding.
  -store-gateway.sharding-ring.auto-forget-enabled
    	[deprecated] When enabled, a store-gateway is automatically removed from the ring after failing to heartbeat the ring for a period longer than the configured -store-gateway.sharding-ring.auto-forget-unhealthy-periods times the configured -store-gateway.sharding-ring.heartbeat-timeout. This setting is deprecated. Set -store-gateway.sharding-ring.auto-forget-unhealthy-periods to 0 to disable auto-forget. (default true)
  -store-gateway.sharding-ring.auto-forget-unhealthy-periods int
    	Number of consecutive timeout periods after which Mimir automatically removes an unhealthy instance in the ring. Set to 0 to disable auto-forget. (default 10)
  -store-gateway.sharding-ring.consul.acl-token string
    	ACL Token used to interact with Consul.
  -store-gateway.sharding-ring.consul.cas-retry-delay duration
    	Maximum duration to wait before retrying a Compare And Swap (CAS) operation. (default 1s)
  -store-gateway.sharding-ring.consul.client-timeout duration
    	HTTP timeout when talking to Consul (default 20s)
  -store-gateway.sharding-ring.consul.consistent-reads
    	Enable consistent reads to Consul.
  -store-gateway.sharding-ring.consul.hostname string
    	Hostname and port of Consul. (default "localhost:8500")
  -store-gateway.sharding-ring.consul.watch-burst-size int
    	Burst size used in rate limit. Values less than 1 are treated as 1. (default 1)
  -store-gateway.sharding-ring.consul.watch-rate-limit float
    	Rate limit when watching key or prefix in Consul, in requests per second. 0 disables the rate limit. (default 1)
  -store-gateway.sharding-ring.etcd.dial-timeout duration
    	The dial timeout for the etcd connection. (default 10s)
  -store-gateway.sharding-ring.etcd.endpoints string
    	The etcd endpoints to connect to.
  -store-gateway.sharding-ring.etcd.max-retries int
    	The maximum number of retries to do for failed ops. (default 10)
  -store-gateway.sharding-ring.etcd.password string
    	Etcd password.
  -store-gateway.sharding-ring.etcd.tls-ca-path string
    	Path to the CA certificates to validate server certificate against. If not set, the host's root CA certificates are used.
  -store-gateway.sharding-ring.etcd.tls-cert-path string
    	Path to the client certificate, which will be used for authenticating with the server. Also requires the key path to be configured.
  -store-gateway.sharding-ring.etcd.tls-cipher-suites string
    	Override the default cipher suite list (separated by commas).
  -store-gateway.sharding-ring.etcd.tls-enabled
    	Enable TLS.
  -store-gateway.sharding-ring.etcd.tls-insecure-skip-verify
    	Skip validating server certificate.
  -store-gateway.sharding-ring.etcd.tls-key-path string
    	Path to the key for the client certificate. Also requires the client certificate to be configured.
  -store-gateway.sharding-ring.etcd.tls-min-version string
    	Override the default minimum TLS version. Allowed values: VersionTLS10, VersionTLS11, VersionTLS12, VersionTLS13
  -store-gateway.sharding-ring.etcd.tls-server-name string
    	Override the expected name on the server certificate.
  -store-gateway.sharding-ring.etcd.username string
    	Etcd username.
  -store-gateway.sharding-ring.heartbeat-period duration
    	Period at which to heartbeat to the ring. (default 15s)
  -store-gateway.sharding-ring.heartbeat-timeout duration
    	The heartbeat timeout after which store gateways are considered unhealthy within the ring. This option needs be set both on the store-gateway, querier and ruler when running in microservices mode. (default 1m0s)
  -store-gateway.sharding-ring.instance-addr string
    	IP address to advertise in the ring. Default is auto-detected.
  -store-gateway.sharding-ring.instance-availability-zone string
    	The availability zone where this instance is running. Required if zone-awareness is enabled.
  -store-gateway.sharding-ring.instance-enable-ipv6
    	Enable using a IPv6 instance address. (default false)
  -store-gateway.sharding-ring.instance-id string
    	Instance ID to register in the ring. (default "<hostname>")
  -store-gateway.sharding-ring.instance-interface-names string
    	List of network interface names to look up when finding the instance IP address. (default [<private network interfaces>])
  -store-gateway.sharding-ring.instance-port int
    	Port to advertise in the ring (defaults to -server.grpc-listen-port).
  -store-gateway.sharding-ring.multi.mirror-enabled
    	Mirror writes to the secondary store.
  -store-gateway.sharding-ring.multi.mirror-timeout duration
    	Timeout for storing a value to the secondary store. (default 2s)
  -store-gateway.sharding-ring.multi.primary string
    	Primary backend storage used by multi-client.
  -store-gateway.sharding-ring.multi.secondary string
    	Secondary backend storage used by multi-client.
  -store-gateway.sharding-ring.num-tokens int
    	Number of tokens for each store-gateway. (default 512)
  -store-gateway.sharding-ring.prefix string
    	The prefix for the keys in the store. Should end with a /. (default "collectors/")
  -store-gateway.sharding-ring.replication-factor int
    	The replication factor to use when sharding blocks. This option needs be set both on the store-gateway, querier and ruler when running in microservices mode. (default 3)
  -store-gateway.sharding-ring.store string
    	Backend storage to use for the ring. Supported values are: consul, etcd, inmemory, memberlist, multi. (default "memberlist")
  -store-gateway.sharding-ring.tokens-file-path string
    	File path where tokens are stored. If empty, tokens are not stored at shutdown and restored at startup.
  -store-gateway.sharding-ring.unregister-on-shutdown
    	Unregister from the ring upon clean shutdown. (default true)
  -store-gateway.sharding-ring.wait-stability-max-duration duration
    	Maximum time to wait for ring stability at startup. If the store-gateway ring keeps changing after this period of time, the store-gateway will start anyway. (default 5m0s)
  -store-gateway.sharding-ring.wait-stability-min-duration duration
    	Minimum time to wait for ring stability at startup, if set to positive value.
  -store-gateway.sharding-ring.zone-awareness-enabled
    	True to enable zone-awareness and replicate blocks across different availability zones. This option needs be set both on the store-gateway, querier and ruler when running in microservices mode.
  -store-gateway.tenant-shard-size int
    	The tenant's shard size, used when store-gateway sharding is enabled. Value of 0 disables shuffle sharding for the tenant, that is all tenant blocks are sharded across all store-gateway replicas.
  -store.max-labels-query-length duration
    	Limit the time range (end - start time) of series, label names and values queries. This limit is enforced in the querier. If the requested time range is outside the allowed range, the request will not fail but will be manipulated to only query data within the allowed time range. 0 to disable.
  -target comma-separated-list-of-strings
    	Comma-separated list of components to include in the instantiated process. The default value 'all' includes all components that are required to form a functional Grafana Mimir instance in single-binary mode. Use the '-modules' command line flag to get a list of available components, and to see which components are included with 'all'. (default all)
  -tenant-federation.enabled
    	If enabled on all services, queries can be federated across multiple tenants. The tenant IDs involved need to be specified separated by a '|' character in the 'X-Scope-OrgID' header.
  -tenant-federation.max-concurrent int
    	[experimental] The number of workers used for each tenant federated query. This setting limits the maximum number of per-tenant queries executed at a time for a tenant federated query. (default 16)
  -tenant-federation.max-tenants int
    	The max number of tenant IDs that may be supplied for a federated query if enabled. 0 to disable the limit.
  -tests.basic-auth-password string
    	The password to use for HTTP bearer authentication. (mutually exclusive with bearer-token flag)
  -tests.basic-auth-user string
    	The username to use for HTTP bearer authentication. (mutually exclusive with bearer-token flag)
  -tests.bearer-token string
    	The bearer token to use for HTTP bearer authentication. (mutually exclusive with basic-auth flags)
  -tests.client.cluster-validation.label string
    	Optionally define the cluster validation label.
  -tests.client.user-agent string
    	The value the Mimir client should send in the User-Agent header. (default "mimir-continuous-test")
  -tests.ingest-storage-record.consumer-group string
    	The Kafka consumer group used for getting/setting commmitted offsets. (default "ingest-storage-record")
  -tests.ingest-storage-record.enabled
    	Whether the test for ingest-storage record correctness is enabled.
  -tests.ingest-storage-record.max-jump-size int
    	If a partition increases by this many offsets in a run, we skip processing it, to protect against downloading unexpectedly huge batches. (default 500000000)
  -tests.ingest-storage-record.max-records-per-run int
    	Limit on the number of total records to be processed in a run, to keep memory bounded in large cells. This limit is approximate, we might go over by a partial fetch. (default 200000)
  -tests.ingest-storage-record.records-processed-percent int
    	The approximate percent of records to actually fetch and compare. (default 5)
  -tests.read-endpoint string
    	The base endpoint on the read path. The URL should have no trailing slash. The specific API path is appended by the tool to the URL, for example /api/v1/query_range for range query API, so the configured URL must not include it.
  -tests.read-timeout duration
    	The timeout for a single read request. (default 1m0s)
  -tests.run-interval duration
    	How frequently tests should run. (default 5m0s)
  -tests.send-chunks-debugging-header
    	Request debugging on the server side via header.
  -tests.smoke-test
    	Run a smoke test, i.e. run all tests once and exit.
  -tests.tenant-id string
    	The tenant ID to use to write and read metrics in tests. (default "anonymous")
  -tests.write-batch-size int
    	The maximum number of series to write in a single request. (default 1000)
  -tests.write-endpoint string
    	The base endpoint on the write path. The URL should have no trailing slash. The specific API path is appended by the tool to the URL, for example /api/v1/push for the remote write API endpoint, so the configured URL must not include it.
  -tests.write-protocol string
    	The protocol to use to write series data. Supported values are: prometheus, otlp-http (default "prometheus")
  -tests.write-read-series-test.float-samples-enabled
    	Set to true to use float samples (default true)
  -tests.write-read-series-test.histogram-samples-enabled
    	Set to true to use native histogram samples
  -tests.write-read-series-test.max-query-age duration
    	How back in the past metrics can be queried at most. (default 168h0m0s)
  -tests.write-read-series-test.num-series int
    	Number of series used for the test. (default 10000)
  -tests.write-timeout duration
    	The timeout for a single write request. (default 5s)
  -timeseries-unmarshal-caching-optimization-enabled
    	[experimental] Enables optimized marshaling of timeseries. (default true)
  -usage-stats.enabled
    	Enable anonymous usage reporting. (default true)
  -usage-stats.installation-mode string
    	Installation mode. Supported values: custom, helm, jsonnet. (default "custom")
  -validation.cost-attribution-cooldown duration
    	[experimental] Defines how long cost attribution stays in overflow before attempting a reset, with received/discarded samples extending the cooldown if overflow persists, while active series reset and restart tracking after the cooldown.
  -validation.create-grace-period duration
    	Controls how far into the future incoming samples and exemplars are accepted compared to the wall clock. Any sample or exemplar will be rejected if its timestamp is greater than '(now + creation_grace_period)'. This configuration is enforced in the distributor and ingester. (default 10m)
  -validation.enforce-metadata-metric-name
    	Enforce every metadata has a metric name. (default true)
  -validation.label-value-length-over-limit-strategy value
    	[experimental] What to do for label values over the length limit. Options are: 'error', 'truncate', 'drop'. For 'truncate', the hash of the full value replaces the end portion of the value. For 'drop', the hash fully replaces the value.
  -validation.max-cost-attribution-cardinality int
    	[experimental] Maximum cardinality of cost attribution labels allowed per user. (default 2000)
  -validation.max-label-names-per-info-series int
    	Maximum number of label names per info series. Has no effect if less than the value of the maximum number of label names per series option (-validation.max-label-names-per-series) (default 80)
  -validation.max-label-names-per-series int
    	Maximum number of label names per series. (default 30)
  -validation.max-length-label-name int
    	Maximum length accepted for label names (default 1024)
  -validation.max-length-label-value int
    	Maximum length accepted for label value. This setting also applies to the metric name (default 2048)
  -validation.max-metadata-length int
    	Maximum length accepted for metric metadata. Metadata refers to Metric Name, HELP and UNIT. Longer metadata is dropped except for HELP which is truncated. (default 1024)
  -validation.max-native-histogram-buckets int
    	Maximum number of buckets per native histogram sample. 0 to disable the limit.
  -validation.name-validation-scheme value
    	[experimental] Validation scheme to use for metric and label names. Distributors reject time series that do not adhere to this scheme. Rulers reject rules with unsupported metric or label names. Supported values: legacy, utf8. (default legacy)
  -validation.past-grace-period duration
    	Controls how far into the past incoming samples and exemplars are accepted compared to the wall clock. Any sample or exemplar will be rejected if its timestamp is lower than '(now - OOO window - past_grace_period)'. This configuration is enforced in the distributor and ingester. 0 to disable.
  -validation.reduce-native-histogram-over-max-buckets
    	Whether to reduce or reject native histogram samples with more buckets than the configured limit. (default true)
  -validation.separate-metrics-group-label string
    	[experimental] Label used to define the group label for metrics separation. For each write request, the group is obtained from the first non-empty group label from the first timeseries in the incoming list of timeseries. Specific distributor and ingester metrics will be further separated adding a 'group' label with group label's value. Currently applies to the following metrics: cortex_discarded_samples_total
  -vault.auth.approle.mount-path string
    	[experimental] Path if the Vault backend was mounted using a non-default path
  -vault.auth.approle.role-id string
    	[experimental] Role ID of the AppRole
  -vault.auth.approle.secret-id string
    	[experimental] Secret ID issued against the AppRole
  -vault.auth.approle.wrapping-token
    	[experimental] Response wrapping token if the Secret ID is response wrapped
  -vault.auth.kubernetes.mount-path string
    	[experimental] Path if the Vault backend was mounted using a non-default path
  -vault.auth.kubernetes.role-name string
    	[experimental] The Kubernetes named role
  -vault.auth.kubernetes.service-account-token string
    	[experimental] The Service Account JWT
  -vault.auth.kubernetes.service-account-token-path string
    	[experimental] Path to where the Kubernetes service account token is mounted. By default it lives at /var/run/secrets/kubernetes.io/serviceaccount/token. Field will be used if the service_account_token is not specified.
  -vault.auth.token string
    	[experimental] The token used to authenticate against Vault
  -vault.auth.type string
    	[experimental] Authentication type to use. Supported types are: approle, kubernetes, userpass, token
  -vault.auth.userpass.mount-path string
    	[experimental] Path if the Vault backend was mounted using a non-default path
  -vault.auth.userpass.password string
    	[experimental] The userpass auth method password
  -vault.auth.userpass.username string
    	[experimental] The userpass auth method username
  -vault.enabled
    	[experimental] Enables fetching of keys and certificates from Vault
  -vault.mount-path string
    	[experimental] Location of secrets engine within Vault
  -vault.url string
    	[experimental] Location of the Vault server
  -version
    	Print application version and exit.<|MERGE_RESOLUTION|>--- conflicted
+++ resolved
@@ -1061,15 +1061,12 @@
     	Comma separated list of tenants that cannot be compacted by the compactor. If specified, and the compactor would normally pick a given tenant for compaction (via -compactor.enabled-tenants or sharding), it will be ignored instead.
   -compactor.enabled-tenants comma-separated-list-of-strings
     	Comma separated list of tenants that can be compacted. If specified, only these tenants will be compacted by the compactor, otherwise all tenants can be compacted. Subject to sharding.
-<<<<<<< HEAD
   -compactor.executor-max-retry-backoff duration
     	[experimental] Maximum backoff time for compaction executor retries when sending scheduler status updates. (default 32s)
   -compactor.executor-min-retry-backoff duration
     	[experimental] Minimum backoff time for compaction executor retries when sending scheduler status updates. (default 1s)
-=======
   -compactor.first-level-compaction-skip-future-max-time
     	[experimental] When enabled, the compactor skips first-level compaction jobs if any source block has a MaxTime more recent than the wait period threshold. This prevents premature compaction of blocks that may still receive late-arriving data.
->>>>>>> bd41c138
   -compactor.first-level-compaction-wait-period duration
     	How long the compactor waits before compacting first-level blocks that are uploaded by the ingesters. This configuration option allows for the reduction of cases where the compactor begins to compact blocks before all ingesters have uploaded their blocks to the storage. (default 25m0s)
   -compactor.max-block-upload-validation-concurrency int
@@ -1181,7 +1178,7 @@
   -compactor.scheduler.backoff-retries int
     	Number of times to backoff and retry before failing. (default 10)
   -compactor.scheduler.cluster-validation.label string
-    	[experimental] Optionally define the cluster validation label.
+    	[experimental] Primary cluster validation label.
   -compactor.scheduler.connect-backoff-base-delay duration
     	Initial backoff delay after first connection failure. Only relevant if ConnectTimeout > 0. (default 1s)
   -compactor.scheduler.connect-backoff-max-delay duration
