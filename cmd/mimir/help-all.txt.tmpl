--- conflicted
+++ resolved
@@ -615,11 +615,6 @@
     	How long to cache list of blocks for each tenant. (default 5m0s)
   -blocks-storage.bucket-store.metadata-cache.tenants-list-ttl duration
     	How long to cache list of tenants in the bucket. (default 15m0s)
-<<<<<<< HEAD
-  -blocks-storage.bucket-store.parquet-load-index-to-disk
-    	True to download the Parquet labels file to disk before opening it. False to open it directly from the bucket. (default true)
-=======
->>>>>>> b46422b9
   -blocks-storage.bucket-store.parquet-max-chunk-size-bytes uint
     	Maximum size in bytes that can be fetched from the parquet chunks file. If the size exceeds this value the query will stop with limit error.
   -blocks-storage.bucket-store.parquet-max-data-size-bytes uint
@@ -2102,11 +2097,8 @@
     	Override the expected name on the server certificate.
   -parquet-converter.max-block-age duration
     	Maximum age of blocks to convert. Blocks older than this will be skipped. Set to 0 to disable age filtering.
-<<<<<<< HEAD
-=======
   -parquet-converter.max-row-groups-per-shard int
     	Maximum number of row groups per Parquet shard file. (default 8)
->>>>>>> b46422b9
   -parquet-converter.max-rows-per-group int
     	Maximum number of rows per row group in Parquet files. (default 1000000)
   -parquet-converter.min-block-duration duration
@@ -2117,11 +2109,8 @@
     	Minimum compaction level required for blocks to be converted to Parquet. Blocks equal or greater than this level will be converted. (default 2)
   -parquet-converter.min-data-age duration
     	Minimum age of data in blocks to convert. Only convert blocks containing data older than this duration from now, based on their MinTime. Set to 0 to disable age filtering.
-<<<<<<< HEAD
-=======
   -parquet-converter.parquet-shard-write-concurrency int
     	Maximum number of Go routines writing Parquet shards in parallel when converting a block. (default 4)
->>>>>>> b46422b9
   -parquet-converter.ring.consul.acl-token string
     	ACL Token used to interact with Consul.
   -parquet-converter.ring.consul.cas-retry-delay duration
@@ -2163,15 +2152,6 @@
   -parquet-converter.ring.etcd.username string
     	Etcd username.
   -parquet-converter.ring.heartbeat-period duration
-<<<<<<< HEAD
-    	Period at which to heartbeat to the ring. 0 = disabled. (default 15s)
-  -parquet-converter.ring.heartbeat-timeout duration
-    	The heartbeat timeout after which parquet-converters are considered unhealthy within the ring. 0 = never (timeout disabled). (default 1m0s)
-  -parquet-converter.ring.instance-addr string
-    	IP address to advertise in the ring. Default is auto-detected.
-  -parquet-converter.ring.instance-enable-ipv6
-    	Enable using a IPv6 instance address. (default false)
-=======
     	Period at which to heartbeat to the ring. (default 15s)
   -parquet-converter.ring.heartbeat-timeout duration
     	Heartbeat timeout after which Mimir marks parquet-converters as unhealthy in the ring. (default 1m0s)
@@ -2179,7 +2159,6 @@
     	IP address to advertise in the ring. Default is auto-detected.
   -parquet-converter.ring.instance-enable-ipv6
     	Enable using an IPv6 instance address.
->>>>>>> b46422b9
   -parquet-converter.ring.instance-id string
     	Instance ID to register in the ring. (default "<hostname>")
   -parquet-converter.ring.instance-interface-names string
@@ -2187,15 +2166,9 @@
   -parquet-converter.ring.instance-port int
     	Port to advertise in the ring (defaults to -server.grpc-listen-port).
   -parquet-converter.ring.multi.mirror-enabled
-<<<<<<< HEAD
-    	Mirror writes to secondary store.
-  -parquet-converter.ring.multi.mirror-timeout duration
-    	Timeout for storing value to secondary store. (default 2s)
-=======
     	Mirror writes to the secondary store.
   -parquet-converter.ring.multi.mirror-timeout duration
     	Timeout for storing a value to the secondary store. (default 2s)
->>>>>>> b46422b9
   -parquet-converter.ring.multi.primary string
     	Primary backend storage used by multi-client.
   -parquet-converter.ring.multi.secondary string
@@ -2215,11 +2188,7 @@
   -parquet-converter.task-concurrency int
     	Maximum number of Go routines processing tasks in parallel. (default 2)
   -parquet-converter.tsdb-read-concurrency int
-<<<<<<< HEAD
-    	Maximum number of Go routines reading TSDB series in parallel when converting a block. (default 4)
-=======
     	Maximum number of Go routines reading TSDB series in concurrently when converting a block. (default 4)
->>>>>>> b46422b9
   -print.config
     	Print the config and exit.
   -querier.active-series-results-max-size-bytes int
