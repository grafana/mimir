Usage of ./cmd/mimir/mimir:
  -activity-tracker.filepath string
    	File where ongoing activities are stored. If empty, activity tracking is disabled. (default "./metrics-activity.log")
  -activity-tracker.max-entries int
    	Max number of concurrent activities that can be tracked. Used to size the file in advance. Additional activities are ignored. (default 1024)
  -alertmanager-storage.azure.account-key string
    	Azure storage account key. If unset, Azure managed identities will be used for authentication instead.
  -alertmanager-storage.azure.account-name string
    	Azure storage account name
  -alertmanager-storage.azure.connection-string string
    	If `connection-string` is set, the value of `endpoint-suffix` will not be used. Use this method over `account-key` if you need to authenticate via a SAS token. Or if you use the Azurite emulator.
  -alertmanager-storage.azure.container-name string
    	Azure storage container name
  -alertmanager-storage.azure.endpoint-suffix string
    	Azure storage endpoint suffix without schema. The account name will be prefixed to this value to create the FQDN. If set to empty string, default endpoint suffix is used.
  -alertmanager-storage.azure.max-retries int
    	Number of retries for recoverable errors (default 20)
  -alertmanager-storage.azure.user-assigned-id string
    	User assigned managed identity. If empty, then System assigned identity is used.
  -alertmanager-storage.backend string
    	Backend storage to use. Supported backends are: s3, gcs, azure, swift, filesystem, local. (default "filesystem")
  -alertmanager-storage.filesystem.dir string
    	Local filesystem storage directory. (default "alertmanager")
  -alertmanager-storage.gcs.bucket-name string
    	GCS bucket name
  -alertmanager-storage.gcs.service-account string
    	JSON either from a Google Developers Console client_credentials.json file, or a Google Developers service account key. Needs to be valid JSON, not a filesystem path.
  -alertmanager-storage.local.path string
    	Path at which alertmanager configurations are stored.
  -alertmanager-storage.s3.access-key-id string
    	S3 access key ID
  -alertmanager-storage.s3.bucket-name string
    	S3 bucket name
  -alertmanager-storage.s3.endpoint string
    	The S3 bucket endpoint. It could be an AWS S3 endpoint listed at https://docs.aws.amazon.com/general/latest/gr/s3.html or the address of an S3-compatible service in hostname:port format.
  -alertmanager-storage.s3.expect-continue-timeout duration
    	The time to wait for a server's first response headers after fully writing the request headers if the request has an Expect header. 0 to send the request body immediately. (default 1s)
  -alertmanager-storage.s3.http.idle-conn-timeout duration
    	The time an idle connection will remain idle before closing. (default 1m30s)
  -alertmanager-storage.s3.http.insecure-skip-verify
    	If the client connects to S3 via HTTPS and this option is enabled, the client will accept any certificate and hostname.
  -alertmanager-storage.s3.http.response-header-timeout duration
    	The amount of time the client will wait for a servers response headers. (default 2m0s)
  -alertmanager-storage.s3.insecure
    	If enabled, use http:// for the S3 endpoint instead of https://. This could be useful in local dev/test environments while using an S3-compatible backend storage, like Minio.
  -alertmanager-storage.s3.list-objects-version string
    	Use a specific version of the S3 list object API. Supported values are v1 or v2. Default is unset.
  -alertmanager-storage.s3.max-connections-per-host int
    	Maximum number of connections per host. 0 means no limit.
  -alertmanager-storage.s3.max-idle-connections int
    	Maximum number of idle (keep-alive) connections across all hosts. 0 means no limit. (default 100)
  -alertmanager-storage.s3.max-idle-connections-per-host int
    	Maximum number of idle (keep-alive) connections to keep per-host. If 0, a built-in default value is used. (default 100)
  -alertmanager-storage.s3.native-aws-auth-enabled
    	[experimental] If enabled, it will use the default authentication methods of the AWS SDK for go based on known environment variables and known AWS config files.
  -alertmanager-storage.s3.part-size uint
    	[experimental] The minimum file size in bytes used for multipart uploads. If 0, the value is optimally computed for each object.
  -alertmanager-storage.s3.region string
    	S3 region. If unset, the client will issue a S3 GetBucketLocation API call to autodetect it.
  -alertmanager-storage.s3.secret-access-key string
    	S3 secret access key
  -alertmanager-storage.s3.signature-version string
    	The signature version to use for authenticating against S3. Supported values are: v4, v2. (default "v4")
  -alertmanager-storage.s3.sse.kms-encryption-context string
    	KMS Encryption Context used for object encryption. It expects JSON formatted string.
  -alertmanager-storage.s3.sse.kms-key-id string
    	KMS Key ID used to encrypt objects in S3
  -alertmanager-storage.s3.sse.type string
    	Enable AWS Server Side Encryption. Supported values: SSE-KMS, SSE-S3.
  -alertmanager-storage.s3.storage-class string
    	[experimental] The S3 storage class to use, not set by default. Details can be found at https://aws.amazon.com/s3/storage-classes/. Supported values are: STANDARD, REDUCED_REDUNDANCY, GLACIER, STANDARD_IA, ONEZONE_IA, INTELLIGENT_TIERING, DEEP_ARCHIVE, OUTPOSTS, GLACIER_IR, SNOW
  -alertmanager-storage.s3.tls-handshake-timeout duration
    	Maximum time to wait for a TLS handshake. 0 means no limit. (default 10s)
  -alertmanager-storage.storage-prefix string
    	Prefix for all objects stored in the backend storage. For simplicity, it may only contain digits and English alphabet letters.
  -alertmanager-storage.swift.auth-url string
    	OpenStack Swift authentication URL
  -alertmanager-storage.swift.auth-version int
    	OpenStack Swift authentication API version. 0 to autodetect.
  -alertmanager-storage.swift.connect-timeout duration
    	Time after which a connection attempt is aborted. (default 10s)
  -alertmanager-storage.swift.container-name string
    	Name of the OpenStack Swift container to put chunks in.
  -alertmanager-storage.swift.domain-id string
    	OpenStack Swift user's domain ID.
  -alertmanager-storage.swift.domain-name string
    	OpenStack Swift user's domain name.
  -alertmanager-storage.swift.max-retries int
    	Max retries on requests error. (default 3)
  -alertmanager-storage.swift.password string
    	OpenStack Swift API key.
  -alertmanager-storage.swift.project-domain-id string
    	ID of the OpenStack Swift project's domain (v3 auth only), only needed if it differs the from user domain.
  -alertmanager-storage.swift.project-domain-name string
    	Name of the OpenStack Swift project's domain (v3 auth only), only needed if it differs from the user domain.
  -alertmanager-storage.swift.project-id string
    	OpenStack Swift project ID (v2,v3 auth only).
  -alertmanager-storage.swift.project-name string
    	OpenStack Swift project name (v2,v3 auth only).
  -alertmanager-storage.swift.region-name string
    	OpenStack Swift Region to use (v2,v3 auth only).
  -alertmanager-storage.swift.request-timeout duration
    	Time after which an idle request is aborted. The timeout watchdog is reset each time some data is received, so the timeout triggers after X time no data is received on a request. (default 5s)
  -alertmanager-storage.swift.user-domain-id string
    	OpenStack Swift user's domain ID.
  -alertmanager-storage.swift.user-domain-name string
    	OpenStack Swift user's domain name.
  -alertmanager-storage.swift.user-id string
    	OpenStack Swift user ID.
  -alertmanager-storage.swift.username string
    	OpenStack Swift username.
  -alertmanager.alertmanager-client.backoff-max-period duration
    	Maximum delay when backing off. (default 10s)
  -alertmanager.alertmanager-client.backoff-min-period duration
    	Minimum delay when backing off. (default 100ms)
  -alertmanager.alertmanager-client.backoff-on-ratelimits
    	Enable backoff and retry when we hit rate limits.
  -alertmanager.alertmanager-client.backoff-retries int
    	Number of times to backoff and retry before failing. (default 10)
  -alertmanager.alertmanager-client.connect-backoff-base-delay duration
    	Initial backoff delay after first connection failure. Only relevant if ConnectTimeout > 0. (default 1s)
  -alertmanager.alertmanager-client.connect-backoff-max-delay duration
    	Maximum backoff delay when establishing a connection. Only relevant if ConnectTimeout > 0. (default 5s)
  -alertmanager.alertmanager-client.connect-timeout duration
    	The maximum amount of time to establish a connection. A value of 0 means default gRPC client connect timeout and backoff. (default 5s)
  -alertmanager.alertmanager-client.grpc-client-rate-limit float
    	Rate limit for gRPC client; 0 means disabled.
  -alertmanager.alertmanager-client.grpc-client-rate-limit-burst int
    	Rate limit burst for gRPC client.
  -alertmanager.alertmanager-client.grpc-compression string
    	Use compression when sending messages. Supported values are: 'gzip', 'snappy' and '' (disable compression)
  -alertmanager.alertmanager-client.grpc-max-recv-msg-size int
    	gRPC client max receive message size (bytes). (default 104857600)
  -alertmanager.alertmanager-client.grpc-max-send-msg-size int
    	gRPC client max send message size (bytes). (default 104857600)
  -alertmanager.alertmanager-client.initial-connection-window-size value
    	[experimental] Initial connection window size. Values less than the default are not supported and are ignored. Setting this to a value other than the default disables the BDP estimator. (default 63KiB1023B)
  -alertmanager.alertmanager-client.initial-stream-window-size value
    	[experimental] Initial stream window size. Values less than the default are not supported and are ignored. Setting this to a value other than the default disables the BDP estimator. (default 63KiB1023B)
  -alertmanager.alertmanager-client.remote-timeout duration
    	Timeout for downstream alertmanagers. (default 2s)
  -alertmanager.alertmanager-client.tls-ca-path string
    	Path to the CA certificates to validate server certificate against. If not set, the host's root CA certificates are used.
  -alertmanager.alertmanager-client.tls-cert-path string
    	Path to the client certificate, which will be used for authenticating with the server. Also requires the key path to be configured.
  -alertmanager.alertmanager-client.tls-cipher-suites string
    	Override the default cipher suite list (separated by commas).
  -alertmanager.alertmanager-client.tls-enabled
    	Enable TLS in the gRPC client. This flag needs to be enabled when any other TLS flag is set. If set to false, insecure connection to gRPC server will be used.
  -alertmanager.alertmanager-client.tls-insecure-skip-verify
    	Skip validating server certificate.
  -alertmanager.alertmanager-client.tls-key-path string
    	Path to the key for the client certificate. Also requires the client certificate to be configured.
  -alertmanager.alertmanager-client.tls-min-version string
    	Override the default minimum TLS version. Allowed values: VersionTLS10, VersionTLS11, VersionTLS12, VersionTLS13
  -alertmanager.alertmanager-client.tls-server-name string
    	Override the expected name on the server certificate.
  -alertmanager.configs.fallback string
    	Filename of fallback config to use if none specified for instance.
  -alertmanager.configs.poll-interval duration
    	How frequently to poll Alertmanager configs. (default 15s)
  -alertmanager.enable-api
    	Enable the alertmanager config API. (default true)
  -alertmanager.enable-state-cleanup
    	Enables periodic cleanup of alertmanager stateful data (notification logs and silences) from object storage. When enabled, data is removed for any tenant that does not have a configuration. (default true)
  -alertmanager.max-alerts-count int
    	Maximum number of alerts that a single tenant can have. Inserting more alerts will fail with a log message and metric increment. 0 = no limit.
  -alertmanager.max-alerts-size-bytes int
    	Maximum total size of alerts that a single tenant can have, alert size is the sum of the bytes of its labels, annotations and generatorURL. Inserting more alerts will fail with a log message and metric increment. 0 = no limit.
  -alertmanager.max-concurrent-get-requests-per-tenant int
    	Maximum number of concurrent GET requests allowed per tenant. The zero value (and negative values) result in a limit of GOMAXPROCS or 8, whichever is larger. Status code 503 is served for GET requests that would exceed the concurrency limit.
  -alertmanager.max-config-size-bytes int
    	Maximum size of configuration file for Alertmanager that tenant can upload via Alertmanager API. 0 = no limit.
  -alertmanager.max-dispatcher-aggregation-groups int
    	Maximum number of aggregation groups in Alertmanager's dispatcher that a tenant can have. Each active aggregation group uses single goroutine. When the limit is reached, dispatcher will not dispatch alerts that belong to additional aggregation groups, but existing groups will keep working properly. 0 = no limit.
  -alertmanager.max-recv-msg-size int
    	Maximum size (bytes) of an accepted HTTP request body. (default 104857600)
  -alertmanager.max-template-size-bytes int
    	Maximum size of single template in tenant's Alertmanager configuration uploaded via Alertmanager API. 0 = no limit.
  -alertmanager.max-templates-count int
    	Maximum number of templates in tenant's Alertmanager configuration uploaded via Alertmanager API. 0 = no limit.
  -alertmanager.notification-rate-limit float
    	Per-tenant rate limit for sending notifications from Alertmanager in notifications/sec. 0 = rate limit disabled. Negative value = no notifications are allowed.
  -alertmanager.notification-rate-limit-per-integration value
    	Per-integration notification rate limits. Value is a map, where each key is integration name and value is a rate-limit (float). On command line, this map is given in JSON format. Rate limit has the same meaning as -alertmanager.notification-rate-limit, but only applies for specific integration. Allowed integration names: webhook, email, pagerduty, opsgenie, wechat, slack, victorops, pushover, sns, webex, telegram, discord, msteams. (default {})
  -alertmanager.peer-timeout duration
    	Time to wait between peers to send notifications. (default 15s)
  -alertmanager.persist-interval duration
    	The interval between persisting the current alertmanager state (notification log and silences) to object storage. This is only used when sharding is enabled. This state is read when all replicas for a shard can not be contacted. In this scenario, having persisted the state more frequently will result in potentially fewer lost silences, and fewer duplicate notifications. (default 15m0s)
  -alertmanager.receivers-firewall-block-cidr-networks comma-separated-list-of-strings
    	Comma-separated list of network CIDRs to block in Alertmanager receiver integrations.
  -alertmanager.receivers-firewall-block-private-addresses
    	True to block private and local addresses in Alertmanager receiver integrations. It blocks private addresses defined by  RFC 1918 (IPv4 addresses) and RFC 4193 (IPv6 addresses), as well as loopback, local unicast and local multicast addresses.
  -alertmanager.sharding-ring.consul.acl-token string
    	ACL Token used to interact with Consul.
  -alertmanager.sharding-ring.consul.cas-retry-delay duration
    	Maximum duration to wait before retrying a Compare And Swap (CAS) operation. (default 1s)
  -alertmanager.sharding-ring.consul.client-timeout duration
    	HTTP timeout when talking to Consul (default 20s)
  -alertmanager.sharding-ring.consul.consistent-reads
    	Enable consistent reads to Consul.
  -alertmanager.sharding-ring.consul.hostname string
    	Hostname and port of Consul. (default "localhost:8500")
  -alertmanager.sharding-ring.consul.watch-burst-size int
    	Burst size used in rate limit. Values less than 1 are treated as 1. (default 1)
  -alertmanager.sharding-ring.consul.watch-rate-limit float
    	Rate limit when watching key or prefix in Consul, in requests per second. 0 disables the rate limit. (default 1)
  -alertmanager.sharding-ring.etcd.dial-timeout duration
    	The dial timeout for the etcd connection. (default 10s)
  -alertmanager.sharding-ring.etcd.endpoints string
    	The etcd endpoints to connect to.
  -alertmanager.sharding-ring.etcd.max-retries int
    	The maximum number of retries to do for failed ops. (default 10)
  -alertmanager.sharding-ring.etcd.password string
    	Etcd password.
  -alertmanager.sharding-ring.etcd.tls-ca-path string
    	Path to the CA certificates to validate server certificate against. If not set, the host's root CA certificates are used.
  -alertmanager.sharding-ring.etcd.tls-cert-path string
    	Path to the client certificate, which will be used for authenticating with the server. Also requires the key path to be configured.
  -alertmanager.sharding-ring.etcd.tls-cipher-suites string
    	Override the default cipher suite list (separated by commas).
  -alertmanager.sharding-ring.etcd.tls-enabled
    	Enable TLS.
  -alertmanager.sharding-ring.etcd.tls-insecure-skip-verify
    	Skip validating server certificate.
  -alertmanager.sharding-ring.etcd.tls-key-path string
    	Path to the key for the client certificate. Also requires the client certificate to be configured.
  -alertmanager.sharding-ring.etcd.tls-min-version string
    	Override the default minimum TLS version. Allowed values: VersionTLS10, VersionTLS11, VersionTLS12, VersionTLS13
  -alertmanager.sharding-ring.etcd.tls-server-name string
    	Override the expected name on the server certificate.
  -alertmanager.sharding-ring.etcd.username string
    	Etcd username.
  -alertmanager.sharding-ring.heartbeat-period duration
    	Period at which to heartbeat to the ring. 0 = disabled. (default 15s)
  -alertmanager.sharding-ring.heartbeat-timeout duration
    	The heartbeat timeout after which alertmanagers are considered unhealthy within the ring. 0 = never (timeout disabled). (default 1m0s)
  -alertmanager.sharding-ring.instance-addr string
    	IP address to advertise in the ring. Default is auto-detected.
  -alertmanager.sharding-ring.instance-availability-zone string
    	The availability zone where this instance is running. Required if zone-awareness is enabled.
  -alertmanager.sharding-ring.instance-enable-ipv6
    	Enable using a IPv6 instance address. (default false)
  -alertmanager.sharding-ring.instance-id string
    	Instance ID to register in the ring. (default "<hostname>")
  -alertmanager.sharding-ring.instance-interface-names string
    	List of network interface names to look up when finding the instance IP address. (default [<private network interfaces>])
  -alertmanager.sharding-ring.instance-port int
    	Port to advertise in the ring (defaults to -server.grpc-listen-port).
  -alertmanager.sharding-ring.multi.mirror-enabled
    	Mirror writes to secondary store.
  -alertmanager.sharding-ring.multi.mirror-timeout duration
    	Timeout for storing value to secondary store. (default 2s)
  -alertmanager.sharding-ring.multi.primary string
    	Primary backend storage used by multi-client.
  -alertmanager.sharding-ring.multi.secondary string
    	Secondary backend storage used by multi-client.
  -alertmanager.sharding-ring.prefix string
    	The prefix for the keys in the store. Should end with a /. (default "alertmanagers/")
  -alertmanager.sharding-ring.replication-factor int
    	The replication factor to use when sharding the alertmanager. (default 3)
  -alertmanager.sharding-ring.store string
    	Backend storage to use for the ring. Supported values are: consul, etcd, inmemory, memberlist, multi. (default "memberlist")
  -alertmanager.sharding-ring.zone-awareness-enabled
    	True to enable zone-awareness and replicate alerts across different availability zones.
  -alertmanager.storage.path string
    	Directory to store Alertmanager state and temporarily configuration files. The content of this directory is not required to be persisted between restarts unless Alertmanager replication has been disabled. (default "./data-alertmanager/")
  -alertmanager.storage.retention duration
    	How long should we store stateful data (notification logs and silences). For notification log entries, refers to how long should we keep entries before they expire and are deleted. For silences, refers to how long should tenants view silences after they expire and are deleted. (default 120h0m0s)
  -alertmanager.web.external-url string
    	The URL under which Alertmanager is externally reachable (eg. could be different than -http.alertmanager-http-prefix in case Alertmanager is served via a reverse proxy). This setting is used both to configure the internal requests router and to generate links in alert templates. If the external URL has a path portion, it will be used to prefix all HTTP endpoints served by Alertmanager, both the UI and API. (default http://localhost:8080/alertmanager)
  -api.skip-label-name-validation-header-enabled
    	Allows to skip label name validation via X-Mimir-SkipLabelNameValidation header on the http write path. Use with caution as it breaks PromQL. Allowing this for external clients allows any client to send invalid label names. After enabling it, requests with a specific HTTP header set to true will not have label names validated.
  -auth.multitenancy-enabled
    	When set to true, incoming HTTP requests must specify tenant ID in HTTP X-Scope-OrgId header. When set to false, tenant ID from -auth.no-auth-tenant is used instead. (default true)
  -auth.no-auth-tenant string
    	Tenant ID to use when multitenancy is disabled. (default "anonymous")
  -blocks-storage.azure.account-key string
    	Azure storage account key. If unset, Azure managed identities will be used for authentication instead.
  -blocks-storage.azure.account-name string
    	Azure storage account name
  -blocks-storage.azure.connection-string string
    	If `connection-string` is set, the value of `endpoint-suffix` will not be used. Use this method over `account-key` if you need to authenticate via a SAS token. Or if you use the Azurite emulator.
  -blocks-storage.azure.container-name string
    	Azure storage container name
  -blocks-storage.azure.endpoint-suffix string
    	Azure storage endpoint suffix without schema. The account name will be prefixed to this value to create the FQDN. If set to empty string, default endpoint suffix is used.
  -blocks-storage.azure.max-retries int
    	Number of retries for recoverable errors (default 20)
  -blocks-storage.azure.user-assigned-id string
    	User assigned managed identity. If empty, then System assigned identity is used.
  -blocks-storage.backend string
    	Backend storage to use. Supported backends are: s3, gcs, azure, swift, filesystem. (default "filesystem")
  -blocks-storage.bucket-store.batch-series-size int
    	This option controls how many series to fetch per batch. The batch size must be greater than 0. (default 5000)
  -blocks-storage.bucket-store.block-sync-concurrency int
    	Maximum number of concurrent blocks synching per tenant. (default 20)
  -blocks-storage.bucket-store.bucket-index.enabled
    	[deprecated] If enabled, queriers and store-gateways discover blocks by reading a bucket index (created and updated by the compactor) instead of periodically scanning the bucket. (default true)
  -blocks-storage.bucket-store.bucket-index.idle-timeout duration
    	How long a unused bucket index should be cached. Once this timeout expires, the unused bucket index is removed from the in-memory cache. This option is used only by querier. (default 1h0m0s)
  -blocks-storage.bucket-store.bucket-index.max-stale-period duration
    	The maximum allowed age of a bucket index (last updated) before queries start failing because the bucket index is too old. The bucket index is periodically updated by the compactor, and this check is enforced in the querier (at query time). (default 1h0m0s)
  -blocks-storage.bucket-store.bucket-index.update-on-error-interval duration
    	How frequently a bucket index, which previously failed to load, should be tried to load again. This option is used only by querier. (default 1m0s)
  -blocks-storage.bucket-store.chunk-pool-max-bucket-size-bytes int
    	[deprecated] Size - in bytes - of the largest chunks pool bucket. (default 50000000)
  -blocks-storage.bucket-store.chunk-pool-min-bucket-size-bytes int
    	[deprecated] Size - in bytes - of the smallest chunks pool bucket. (default 16000)
  -blocks-storage.bucket-store.chunks-cache.attributes-in-memory-max-items int
    	Maximum number of object attribute items to keep in a first level in-memory LRU cache. Metadata will be stored and fetched in-memory before hitting the cache backend. 0 to disable the in-memory cache. (default 50000)
  -blocks-storage.bucket-store.chunks-cache.attributes-ttl duration
    	TTL for caching object attributes for chunks. If the metadata cache is configured, attributes will be stored under this cache backend, otherwise attributes are stored in the chunks cache backend. (default 168h0m0s)
  -blocks-storage.bucket-store.chunks-cache.backend string
    	Backend for chunks cache, if not empty. Supported values: memcached, redis.
  -blocks-storage.bucket-store.chunks-cache.max-get-range-requests int
    	Maximum number of sub-GetRange requests that a single GetRange request can be split into when fetching chunks. Zero or negative value = unlimited number of sub-requests. (default 3)
  -blocks-storage.bucket-store.chunks-cache.memcached.addresses comma-separated-list-of-strings
    	Comma-separated list of memcached addresses. Each address can be an IP address, hostname, or an entry specified in the DNS Service Discovery format.
  -blocks-storage.bucket-store.chunks-cache.memcached.connect-timeout duration
    	The connection timeout. (default 200ms)
  -blocks-storage.bucket-store.chunks-cache.memcached.max-async-buffer-size int
    	The maximum number of enqueued asynchronous operations allowed. (default 25000)
  -blocks-storage.bucket-store.chunks-cache.memcached.max-async-concurrency int
    	The maximum number of concurrent asynchronous operations can occur. (default 50)
  -blocks-storage.bucket-store.chunks-cache.memcached.max-get-multi-batch-size int
    	The maximum number of keys a single underlying get operation should run. If more keys are specified, internally keys are split into multiple batches and fetched concurrently, honoring the max concurrency. If set to 0, the max batch size is unlimited. (default 100)
  -blocks-storage.bucket-store.chunks-cache.memcached.max-get-multi-concurrency int
    	The maximum number of concurrent connections running get operations. If set to 0, concurrency is unlimited. (default 100)
  -blocks-storage.bucket-store.chunks-cache.memcached.max-idle-connections int
    	The maximum number of idle connections that will be maintained per address. (default 100)
  -blocks-storage.bucket-store.chunks-cache.memcached.max-item-size int
    	The maximum size of an item stored in memcached, in bytes. Bigger items are not stored. If set to 0, no maximum size is enforced. (default 1048576)
  -blocks-storage.bucket-store.chunks-cache.memcached.min-idle-connections-headroom-percentage float
    	The minimum number of idle connections to keep open as a percentage (0-100) of the number of recently used idle connections. If negative, idle connections are kept open indefinitely. (default -1)
  -blocks-storage.bucket-store.chunks-cache.memcached.read-buffer-size-bytes int
    	[experimental] The size of the read buffer (in bytes). The buffer is allocated for each connection to memcached. (default 4096)
  -blocks-storage.bucket-store.chunks-cache.memcached.timeout duration
    	The socket read/write timeout. (default 200ms)
  -blocks-storage.bucket-store.chunks-cache.memcached.tls-ca-path string
    	Path to the CA certificates to validate server certificate against. If not set, the host's root CA certificates are used.
  -blocks-storage.bucket-store.chunks-cache.memcached.tls-cert-path string
    	Path to the client certificate, which will be used for authenticating with the server. Also requires the key path to be configured.
  -blocks-storage.bucket-store.chunks-cache.memcached.tls-cipher-suites string
    	Override the default cipher suite list (separated by commas).
  -blocks-storage.bucket-store.chunks-cache.memcached.tls-enabled
    	Enable connecting to Memcached with TLS.
  -blocks-storage.bucket-store.chunks-cache.memcached.tls-insecure-skip-verify
    	Skip validating server certificate.
  -blocks-storage.bucket-store.chunks-cache.memcached.tls-key-path string
    	Path to the key for the client certificate. Also requires the client certificate to be configured.
  -blocks-storage.bucket-store.chunks-cache.memcached.tls-min-version string
    	Override the default minimum TLS version. Allowed values: VersionTLS10, VersionTLS11, VersionTLS12, VersionTLS13
  -blocks-storage.bucket-store.chunks-cache.memcached.tls-server-name string
    	Override the expected name on the server certificate.
  -blocks-storage.bucket-store.chunks-cache.memcached.write-buffer-size-bytes int
    	[experimental] The size of the write buffer (in bytes). The buffer is allocated for each connection to memcached. (default 4096)
  -blocks-storage.bucket-store.chunks-cache.redis.connection-pool-size int
    	Maximum number of connections in the pool. (default 100)
  -blocks-storage.bucket-store.chunks-cache.redis.connection-pool-timeout duration
    	Maximum duration to wait to get a connection from pool. (default 4s)
  -blocks-storage.bucket-store.chunks-cache.redis.db int
    	Database index.
  -blocks-storage.bucket-store.chunks-cache.redis.dial-timeout duration
    	Client dial timeout. (default 5s)
  -blocks-storage.bucket-store.chunks-cache.redis.endpoint comma-separated-list-of-strings
    	Redis Server or Cluster configuration endpoint to use for caching. A comma-separated list of endpoints for Redis Cluster or Redis Sentinel.
  -blocks-storage.bucket-store.chunks-cache.redis.idle-timeout duration
    	Amount of time after which client closes idle connections. (default 5m0s)
  -blocks-storage.bucket-store.chunks-cache.redis.master-name string
    	Redis Sentinel master name. An empty string for Redis Server or Redis Cluster.
  -blocks-storage.bucket-store.chunks-cache.redis.max-async-buffer-size int
    	The maximum number of enqueued asynchronous operations allowed. (default 25000)
  -blocks-storage.bucket-store.chunks-cache.redis.max-async-concurrency int
    	The maximum number of concurrent asynchronous operations can occur. (default 50)
  -blocks-storage.bucket-store.chunks-cache.redis.max-connection-age duration
    	Close connections older than this duration. If the value is zero, then the pool does not close connections based on age.
  -blocks-storage.bucket-store.chunks-cache.redis.max-get-multi-batch-size int
    	The maximum size per batch for mget operations. (default 100)
  -blocks-storage.bucket-store.chunks-cache.redis.max-get-multi-concurrency int
    	The maximum number of concurrent connections running get operations. If set to 0, concurrency is unlimited. (default 100)
  -blocks-storage.bucket-store.chunks-cache.redis.max-item-size int
    	The maximum size of an item stored in Redis. Bigger items are not stored. If set to 0, no maximum size is enforced. (default 16777216)
  -blocks-storage.bucket-store.chunks-cache.redis.min-idle-connections int
    	Minimum number of idle connections. (default 10)
  -blocks-storage.bucket-store.chunks-cache.redis.password string
    	Password to use when connecting to Redis.
  -blocks-storage.bucket-store.chunks-cache.redis.read-timeout duration
    	Client read timeout. (default 3s)
  -blocks-storage.bucket-store.chunks-cache.redis.tls-ca-path string
    	Path to the CA certificates to validate server certificate against. If not set, the host's root CA certificates are used.
  -blocks-storage.bucket-store.chunks-cache.redis.tls-cert-path string
    	Path to the client certificate, which will be used for authenticating with the server. Also requires the key path to be configured.
  -blocks-storage.bucket-store.chunks-cache.redis.tls-cipher-suites string
    	Override the default cipher suite list (separated by commas).
  -blocks-storage.bucket-store.chunks-cache.redis.tls-enabled
    	Enable connecting to Redis with TLS.
  -blocks-storage.bucket-store.chunks-cache.redis.tls-insecure-skip-verify
    	Skip validating server certificate.
  -blocks-storage.bucket-store.chunks-cache.redis.tls-key-path string
    	Path to the key for the client certificate. Also requires the client certificate to be configured.
  -blocks-storage.bucket-store.chunks-cache.redis.tls-min-version string
    	Override the default minimum TLS version. Allowed values: VersionTLS10, VersionTLS11, VersionTLS12, VersionTLS13
  -blocks-storage.bucket-store.chunks-cache.redis.tls-server-name string
    	Override the expected name on the server certificate.
  -blocks-storage.bucket-store.chunks-cache.redis.username string
    	Username to use when connecting to Redis.
  -blocks-storage.bucket-store.chunks-cache.redis.write-timeout duration
    	Client write timeout. (default 3s)
  -blocks-storage.bucket-store.chunks-cache.subrange-ttl duration
    	TTL for caching individual chunks subranges. (default 24h0m0s)
  -blocks-storage.bucket-store.ignore-blocks-within duration
    	Blocks with minimum time within this duration are ignored, and not loaded by store-gateway. Useful when used together with -querier.query-store-after to prevent loading young blocks, because there are usually many of them (depending on number of ingesters) and they are not yet compacted. Negative values or 0 disable the filter. (default 10h0m0s)
  -blocks-storage.bucket-store.ignore-deletion-marks-delay duration
    	Duration after which the blocks marked for deletion will be filtered out while fetching blocks. The idea of ignore-deletion-marks-delay is to ignore blocks that are marked for deletion with some delay. This ensures store can still serve blocks that are meant to be deleted but do not have a replacement yet. (default 1h0m0s)
  -blocks-storage.bucket-store.index-cache.backend string
    	The index cache backend type. Supported values: inmemory, memcached, redis. (default "inmemory")
  -blocks-storage.bucket-store.index-cache.inmemory.max-size-bytes uint
    	Maximum size in bytes of in-memory index cache used to speed up blocks index lookups (shared between all tenants). (default 1073741824)
  -blocks-storage.bucket-store.index-cache.memcached.addresses comma-separated-list-of-strings
    	Comma-separated list of memcached addresses. Each address can be an IP address, hostname, or an entry specified in the DNS Service Discovery format.
  -blocks-storage.bucket-store.index-cache.memcached.connect-timeout duration
    	The connection timeout. (default 200ms)
  -blocks-storage.bucket-store.index-cache.memcached.max-async-buffer-size int
    	The maximum number of enqueued asynchronous operations allowed. (default 25000)
  -blocks-storage.bucket-store.index-cache.memcached.max-async-concurrency int
    	The maximum number of concurrent asynchronous operations can occur. (default 50)
  -blocks-storage.bucket-store.index-cache.memcached.max-get-multi-batch-size int
    	The maximum number of keys a single underlying get operation should run. If more keys are specified, internally keys are split into multiple batches and fetched concurrently, honoring the max concurrency. If set to 0, the max batch size is unlimited. (default 100)
  -blocks-storage.bucket-store.index-cache.memcached.max-get-multi-concurrency int
    	The maximum number of concurrent connections running get operations. If set to 0, concurrency is unlimited. (default 100)
  -blocks-storage.bucket-store.index-cache.memcached.max-idle-connections int
    	The maximum number of idle connections that will be maintained per address. (default 100)
  -blocks-storage.bucket-store.index-cache.memcached.max-item-size int
    	The maximum size of an item stored in memcached, in bytes. Bigger items are not stored. If set to 0, no maximum size is enforced. (default 1048576)
  -blocks-storage.bucket-store.index-cache.memcached.min-idle-connections-headroom-percentage float
    	The minimum number of idle connections to keep open as a percentage (0-100) of the number of recently used idle connections. If negative, idle connections are kept open indefinitely. (default -1)
  -blocks-storage.bucket-store.index-cache.memcached.read-buffer-size-bytes int
    	[experimental] The size of the read buffer (in bytes). The buffer is allocated for each connection to memcached. (default 4096)
  -blocks-storage.bucket-store.index-cache.memcached.timeout duration
    	The socket read/write timeout. (default 200ms)
  -blocks-storage.bucket-store.index-cache.memcached.tls-ca-path string
    	Path to the CA certificates to validate server certificate against. If not set, the host's root CA certificates are used.
  -blocks-storage.bucket-store.index-cache.memcached.tls-cert-path string
    	Path to the client certificate, which will be used for authenticating with the server. Also requires the key path to be configured.
  -blocks-storage.bucket-store.index-cache.memcached.tls-cipher-suites string
    	Override the default cipher suite list (separated by commas).
  -blocks-storage.bucket-store.index-cache.memcached.tls-enabled
    	Enable connecting to Memcached with TLS.
  -blocks-storage.bucket-store.index-cache.memcached.tls-insecure-skip-verify
    	Skip validating server certificate.
  -blocks-storage.bucket-store.index-cache.memcached.tls-key-path string
    	Path to the key for the client certificate. Also requires the client certificate to be configured.
  -blocks-storage.bucket-store.index-cache.memcached.tls-min-version string
    	Override the default minimum TLS version. Allowed values: VersionTLS10, VersionTLS11, VersionTLS12, VersionTLS13
  -blocks-storage.bucket-store.index-cache.memcached.tls-server-name string
    	Override the expected name on the server certificate.
  -blocks-storage.bucket-store.index-cache.memcached.write-buffer-size-bytes int
    	[experimental] The size of the write buffer (in bytes). The buffer is allocated for each connection to memcached. (default 4096)
  -blocks-storage.bucket-store.index-cache.redis.connection-pool-size int
    	Maximum number of connections in the pool. (default 100)
  -blocks-storage.bucket-store.index-cache.redis.connection-pool-timeout duration
    	Maximum duration to wait to get a connection from pool. (default 4s)
  -blocks-storage.bucket-store.index-cache.redis.db int
    	Database index.
  -blocks-storage.bucket-store.index-cache.redis.dial-timeout duration
    	Client dial timeout. (default 5s)
  -blocks-storage.bucket-store.index-cache.redis.endpoint comma-separated-list-of-strings
    	Redis Server or Cluster configuration endpoint to use for caching. A comma-separated list of endpoints for Redis Cluster or Redis Sentinel.
  -blocks-storage.bucket-store.index-cache.redis.idle-timeout duration
    	Amount of time after which client closes idle connections. (default 5m0s)
  -blocks-storage.bucket-store.index-cache.redis.master-name string
    	Redis Sentinel master name. An empty string for Redis Server or Redis Cluster.
  -blocks-storage.bucket-store.index-cache.redis.max-async-buffer-size int
    	The maximum number of enqueued asynchronous operations allowed. (default 25000)
  -blocks-storage.bucket-store.index-cache.redis.max-async-concurrency int
    	The maximum number of concurrent asynchronous operations can occur. (default 50)
  -blocks-storage.bucket-store.index-cache.redis.max-connection-age duration
    	Close connections older than this duration. If the value is zero, then the pool does not close connections based on age.
  -blocks-storage.bucket-store.index-cache.redis.max-get-multi-batch-size int
    	The maximum size per batch for mget operations. (default 100)
  -blocks-storage.bucket-store.index-cache.redis.max-get-multi-concurrency int
    	The maximum number of concurrent connections running get operations. If set to 0, concurrency is unlimited. (default 100)
  -blocks-storage.bucket-store.index-cache.redis.max-item-size int
    	The maximum size of an item stored in Redis. Bigger items are not stored. If set to 0, no maximum size is enforced. (default 16777216)
  -blocks-storage.bucket-store.index-cache.redis.min-idle-connections int
    	Minimum number of idle connections. (default 10)
  -blocks-storage.bucket-store.index-cache.redis.password string
    	Password to use when connecting to Redis.
  -blocks-storage.bucket-store.index-cache.redis.read-timeout duration
    	Client read timeout. (default 3s)
  -blocks-storage.bucket-store.index-cache.redis.tls-ca-path string
    	Path to the CA certificates to validate server certificate against. If not set, the host's root CA certificates are used.
  -blocks-storage.bucket-store.index-cache.redis.tls-cert-path string
    	Path to the client certificate, which will be used for authenticating with the server. Also requires the key path to be configured.
  -blocks-storage.bucket-store.index-cache.redis.tls-cipher-suites string
    	Override the default cipher suite list (separated by commas).
  -blocks-storage.bucket-store.index-cache.redis.tls-enabled
    	Enable connecting to Redis with TLS.
  -blocks-storage.bucket-store.index-cache.redis.tls-insecure-skip-verify
    	Skip validating server certificate.
  -blocks-storage.bucket-store.index-cache.redis.tls-key-path string
    	Path to the key for the client certificate. Also requires the client certificate to be configured.
  -blocks-storage.bucket-store.index-cache.redis.tls-min-version string
    	Override the default minimum TLS version. Allowed values: VersionTLS10, VersionTLS11, VersionTLS12, VersionTLS13
  -blocks-storage.bucket-store.index-cache.redis.tls-server-name string
    	Override the expected name on the server certificate.
  -blocks-storage.bucket-store.index-cache.redis.username string
    	Username to use when connecting to Redis.
  -blocks-storage.bucket-store.index-cache.redis.write-timeout duration
    	Client write timeout. (default 3s)
  -blocks-storage.bucket-store.index-header-lazy-loading-enabled
    	[deprecated] If enabled, store-gateway will lazy load an index-header only once required by a query. (default true)
  -blocks-storage.bucket-store.index-header-lazy-loading-idle-timeout duration
    	[deprecated] If index-header lazy loading is enabled and this setting is > 0, the store-gateway will offload unused index-headers after 'idle timeout' inactivity. (default 1h0m0s)
  -blocks-storage.bucket-store.index-header.eager-loading-startup-enabled
    	[experimental] If enabled, store-gateway will periodically persist block IDs of lazy loaded index-headers and load them eagerly during startup. Ignored if index-header lazy loading is disabled. (default true)
  -blocks-storage.bucket-store.index-header.lazy-loading-concurrency int
    	[experimental] Maximum number of concurrent index header loads across all tenants. If set to 0, concurrency is unlimited. (default 4)
  -blocks-storage.bucket-store.index-header.lazy-loading-enabled
    	If enabled, store-gateway will lazy load an index-header only once required by a query. (default true)
  -blocks-storage.bucket-store.index-header.lazy-loading-idle-timeout duration
    	If index-header lazy loading is enabled and this setting is > 0, the store-gateway will offload unused index-headers after 'idle timeout' inactivity. (default 1h0m0s)
  -blocks-storage.bucket-store.index-header.max-idle-file-handles uint
    	Maximum number of idle file handles the store-gateway keeps open for each index-header file. (default 1)
  -blocks-storage.bucket-store.index-header.sparse-persistence-enabled
    	[experimental] If enabled, store-gateway will persist a sparse version of the index-header to disk on construction and load sparse index-headers from disk instead of the whole index-header. (default true)
  -blocks-storage.bucket-store.index-header.verify-on-load
    	If true, verify the checksum of index headers upon loading them (either on startup or lazily when lazy loading is enabled). Setting to true helps detect disk corruption at the cost of slowing down index header loading.
  -blocks-storage.bucket-store.max-chunk-pool-bytes uint
    	[deprecated] Max size - in bytes - of a chunks pool, used to reduce memory allocations. The pool is shared across all tenants. 0 to disable the limit. (default 2147483648)
  -blocks-storage.bucket-store.max-concurrent int
    	Max number of concurrent queries to execute against the long-term storage. The limit is shared across all tenants. (default 100)
  -blocks-storage.bucket-store.meta-sync-concurrency int
    	Number of Go routines to use when syncing block meta files from object storage per tenant. (default 20)
  -blocks-storage.bucket-store.metadata-cache.backend string
    	Backend for metadata cache, if not empty. Supported values: memcached, redis.
  -blocks-storage.bucket-store.metadata-cache.block-index-attributes-ttl duration
    	How long to cache attributes of the block index. (default 168h0m0s)
  -blocks-storage.bucket-store.metadata-cache.bucket-index-content-ttl duration
    	How long to cache content of the bucket index. (default 5m0s)
  -blocks-storage.bucket-store.metadata-cache.bucket-index-max-size-bytes int
    	Maximum size of bucket index content to cache in bytes. Caching will be skipped if the content exceeds this size. This is useful to avoid network round trip for large content if the configured caching backend has an hard limit on cached items size (in this case, you should set this limit to the same limit in the caching backend). (default 1048576)
  -blocks-storage.bucket-store.metadata-cache.chunks-list-ttl duration
    	How long to cache list of chunks for a block. (default 24h0m0s)
  -blocks-storage.bucket-store.metadata-cache.memcached.addresses comma-separated-list-of-strings
    	Comma-separated list of memcached addresses. Each address can be an IP address, hostname, or an entry specified in the DNS Service Discovery format.
  -blocks-storage.bucket-store.metadata-cache.memcached.connect-timeout duration
    	The connection timeout. (default 200ms)
  -blocks-storage.bucket-store.metadata-cache.memcached.max-async-buffer-size int
    	The maximum number of enqueued asynchronous operations allowed. (default 25000)
  -blocks-storage.bucket-store.metadata-cache.memcached.max-async-concurrency int
    	The maximum number of concurrent asynchronous operations can occur. (default 50)
  -blocks-storage.bucket-store.metadata-cache.memcached.max-get-multi-batch-size int
    	The maximum number of keys a single underlying get operation should run. If more keys are specified, internally keys are split into multiple batches and fetched concurrently, honoring the max concurrency. If set to 0, the max batch size is unlimited. (default 100)
  -blocks-storage.bucket-store.metadata-cache.memcached.max-get-multi-concurrency int
    	The maximum number of concurrent connections running get operations. If set to 0, concurrency is unlimited. (default 100)
  -blocks-storage.bucket-store.metadata-cache.memcached.max-idle-connections int
    	The maximum number of idle connections that will be maintained per address. (default 100)
  -blocks-storage.bucket-store.metadata-cache.memcached.max-item-size int
    	The maximum size of an item stored in memcached, in bytes. Bigger items are not stored. If set to 0, no maximum size is enforced. (default 1048576)
  -blocks-storage.bucket-store.metadata-cache.memcached.min-idle-connections-headroom-percentage float
    	The minimum number of idle connections to keep open as a percentage (0-100) of the number of recently used idle connections. If negative, idle connections are kept open indefinitely. (default -1)
  -blocks-storage.bucket-store.metadata-cache.memcached.read-buffer-size-bytes int
    	[experimental] The size of the read buffer (in bytes). The buffer is allocated for each connection to memcached. (default 4096)
  -blocks-storage.bucket-store.metadata-cache.memcached.timeout duration
    	The socket read/write timeout. (default 200ms)
  -blocks-storage.bucket-store.metadata-cache.memcached.tls-ca-path string
    	Path to the CA certificates to validate server certificate against. If not set, the host's root CA certificates are used.
  -blocks-storage.bucket-store.metadata-cache.memcached.tls-cert-path string
    	Path to the client certificate, which will be used for authenticating with the server. Also requires the key path to be configured.
  -blocks-storage.bucket-store.metadata-cache.memcached.tls-cipher-suites string
    	Override the default cipher suite list (separated by commas).
  -blocks-storage.bucket-store.metadata-cache.memcached.tls-enabled
    	Enable connecting to Memcached with TLS.
  -blocks-storage.bucket-store.metadata-cache.memcached.tls-insecure-skip-verify
    	Skip validating server certificate.
  -blocks-storage.bucket-store.metadata-cache.memcached.tls-key-path string
    	Path to the key for the client certificate. Also requires the client certificate to be configured.
  -blocks-storage.bucket-store.metadata-cache.memcached.tls-min-version string
    	Override the default minimum TLS version. Allowed values: VersionTLS10, VersionTLS11, VersionTLS12, VersionTLS13
  -blocks-storage.bucket-store.metadata-cache.memcached.tls-server-name string
    	Override the expected name on the server certificate.
  -blocks-storage.bucket-store.metadata-cache.memcached.write-buffer-size-bytes int
    	[experimental] The size of the write buffer (in bytes). The buffer is allocated for each connection to memcached. (default 4096)
  -blocks-storage.bucket-store.metadata-cache.metafile-attributes-ttl duration
    	How long to cache attributes of the block metafile. (default 168h0m0s)
  -blocks-storage.bucket-store.metadata-cache.metafile-content-ttl duration
    	How long to cache content of the metafile. (default 24h0m0s)
  -blocks-storage.bucket-store.metadata-cache.metafile-doesnt-exist-ttl duration
    	How long to cache information that block metafile doesn't exist. Also used for tenant deletion mark file. (default 5m0s)
  -blocks-storage.bucket-store.metadata-cache.metafile-exists-ttl duration
    	How long to cache information that block metafile exists. Also used for tenant deletion mark file. (default 2h0m0s)
  -blocks-storage.bucket-store.metadata-cache.metafile-max-size-bytes int
    	Maximum size of metafile content to cache in bytes. Caching will be skipped if the content exceeds this size. This is useful to avoid network round trip for large content if the configured caching backend has an hard limit on cached items size (in this case, you should set this limit to the same limit in the caching backend). (default 1048576)
  -blocks-storage.bucket-store.metadata-cache.redis.connection-pool-size int
    	Maximum number of connections in the pool. (default 100)
  -blocks-storage.bucket-store.metadata-cache.redis.connection-pool-timeout duration
    	Maximum duration to wait to get a connection from pool. (default 4s)
  -blocks-storage.bucket-store.metadata-cache.redis.db int
    	Database index.
  -blocks-storage.bucket-store.metadata-cache.redis.dial-timeout duration
    	Client dial timeout. (default 5s)
  -blocks-storage.bucket-store.metadata-cache.redis.endpoint comma-separated-list-of-strings
    	Redis Server or Cluster configuration endpoint to use for caching. A comma-separated list of endpoints for Redis Cluster or Redis Sentinel.
  -blocks-storage.bucket-store.metadata-cache.redis.idle-timeout duration
    	Amount of time after which client closes idle connections. (default 5m0s)
  -blocks-storage.bucket-store.metadata-cache.redis.master-name string
    	Redis Sentinel master name. An empty string for Redis Server or Redis Cluster.
  -blocks-storage.bucket-store.metadata-cache.redis.max-async-buffer-size int
    	The maximum number of enqueued asynchronous operations allowed. (default 25000)
  -blocks-storage.bucket-store.metadata-cache.redis.max-async-concurrency int
    	The maximum number of concurrent asynchronous operations can occur. (default 50)
  -blocks-storage.bucket-store.metadata-cache.redis.max-connection-age duration
    	Close connections older than this duration. If the value is zero, then the pool does not close connections based on age.
  -blocks-storage.bucket-store.metadata-cache.redis.max-get-multi-batch-size int
    	The maximum size per batch for mget operations. (default 100)
  -blocks-storage.bucket-store.metadata-cache.redis.max-get-multi-concurrency int
    	The maximum number of concurrent connections running get operations. If set to 0, concurrency is unlimited. (default 100)
  -blocks-storage.bucket-store.metadata-cache.redis.max-item-size int
    	The maximum size of an item stored in Redis. Bigger items are not stored. If set to 0, no maximum size is enforced. (default 16777216)
  -blocks-storage.bucket-store.metadata-cache.redis.min-idle-connections int
    	Minimum number of idle connections. (default 10)
  -blocks-storage.bucket-store.metadata-cache.redis.password string
    	Password to use when connecting to Redis.
  -blocks-storage.bucket-store.metadata-cache.redis.read-timeout duration
    	Client read timeout. (default 3s)
  -blocks-storage.bucket-store.metadata-cache.redis.tls-ca-path string
    	Path to the CA certificates to validate server certificate against. If not set, the host's root CA certificates are used.
  -blocks-storage.bucket-store.metadata-cache.redis.tls-cert-path string
    	Path to the client certificate, which will be used for authenticating with the server. Also requires the key path to be configured.
  -blocks-storage.bucket-store.metadata-cache.redis.tls-cipher-suites string
    	Override the default cipher suite list (separated by commas).
  -blocks-storage.bucket-store.metadata-cache.redis.tls-enabled
    	Enable connecting to Redis with TLS.
  -blocks-storage.bucket-store.metadata-cache.redis.tls-insecure-skip-verify
    	Skip validating server certificate.
  -blocks-storage.bucket-store.metadata-cache.redis.tls-key-path string
    	Path to the key for the client certificate. Also requires the client certificate to be configured.
  -blocks-storage.bucket-store.metadata-cache.redis.tls-min-version string
    	Override the default minimum TLS version. Allowed values: VersionTLS10, VersionTLS11, VersionTLS12, VersionTLS13
  -blocks-storage.bucket-store.metadata-cache.redis.tls-server-name string
    	Override the expected name on the server certificate.
  -blocks-storage.bucket-store.metadata-cache.redis.username string
    	Username to use when connecting to Redis.
  -blocks-storage.bucket-store.metadata-cache.redis.write-timeout duration
    	Client write timeout. (default 3s)
  -blocks-storage.bucket-store.metadata-cache.tenant-blocks-list-ttl duration
    	How long to cache list of blocks for each tenant. (default 5m0s)
  -blocks-storage.bucket-store.metadata-cache.tenants-list-ttl duration
    	How long to cache list of tenants in the bucket. (default 15m0s)
  -blocks-storage.bucket-store.partitioner-max-gap-bytes uint
    	Max size - in bytes - of a gap for which the partitioner aggregates together two bucket GET object requests. (default 524288)
  -blocks-storage.bucket-store.posting-offsets-in-mem-sampling int
    	Controls what is the ratio of postings offsets that the store will hold in memory. (default 32)
  -blocks-storage.bucket-store.series-hash-cache-max-size-bytes uint
    	Max size - in bytes - of the in-memory series hash cache. The cache is shared across all tenants and it's used only when query sharding is enabled. (default 1073741824)
  -blocks-storage.bucket-store.series-selection-strategies.worst-case-series-preference float
    	[experimental] This option is only used when blocks-storage.bucket-store.series-selection-strategy=worst-case. Increasing the series preference results in fetching more series than postings. Must be a positive floating point number. (default 0.75)
  -blocks-storage.bucket-store.series-selection-strategy string
    	[experimental] This option controls the strategy to selection of series and deferring application of matchers. A more aggressive strategy will fetch less posting lists at the cost of more series. This is useful when querying large blocks in which many series share the same label name and value. Supported values (most aggressive to least aggressive): speculative, worst-case, worst-case-small-posting-lists, all. (default "worst-case")
  -blocks-storage.bucket-store.sync-dir string
    	Directory to store synchronized TSDB index headers. This directory is not required to be persisted between restarts, but it's highly recommended in order to improve the store-gateway startup time. (default "./tsdb-sync/")
  -blocks-storage.bucket-store.sync-interval duration
    	How frequently to scan the bucket, or to refresh the bucket index (if enabled), in order to look for changes (new blocks shipped by ingesters and blocks deleted by retention or compaction). (default 15m0s)
  -blocks-storage.bucket-store.tenant-sync-concurrency int
    	Maximum number of concurrent tenants synching blocks. (default 10)
  -blocks-storage.filesystem.dir string
    	Local filesystem storage directory. (default "blocks")
  -blocks-storage.gcs.bucket-name string
    	GCS bucket name
  -blocks-storage.gcs.service-account string
    	JSON either from a Google Developers Console client_credentials.json file, or a Google Developers service account key. Needs to be valid JSON, not a filesystem path.
  -blocks-storage.s3.access-key-id string
    	S3 access key ID
  -blocks-storage.s3.bucket-name string
    	S3 bucket name
  -blocks-storage.s3.endpoint string
    	The S3 bucket endpoint. It could be an AWS S3 endpoint listed at https://docs.aws.amazon.com/general/latest/gr/s3.html or the address of an S3-compatible service in hostname:port format.
  -blocks-storage.s3.expect-continue-timeout duration
    	The time to wait for a server's first response headers after fully writing the request headers if the request has an Expect header. 0 to send the request body immediately. (default 1s)
  -blocks-storage.s3.http.idle-conn-timeout duration
    	The time an idle connection will remain idle before closing. (default 1m30s)
  -blocks-storage.s3.http.insecure-skip-verify
    	If the client connects to S3 via HTTPS and this option is enabled, the client will accept any certificate and hostname.
  -blocks-storage.s3.http.response-header-timeout duration
    	The amount of time the client will wait for a servers response headers. (default 2m0s)
  -blocks-storage.s3.insecure
    	If enabled, use http:// for the S3 endpoint instead of https://. This could be useful in local dev/test environments while using an S3-compatible backend storage, like Minio.
  -blocks-storage.s3.list-objects-version string
    	Use a specific version of the S3 list object API. Supported values are v1 or v2. Default is unset.
  -blocks-storage.s3.max-connections-per-host int
    	Maximum number of connections per host. 0 means no limit.
  -blocks-storage.s3.max-idle-connections int
    	Maximum number of idle (keep-alive) connections across all hosts. 0 means no limit. (default 100)
  -blocks-storage.s3.max-idle-connections-per-host int
    	Maximum number of idle (keep-alive) connections to keep per-host. If 0, a built-in default value is used. (default 100)
  -blocks-storage.s3.native-aws-auth-enabled
    	[experimental] If enabled, it will use the default authentication methods of the AWS SDK for go based on known environment variables and known AWS config files.
  -blocks-storage.s3.part-size uint
    	[experimental] The minimum file size in bytes used for multipart uploads. If 0, the value is optimally computed for each object.
  -blocks-storage.s3.region string
    	S3 region. If unset, the client will issue a S3 GetBucketLocation API call to autodetect it.
  -blocks-storage.s3.secret-access-key string
    	S3 secret access key
  -blocks-storage.s3.signature-version string
    	The signature version to use for authenticating against S3. Supported values are: v4, v2. (default "v4")
  -blocks-storage.s3.sse.kms-encryption-context string
    	KMS Encryption Context used for object encryption. It expects JSON formatted string.
  -blocks-storage.s3.sse.kms-key-id string
    	KMS Key ID used to encrypt objects in S3
  -blocks-storage.s3.sse.type string
    	Enable AWS Server Side Encryption. Supported values: SSE-KMS, SSE-S3.
  -blocks-storage.s3.storage-class string
    	[experimental] The S3 storage class to use, not set by default. Details can be found at https://aws.amazon.com/s3/storage-classes/. Supported values are: STANDARD, REDUCED_REDUNDANCY, GLACIER, STANDARD_IA, ONEZONE_IA, INTELLIGENT_TIERING, DEEP_ARCHIVE, OUTPOSTS, GLACIER_IR, SNOW
  -blocks-storage.s3.tls-handshake-timeout duration
    	Maximum time to wait for a TLS handshake. 0 means no limit. (default 10s)
  -blocks-storage.storage-prefix string
    	Prefix for all objects stored in the backend storage. For simplicity, it may only contain digits and English alphabet letters.
  -blocks-storage.swift.auth-url string
    	OpenStack Swift authentication URL
  -blocks-storage.swift.auth-version int
    	OpenStack Swift authentication API version. 0 to autodetect.
  -blocks-storage.swift.connect-timeout duration
    	Time after which a connection attempt is aborted. (default 10s)
  -blocks-storage.swift.container-name string
    	Name of the OpenStack Swift container to put chunks in.
  -blocks-storage.swift.domain-id string
    	OpenStack Swift user's domain ID.
  -blocks-storage.swift.domain-name string
    	OpenStack Swift user's domain name.
  -blocks-storage.swift.max-retries int
    	Max retries on requests error. (default 3)
  -blocks-storage.swift.password string
    	OpenStack Swift API key.
  -blocks-storage.swift.project-domain-id string
    	ID of the OpenStack Swift project's domain (v3 auth only), only needed if it differs the from user domain.
  -blocks-storage.swift.project-domain-name string
    	Name of the OpenStack Swift project's domain (v3 auth only), only needed if it differs from the user domain.
  -blocks-storage.swift.project-id string
    	OpenStack Swift project ID (v2,v3 auth only).
  -blocks-storage.swift.project-name string
    	OpenStack Swift project name (v2,v3 auth only).
  -blocks-storage.swift.region-name string
    	OpenStack Swift Region to use (v2,v3 auth only).
  -blocks-storage.swift.request-timeout duration
    	Time after which an idle request is aborted. The timeout watchdog is reset each time some data is received, so the timeout triggers after X time no data is received on a request. (default 5s)
  -blocks-storage.swift.user-domain-id string
    	OpenStack Swift user's domain ID.
  -blocks-storage.swift.user-domain-name string
    	OpenStack Swift user's domain name.
  -blocks-storage.swift.user-id string
    	OpenStack Swift user ID.
  -blocks-storage.swift.username string
    	OpenStack Swift username.
  -blocks-storage.tsdb.block-postings-for-matchers-cache-force
    	[experimental] Force the cache to be used for postings for matchers in compacted blocks, even if it's not a concurrent (query-sharding) call.
  -blocks-storage.tsdb.block-postings-for-matchers-cache-max-bytes int
    	[experimental] Maximum size in bytes of the cache for postings for matchers in each compacted block when TTL is greater than 0. (default 10485760)
  -blocks-storage.tsdb.block-postings-for-matchers-cache-size int
    	[deprecated] Maximum number of entries in the cache for postings for matchers in each compacted block when TTL is greater than 0. (default 100)
  -blocks-storage.tsdb.block-postings-for-matchers-cache-ttl duration
    	[experimental] How long to cache postings for matchers in each compacted block queried from the ingester. 0 disables the cache and just deduplicates the in-flight calls. (default 10s)
  -blocks-storage.tsdb.close-idle-tsdb-timeout duration
    	If TSDB has not received any data for this duration, and all blocks from TSDB have been shipped, TSDB is closed and deleted from local disk. If set to positive value, this value should be equal or higher than -querier.query-ingesters-within flag to make sure that TSDB is not closed prematurely, which could cause partial query results. 0 or negative value disables closing of idle TSDB. (default 13h0m0s)
  -blocks-storage.tsdb.dir string
    	Directory to store TSDBs (including WAL) in the ingesters. This directory is required to be persisted between restarts. (default "./tsdb/")
  -blocks-storage.tsdb.early-head-compaction-min-estimated-series-reduction-percentage int
    	[experimental] When the early compaction is enabled, the early compaction is triggered only if the estimated series reduction is at least the configured percentage (0-100). (default 15)
  -blocks-storage.tsdb.early-head-compaction-min-in-memory-series int
    	[experimental] When the number of in-memory series in the ingester is equal to or greater than this setting, the ingester tries to compact the TSDB Head. The early compaction removes from the memory all samples and inactive series up until -ingester.active-series-metrics-idle-timeout time ago. After an early compaction, the ingester will not accept any sample with a timestamp older than -ingester.active-series-metrics-idle-timeout time ago (unless out of order ingestion is enabled). The ingester checks every -blocks-storage.tsdb.head-compaction-interval whether an early compaction is required. Use 0 to disable it.
  -blocks-storage.tsdb.flush-blocks-on-shutdown
    	True to flush blocks to storage on shutdown. If false, incomplete blocks will be reused after restart.
  -blocks-storage.tsdb.head-chunks-end-time-variance float
    	[experimental] How much variance (as percentage between 0 and 1) should be applied to the chunk end time, to spread chunks writing across time. Doesn't apply to the last chunk of the chunk range. 0 means no variance.
  -blocks-storage.tsdb.head-chunks-write-buffer-size-bytes int
    	The write buffer size used by the head chunks mapper. Lower values reduce memory utilisation on clusters with a large number of tenants at the cost of increased disk I/O operations. The configured buffer size must be between 65536 and 8388608. (default 4194304)
  -blocks-storage.tsdb.head-chunks-write-queue-size int
    	The size of the write queue used by the head chunks mapper. Lower values reduce memory utilisation at the cost of potentially higher ingest latency. Value of 0 switches chunks mapper to implementation without a queue. (default 1000000)
  -blocks-storage.tsdb.head-compaction-concurrency int
    	Maximum number of tenants concurrently compacting TSDB head into a new block (default 1)
  -blocks-storage.tsdb.head-compaction-idle-timeout duration
    	If TSDB head is idle for this duration, it is compacted. Note that up to 25% jitter is added to the value to avoid ingesters compacting concurrently. 0 means disabled. (default 1h0m0s)
  -blocks-storage.tsdb.head-compaction-interval duration
    	How frequently the ingester checks whether the TSDB head should be compacted and, if so, triggers the compaction. Mimir applies a jitter to the first check, and subsequent checks will happen at the configured interval. A block is only created if data covers the smallest block range. The configured interval must be between 0 and 15 minutes. (default 1m0s)
  -blocks-storage.tsdb.head-postings-for-matchers-cache-force
    	[experimental] Force the cache to be used for postings for matchers in the Head and OOOHead, even if it's not a concurrent (query-sharding) call.
  -blocks-storage.tsdb.head-postings-for-matchers-cache-max-bytes int
    	[experimental] Maximum size in bytes of the cache for postings for matchers in the Head and OOOHead when TTL is greater than 0. (default 10485760)
  -blocks-storage.tsdb.head-postings-for-matchers-cache-size int
    	[deprecated] Maximum number of entries in the cache for postings for matchers in the Head and OOOHead when TTL is greater than 0. (default 100)
  -blocks-storage.tsdb.head-postings-for-matchers-cache-ttl duration
    	[experimental] How long to cache postings for matchers in the Head and OOOHead. 0 disables the cache and just deduplicates the in-flight calls. (default 10s)
  -blocks-storage.tsdb.memory-snapshot-on-shutdown
    	[experimental] True to enable snapshotting of in-memory TSDB data on disk when shutting down.
  -blocks-storage.tsdb.out-of-order-capacity-max int
    	[experimental] Maximum capacity for out of order chunks, in samples between 1 and 255. (default 32)
  -blocks-storage.tsdb.retention-period duration
    	TSDB blocks retention in the ingester before a block is removed. If shipping is enabled, the retention will be relative to the time when the block was uploaded to storage. If shipping is disabled then its relative to the creation time of the block. This should be larger than the -blocks-storage.tsdb.block-ranges-period, -querier.query-store-after and large enough to give store-gateways and queriers enough time to discover newly uploaded blocks. (default 13h0m0s)
  -blocks-storage.tsdb.series-hash-cache-max-size-bytes uint
    	Max size - in bytes - of the in-memory series hash cache. The cache is shared across all tenants and it's used only when query sharding is enabled. (default 367001600)
  -blocks-storage.tsdb.ship-concurrency int
    	Maximum number of tenants concurrently shipping blocks to the storage. (default 10)
  -blocks-storage.tsdb.ship-interval duration
    	How frequently the TSDB blocks are scanned and new ones are shipped to the storage. 0 means shipping is disabled. (default 1m0s)
  -blocks-storage.tsdb.stripe-size int
    	The number of shards of series to use in TSDB (must be a power of 2). Reducing this will decrease memory footprint, but can negatively impact performance. (default 16384)
  -blocks-storage.tsdb.wal-compression-enabled
    	True to enable TSDB WAL compression.
  -blocks-storage.tsdb.wal-replay-concurrency int
    	Maximum number of CPUs that can simultaneously processes WAL replay. If it is set to 0, then each TSDB is replayed with a concurrency equal to the number of CPU cores available on the machine.
  -blocks-storage.tsdb.wal-segment-size-bytes int
    	TSDB WAL segments files max size (bytes). (default 134217728)
  -common.storage.azure.account-key string
    	Azure storage account key. If unset, Azure managed identities will be used for authentication instead.
  -common.storage.azure.account-name string
    	Azure storage account name
  -common.storage.azure.connection-string string
    	If `connection-string` is set, the value of `endpoint-suffix` will not be used. Use this method over `account-key` if you need to authenticate via a SAS token. Or if you use the Azurite emulator.
  -common.storage.azure.container-name string
    	Azure storage container name
  -common.storage.azure.endpoint-suffix string
    	Azure storage endpoint suffix without schema. The account name will be prefixed to this value to create the FQDN. If set to empty string, default endpoint suffix is used.
  -common.storage.azure.max-retries int
    	Number of retries for recoverable errors (default 20)
  -common.storage.azure.user-assigned-id string
    	User assigned managed identity. If empty, then System assigned identity is used.
  -common.storage.backend string
    	Backend storage to use. Supported backends are: s3, gcs, azure, swift, filesystem. (default "filesystem")
  -common.storage.filesystem.dir string
    	Local filesystem storage directory.
  -common.storage.gcs.bucket-name string
    	GCS bucket name
  -common.storage.gcs.service-account string
    	JSON either from a Google Developers Console client_credentials.json file, or a Google Developers service account key. Needs to be valid JSON, not a filesystem path.
  -common.storage.s3.access-key-id string
    	S3 access key ID
  -common.storage.s3.bucket-name string
    	S3 bucket name
  -common.storage.s3.endpoint string
    	The S3 bucket endpoint. It could be an AWS S3 endpoint listed at https://docs.aws.amazon.com/general/latest/gr/s3.html or the address of an S3-compatible service in hostname:port format.
  -common.storage.s3.expect-continue-timeout duration
    	The time to wait for a server's first response headers after fully writing the request headers if the request has an Expect header. 0 to send the request body immediately. (default 1s)
  -common.storage.s3.http.idle-conn-timeout duration
    	The time an idle connection will remain idle before closing. (default 1m30s)
  -common.storage.s3.http.insecure-skip-verify
    	If the client connects to S3 via HTTPS and this option is enabled, the client will accept any certificate and hostname.
  -common.storage.s3.http.response-header-timeout duration
    	The amount of time the client will wait for a servers response headers. (default 2m0s)
  -common.storage.s3.insecure
    	If enabled, use http:// for the S3 endpoint instead of https://. This could be useful in local dev/test environments while using an S3-compatible backend storage, like Minio.
  -common.storage.s3.list-objects-version string
    	Use a specific version of the S3 list object API. Supported values are v1 or v2. Default is unset.
  -common.storage.s3.max-connections-per-host int
    	Maximum number of connections per host. 0 means no limit.
  -common.storage.s3.max-idle-connections int
    	Maximum number of idle (keep-alive) connections across all hosts. 0 means no limit. (default 100)
  -common.storage.s3.max-idle-connections-per-host int
    	Maximum number of idle (keep-alive) connections to keep per-host. If 0, a built-in default value is used. (default 100)
  -common.storage.s3.native-aws-auth-enabled
    	[experimental] If enabled, it will use the default authentication methods of the AWS SDK for go based on known environment variables and known AWS config files.
  -common.storage.s3.part-size uint
    	[experimental] The minimum file size in bytes used for multipart uploads. If 0, the value is optimally computed for each object.
  -common.storage.s3.region string
    	S3 region. If unset, the client will issue a S3 GetBucketLocation API call to autodetect it.
  -common.storage.s3.secret-access-key string
    	S3 secret access key
  -common.storage.s3.signature-version string
    	The signature version to use for authenticating against S3. Supported values are: v4, v2. (default "v4")
  -common.storage.s3.sse.kms-encryption-context string
    	KMS Encryption Context used for object encryption. It expects JSON formatted string.
  -common.storage.s3.sse.kms-key-id string
    	KMS Key ID used to encrypt objects in S3
  -common.storage.s3.sse.type string
    	Enable AWS Server Side Encryption. Supported values: SSE-KMS, SSE-S3.
  -common.storage.s3.storage-class string
    	[experimental] The S3 storage class to use, not set by default. Details can be found at https://aws.amazon.com/s3/storage-classes/. Supported values are: STANDARD, REDUCED_REDUNDANCY, GLACIER, STANDARD_IA, ONEZONE_IA, INTELLIGENT_TIERING, DEEP_ARCHIVE, OUTPOSTS, GLACIER_IR, SNOW
  -common.storage.s3.tls-handshake-timeout duration
    	Maximum time to wait for a TLS handshake. 0 means no limit. (default 10s)
  -common.storage.swift.auth-url string
    	OpenStack Swift authentication URL
  -common.storage.swift.auth-version int
    	OpenStack Swift authentication API version. 0 to autodetect.
  -common.storage.swift.connect-timeout duration
    	Time after which a connection attempt is aborted. (default 10s)
  -common.storage.swift.container-name string
    	Name of the OpenStack Swift container to put chunks in.
  -common.storage.swift.domain-id string
    	OpenStack Swift user's domain ID.
  -common.storage.swift.domain-name string
    	OpenStack Swift user's domain name.
  -common.storage.swift.max-retries int
    	Max retries on requests error. (default 3)
  -common.storage.swift.password string
    	OpenStack Swift API key.
  -common.storage.swift.project-domain-id string
    	ID of the OpenStack Swift project's domain (v3 auth only), only needed if it differs the from user domain.
  -common.storage.swift.project-domain-name string
    	Name of the OpenStack Swift project's domain (v3 auth only), only needed if it differs from the user domain.
  -common.storage.swift.project-id string
    	OpenStack Swift project ID (v2,v3 auth only).
  -common.storage.swift.project-name string
    	OpenStack Swift project name (v2,v3 auth only).
  -common.storage.swift.region-name string
    	OpenStack Swift Region to use (v2,v3 auth only).
  -common.storage.swift.request-timeout duration
    	Time after which an idle request is aborted. The timeout watchdog is reset each time some data is received, so the timeout triggers after X time no data is received on a request. (default 5s)
  -common.storage.swift.user-domain-id string
    	OpenStack Swift user's domain ID.
  -common.storage.swift.user-domain-name string
    	OpenStack Swift user's domain name.
  -common.storage.swift.user-id string
    	OpenStack Swift user ID.
  -common.storage.swift.username string
    	OpenStack Swift username.
  -compactor.block-ranges comma-separated-list-of-durations
    	List of compaction time ranges. (default 2h0m0s,12h0m0s,24h0m0s)
  -compactor.block-sync-concurrency int
    	Number of Go routines to use when downloading blocks for compaction and uploading resulting blocks. (default 8)
  -compactor.block-upload-enabled
    	Enable block upload API for the tenant.
  -compactor.block-upload-max-block-size-bytes int
    	Maximum size in bytes of a block that is allowed to be uploaded or validated. 0 = no limit.
  -compactor.block-upload-validation-enabled
    	Enable block upload validation for the tenant. (default true)
  -compactor.block-upload-verify-chunks
    	Verify chunks when uploading blocks via the upload API for the tenant. (default true)
  -compactor.blocks-retention-period duration
    	Delete blocks containing samples older than the specified retention period. Also used by query-frontend to avoid querying beyond the retention period. 0 to disable.
  -compactor.cleanup-concurrency int
    	Max number of tenants for which blocks cleanup and maintenance should run concurrently. (default 20)
  -compactor.cleanup-interval duration
    	How frequently compactor should run blocks cleanup and maintenance, as well as update the bucket index. (default 15m0s)
  -compactor.compaction-concurrency int
    	Max number of concurrent compactions running. (default 1)
  -compactor.compaction-interval duration
    	The frequency at which the compaction runs (default 1h0m0s)
  -compactor.compaction-jobs-order string
    	The sorting to use when deciding which compaction jobs should run first for a given tenant. Supported values are: smallest-range-oldest-blocks-first, newest-blocks-first. (default "smallest-range-oldest-blocks-first")
  -compactor.compaction-retries int
    	How many times to retry a failed compaction within a single compaction run. (default 3)
  -compactor.compactor-tenant-shard-size int
    	Max number of compactors that can compact blocks for single tenant. 0 to disable the limit and use all compactors.
  -compactor.data-dir string
    	Directory to temporarily store blocks during compaction. This directory is not required to be persisted between restarts. (default "./data-compactor/")
  -compactor.deletion-delay duration
    	Time before a block marked for deletion is deleted from bucket. If not 0, blocks will be marked for deletion and compactor component will permanently delete blocks marked for deletion from the bucket. If 0, blocks will be deleted straight away. Note that deleting blocks immediately can cause query failures. (default 12h0m0s)
  -compactor.disabled-tenants comma-separated-list-of-strings
    	Comma separated list of tenants that cannot be compacted by this compactor. If specified, and compactor would normally pick given tenant for compaction (via -compactor.enabled-tenants or sharding), it will be ignored instead.
  -compactor.enabled-tenants comma-separated-list-of-strings
    	Comma separated list of tenants that can be compacted. If specified, only these tenants will be compacted by compactor, otherwise all tenants can be compacted. Subject to sharding.
  -compactor.first-level-compaction-wait-period duration
    	How long the compactor waits before compacting first-level blocks that are uploaded by the ingesters. This configuration option allows for the reduction of cases where the compactor begins to compact blocks before all ingesters have uploaded their blocks to the storage. (default 25m0s)
  -compactor.max-block-upload-validation-concurrency int
    	Max number of uploaded blocks that can be validated concurrently. 0 = no limit. (default 1)
  -compactor.max-closing-blocks-concurrency int
    	Max number of blocks that can be closed concurrently during split compaction. Note that closing of newly compacted block uses a lot of memory for writing index. (default 1)
  -compactor.max-compaction-time duration
    	Max time for starting compactions for a single tenant. After this time no new compactions for the tenant are started before next compaction cycle. This can help in multi-tenant environments to avoid single tenant using all compaction time, but also in single-tenant environments to force new discovery of blocks more often. 0 = disabled. (default 1h0m0s)
  -compactor.max-opening-blocks-concurrency int
    	Number of goroutines opening blocks before compaction. (default 1)
  -compactor.meta-sync-concurrency int
    	Number of Go routines to use when syncing block meta files from the long term storage. (default 20)
  -compactor.no-blocks-file-cleanup-enabled
    	[experimental] If enabled, will delete the bucket-index, markers and debug files in the tenant bucket when there are no blocks left in the index.
  -compactor.partial-block-deletion-delay duration
    	If a partial block (unfinished block without meta.json file) hasn't been modified for this time, it will be marked for deletion. The minimum accepted value is 4h0m0s: a lower value will be ignored and the feature disabled. 0 to disable. (default 1d)
  -compactor.ring.consul.acl-token string
    	ACL Token used to interact with Consul.
  -compactor.ring.consul.cas-retry-delay duration
    	Maximum duration to wait before retrying a Compare And Swap (CAS) operation. (default 1s)
  -compactor.ring.consul.client-timeout duration
    	HTTP timeout when talking to Consul (default 20s)
  -compactor.ring.consul.consistent-reads
    	Enable consistent reads to Consul.
  -compactor.ring.consul.hostname string
    	Hostname and port of Consul. (default "localhost:8500")
  -compactor.ring.consul.watch-burst-size int
    	Burst size used in rate limit. Values less than 1 are treated as 1. (default 1)
  -compactor.ring.consul.watch-rate-limit float
    	Rate limit when watching key or prefix in Consul, in requests per second. 0 disables the rate limit. (default 1)
  -compactor.ring.etcd.dial-timeout duration
    	The dial timeout for the etcd connection. (default 10s)
  -compactor.ring.etcd.endpoints string
    	The etcd endpoints to connect to.
  -compactor.ring.etcd.max-retries int
    	The maximum number of retries to do for failed ops. (default 10)
  -compactor.ring.etcd.password string
    	Etcd password.
  -compactor.ring.etcd.tls-ca-path string
    	Path to the CA certificates to validate server certificate against. If not set, the host's root CA certificates are used.
  -compactor.ring.etcd.tls-cert-path string
    	Path to the client certificate, which will be used for authenticating with the server. Also requires the key path to be configured.
  -compactor.ring.etcd.tls-cipher-suites string
    	Override the default cipher suite list (separated by commas).
  -compactor.ring.etcd.tls-enabled
    	Enable TLS.
  -compactor.ring.etcd.tls-insecure-skip-verify
    	Skip validating server certificate.
  -compactor.ring.etcd.tls-key-path string
    	Path to the key for the client certificate. Also requires the client certificate to be configured.
  -compactor.ring.etcd.tls-min-version string
    	Override the default minimum TLS version. Allowed values: VersionTLS10, VersionTLS11, VersionTLS12, VersionTLS13
  -compactor.ring.etcd.tls-server-name string
    	Override the expected name on the server certificate.
  -compactor.ring.etcd.username string
    	Etcd username.
  -compactor.ring.heartbeat-period duration
    	Period at which to heartbeat to the ring. 0 = disabled. (default 15s)
  -compactor.ring.heartbeat-timeout duration
    	The heartbeat timeout after which compactors are considered unhealthy within the ring. 0 = never (timeout disabled). (default 1m0s)
  -compactor.ring.instance-addr string
    	IP address to advertise in the ring. Default is auto-detected.
  -compactor.ring.instance-enable-ipv6
    	Enable using a IPv6 instance address. (default false)
  -compactor.ring.instance-id string
    	Instance ID to register in the ring. (default "<hostname>")
  -compactor.ring.instance-interface-names string
    	List of network interface names to look up when finding the instance IP address. (default [<private network interfaces>])
  -compactor.ring.instance-port int
    	Port to advertise in the ring (defaults to -server.grpc-listen-port).
  -compactor.ring.multi.mirror-enabled
    	Mirror writes to secondary store.
  -compactor.ring.multi.mirror-timeout duration
    	Timeout for storing value to secondary store. (default 2s)
  -compactor.ring.multi.primary string
    	Primary backend storage used by multi-client.
  -compactor.ring.multi.secondary string
    	Secondary backend storage used by multi-client.
  -compactor.ring.prefix string
    	The prefix for the keys in the store. Should end with a /. (default "collectors/")
  -compactor.ring.store string
    	Backend storage to use for the ring. Supported values are: consul, etcd, inmemory, memberlist, multi. (default "memberlist")
  -compactor.ring.wait-active-instance-timeout duration
    	Timeout for waiting on compactor to become ACTIVE in the ring. (default 10m0s)
  -compactor.ring.wait-stability-max-duration duration
    	Maximum time to wait for ring stability at startup. If the compactor ring keeps changing after this period of time, the compactor will start anyway. (default 5m0s)
  -compactor.ring.wait-stability-min-duration duration
    	Minimum time to wait for ring stability at startup. 0 to disable.
  -compactor.split-and-merge-shards int
    	The number of shards to use when splitting blocks. 0 to disable splitting.
  -compactor.split-groups int
    	Number of groups that blocks for splitting should be grouped into. Each group of blocks is then split separately. Number of output split shards is controlled by -compactor.split-and-merge-shards. (default 1)
  -compactor.symbols-flushers-concurrency int
    	Number of symbols flushers used when doing split compaction. (default 1)
  -compactor.tenant-cleanup-delay duration
    	For tenants marked for deletion, this is time between deleting of last block, and doing final cleanup (marker files, debug files) of the tenant. (default 6h0m0s)
  -config.expand-env
    	Expands ${var} or $var in config according to the values of the environment variables.
  -config.file value
    	Configuration file to load.
  -debug.block-profile-rate int
    	Fraction of goroutine blocking events that are reported in the blocking profile. 1 to include every blocking event in the profile, 0 to disable.
  -debug.mutex-profile-fraction int
    	Fraction of mutex contention events that are reported in the mutex profile. On average 1/rate events are reported. 0 to disable.
  -distributor.client-cleanup-period duration
    	How frequently to clean up clients for ingesters that have gone away. (default 15s)
  -distributor.drop-label string
    	This flag can be used to specify label names that to drop during sample ingestion within the distributor and can be repeated in order to drop multiple labels.
  -distributor.enable-otlp-metadata-storage
    	[experimental] If true, store metadata when ingesting metrics via OTLP. This makes metric descriptions and types available for metrics ingested via OTLP.
  -distributor.ha-tracker.cluster string
    	Prometheus label to look for in samples to identify a Prometheus HA cluster. (default "cluster")
  -distributor.ha-tracker.consul.acl-token string
    	ACL Token used to interact with Consul.
  -distributor.ha-tracker.consul.cas-retry-delay duration
    	Maximum duration to wait before retrying a Compare And Swap (CAS) operation. (default 1s)
  -distributor.ha-tracker.consul.client-timeout duration
    	HTTP timeout when talking to Consul (default 20s)
  -distributor.ha-tracker.consul.consistent-reads
    	Enable consistent reads to Consul.
  -distributor.ha-tracker.consul.hostname string
    	Hostname and port of Consul. (default "localhost:8500")
  -distributor.ha-tracker.consul.watch-burst-size int
    	Burst size used in rate limit. Values less than 1 are treated as 1. (default 1)
  -distributor.ha-tracker.consul.watch-rate-limit float
    	Rate limit when watching key or prefix in Consul, in requests per second. 0 disables the rate limit. (default 1)
  -distributor.ha-tracker.enable
    	Enable the distributors HA tracker so that it can accept samples from Prometheus HA replicas gracefully (requires labels).
  -distributor.ha-tracker.enable-for-all-users
    	Flag to enable, for all tenants, handling of samples with external labels identifying replicas in an HA Prometheus setup.
  -distributor.ha-tracker.etcd.dial-timeout duration
    	The dial timeout for the etcd connection. (default 10s)
  -distributor.ha-tracker.etcd.endpoints string
    	The etcd endpoints to connect to.
  -distributor.ha-tracker.etcd.max-retries int
    	The maximum number of retries to do for failed ops. (default 10)
  -distributor.ha-tracker.etcd.password string
    	Etcd password.
  -distributor.ha-tracker.etcd.tls-ca-path string
    	Path to the CA certificates to validate server certificate against. If not set, the host's root CA certificates are used.
  -distributor.ha-tracker.etcd.tls-cert-path string
    	Path to the client certificate, which will be used for authenticating with the server. Also requires the key path to be configured.
  -distributor.ha-tracker.etcd.tls-cipher-suites string
    	Override the default cipher suite list (separated by commas).
  -distributor.ha-tracker.etcd.tls-enabled
    	Enable TLS.
  -distributor.ha-tracker.etcd.tls-insecure-skip-verify
    	Skip validating server certificate.
  -distributor.ha-tracker.etcd.tls-key-path string
    	Path to the key for the client certificate. Also requires the client certificate to be configured.
  -distributor.ha-tracker.etcd.tls-min-version string
    	Override the default minimum TLS version. Allowed values: VersionTLS10, VersionTLS11, VersionTLS12, VersionTLS13
  -distributor.ha-tracker.etcd.tls-server-name string
    	Override the expected name on the server certificate.
  -distributor.ha-tracker.etcd.username string
    	Etcd username.
  -distributor.ha-tracker.failover-timeout duration
    	If we don't receive any samples from the accepted replica for a cluster in this amount of time we will failover to the next replica we receive a sample from. This value must be greater than the update timeout (default 30s)
  -distributor.ha-tracker.max-clusters int
    	Maximum number of clusters that HA tracker will keep track of for a single tenant. 0 to disable the limit. (default 100)
  -distributor.ha-tracker.multi.mirror-enabled
    	Mirror writes to secondary store.
  -distributor.ha-tracker.multi.mirror-timeout duration
    	Timeout for storing value to secondary store. (default 2s)
  -distributor.ha-tracker.multi.primary string
    	Primary backend storage used by multi-client.
  -distributor.ha-tracker.multi.secondary string
    	Secondary backend storage used by multi-client.
  -distributor.ha-tracker.prefix string
    	The prefix for the keys in the store. Should end with a /. (default "ha-tracker/")
  -distributor.ha-tracker.replica string
    	Prometheus label to look for in samples to identify a Prometheus HA replica. (default "__replica__")
  -distributor.ha-tracker.store string
    	Backend storage to use for the ring. Supported values are: consul, etcd, inmemory, memberlist, multi. (default "consul")
  -distributor.ha-tracker.update-timeout duration
    	Update the timestamp in the KV store for a given cluster/replica only after this amount of time has passed since the current stored timestamp. (default 15s)
  -distributor.ha-tracker.update-timeout-jitter-max duration
    	Maximum jitter applied to the update timeout, in order to spread the HA heartbeats over time. (default 5s)
  -distributor.health-check-ingesters
    	Run a health check on each ingester client during periodic cleanup. (default true)
  -distributor.ingestion-burst-size int
    	Per-tenant allowed ingestion burst size (in number of samples). (default 200000)
  -distributor.ingestion-rate-limit float
    	Per-tenant ingestion rate limit in samples per second. (default 10000)
  -distributor.ingestion-tenant-shard-size int
    	The tenant's shard size used by shuffle-sharding. This value is the total size of the shard (ie. it is not the number of ingesters in the shard per zone, but the number of ingesters in the shard across all zones, if zone-awareness is enabled). Must be set both on ingesters and distributors. 0 disables shuffle sharding.
  -distributor.instance-limits.max-inflight-push-requests int
    	Max inflight push requests that this distributor can handle. This limit is per-distributor, not per-tenant. Additional requests will be rejected. 0 = unlimited. (default 2000)
  -distributor.instance-limits.max-inflight-push-requests-bytes int
    	The sum of the request sizes in bytes of inflight push requests that this distributor can handle. This limit is per-distributor, not per-tenant. Additional requests will be rejected. 0 = unlimited.
  -distributor.instance-limits.max-ingestion-rate float
    	Max ingestion rate (samples/sec) that this distributor will accept. This limit is per-distributor, not per-tenant. Additional push requests will be rejected. Current ingestion rate is computed as exponentially weighted moving average, updated every second. 0 = unlimited.
  -distributor.limit-inflight-requests-using-grpc-method-limiter
    	[experimental] Use experimental method of limiting push requests.
  -distributor.max-recv-msg-size int
    	Max message size in bytes that the distributors will accept for incoming push requests to the remote write API. If exceeded, the request will be rejected. (default 104857600)
  -distributor.remote-timeout duration
    	Timeout for downstream ingesters. (default 2s)
  -distributor.request-burst-size int
    	Per-tenant allowed push request burst size. 0 to disable.
  -distributor.request-rate-limit float
    	Per-tenant push request rate limit in requests per second. 0 to disable.
<<<<<<< HEAD
  -distributor.reusable-ingester-push-workers int
    	[experimental] Number of pre-allocated workers used to forward push requests to the ingesters. If 0, no workers will be used and a new goroutine will be spawned for each ingester push request. If not enough workers available, new goroutine will be spawned. (Note: this is a performance optimization, not a limiting feature.)
=======
  -distributor.retry-after-header.base-seconds int
    	[experimental] Base duration in seconds for calculating the Retry-After header in responses to 429/5xx errors. (default 3)
  -distributor.retry-after-header.enabled
    	[experimental] Enabled controls inclusion of the Retry-After header in the response: true includes it for client retry guidance, false omits it.
  -distributor.retry-after-header.max-backoff-exponent int
    	[experimental] Sets the upper limit on the number of Retry-Attempt considered for calculation. It caps the Retry-Attempt header without rejecting additional attempts, controlling exponential backoff calculations. For example, when the base-seconds is set to 3 and max-backoff-exponent to 5, the maximum retry duration would be 3 * 2^5 = 96 seconds. (default 5)
>>>>>>> dfa4056c
  -distributor.ring.consul.acl-token string
    	ACL Token used to interact with Consul.
  -distributor.ring.consul.cas-retry-delay duration
    	Maximum duration to wait before retrying a Compare And Swap (CAS) operation. (default 1s)
  -distributor.ring.consul.client-timeout duration
    	HTTP timeout when talking to Consul (default 20s)
  -distributor.ring.consul.consistent-reads
    	Enable consistent reads to Consul.
  -distributor.ring.consul.hostname string
    	Hostname and port of Consul. (default "localhost:8500")
  -distributor.ring.consul.watch-burst-size int
    	Burst size used in rate limit. Values less than 1 are treated as 1. (default 1)
  -distributor.ring.consul.watch-rate-limit float
    	Rate limit when watching key or prefix in Consul, in requests per second. 0 disables the rate limit. (default 1)
  -distributor.ring.etcd.dial-timeout duration
    	The dial timeout for the etcd connection. (default 10s)
  -distributor.ring.etcd.endpoints string
    	The etcd endpoints to connect to.
  -distributor.ring.etcd.max-retries int
    	The maximum number of retries to do for failed ops. (default 10)
  -distributor.ring.etcd.password string
    	Etcd password.
  -distributor.ring.etcd.tls-ca-path string
    	Path to the CA certificates to validate server certificate against. If not set, the host's root CA certificates are used.
  -distributor.ring.etcd.tls-cert-path string
    	Path to the client certificate, which will be used for authenticating with the server. Also requires the key path to be configured.
  -distributor.ring.etcd.tls-cipher-suites string
    	Override the default cipher suite list (separated by commas).
  -distributor.ring.etcd.tls-enabled
    	Enable TLS.
  -distributor.ring.etcd.tls-insecure-skip-verify
    	Skip validating server certificate.
  -distributor.ring.etcd.tls-key-path string
    	Path to the key for the client certificate. Also requires the client certificate to be configured.
  -distributor.ring.etcd.tls-min-version string
    	Override the default minimum TLS version. Allowed values: VersionTLS10, VersionTLS11, VersionTLS12, VersionTLS13
  -distributor.ring.etcd.tls-server-name string
    	Override the expected name on the server certificate.
  -distributor.ring.etcd.username string
    	Etcd username.
  -distributor.ring.heartbeat-period duration
    	Period at which to heartbeat to the ring. 0 = disabled. (default 15s)
  -distributor.ring.heartbeat-timeout duration
    	The heartbeat timeout after which distributors are considered unhealthy within the ring. 0 = never (timeout disabled). (default 1m0s)
  -distributor.ring.instance-addr string
    	IP address to advertise in the ring. Default is auto-detected.
  -distributor.ring.instance-enable-ipv6
    	Enable using a IPv6 instance address. (default false)
  -distributor.ring.instance-id string
    	Instance ID to register in the ring. (default "<hostname>")
  -distributor.ring.instance-interface-names string
    	List of network interface names to look up when finding the instance IP address. (default [<private network interfaces>])
  -distributor.ring.instance-port int
    	Port to advertise in the ring (defaults to -server.grpc-listen-port).
  -distributor.ring.multi.mirror-enabled
    	Mirror writes to secondary store.
  -distributor.ring.multi.mirror-timeout duration
    	Timeout for storing value to secondary store. (default 2s)
  -distributor.ring.multi.primary string
    	Primary backend storage used by multi-client.
  -distributor.ring.multi.secondary string
    	Secondary backend storage used by multi-client.
  -distributor.ring.prefix string
    	The prefix for the keys in the store. Should end with a /. (default "collectors/")
  -distributor.ring.store string
    	Backend storage to use for the ring. Supported values are: consul, etcd, inmemory, memberlist, multi. (default "memberlist")
  -distributor.service-overload-status-code-on-rate-limit-enabled
    	[experimental] If enabled, rate limit errors will be reported to the client with HTTP status code 529 (Service is overloaded). If disabled, status code 429 (Too Many Requests) is used. Enabling -distributor.retry-after-header.enabled before utilizing this option is strongly recommended as it helps prevent premature request retries by the client.
  -distributor.write-requests-buffer-pooling-enabled
    	[experimental] Enable pooling of buffers used for marshaling write requests.
  -enable-go-runtime-metrics
    	Set to true to enable all Go runtime metrics, such as go_sched_* and go_memstats_*.
  -flusher.exit-after-flush
    	Stop after flush has finished. If false, process will keep running, doing nothing. (default true)
  -h
    	Print basic help.
  -help
    	Print basic help.
  -help-all
    	Print help, also including advanced and experimental parameters.
  -http.alertmanager-http-prefix string
    	HTTP URL path under which the Alertmanager ui and api will be served. (default "/alertmanager")
  -http.prometheus-http-prefix string
    	HTTP URL path under which the Prometheus api will be served. (default "/prometheus")
  -ingester.active-series-custom-trackers value
    	Additional active series metrics, matching the provided matchers. Matchers should be in form <name>:<matcher>, like 'foobar:{foo="bar"}'. Multiple matchers can be provided either providing the flag multiple times or providing multiple semicolon-separated values to a single flag.
  -ingester.active-series-metrics-enabled
    	Enable tracking of active series and export them as metrics. (default true)
  -ingester.active-series-metrics-idle-timeout duration
    	After what time a series is considered to be inactive. (default 10m0s)
  -ingester.active-series-metrics-update-period duration
    	How often to update active series metrics. (default 1m0s)
  -ingester.client.backoff-max-period duration
    	Maximum delay when backing off. (default 10s)
  -ingester.client.backoff-min-period duration
    	Minimum delay when backing off. (default 100ms)
  -ingester.client.backoff-on-ratelimits
    	Enable backoff and retry when we hit rate limits.
  -ingester.client.backoff-retries int
    	Number of times to backoff and retry before failing. (default 10)
  -ingester.client.circuit-breaker.cooldown-period duration
    	[experimental] How long the circuit breaker will stay in the open state before allowing some requests (default 1m0s)
  -ingester.client.circuit-breaker.enabled
    	[experimental] Enable circuit breaking when making requests to ingesters
  -ingester.client.circuit-breaker.failure-execution-threshold uint
    	[experimental] How many requests must have been executed in period for the circuit breaker to be eligible to open for the rate of failures (default 100)
  -ingester.client.circuit-breaker.failure-threshold uint
    	[experimental] Max percentage of requests that can fail over period before the circuit breaker opens (default 10)
  -ingester.client.circuit-breaker.thresholding-period duration
    	[experimental] Moving window of time that the percentage of failed requests is computed over (default 1m0s)
  -ingester.client.connect-backoff-base-delay duration
    	Initial backoff delay after first connection failure. Only relevant if ConnectTimeout > 0. (default 1s)
  -ingester.client.connect-backoff-max-delay duration
    	Maximum backoff delay when establishing a connection. Only relevant if ConnectTimeout > 0. (default 5s)
  -ingester.client.connect-timeout duration
    	The maximum amount of time to establish a connection. A value of 0 means default gRPC client connect timeout and backoff. (default 5s)
  -ingester.client.grpc-client-rate-limit float
    	Rate limit for gRPC client; 0 means disabled.
  -ingester.client.grpc-client-rate-limit-burst int
    	Rate limit burst for gRPC client.
  -ingester.client.grpc-compression string
    	Use compression when sending messages. Supported values are: 'gzip', 'snappy' and '' (disable compression)
  -ingester.client.grpc-max-recv-msg-size int
    	gRPC client max receive message size (bytes). (default 104857600)
  -ingester.client.grpc-max-send-msg-size int
    	gRPC client max send message size (bytes). (default 104857600)
  -ingester.client.initial-connection-window-size value
    	[experimental] Initial connection window size. Values less than the default are not supported and are ignored. Setting this to a value other than the default disables the BDP estimator. (default 63KiB1023B)
  -ingester.client.initial-stream-window-size value
    	[experimental] Initial stream window size. Values less than the default are not supported and are ignored. Setting this to a value other than the default disables the BDP estimator. (default 63KiB1023B)
  -ingester.client.report-grpc-codes-in-instrumentation-label-enabled
    	If set to true, gRPC status codes will be reported in "status_code" label of "cortex_ingester_client_request_duration_seconds" metric. Otherwise, they will be reported as "error"
  -ingester.client.tls-ca-path string
    	Path to the CA certificates to validate server certificate against. If not set, the host's root CA certificates are used.
  -ingester.client.tls-cert-path string
    	Path to the client certificate, which will be used for authenticating with the server. Also requires the key path to be configured.
  -ingester.client.tls-cipher-suites string
    	Override the default cipher suite list (separated by commas).
  -ingester.client.tls-enabled
    	Enable TLS in the gRPC client. This flag needs to be enabled when any other TLS flag is set. If set to false, insecure connection to gRPC server will be used.
  -ingester.client.tls-insecure-skip-verify
    	Skip validating server certificate.
  -ingester.client.tls-key-path string
    	Path to the key for the client certificate. Also requires the client certificate to be configured.
  -ingester.client.tls-min-version string
    	Override the default minimum TLS version. Allowed values: VersionTLS10, VersionTLS11, VersionTLS12, VersionTLS13
  -ingester.client.tls-server-name string
    	Override the expected name on the server certificate.
  -ingester.error-sample-rate int
    	[experimental] Each error will be logged once in this many times. Use 0 to log all of them.
  -ingester.ignore-series-limit-for-metric-names string
    	Comma-separated list of metric names, for which the -ingester.max-global-series-per-metric limit will be ignored. Does not affect the -ingester.max-global-series-per-user limit.
  -ingester.instance-limits.max-inflight-push-requests int
    	Max inflight push requests that this ingester can handle (across all tenants). Additional requests will be rejected. 0 = unlimited. (default 30000)
  -ingester.instance-limits.max-inflight-push-requests-bytes int
    	The sum of the request sizes in bytes of inflight push requests that this ingester can handle. This limit is per-ingester, not per-tenant. Additional requests will be rejected. 0 = unlimited.
  -ingester.instance-limits.max-ingestion-rate float
    	Max ingestion rate (samples/sec) that ingester will accept. This limit is per-ingester, not per-tenant. Additional push requests will be rejected. Current ingestion rate is computed as exponentially weighted moving average, updated every second. 0 = unlimited.
  -ingester.instance-limits.max-series int
    	Max series that this ingester can hold (across all tenants). Requests to create additional series will be rejected. 0 = unlimited.
  -ingester.instance-limits.max-tenants int
    	Max tenants that this ingester can hold. Requests from additional tenants will be rejected. 0 = unlimited.
  -ingester.limit-inflight-requests-using-grpc-method-limiter
    	[experimental] Use experimental method of limiting push requests.
  -ingester.log-utilization-based-limiter-cpu-samples
    	[experimental] Enable logging of utilization based limiter CPU samples.
  -ingester.max-global-exemplars-per-user int
    	[experimental] The maximum number of exemplars in memory, across the cluster. 0 to disable exemplars ingestion.
  -ingester.max-global-metadata-per-metric int
    	The maximum number of metadata per metric, across the cluster. 0 to disable.
  -ingester.max-global-metadata-per-user int
    	The maximum number of in-memory metrics with metadata per tenant, across the cluster. 0 to disable.
  -ingester.max-global-series-per-metric int
    	The maximum number of in-memory series per metric name, across the cluster before replication. 0 to disable.
  -ingester.max-global-series-per-user int
    	The maximum number of in-memory series per tenant, across the cluster before replication. 0 to disable. (default 150000)
  -ingester.metadata-retain-period duration
    	Period at which metadata we have not seen will remain in memory before being deleted. (default 10m0s)
  -ingester.native-histograms-ingestion-enabled
    	[experimental] Enable ingestion of native histogram samples. If false, native histogram samples are ignored without an error. To query native histograms with query-sharding enabled make sure to set -query-frontend.query-result-response-format to 'protobuf'.
  -ingester.out-of-order-blocks-external-label-enabled
    	[experimental] Whether the shipper should label out-of-order blocks with an external label before uploading them. Setting this label will compact out-of-order blocks separately from non-out-of-order blocks
  -ingester.out-of-order-time-window duration
    	[experimental] Non-zero value enables out-of-order support for most recent samples that are within the time window in relation to the TSDB's maximum time, i.e., within [db.maxTime-timeWindow, db.maxTime]). The ingester will need more memory as a factor of rate of out-of-order samples being ingested and the number of series that are getting out-of-order samples. If query falls into this window, cached results will use value from -query-frontend.results-cache-ttl-for-out-of-order-time-window option to specify TTL for resulting cache entry.
  -ingester.rate-update-period duration
    	Period with which to update the per-tenant ingestion rates. (default 15s)
  -ingester.read-path-cpu-utilization-limit float
    	[experimental] CPU utilization limit, as CPU cores, for CPU/memory utilization based read request limiting. Use 0 to disable it.
  -ingester.read-path-memory-utilization-limit uint
    	[experimental] Memory limit, in bytes, for CPU/memory utilization based read request limiting. Use 0 to disable it.
  -ingester.return-only-grpc-errors
    	[experimental] When enabled only gRPC errors will be returned by the ingester.
  -ingester.ring.consul.acl-token string
    	ACL Token used to interact with Consul.
  -ingester.ring.consul.cas-retry-delay duration
    	Maximum duration to wait before retrying a Compare And Swap (CAS) operation. (default 1s)
  -ingester.ring.consul.client-timeout duration
    	HTTP timeout when talking to Consul (default 20s)
  -ingester.ring.consul.consistent-reads
    	Enable consistent reads to Consul.
  -ingester.ring.consul.hostname string
    	Hostname and port of Consul. (default "localhost:8500")
  -ingester.ring.consul.watch-burst-size int
    	Burst size used in rate limit. Values less than 1 are treated as 1. (default 1)
  -ingester.ring.consul.watch-rate-limit float
    	Rate limit when watching key or prefix in Consul, in requests per second. 0 disables the rate limit. (default 1)
  -ingester.ring.etcd.dial-timeout duration
    	The dial timeout for the etcd connection. (default 10s)
  -ingester.ring.etcd.endpoints string
    	The etcd endpoints to connect to.
  -ingester.ring.etcd.max-retries int
    	The maximum number of retries to do for failed ops. (default 10)
  -ingester.ring.etcd.password string
    	Etcd password.
  -ingester.ring.etcd.tls-ca-path string
    	Path to the CA certificates to validate server certificate against. If not set, the host's root CA certificates are used.
  -ingester.ring.etcd.tls-cert-path string
    	Path to the client certificate, which will be used for authenticating with the server. Also requires the key path to be configured.
  -ingester.ring.etcd.tls-cipher-suites string
    	Override the default cipher suite list (separated by commas).
  -ingester.ring.etcd.tls-enabled
    	Enable TLS.
  -ingester.ring.etcd.tls-insecure-skip-verify
    	Skip validating server certificate.
  -ingester.ring.etcd.tls-key-path string
    	Path to the key for the client certificate. Also requires the client certificate to be configured.
  -ingester.ring.etcd.tls-min-version string
    	Override the default minimum TLS version. Allowed values: VersionTLS10, VersionTLS11, VersionTLS12, VersionTLS13
  -ingester.ring.etcd.tls-server-name string
    	Override the expected name on the server certificate.
  -ingester.ring.etcd.username string
    	Etcd username.
  -ingester.ring.excluded-zones comma-separated-list-of-strings
    	Comma-separated list of zones to exclude from the ring. Instances in excluded zones will be filtered out from the ring. This option needs be set on ingesters, distributors, queriers and rulers when running in microservices mode.
  -ingester.ring.final-sleep duration
    	Duration to sleep for before exiting, to ensure metrics are scraped.
  -ingester.ring.heartbeat-period duration
    	Period at which to heartbeat to the ring. 0 = disabled. (default 15s)
  -ingester.ring.heartbeat-timeout duration
    	The heartbeat timeout after which ingesters are skipped for reads/writes. 0 = never (timeout disabled). This option needs be set on ingesters, distributors, queriers and rulers when running in microservices mode. (default 1m0s)
  -ingester.ring.instance-addr string
    	IP address to advertise in the ring. Default is auto-detected.
  -ingester.ring.instance-availability-zone string
    	The availability zone where this instance is running.
  -ingester.ring.instance-enable-ipv6
    	Enable using a IPv6 instance address. (default false)
  -ingester.ring.instance-id string
    	Instance ID to register in the ring. (default "<hostname>")
  -ingester.ring.instance-interface-names string
    	List of network interface names to look up when finding the instance IP address. (default [<private network interfaces>])
  -ingester.ring.instance-port int
    	Port to advertise in the ring (defaults to -server.grpc-listen-port).
  -ingester.ring.min-ready-duration duration
    	Minimum duration to wait after the internal readiness checks have passed but before succeeding the readiness endpoint. This is used to slowdown deployment controllers (eg. Kubernetes) after an instance is ready and before they proceed with a rolling update, to give the rest of the cluster instances enough time to receive ring updates. (default 15s)
  -ingester.ring.multi.mirror-enabled
    	Mirror writes to secondary store.
  -ingester.ring.multi.mirror-timeout duration
    	Timeout for storing value to secondary store. (default 2s)
  -ingester.ring.multi.primary string
    	Primary backend storage used by multi-client.
  -ingester.ring.multi.secondary string
    	Secondary backend storage used by multi-client.
  -ingester.ring.num-tokens int
    	Number of tokens for each ingester. (default 128)
  -ingester.ring.observe-period duration
    	Observe tokens after generating to resolve collisions. Useful when using gossiping ring.
  -ingester.ring.prefix string
    	The prefix for the keys in the store. Should end with a /. (default "collectors/")
  -ingester.ring.replication-factor int
    	Number of ingesters that each time series is replicated to. This option needs be set on ingesters, distributors, queriers and rulers when running in microservices mode. (default 3)
  -ingester.ring.spread-minimizing-join-ring-in-order
    	[experimental] True to allow this ingester registering tokens in the ring only after all previous ingesters (with ID lower than the current one) have already been registered. This configuration option is supported only when the token generation strategy is set to "spread-minimizing".
  -ingester.ring.spread-minimizing-zones comma-separated-list-of-strings
    	[experimental] Comma-separated list of zones in which spread minimizing strategy is used for token generation. This value must include all zones in which ingesters are deployed, and must not change over time. This configuration is used only when "token-generation-strategy" is set to "spread-minimizing".
  -ingester.ring.store string
    	Backend storage to use for the ring. Supported values are: consul, etcd, inmemory, memberlist, multi. (default "memberlist")
  -ingester.ring.token-generation-strategy string
    	[experimental] Specifies the strategy used for generating tokens for ingesters. Supported values are: random,spread-minimizing. (default "random")
  -ingester.ring.tokens-file-path string
    	File path where tokens are stored. If empty, tokens are not stored at shutdown and restored at startup. Must be empty if -ingester.ring.token-generation-strategy is set to "spread-minimizing".
  -ingester.ring.unregister-on-shutdown
    	Unregister from the ring upon clean shutdown. It can be useful to disable for rolling restarts with consistent naming. (default true)
  -ingester.ring.zone-awareness-enabled
    	True to enable the zone-awareness and replicate ingested samples across different availability zones. This option needs be set on ingesters, distributors, queriers and rulers when running in microservices mode.
  -ingester.stream-chunks-when-using-blocks
    	Stream chunks from ingesters to queriers. (default true)
  -ingester.tsdb-config-update-period duration
    	[experimental] Period with which to update the per-tenant TSDB configuration. (default 15s)
  -log.buffered
    	[deprecated] Use a buffered logger to reduce write contention. (default true)
  -log.format string
    	Output log messages in the given format. Valid formats: [logfmt, json] (default "logfmt")
  -log.level value
    	Only log messages with the given severity or above. Valid levels: [debug, info, warn, error] (default info)
  -log.rate-limit-enabled
    	[experimental] Use rate limited logger to reduce the number of logged messages per second.
  -log.rate-limit-logs-burst-size int
    	[experimental] Burst size, i.e., maximum number of messages that can be logged at once, temporarily exceeding the configured maximum logs per second. (default 1000)
  -log.rate-limit-logs-per-second float
    	[experimental] Maximum number of messages per second to be logged. (default 10000)
  -max-separate-metrics-groups-per-user int
    	[experimental] Maximum number of groups allowed per user by which specified distributor and ingester metrics can be further separated. (default 1000)
  -mem-ballast-size-bytes int
    	Size of memory ballast to allocate.
  -memberlist.abort-if-join-fails
    	If this node fails to join memberlist cluster, abort.
  -memberlist.advertise-addr string
    	Gossip address to advertise to other members in the cluster. Used for NAT traversal.
  -memberlist.advertise-port int
    	Gossip port to advertise to other members in the cluster. Used for NAT traversal. (default 7946)
  -memberlist.bind-addr string
    	IP address to listen on for gossip messages. Multiple addresses may be specified. Defaults to 0.0.0.0
  -memberlist.bind-port int
    	Port to listen on for gossip messages. (default 7946)
  -memberlist.cluster-label string
    	The cluster label is an optional string to include in outbound packets and gossip streams. Other members in the memberlist cluster will discard any message whose label doesn't match the configured one, unless the 'cluster-label-verification-disabled' configuration option is set to true.
  -memberlist.cluster-label-verification-disabled
    	When true, memberlist doesn't verify that inbound packets and gossip streams have the cluster label matching the configured one. This verification should be disabled while rolling out the change to the configured cluster label in a live memberlist cluster.
  -memberlist.compression-enabled
    	Enable message compression. This can be used to reduce bandwidth usage at the cost of slightly more CPU utilization. (default true)
  -memberlist.dead-node-reclaim-time duration
    	How soon can dead node's name be reclaimed with new address. 0 to disable.
  -memberlist.gossip-interval duration
    	How often to gossip. (default 200ms)
  -memberlist.gossip-nodes int
    	How many nodes to gossip to. (default 3)
  -memberlist.gossip-to-dead-nodes-time duration
    	How long to keep gossiping to dead nodes, to give them chance to refute their death. (default 30s)
  -memberlist.join string
    	Other cluster members to join. Can be specified multiple times. It can be an IP, hostname or an entry specified in the DNS Service Discovery format.
  -memberlist.leave-timeout duration
    	Timeout for leaving memberlist cluster. (default 20s)
  -memberlist.left-ingesters-timeout duration
    	How long to keep LEFT ingesters in the ring. (default 5m0s)
  -memberlist.max-join-backoff duration
    	Max backoff duration to join other cluster members. (default 1m0s)
  -memberlist.max-join-retries int
    	Max number of retries to join other cluster members. (default 10)
  -memberlist.message-history-buffer-bytes int
    	How much space to use for keeping received and sent messages in memory for troubleshooting (two buffers). 0 to disable.
  -memberlist.min-join-backoff duration
    	Min backoff duration to join other cluster members. (default 1s)
  -memberlist.nodename string
    	Name of the node in memberlist cluster. Defaults to hostname.
  -memberlist.packet-dial-timeout duration
    	Timeout used when connecting to other nodes to send packet. (default 2s)
  -memberlist.packet-write-timeout duration
    	Timeout for writing 'packet' data. (default 5s)
  -memberlist.pullpush-interval duration
    	How often to use pull/push sync. (default 30s)
  -memberlist.randomize-node-name
    	Add random suffix to the node name. (default true)
  -memberlist.rejoin-interval duration
    	If not 0, how often to rejoin the cluster. Occasional rejoin can help to fix the cluster split issue, and is harmless otherwise. For example when using only few components as a seed nodes (via -memberlist.join), then it's recommended to use rejoin. If -memberlist.join points to dynamic service that resolves to all gossiping nodes (eg. Kubernetes headless service), then rejoin is not needed.
  -memberlist.retransmit-factor int
    	Multiplication factor used when sending out messages (factor * log(N+1)). (default 4)
  -memberlist.stream-timeout duration
    	The timeout for establishing a connection with a remote node, and for read/write operations. (default 10s)
  -memberlist.tls-ca-path string
    	Path to the CA certificates to validate server certificate against. If not set, the host's root CA certificates are used.
  -memberlist.tls-cert-path string
    	Path to the client certificate, which will be used for authenticating with the server. Also requires the key path to be configured.
  -memberlist.tls-cipher-suites string
    	Override the default cipher suite list (separated by commas).
  -memberlist.tls-enabled
    	Enable TLS on the memberlist transport layer.
  -memberlist.tls-insecure-skip-verify
    	Skip validating server certificate.
  -memberlist.tls-key-path string
    	Path to the key for the client certificate. Also requires the client certificate to be configured.
  -memberlist.tls-min-version string
    	Override the default minimum TLS version. Allowed values: VersionTLS10, VersionTLS11, VersionTLS12, VersionTLS13
  -memberlist.tls-server-name string
    	Override the expected name on the server certificate.
  -memberlist.transport-debug
    	Log debug transport messages. Note: global log.level must be at debug level as well.
  -modules
    	List available values that can be used as target.
  -overrides-exporter.enabled-metrics comma-separated-list-of-strings
    	Comma-separated list of metrics to include in the exporter. Allowed metric names: ingestion_rate, ingestion_burst_size, max_global_series_per_user, max_global_series_per_metric, max_global_exemplars_per_user, max_fetched_chunks_per_query, max_fetched_series_per_query, max_fetched_chunk_bytes_per_query, ruler_max_rules_per_rule_group, ruler_max_rule_groups_per_tenant, max_global_metadata_per_user, max_global_metadata_per_metric, request_rate, request_burst_size, alertmanager_notification_rate_limit, alertmanager_max_dispatcher_aggregation_groups, alertmanager_max_alerts_count, alertmanager_max_alerts_size_bytes. (default ingestion_rate,ingestion_burst_size,max_global_series_per_user,max_global_series_per_metric,max_global_exemplars_per_user,max_fetched_chunks_per_query,max_fetched_series_per_query,max_fetched_chunk_bytes_per_query,ruler_max_rules_per_rule_group,ruler_max_rule_groups_per_tenant)
  -overrides-exporter.ring.consul.acl-token string
    	ACL Token used to interact with Consul.
  -overrides-exporter.ring.consul.cas-retry-delay duration
    	Maximum duration to wait before retrying a Compare And Swap (CAS) operation. (default 1s)
  -overrides-exporter.ring.consul.client-timeout duration
    	HTTP timeout when talking to Consul (default 20s)
  -overrides-exporter.ring.consul.consistent-reads
    	Enable consistent reads to Consul.
  -overrides-exporter.ring.consul.hostname string
    	Hostname and port of Consul. (default "localhost:8500")
  -overrides-exporter.ring.consul.watch-burst-size int
    	Burst size used in rate limit. Values less than 1 are treated as 1. (default 1)
  -overrides-exporter.ring.consul.watch-rate-limit float
    	Rate limit when watching key or prefix in Consul, in requests per second. 0 disables the rate limit. (default 1)
  -overrides-exporter.ring.enabled
    	Enable the ring used by override-exporters to deduplicate exported limit metrics.
  -overrides-exporter.ring.etcd.dial-timeout duration
    	The dial timeout for the etcd connection. (default 10s)
  -overrides-exporter.ring.etcd.endpoints string
    	The etcd endpoints to connect to.
  -overrides-exporter.ring.etcd.max-retries int
    	The maximum number of retries to do for failed ops. (default 10)
  -overrides-exporter.ring.etcd.password string
    	Etcd password.
  -overrides-exporter.ring.etcd.tls-ca-path string
    	Path to the CA certificates to validate server certificate against. If not set, the host's root CA certificates are used.
  -overrides-exporter.ring.etcd.tls-cert-path string
    	Path to the client certificate, which will be used for authenticating with the server. Also requires the key path to be configured.
  -overrides-exporter.ring.etcd.tls-cipher-suites string
    	Override the default cipher suite list (separated by commas).
  -overrides-exporter.ring.etcd.tls-enabled
    	Enable TLS.
  -overrides-exporter.ring.etcd.tls-insecure-skip-verify
    	Skip validating server certificate.
  -overrides-exporter.ring.etcd.tls-key-path string
    	Path to the key for the client certificate. Also requires the client certificate to be configured.
  -overrides-exporter.ring.etcd.tls-min-version string
    	Override the default minimum TLS version. Allowed values: VersionTLS10, VersionTLS11, VersionTLS12, VersionTLS13
  -overrides-exporter.ring.etcd.tls-server-name string
    	Override the expected name on the server certificate.
  -overrides-exporter.ring.etcd.username string
    	Etcd username.
  -overrides-exporter.ring.heartbeat-period duration
    	Period at which to heartbeat to the ring. 0 = disabled. (default 15s)
  -overrides-exporter.ring.heartbeat-timeout duration
    	The heartbeat timeout after which overrides-exporters are considered unhealthy within the ring. 0 = never (timeout disabled). (default 1m0s)
  -overrides-exporter.ring.instance-addr string
    	IP address to advertise in the ring. Default is auto-detected.
  -overrides-exporter.ring.instance-enable-ipv6
    	Enable using a IPv6 instance address. (default false)
  -overrides-exporter.ring.instance-id string
    	Instance ID to register in the ring. (default "<hostname>")
  -overrides-exporter.ring.instance-interface-names string
    	List of network interface names to look up when finding the instance IP address. (default [<private network interfaces>])
  -overrides-exporter.ring.instance-port int
    	Port to advertise in the ring (defaults to -server.grpc-listen-port).
  -overrides-exporter.ring.multi.mirror-enabled
    	Mirror writes to secondary store.
  -overrides-exporter.ring.multi.mirror-timeout duration
    	Timeout for storing value to secondary store. (default 2s)
  -overrides-exporter.ring.multi.primary string
    	Primary backend storage used by multi-client.
  -overrides-exporter.ring.multi.secondary string
    	Secondary backend storage used by multi-client.
  -overrides-exporter.ring.prefix string
    	The prefix for the keys in the store. Should end with a /. (default "collectors/")
  -overrides-exporter.ring.store string
    	Backend storage to use for the ring. Supported values are: consul, etcd, inmemory, memberlist, multi. (default "memberlist")
  -overrides-exporter.ring.wait-stability-max-duration duration
    	Maximum time to wait for ring stability at startup. If the overrides-exporter ring keeps changing after this period of time, it will start anyway. (default 5m0s)
  -overrides-exporter.ring.wait-stability-min-duration duration
    	Minimum time to wait for ring stability at startup, if set to positive value. Set to 0 to disable.
  -print.config
    	Print the config and exit.
  -querier.batch-iterators
    	[deprecated] Use batch iterators to execute query, as opposed to fully materialising the series in memory.  Takes precedent over the -querier.iterators flag. (default true)
  -querier.cardinality-analysis-enabled
    	Enables endpoints used for cardinality analysis.
  -querier.default-evaluation-interval duration
    	The default evaluation interval or step size for subqueries. This config option should be set on query-frontend too when query sharding is enabled. (default 1m0s)
  -querier.dns-lookup-period duration
    	How often to query DNS for query-frontend or query-scheduler address. (default 10s)
  -querier.frontend-address string
    	Address of the query-frontend component, in host:port format. If multiple query-frontends are running, the host should be a DNS resolving to all query-frontend instances. This option should be set only when query-scheduler component is not in use.
  -querier.frontend-client.backoff-max-period duration
    	Maximum delay when backing off. (default 10s)
  -querier.frontend-client.backoff-min-period duration
    	Minimum delay when backing off. (default 100ms)
  -querier.frontend-client.backoff-on-ratelimits
    	Enable backoff and retry when we hit rate limits.
  -querier.frontend-client.backoff-retries int
    	Number of times to backoff and retry before failing. (default 10)
  -querier.frontend-client.connect-backoff-base-delay duration
    	Initial backoff delay after first connection failure. Only relevant if ConnectTimeout > 0. (default 1s)
  -querier.frontend-client.connect-backoff-max-delay duration
    	Maximum backoff delay when establishing a connection. Only relevant if ConnectTimeout > 0. (default 5s)
  -querier.frontend-client.connect-timeout duration
    	The maximum amount of time to establish a connection. A value of 0 means default gRPC client connect timeout and backoff. (default 5s)
  -querier.frontend-client.grpc-client-rate-limit float
    	Rate limit for gRPC client; 0 means disabled.
  -querier.frontend-client.grpc-client-rate-limit-burst int
    	Rate limit burst for gRPC client.
  -querier.frontend-client.grpc-compression string
    	Use compression when sending messages. Supported values are: 'gzip', 'snappy' and '' (disable compression)
  -querier.frontend-client.grpc-max-recv-msg-size int
    	gRPC client max receive message size (bytes). (default 104857600)
  -querier.frontend-client.grpc-max-send-msg-size int
    	gRPC client max send message size (bytes). (default 104857600)
  -querier.frontend-client.initial-connection-window-size value
    	[experimental] Initial connection window size. Values less than the default are not supported and are ignored. Setting this to a value other than the default disables the BDP estimator. (default 63KiB1023B)
  -querier.frontend-client.initial-stream-window-size value
    	[experimental] Initial stream window size. Values less than the default are not supported and are ignored. Setting this to a value other than the default disables the BDP estimator. (default 63KiB1023B)
  -querier.frontend-client.tls-ca-path string
    	Path to the CA certificates to validate server certificate against. If not set, the host's root CA certificates are used.
  -querier.frontend-client.tls-cert-path string
    	Path to the client certificate, which will be used for authenticating with the server. Also requires the key path to be configured.
  -querier.frontend-client.tls-cipher-suites string
    	Override the default cipher suite list (separated by commas).
  -querier.frontend-client.tls-enabled
    	Enable TLS in the gRPC client. This flag needs to be enabled when any other TLS flag is set. If set to false, insecure connection to gRPC server will be used.
  -querier.frontend-client.tls-insecure-skip-verify
    	Skip validating server certificate.
  -querier.frontend-client.tls-key-path string
    	Path to the key for the client certificate. Also requires the client certificate to be configured.
  -querier.frontend-client.tls-min-version string
    	Override the default minimum TLS version. Allowed values: VersionTLS10, VersionTLS11, VersionTLS12, VersionTLS13
  -querier.frontend-client.tls-server-name string
    	Override the expected name on the server certificate.
  -querier.id string
    	Querier ID, sent to the query-frontend to identify requests from the same querier. Defaults to hostname.
  -querier.iterators
    	[deprecated] Use iterators to execute query, as opposed to fully materialising the series in memory.
  -querier.label-names-and-values-results-max-size-bytes int
    	Maximum size in bytes of distinct label names and values. When querier receives response from ingester, it merges the response with responses from other ingesters. This maximum size limit is applied to the merged(distinct) results. If the limit is reached, an error is returned. (default 419430400)
  -querier.label-values-max-cardinality-label-names-per-request int
    	Maximum number of label names allowed to be queried in a single /api/v1/cardinality/label_values API call. (default 100)
  -querier.lookback-delta duration
    	Time since the last sample after which a time series is considered stale and ignored by expression evaluations. This config option should be set on query-frontend too when query sharding is enabled. (default 5m0s)
  -querier.max-concurrent int
    	The number of workers running in each querier process. This setting limits the maximum number of concurrent queries in each querier. (default 20)
  -querier.max-estimated-fetched-chunks-per-query-multiplier float
    	[experimental] Maximum number of chunks estimated to be fetched in a single query from ingesters and long-term storage, as a multiple of -querier.max-fetched-chunks-per-query. This limit is enforced in the querier. Must be greater than or equal to 1, or 0 to disable.
  -querier.max-fetched-chunk-bytes-per-query int
    	The maximum size of all chunks in bytes that a query can fetch from each ingester and storage. This limit is enforced in the querier and ruler. 0 to disable.
  -querier.max-fetched-chunks-per-query int
    	Maximum number of chunks that can be fetched in a single query from ingesters and long-term storage. This limit is enforced in the querier, ruler and store-gateway. 0 to disable. (default 2000000)
  -querier.max-fetched-series-per-query int
    	The maximum number of unique series for which a query can fetch samples from each ingesters and storage. This limit is enforced in the querier, ruler and store-gateway. 0 to disable
  -querier.max-outstanding-requests-per-tenant int
    	Maximum number of outstanding requests per tenant per frontend; requests beyond this error with HTTP 429. (default 100)
  -querier.max-partial-query-length duration
    	Limit the time range for partial queries at the querier level.
  -querier.max-query-into-future duration
    	Maximum duration into the future you can query. 0 to disable. (default 10m0s)
  -querier.max-query-lookback duration
    	Limit how long back data (series and metadata) can be queried, up until <lookback> duration ago. This limit is enforced in the query-frontend, querier and ruler. If the requested time range is outside the allowed range, the request will not fail but will be manipulated to only query data within the allowed time range. 0 to disable.
  -querier.max-query-parallelism int
    	Maximum number of split (by time) or partial (by shard) queries that will be scheduled in parallel by the query-frontend for a single input query. This limit is introduced to have a fairer query scheduling and avoid a single query over a large time range saturating all available queriers. (default 14)
  -querier.max-samples int
    	Maximum number of samples a single query can load into memory. This config option should be set on query-frontend too when query sharding is enabled. (default 50000000)
  -querier.minimize-ingester-requests
    	[experimental] If true, when querying ingesters, only the minimum required ingesters required to reach quorum will be queried initially, with other ingesters queried only if needed due to failures from the initial set of ingesters. Enabling this option reduces resource consumption for the happy path at the cost of increased latency for the unhappy path. (default true)
  -querier.minimize-ingester-requests-hedging-delay duration
    	Delay before initiating requests to further ingesters when request minimization is enabled and the initially selected set of ingesters have not all responded. Ignored if -querier.minimize-ingester-requests is not enabled. (default 3s)
  -querier.prefer-streaming-chunks-from-ingesters
    	[experimental] Request ingesters stream chunks. Ingesters will only respond with a stream of chunks if the target ingester supports this, and this preference will be ignored by ingesters that do not support this. (default true)
  -querier.prefer-streaming-chunks-from-store-gateways
    	[experimental] Request store-gateways stream chunks. Store-gateways will only respond with a stream of chunks if the target store-gateway supports this, and this preference will be ignored by store-gateways that do not support this.
  -querier.query-ingesters-within duration
    	Maximum lookback beyond which queries are not sent to ingester. 0 means all queries are sent to ingester. (default 13h)
  -querier.query-store-after duration
    	The time after which a metric should be queried from storage and not just ingesters. 0 means all queries are sent to store. If this option is enabled, the time range of the query sent to the store-gateway will be manipulated to ensure the query end is not more recent than 'now - query-store-after'. (default 12h0m0s)
  -querier.scheduler-address string
    	Address of the query-scheduler component, in host:port format. The host should resolve to all query-scheduler instances. This option should be set only when query-scheduler component is in use and -query-scheduler.service-discovery-mode is set to 'dns'.
  -querier.scheduler-client.backoff-max-period duration
    	Maximum delay when backing off. (default 10s)
  -querier.scheduler-client.backoff-min-period duration
    	Minimum delay when backing off. (default 100ms)
  -querier.scheduler-client.backoff-on-ratelimits
    	Enable backoff and retry when we hit rate limits.
  -querier.scheduler-client.backoff-retries int
    	Number of times to backoff and retry before failing. (default 10)
  -querier.scheduler-client.connect-backoff-base-delay duration
    	Initial backoff delay after first connection failure. Only relevant if ConnectTimeout > 0. (default 1s)
  -querier.scheduler-client.connect-backoff-max-delay duration
    	Maximum backoff delay when establishing a connection. Only relevant if ConnectTimeout > 0. (default 5s)
  -querier.scheduler-client.connect-timeout duration
    	The maximum amount of time to establish a connection. A value of 0 means default gRPC client connect timeout and backoff. (default 5s)
  -querier.scheduler-client.grpc-client-rate-limit float
    	Rate limit for gRPC client; 0 means disabled.
  -querier.scheduler-client.grpc-client-rate-limit-burst int
    	Rate limit burst for gRPC client.
  -querier.scheduler-client.grpc-compression string
    	Use compression when sending messages. Supported values are: 'gzip', 'snappy' and '' (disable compression)
  -querier.scheduler-client.grpc-max-recv-msg-size int
    	gRPC client max receive message size (bytes). (default 104857600)
  -querier.scheduler-client.grpc-max-send-msg-size int
    	gRPC client max send message size (bytes). (default 104857600)
  -querier.scheduler-client.initial-connection-window-size value
    	[experimental] Initial connection window size. Values less than the default are not supported and are ignored. Setting this to a value other than the default disables the BDP estimator. (default 63KiB1023B)
  -querier.scheduler-client.initial-stream-window-size value
    	[experimental] Initial stream window size. Values less than the default are not supported and are ignored. Setting this to a value other than the default disables the BDP estimator. (default 63KiB1023B)
  -querier.scheduler-client.tls-ca-path string
    	Path to the CA certificates to validate server certificate against. If not set, the host's root CA certificates are used.
  -querier.scheduler-client.tls-cert-path string
    	Path to the client certificate, which will be used for authenticating with the server. Also requires the key path to be configured.
  -querier.scheduler-client.tls-cipher-suites string
    	Override the default cipher suite list (separated by commas).
  -querier.scheduler-client.tls-enabled
    	Enable TLS in the gRPC client. This flag needs to be enabled when any other TLS flag is set. If set to false, insecure connection to gRPC server will be used.
  -querier.scheduler-client.tls-insecure-skip-verify
    	Skip validating server certificate.
  -querier.scheduler-client.tls-key-path string
    	Path to the key for the client certificate. Also requires the client certificate to be configured.
  -querier.scheduler-client.tls-min-version string
    	Override the default minimum TLS version. Allowed values: VersionTLS10, VersionTLS11, VersionTLS12, VersionTLS13
  -querier.scheduler-client.tls-server-name string
    	Override the expected name on the server certificate.
  -querier.shuffle-sharding-ingesters-enabled
    	Fetch in-memory series from the minimum set of required ingesters, selecting only ingesters which may have received series since -querier.query-ingesters-within. If this setting is false or -querier.query-ingesters-within is '0', queriers always query all ingesters (ingesters shuffle sharding on read path is disabled). (default true)
  -querier.store-gateway-client.tls-ca-path string
    	Path to the CA certificates to validate server certificate against. If not set, the host's root CA certificates are used.
  -querier.store-gateway-client.tls-cert-path string
    	Path to the client certificate, which will be used for authenticating with the server. Also requires the key path to be configured.
  -querier.store-gateway-client.tls-cipher-suites string
    	Override the default cipher suite list (separated by commas).
  -querier.store-gateway-client.tls-enabled
    	Enable TLS for gRPC client connecting to store-gateway.
  -querier.store-gateway-client.tls-insecure-skip-verify
    	Skip validating server certificate.
  -querier.store-gateway-client.tls-key-path string
    	Path to the key for the client certificate. Also requires the client certificate to be configured.
  -querier.store-gateway-client.tls-min-version string
    	Override the default minimum TLS version. Allowed values: VersionTLS10, VersionTLS11, VersionTLS12, VersionTLS13
  -querier.store-gateway-client.tls-server-name string
    	Override the expected name on the server certificate.
  -querier.streaming-chunks-per-ingester-buffer-size uint
    	Number of series to buffer per ingester when streaming chunks from ingesters. (default 256)
  -querier.streaming-chunks-per-store-gateway-buffer-size uint
    	[experimental] Number of series to buffer per store-gateway when streaming chunks from store-gateways. (default 256)
  -querier.timeout duration
    	The timeout for a query. This config option should be set on query-frontend too when query sharding is enabled. This also applies to queries evaluated by the ruler (internally or remotely). (default 2m0s)
  -query-frontend.align-queries-with-step
    	Mutate incoming queries to align their start and end with their step.
  -query-frontend.cache-results
    	Cache query results.
  -query-frontend.cache-unaligned-requests
    	Cache requests that are not step-aligned.
  -query-frontend.downstream-url string
    	URL of downstream Prometheus.
  -query-frontend.grpc-client-config.backoff-max-period duration
    	Maximum delay when backing off. (default 10s)
  -query-frontend.grpc-client-config.backoff-min-period duration
    	Minimum delay when backing off. (default 100ms)
  -query-frontend.grpc-client-config.backoff-on-ratelimits
    	Enable backoff and retry when we hit rate limits.
  -query-frontend.grpc-client-config.backoff-retries int
    	Number of times to backoff and retry before failing. (default 10)
  -query-frontend.grpc-client-config.connect-backoff-base-delay duration
    	Initial backoff delay after first connection failure. Only relevant if ConnectTimeout > 0. (default 1s)
  -query-frontend.grpc-client-config.connect-backoff-max-delay duration
    	Maximum backoff delay when establishing a connection. Only relevant if ConnectTimeout > 0. (default 5s)
  -query-frontend.grpc-client-config.connect-timeout duration
    	The maximum amount of time to establish a connection. A value of 0 means default gRPC client connect timeout and backoff. (default 5s)
  -query-frontend.grpc-client-config.grpc-client-rate-limit float
    	Rate limit for gRPC client; 0 means disabled.
  -query-frontend.grpc-client-config.grpc-client-rate-limit-burst int
    	Rate limit burst for gRPC client.
  -query-frontend.grpc-client-config.grpc-compression string
    	Use compression when sending messages. Supported values are: 'gzip', 'snappy' and '' (disable compression)
  -query-frontend.grpc-client-config.grpc-max-recv-msg-size int
    	gRPC client max receive message size (bytes). (default 104857600)
  -query-frontend.grpc-client-config.grpc-max-send-msg-size int
    	gRPC client max send message size (bytes). (default 104857600)
  -query-frontend.grpc-client-config.initial-connection-window-size value
    	[experimental] Initial connection window size. Values less than the default are not supported and are ignored. Setting this to a value other than the default disables the BDP estimator. (default 63KiB1023B)
  -query-frontend.grpc-client-config.initial-stream-window-size value
    	[experimental] Initial stream window size. Values less than the default are not supported and are ignored. Setting this to a value other than the default disables the BDP estimator. (default 63KiB1023B)
  -query-frontend.grpc-client-config.tls-ca-path string
    	Path to the CA certificates to validate server certificate against. If not set, the host's root CA certificates are used.
  -query-frontend.grpc-client-config.tls-cert-path string
    	Path to the client certificate, which will be used for authenticating with the server. Also requires the key path to be configured.
  -query-frontend.grpc-client-config.tls-cipher-suites string
    	Override the default cipher suite list (separated by commas).
  -query-frontend.grpc-client-config.tls-enabled
    	Enable TLS in the gRPC client. This flag needs to be enabled when any other TLS flag is set. If set to false, insecure connection to gRPC server will be used.
  -query-frontend.grpc-client-config.tls-insecure-skip-verify
    	Skip validating server certificate.
  -query-frontend.grpc-client-config.tls-key-path string
    	Path to the key for the client certificate. Also requires the client certificate to be configured.
  -query-frontend.grpc-client-config.tls-min-version string
    	Override the default minimum TLS version. Allowed values: VersionTLS10, VersionTLS11, VersionTLS12, VersionTLS13
  -query-frontend.grpc-client-config.tls-server-name string
    	Override the expected name on the server certificate.
  -query-frontend.instance-addr string
    	IP address to advertise to the querier (via scheduler) (default is auto-detected from network interfaces).
  -query-frontend.instance-enable-ipv6
    	Enable using a IPv6 instance address (default false).
  -query-frontend.instance-interface-names string
    	List of network interface names to look up when finding the instance IP address. This address is sent to query-scheduler and querier, which uses it to send the query response back to query-frontend. (default [<private network interfaces>])
  -query-frontend.instance-port int
    	Port to advertise to querier (via scheduler) (defaults to server.grpc-listen-port).
  -query-frontend.log-queries-longer-than duration
    	Log queries that are slower than the specified duration. Set to 0 to disable. Set to < 0 to enable on all queries.
  -query-frontend.log-query-request-headers comma-separated-list-of-strings
    	Comma-separated list of request header names to include in query logs. Applies to both query stats and slow queries logs.
  -query-frontend.max-body-size int
    	Max body size for downstream prometheus. (default 10485760)
  -query-frontend.max-cache-freshness duration
    	Most recent allowed cacheable result per-tenant, to prevent caching very recent results that might still be in flux. (default 1m)
  -query-frontend.max-queriers-per-tenant int
    	Maximum number of queriers that can handle requests for a single tenant. If set to 0 or value higher than number of available queriers, *all* queriers will handle requests for the tenant. Each frontend (or query-scheduler, if used) will select the same set of queriers for the same tenant (given that all queriers are connected to all frontends / query-schedulers). This option only works with queriers connecting to the query-frontend / query-scheduler, not when using downstream URL.
  -query-frontend.max-query-expression-size-bytes int
    	Max size of the raw query, in bytes. 0 to not apply a limit to the size of the query.
  -query-frontend.max-retries-per-request int
    	Maximum number of retries for a single request; beyond this, the downstream error is returned. (default 5)
  -query-frontend.max-total-query-length duration
    	Limit the total query time range (end - start time). This limit is enforced in the query-frontend on the received query.
  -query-frontend.parallelize-shardable-queries
    	True to enable query sharding.
  -query-frontend.querier-forget-delay duration
    	[experimental] If a querier disconnects without sending notification about graceful shutdown, the query-frontend will keep the querier in the tenant's shard until the forget delay has passed. This feature is useful to reduce the blast radius when shuffle-sharding is enabled.
  -query-frontend.query-result-response-format string
    	Format to use when retrieving query results from queriers. Supported values: json, protobuf (default "protobuf")
  -query-frontend.query-sharding-max-regexp-size-bytes int
    	Disable query sharding for any query containing a regular expression matcher longer than the configured number of bytes. 0 to disable the limit. (default 4096)
  -query-frontend.query-sharding-max-sharded-queries int
    	The max number of sharded queries that can be run for a given received query. 0 to disable limit. (default 128)
  -query-frontend.query-sharding-target-series-per-shard uint
    	How many series a single sharded partial query should load at most. This is not a strict requirement guaranteed to be honoured by query sharding, but a hint given to the query sharding when the query execution is initially planned. 0 to disable cardinality-based hints.
  -query-frontend.query-sharding-total-shards int
    	The amount of shards to use when doing parallelisation via query sharding by tenant. 0 to disable query sharding for tenant. Query sharding implementation will adjust the number of query shards based on compactor shards. This allows querier to not search the blocks which cannot possibly have the series for given query shard. (default 16)
  -query-frontend.query-stats-enabled
    	False to disable query statistics tracking. When enabled, a message with some statistics is logged for every query. (default true)
  -query-frontend.results-cache-ttl duration
    	Time to live duration for cached query results. If query falls into out-of-order time window, -query-frontend.results-cache-ttl-for-out-of-order-time-window is used instead. (default 1w)
  -query-frontend.results-cache-ttl-for-cardinality-query duration
    	Time to live duration for cached cardinality query results. The value 0 disables the cache.
  -query-frontend.results-cache-ttl-for-labels-query duration
    	Time to live duration for cached label names and label values query results. The value 0 disables the cache.
  -query-frontend.results-cache-ttl-for-out-of-order-time-window duration
    	Time to live duration for cached query results if query falls into out-of-order time window. This is lower than -query-frontend.results-cache-ttl so that incoming out-of-order samples are returned in the query results sooner. (default 10m)
  -query-frontend.results-cache.backend string
    	Backend for query-frontend results cache, if not empty. Supported values: memcached, redis.
  -query-frontend.results-cache.compression string
    	Enable cache compression, if not empty. Supported values are: snappy.
  -query-frontend.results-cache.memcached.addresses comma-separated-list-of-strings
    	Comma-separated list of memcached addresses. Each address can be an IP address, hostname, or an entry specified in the DNS Service Discovery format.
  -query-frontend.results-cache.memcached.connect-timeout duration
    	The connection timeout. (default 200ms)
  -query-frontend.results-cache.memcached.max-async-buffer-size int
    	The maximum number of enqueued asynchronous operations allowed. (default 25000)
  -query-frontend.results-cache.memcached.max-async-concurrency int
    	The maximum number of concurrent asynchronous operations can occur. (default 50)
  -query-frontend.results-cache.memcached.max-get-multi-batch-size int
    	The maximum number of keys a single underlying get operation should run. If more keys are specified, internally keys are split into multiple batches and fetched concurrently, honoring the max concurrency. If set to 0, the max batch size is unlimited. (default 100)
  -query-frontend.results-cache.memcached.max-get-multi-concurrency int
    	The maximum number of concurrent connections running get operations. If set to 0, concurrency is unlimited. (default 100)
  -query-frontend.results-cache.memcached.max-idle-connections int
    	The maximum number of idle connections that will be maintained per address. (default 100)
  -query-frontend.results-cache.memcached.max-item-size int
    	The maximum size of an item stored in memcached, in bytes. Bigger items are not stored. If set to 0, no maximum size is enforced. (default 1048576)
  -query-frontend.results-cache.memcached.min-idle-connections-headroom-percentage float
    	The minimum number of idle connections to keep open as a percentage (0-100) of the number of recently used idle connections. If negative, idle connections are kept open indefinitely. (default -1)
  -query-frontend.results-cache.memcached.read-buffer-size-bytes int
    	[experimental] The size of the read buffer (in bytes). The buffer is allocated for each connection to memcached. (default 4096)
  -query-frontend.results-cache.memcached.timeout duration
    	The socket read/write timeout. (default 200ms)
  -query-frontend.results-cache.memcached.tls-ca-path string
    	Path to the CA certificates to validate server certificate against. If not set, the host's root CA certificates are used.
  -query-frontend.results-cache.memcached.tls-cert-path string
    	Path to the client certificate, which will be used for authenticating with the server. Also requires the key path to be configured.
  -query-frontend.results-cache.memcached.tls-cipher-suites string
    	Override the default cipher suite list (separated by commas).
  -query-frontend.results-cache.memcached.tls-enabled
    	Enable connecting to Memcached with TLS.
  -query-frontend.results-cache.memcached.tls-insecure-skip-verify
    	Skip validating server certificate.
  -query-frontend.results-cache.memcached.tls-key-path string
    	Path to the key for the client certificate. Also requires the client certificate to be configured.
  -query-frontend.results-cache.memcached.tls-min-version string
    	Override the default minimum TLS version. Allowed values: VersionTLS10, VersionTLS11, VersionTLS12, VersionTLS13
  -query-frontend.results-cache.memcached.tls-server-name string
    	Override the expected name on the server certificate.
  -query-frontend.results-cache.memcached.write-buffer-size-bytes int
    	[experimental] The size of the write buffer (in bytes). The buffer is allocated for each connection to memcached. (default 4096)
  -query-frontend.results-cache.redis.connection-pool-size int
    	Maximum number of connections in the pool. (default 100)
  -query-frontend.results-cache.redis.connection-pool-timeout duration
    	Maximum duration to wait to get a connection from pool. (default 4s)
  -query-frontend.results-cache.redis.db int
    	Database index.
  -query-frontend.results-cache.redis.dial-timeout duration
    	Client dial timeout. (default 5s)
  -query-frontend.results-cache.redis.endpoint comma-separated-list-of-strings
    	Redis Server or Cluster configuration endpoint to use for caching. A comma-separated list of endpoints for Redis Cluster or Redis Sentinel.
  -query-frontend.results-cache.redis.idle-timeout duration
    	Amount of time after which client closes idle connections. (default 5m0s)
  -query-frontend.results-cache.redis.master-name string
    	Redis Sentinel master name. An empty string for Redis Server or Redis Cluster.
  -query-frontend.results-cache.redis.max-async-buffer-size int
    	The maximum number of enqueued asynchronous operations allowed. (default 25000)
  -query-frontend.results-cache.redis.max-async-concurrency int
    	The maximum number of concurrent asynchronous operations can occur. (default 50)
  -query-frontend.results-cache.redis.max-connection-age duration
    	Close connections older than this duration. If the value is zero, then the pool does not close connections based on age.
  -query-frontend.results-cache.redis.max-get-multi-batch-size int
    	The maximum size per batch for mget operations. (default 100)
  -query-frontend.results-cache.redis.max-get-multi-concurrency int
    	The maximum number of concurrent connections running get operations. If set to 0, concurrency is unlimited. (default 100)
  -query-frontend.results-cache.redis.max-item-size int
    	The maximum size of an item stored in Redis. Bigger items are not stored. If set to 0, no maximum size is enforced. (default 16777216)
  -query-frontend.results-cache.redis.min-idle-connections int
    	Minimum number of idle connections. (default 10)
  -query-frontend.results-cache.redis.password string
    	Password to use when connecting to Redis.
  -query-frontend.results-cache.redis.read-timeout duration
    	Client read timeout. (default 3s)
  -query-frontend.results-cache.redis.tls-ca-path string
    	Path to the CA certificates to validate server certificate against. If not set, the host's root CA certificates are used.
  -query-frontend.results-cache.redis.tls-cert-path string
    	Path to the client certificate, which will be used for authenticating with the server. Also requires the key path to be configured.
  -query-frontend.results-cache.redis.tls-cipher-suites string
    	Override the default cipher suite list (separated by commas).
  -query-frontend.results-cache.redis.tls-enabled
    	Enable connecting to Redis with TLS.
  -query-frontend.results-cache.redis.tls-insecure-skip-verify
    	Skip validating server certificate.
  -query-frontend.results-cache.redis.tls-key-path string
    	Path to the key for the client certificate. Also requires the client certificate to be configured.
  -query-frontend.results-cache.redis.tls-min-version string
    	Override the default minimum TLS version. Allowed values: VersionTLS10, VersionTLS11, VersionTLS12, VersionTLS13
  -query-frontend.results-cache.redis.tls-server-name string
    	Override the expected name on the server certificate.
  -query-frontend.results-cache.redis.username string
    	Username to use when connecting to Redis.
  -query-frontend.results-cache.redis.write-timeout duration
    	Client write timeout. (default 3s)
  -query-frontend.scheduler-address string
    	Address of the query-scheduler component, in host:port format. The host should resolve to all query-scheduler instances. This option should be set only when query-scheduler component is in use and -query-scheduler.service-discovery-mode is set to 'dns'.
  -query-frontend.scheduler-dns-lookup-period duration
    	How often to resolve the scheduler-address, in order to look for new query-scheduler instances. (default 10s)
  -query-frontend.scheduler-worker-concurrency int
    	Number of concurrent workers forwarding queries to single query-scheduler. (default 5)
  -query-frontend.split-instant-queries-by-interval duration
    	[experimental] Split instant queries by an interval and execute in parallel. 0 to disable it.
  -query-frontend.split-queries-by-interval duration
    	Split range queries by an interval and execute in parallel. You should use a multiple of 24 hours to optimize querying blocks. 0 to disable it. (default 24h0m0s)
  -query-scheduler.grpc-client-config.backoff-max-period duration
    	Maximum delay when backing off. (default 10s)
  -query-scheduler.grpc-client-config.backoff-min-period duration
    	Minimum delay when backing off. (default 100ms)
  -query-scheduler.grpc-client-config.backoff-on-ratelimits
    	Enable backoff and retry when we hit rate limits.
  -query-scheduler.grpc-client-config.backoff-retries int
    	Number of times to backoff and retry before failing. (default 10)
  -query-scheduler.grpc-client-config.connect-backoff-base-delay duration
    	Initial backoff delay after first connection failure. Only relevant if ConnectTimeout > 0. (default 1s)
  -query-scheduler.grpc-client-config.connect-backoff-max-delay duration
    	Maximum backoff delay when establishing a connection. Only relevant if ConnectTimeout > 0. (default 5s)
  -query-scheduler.grpc-client-config.connect-timeout duration
    	The maximum amount of time to establish a connection. A value of 0 means default gRPC client connect timeout and backoff. (default 5s)
  -query-scheduler.grpc-client-config.grpc-client-rate-limit float
    	Rate limit for gRPC client; 0 means disabled.
  -query-scheduler.grpc-client-config.grpc-client-rate-limit-burst int
    	Rate limit burst for gRPC client.
  -query-scheduler.grpc-client-config.grpc-compression string
    	Use compression when sending messages. Supported values are: 'gzip', 'snappy' and '' (disable compression)
  -query-scheduler.grpc-client-config.grpc-max-recv-msg-size int
    	gRPC client max receive message size (bytes). (default 104857600)
  -query-scheduler.grpc-client-config.grpc-max-send-msg-size int
    	gRPC client max send message size (bytes). (default 104857600)
  -query-scheduler.grpc-client-config.initial-connection-window-size value
    	[experimental] Initial connection window size. Values less than the default are not supported and are ignored. Setting this to a value other than the default disables the BDP estimator. (default 63KiB1023B)
  -query-scheduler.grpc-client-config.initial-stream-window-size value
    	[experimental] Initial stream window size. Values less than the default are not supported and are ignored. Setting this to a value other than the default disables the BDP estimator. (default 63KiB1023B)
  -query-scheduler.grpc-client-config.tls-ca-path string
    	Path to the CA certificates to validate server certificate against. If not set, the host's root CA certificates are used.
  -query-scheduler.grpc-client-config.tls-cert-path string
    	Path to the client certificate, which will be used for authenticating with the server. Also requires the key path to be configured.
  -query-scheduler.grpc-client-config.tls-cipher-suites string
    	Override the default cipher suite list (separated by commas).
  -query-scheduler.grpc-client-config.tls-enabled
    	Enable TLS in the gRPC client. This flag needs to be enabled when any other TLS flag is set. If set to false, insecure connection to gRPC server will be used.
  -query-scheduler.grpc-client-config.tls-insecure-skip-verify
    	Skip validating server certificate.
  -query-scheduler.grpc-client-config.tls-key-path string
    	Path to the key for the client certificate. Also requires the client certificate to be configured.
  -query-scheduler.grpc-client-config.tls-min-version string
    	Override the default minimum TLS version. Allowed values: VersionTLS10, VersionTLS11, VersionTLS12, VersionTLS13
  -query-scheduler.grpc-client-config.tls-server-name string
    	Override the expected name on the server certificate.
  -query-scheduler.max-outstanding-requests-per-tenant int
    	Maximum number of outstanding requests per tenant per query-scheduler. In-flight requests above this limit will fail with HTTP response status code 429. (default 100)
  -query-scheduler.max-used-instances int
    	The maximum number of query-scheduler instances to use, regardless how many replicas are running. This option can be set only when -query-scheduler.service-discovery-mode is set to 'ring'. 0 to use all available query-scheduler instances.
  -query-scheduler.querier-forget-delay duration
    	[experimental] If a querier disconnects without sending notification about graceful shutdown, the query-scheduler will keep the querier in the tenant's shard until the forget delay has passed. This feature is useful to reduce the blast radius when shuffle-sharding is enabled.
  -query-scheduler.ring.consul.acl-token string
    	ACL Token used to interact with Consul.
  -query-scheduler.ring.consul.cas-retry-delay duration
    	Maximum duration to wait before retrying a Compare And Swap (CAS) operation. (default 1s)
  -query-scheduler.ring.consul.client-timeout duration
    	HTTP timeout when talking to Consul (default 20s)
  -query-scheduler.ring.consul.consistent-reads
    	Enable consistent reads to Consul.
  -query-scheduler.ring.consul.hostname string
    	Hostname and port of Consul. (default "localhost:8500")
  -query-scheduler.ring.consul.watch-burst-size int
    	Burst size used in rate limit. Values less than 1 are treated as 1. (default 1)
  -query-scheduler.ring.consul.watch-rate-limit float
    	Rate limit when watching key or prefix in Consul, in requests per second. 0 disables the rate limit. (default 1)
  -query-scheduler.ring.etcd.dial-timeout duration
    	The dial timeout for the etcd connection. (default 10s)
  -query-scheduler.ring.etcd.endpoints string
    	The etcd endpoints to connect to.
  -query-scheduler.ring.etcd.max-retries int
    	The maximum number of retries to do for failed ops. (default 10)
  -query-scheduler.ring.etcd.password string
    	Etcd password.
  -query-scheduler.ring.etcd.tls-ca-path string
    	Path to the CA certificates to validate server certificate against. If not set, the host's root CA certificates are used.
  -query-scheduler.ring.etcd.tls-cert-path string
    	Path to the client certificate, which will be used for authenticating with the server. Also requires the key path to be configured.
  -query-scheduler.ring.etcd.tls-cipher-suites string
    	Override the default cipher suite list (separated by commas).
  -query-scheduler.ring.etcd.tls-enabled
    	Enable TLS.
  -query-scheduler.ring.etcd.tls-insecure-skip-verify
    	Skip validating server certificate.
  -query-scheduler.ring.etcd.tls-key-path string
    	Path to the key for the client certificate. Also requires the client certificate to be configured.
  -query-scheduler.ring.etcd.tls-min-version string
    	Override the default minimum TLS version. Allowed values: VersionTLS10, VersionTLS11, VersionTLS12, VersionTLS13
  -query-scheduler.ring.etcd.tls-server-name string
    	Override the expected name on the server certificate.
  -query-scheduler.ring.etcd.username string
    	Etcd username.
  -query-scheduler.ring.heartbeat-period duration
    	Period at which to heartbeat to the ring. 0 = disabled. (default 15s)
  -query-scheduler.ring.heartbeat-timeout duration
    	The heartbeat timeout after which query-schedulers are considered unhealthy within the ring. When query-scheduler ring-based service discovery is enabled, this option needs be set on query-schedulers, query-frontends and queriers. (default 1m0s)
  -query-scheduler.ring.instance-addr string
    	IP address to advertise in the ring. Default is auto-detected.
  -query-scheduler.ring.instance-enable-ipv6
    	Enable using a IPv6 instance address. (default false)
  -query-scheduler.ring.instance-id string
    	Instance ID to register in the ring. (default "<hostname>")
  -query-scheduler.ring.instance-interface-names string
    	List of network interface names to look up when finding the instance IP address. (default [<private network interfaces>])
  -query-scheduler.ring.instance-port int
    	Port to advertise in the ring (defaults to -server.grpc-listen-port).
  -query-scheduler.ring.multi.mirror-enabled
    	Mirror writes to secondary store.
  -query-scheduler.ring.multi.mirror-timeout duration
    	Timeout for storing value to secondary store. (default 2s)
  -query-scheduler.ring.multi.primary string
    	Primary backend storage used by multi-client.
  -query-scheduler.ring.multi.secondary string
    	Secondary backend storage used by multi-client.
  -query-scheduler.ring.prefix string
    	The prefix for the keys in the store. Should end with a /. (default "collectors/")
  -query-scheduler.ring.store string
    	Backend storage to use for the ring. Supported values are: consul, etcd, inmemory, memberlist, multi. (default "memberlist")
  -query-scheduler.service-discovery-mode string
    	[experimental] Service discovery mode that query-frontends and queriers use to find query-scheduler instances. When query-scheduler ring-based service discovery is enabled, this option needs be set on query-schedulers, query-frontends and queriers. Supported values are: dns, ring. (default "dns")
  -ruler-storage.azure.account-key string
    	Azure storage account key. If unset, Azure managed identities will be used for authentication instead.
  -ruler-storage.azure.account-name string
    	Azure storage account name
  -ruler-storage.azure.connection-string string
    	If `connection-string` is set, the value of `endpoint-suffix` will not be used. Use this method over `account-key` if you need to authenticate via a SAS token. Or if you use the Azurite emulator.
  -ruler-storage.azure.container-name string
    	Azure storage container name
  -ruler-storage.azure.endpoint-suffix string
    	Azure storage endpoint suffix without schema. The account name will be prefixed to this value to create the FQDN. If set to empty string, default endpoint suffix is used.
  -ruler-storage.azure.max-retries int
    	Number of retries for recoverable errors (default 20)
  -ruler-storage.azure.user-assigned-id string
    	User assigned managed identity. If empty, then System assigned identity is used.
  -ruler-storage.backend string
    	Backend storage to use. Supported backends are: s3, gcs, azure, swift, filesystem, local. (default "filesystem")
  -ruler-storage.cache.backend string
    	Backend for ruler storage cache, if not empty. The cache is supported for any storage backend except "local". Supported values: memcached, redis.
  -ruler-storage.cache.memcached.addresses comma-separated-list-of-strings
    	Comma-separated list of memcached addresses. Each address can be an IP address, hostname, or an entry specified in the DNS Service Discovery format.
  -ruler-storage.cache.memcached.connect-timeout duration
    	The connection timeout. (default 200ms)
  -ruler-storage.cache.memcached.max-async-buffer-size int
    	The maximum number of enqueued asynchronous operations allowed. (default 25000)
  -ruler-storage.cache.memcached.max-async-concurrency int
    	The maximum number of concurrent asynchronous operations can occur. (default 50)
  -ruler-storage.cache.memcached.max-get-multi-batch-size int
    	The maximum number of keys a single underlying get operation should run. If more keys are specified, internally keys are split into multiple batches and fetched concurrently, honoring the max concurrency. If set to 0, the max batch size is unlimited. (default 100)
  -ruler-storage.cache.memcached.max-get-multi-concurrency int
    	The maximum number of concurrent connections running get operations. If set to 0, concurrency is unlimited. (default 100)
  -ruler-storage.cache.memcached.max-idle-connections int
    	The maximum number of idle connections that will be maintained per address. (default 100)
  -ruler-storage.cache.memcached.max-item-size int
    	The maximum size of an item stored in memcached, in bytes. Bigger items are not stored. If set to 0, no maximum size is enforced. (default 1048576)
  -ruler-storage.cache.memcached.min-idle-connections-headroom-percentage float
    	The minimum number of idle connections to keep open as a percentage (0-100) of the number of recently used idle connections. If negative, idle connections are kept open indefinitely. (default -1)
  -ruler-storage.cache.memcached.read-buffer-size-bytes int
    	[experimental] The size of the read buffer (in bytes). The buffer is allocated for each connection to memcached. (default 4096)
  -ruler-storage.cache.memcached.timeout duration
    	The socket read/write timeout. (default 200ms)
  -ruler-storage.cache.memcached.tls-ca-path string
    	Path to the CA certificates to validate server certificate against. If not set, the host's root CA certificates are used.
  -ruler-storage.cache.memcached.tls-cert-path string
    	Path to the client certificate, which will be used for authenticating with the server. Also requires the key path to be configured.
  -ruler-storage.cache.memcached.tls-cipher-suites string
    	Override the default cipher suite list (separated by commas).
  -ruler-storage.cache.memcached.tls-enabled
    	Enable connecting to Memcached with TLS.
  -ruler-storage.cache.memcached.tls-insecure-skip-verify
    	Skip validating server certificate.
  -ruler-storage.cache.memcached.tls-key-path string
    	Path to the key for the client certificate. Also requires the client certificate to be configured.
  -ruler-storage.cache.memcached.tls-min-version string
    	Override the default minimum TLS version. Allowed values: VersionTLS10, VersionTLS11, VersionTLS12, VersionTLS13
  -ruler-storage.cache.memcached.tls-server-name string
    	Override the expected name on the server certificate.
  -ruler-storage.cache.memcached.write-buffer-size-bytes int
    	[experimental] The size of the write buffer (in bytes). The buffer is allocated for each connection to memcached. (default 4096)
  -ruler-storage.cache.redis.connection-pool-size int
    	Maximum number of connections in the pool. (default 100)
  -ruler-storage.cache.redis.connection-pool-timeout duration
    	Maximum duration to wait to get a connection from pool. (default 4s)
  -ruler-storage.cache.redis.db int
    	Database index.
  -ruler-storage.cache.redis.dial-timeout duration
    	Client dial timeout. (default 5s)
  -ruler-storage.cache.redis.endpoint comma-separated-list-of-strings
    	Redis Server or Cluster configuration endpoint to use for caching. A comma-separated list of endpoints for Redis Cluster or Redis Sentinel.
  -ruler-storage.cache.redis.idle-timeout duration
    	Amount of time after which client closes idle connections. (default 5m0s)
  -ruler-storage.cache.redis.master-name string
    	Redis Sentinel master name. An empty string for Redis Server or Redis Cluster.
  -ruler-storage.cache.redis.max-async-buffer-size int
    	The maximum number of enqueued asynchronous operations allowed. (default 25000)
  -ruler-storage.cache.redis.max-async-concurrency int
    	The maximum number of concurrent asynchronous operations can occur. (default 50)
  -ruler-storage.cache.redis.max-connection-age duration
    	Close connections older than this duration. If the value is zero, then the pool does not close connections based on age.
  -ruler-storage.cache.redis.max-get-multi-batch-size int
    	The maximum size per batch for mget operations. (default 100)
  -ruler-storage.cache.redis.max-get-multi-concurrency int
    	The maximum number of concurrent connections running get operations. If set to 0, concurrency is unlimited. (default 100)
  -ruler-storage.cache.redis.max-item-size int
    	The maximum size of an item stored in Redis. Bigger items are not stored. If set to 0, no maximum size is enforced. (default 16777216)
  -ruler-storage.cache.redis.min-idle-connections int
    	Minimum number of idle connections. (default 10)
  -ruler-storage.cache.redis.password string
    	Password to use when connecting to Redis.
  -ruler-storage.cache.redis.read-timeout duration
    	Client read timeout. (default 3s)
  -ruler-storage.cache.redis.tls-ca-path string
    	Path to the CA certificates to validate server certificate against. If not set, the host's root CA certificates are used.
  -ruler-storage.cache.redis.tls-cert-path string
    	Path to the client certificate, which will be used for authenticating with the server. Also requires the key path to be configured.
  -ruler-storage.cache.redis.tls-cipher-suites string
    	Override the default cipher suite list (separated by commas).
  -ruler-storage.cache.redis.tls-enabled
    	Enable connecting to Redis with TLS.
  -ruler-storage.cache.redis.tls-insecure-skip-verify
    	Skip validating server certificate.
  -ruler-storage.cache.redis.tls-key-path string
    	Path to the key for the client certificate. Also requires the client certificate to be configured.
  -ruler-storage.cache.redis.tls-min-version string
    	Override the default minimum TLS version. Allowed values: VersionTLS10, VersionTLS11, VersionTLS12, VersionTLS13
  -ruler-storage.cache.redis.tls-server-name string
    	Override the expected name on the server certificate.
  -ruler-storage.cache.redis.username string
    	Username to use when connecting to Redis.
  -ruler-storage.cache.redis.write-timeout duration
    	Client write timeout. (default 3s)
  -ruler-storage.filesystem.dir string
    	Local filesystem storage directory. (default "ruler")
  -ruler-storage.gcs.bucket-name string
    	GCS bucket name
  -ruler-storage.gcs.service-account string
    	JSON either from a Google Developers Console client_credentials.json file, or a Google Developers service account key. Needs to be valid JSON, not a filesystem path.
  -ruler-storage.local.directory string
    	Directory to scan for rules
  -ruler-storage.s3.access-key-id string
    	S3 access key ID
  -ruler-storage.s3.bucket-name string
    	S3 bucket name
  -ruler-storage.s3.endpoint string
    	The S3 bucket endpoint. It could be an AWS S3 endpoint listed at https://docs.aws.amazon.com/general/latest/gr/s3.html or the address of an S3-compatible service in hostname:port format.
  -ruler-storage.s3.expect-continue-timeout duration
    	The time to wait for a server's first response headers after fully writing the request headers if the request has an Expect header. 0 to send the request body immediately. (default 1s)
  -ruler-storage.s3.http.idle-conn-timeout duration
    	The time an idle connection will remain idle before closing. (default 1m30s)
  -ruler-storage.s3.http.insecure-skip-verify
    	If the client connects to S3 via HTTPS and this option is enabled, the client will accept any certificate and hostname.
  -ruler-storage.s3.http.response-header-timeout duration
    	The amount of time the client will wait for a servers response headers. (default 2m0s)
  -ruler-storage.s3.insecure
    	If enabled, use http:// for the S3 endpoint instead of https://. This could be useful in local dev/test environments while using an S3-compatible backend storage, like Minio.
  -ruler-storage.s3.list-objects-version string
    	Use a specific version of the S3 list object API. Supported values are v1 or v2. Default is unset.
  -ruler-storage.s3.max-connections-per-host int
    	Maximum number of connections per host. 0 means no limit.
  -ruler-storage.s3.max-idle-connections int
    	Maximum number of idle (keep-alive) connections across all hosts. 0 means no limit. (default 100)
  -ruler-storage.s3.max-idle-connections-per-host int
    	Maximum number of idle (keep-alive) connections to keep per-host. If 0, a built-in default value is used. (default 100)
  -ruler-storage.s3.native-aws-auth-enabled
    	[experimental] If enabled, it will use the default authentication methods of the AWS SDK for go based on known environment variables and known AWS config files.
  -ruler-storage.s3.part-size uint
    	[experimental] The minimum file size in bytes used for multipart uploads. If 0, the value is optimally computed for each object.
  -ruler-storage.s3.region string
    	S3 region. If unset, the client will issue a S3 GetBucketLocation API call to autodetect it.
  -ruler-storage.s3.secret-access-key string
    	S3 secret access key
  -ruler-storage.s3.signature-version string
    	The signature version to use for authenticating against S3. Supported values are: v4, v2. (default "v4")
  -ruler-storage.s3.sse.kms-encryption-context string
    	KMS Encryption Context used for object encryption. It expects JSON formatted string.
  -ruler-storage.s3.sse.kms-key-id string
    	KMS Key ID used to encrypt objects in S3
  -ruler-storage.s3.sse.type string
    	Enable AWS Server Side Encryption. Supported values: SSE-KMS, SSE-S3.
  -ruler-storage.s3.storage-class string
    	[experimental] The S3 storage class to use, not set by default. Details can be found at https://aws.amazon.com/s3/storage-classes/. Supported values are: STANDARD, REDUCED_REDUNDANCY, GLACIER, STANDARD_IA, ONEZONE_IA, INTELLIGENT_TIERING, DEEP_ARCHIVE, OUTPOSTS, GLACIER_IR, SNOW
  -ruler-storage.s3.tls-handshake-timeout duration
    	Maximum time to wait for a TLS handshake. 0 means no limit. (default 10s)
  -ruler-storage.storage-prefix string
    	Prefix for all objects stored in the backend storage. For simplicity, it may only contain digits and English alphabet letters.
  -ruler-storage.swift.auth-url string
    	OpenStack Swift authentication URL
  -ruler-storage.swift.auth-version int
    	OpenStack Swift authentication API version. 0 to autodetect.
  -ruler-storage.swift.connect-timeout duration
    	Time after which a connection attempt is aborted. (default 10s)
  -ruler-storage.swift.container-name string
    	Name of the OpenStack Swift container to put chunks in.
  -ruler-storage.swift.domain-id string
    	OpenStack Swift user's domain ID.
  -ruler-storage.swift.domain-name string
    	OpenStack Swift user's domain name.
  -ruler-storage.swift.max-retries int
    	Max retries on requests error. (default 3)
  -ruler-storage.swift.password string
    	OpenStack Swift API key.
  -ruler-storage.swift.project-domain-id string
    	ID of the OpenStack Swift project's domain (v3 auth only), only needed if it differs the from user domain.
  -ruler-storage.swift.project-domain-name string
    	Name of the OpenStack Swift project's domain (v3 auth only), only needed if it differs from the user domain.
  -ruler-storage.swift.project-id string
    	OpenStack Swift project ID (v2,v3 auth only).
  -ruler-storage.swift.project-name string
    	OpenStack Swift project name (v2,v3 auth only).
  -ruler-storage.swift.region-name string
    	OpenStack Swift Region to use (v2,v3 auth only).
  -ruler-storage.swift.request-timeout duration
    	Time after which an idle request is aborted. The timeout watchdog is reset each time some data is received, so the timeout triggers after X time no data is received on a request. (default 5s)
  -ruler-storage.swift.user-domain-id string
    	OpenStack Swift user's domain ID.
  -ruler-storage.swift.user-domain-name string
    	OpenStack Swift user's domain name.
  -ruler-storage.swift.user-id string
    	OpenStack Swift user ID.
  -ruler-storage.swift.username string
    	OpenStack Swift username.
  -ruler.alerting-rules-evaluation-enabled
    	[experimental] Controls whether alerting rules evaluation is enabled. This configuration option can be used to forcefully disable alerting rules evaluation on a per-tenant basis. (default true)
  -ruler.alertmanager-client.basic-auth-password string
    	HTTP Basic authentication password. It overrides the password set in the URL (if any).
  -ruler.alertmanager-client.basic-auth-username string
    	HTTP Basic authentication username. It overrides the username set in the URL (if any).
  -ruler.alertmanager-client.tls-ca-path string
    	Path to the CA certificates to validate server certificate against. If not set, the host's root CA certificates are used.
  -ruler.alertmanager-client.tls-cert-path string
    	Path to the client certificate, which will be used for authenticating with the server. Also requires the key path to be configured.
  -ruler.alertmanager-client.tls-cipher-suites string
    	Override the default cipher suite list (separated by commas).
  -ruler.alertmanager-client.tls-enabled
    	Enable TLS for gRPC client connecting to alertmanager. (default true)
  -ruler.alertmanager-client.tls-insecure-skip-verify
    	Skip validating server certificate.
  -ruler.alertmanager-client.tls-key-path string
    	Path to the key for the client certificate. Also requires the client certificate to be configured.
  -ruler.alertmanager-client.tls-min-version string
    	Override the default minimum TLS version. Allowed values: VersionTLS10, VersionTLS11, VersionTLS12, VersionTLS13
  -ruler.alertmanager-client.tls-server-name string
    	Override the expected name on the server certificate.
  -ruler.alertmanager-refresh-interval duration
    	How long to wait between refreshing DNS resolutions of Alertmanager hosts. (default 1m0s)
  -ruler.alertmanager-url string
    	Comma-separated list of URL(s) of the Alertmanager(s) to send notifications to. Each URL is treated as a separate group. Multiple Alertmanagers in HA per group can be supported by using DNS service discovery format, comprehensive of the scheme. Basic auth is supported as part of the URL.
  -ruler.client.backoff-max-period duration
    	Maximum delay when backing off. (default 10s)
  -ruler.client.backoff-min-period duration
    	Minimum delay when backing off. (default 100ms)
  -ruler.client.backoff-on-ratelimits
    	Enable backoff and retry when we hit rate limits.
  -ruler.client.backoff-retries int
    	Number of times to backoff and retry before failing. (default 10)
  -ruler.client.connect-backoff-base-delay duration
    	Initial backoff delay after first connection failure. Only relevant if ConnectTimeout > 0. (default 1s)
  -ruler.client.connect-backoff-max-delay duration
    	Maximum backoff delay when establishing a connection. Only relevant if ConnectTimeout > 0. (default 5s)
  -ruler.client.connect-timeout duration
    	The maximum amount of time to establish a connection. A value of 0 means default gRPC client connect timeout and backoff. (default 5s)
  -ruler.client.grpc-client-rate-limit float
    	Rate limit for gRPC client; 0 means disabled.
  -ruler.client.grpc-client-rate-limit-burst int
    	Rate limit burst for gRPC client.
  -ruler.client.grpc-compression string
    	Use compression when sending messages. Supported values are: 'gzip', 'snappy' and '' (disable compression)
  -ruler.client.grpc-max-recv-msg-size int
    	gRPC client max receive message size (bytes). (default 104857600)
  -ruler.client.grpc-max-send-msg-size int
    	gRPC client max send message size (bytes). (default 104857600)
  -ruler.client.initial-connection-window-size value
    	[experimental] Initial connection window size. Values less than the default are not supported and are ignored. Setting this to a value other than the default disables the BDP estimator. (default 63KiB1023B)
  -ruler.client.initial-stream-window-size value
    	[experimental] Initial stream window size. Values less than the default are not supported and are ignored. Setting this to a value other than the default disables the BDP estimator. (default 63KiB1023B)
  -ruler.client.tls-ca-path string
    	Path to the CA certificates to validate server certificate against. If not set, the host's root CA certificates are used.
  -ruler.client.tls-cert-path string
    	Path to the client certificate, which will be used for authenticating with the server. Also requires the key path to be configured.
  -ruler.client.tls-cipher-suites string
    	Override the default cipher suite list (separated by commas).
  -ruler.client.tls-enabled
    	Enable TLS in the gRPC client. This flag needs to be enabled when any other TLS flag is set. If set to false, insecure connection to gRPC server will be used.
  -ruler.client.tls-insecure-skip-verify
    	Skip validating server certificate.
  -ruler.client.tls-key-path string
    	Path to the key for the client certificate. Also requires the client certificate to be configured.
  -ruler.client.tls-min-version string
    	Override the default minimum TLS version. Allowed values: VersionTLS10, VersionTLS11, VersionTLS12, VersionTLS13
  -ruler.client.tls-server-name string
    	Override the expected name on the server certificate.
  -ruler.disabled-tenants comma-separated-list-of-strings
    	Comma separated list of tenants whose rules this ruler cannot evaluate. If specified, a ruler that would normally pick the specified tenant(s) for processing will ignore them instead. Subject to sharding.
  -ruler.enable-api
    	Enable the ruler config API. (default true)
  -ruler.enabled-tenants comma-separated-list-of-strings
    	Comma separated list of tenants whose rules this ruler can evaluate. If specified, only these tenants will be handled by ruler, otherwise this ruler can process rules from all tenants. Subject to sharding.
  -ruler.evaluation-delay-duration duration
    	Duration to delay the evaluation of rules to ensure the underlying metrics have been pushed. (default 1m)
  -ruler.evaluation-interval duration
    	How frequently to evaluate rules (default 1m0s)
  -ruler.external.url string
    	URL of alerts return path.
  -ruler.for-grace-period duration
    	This grace period controls which alerts the ruler restores after a restart. Alerts with "for" duration lower than this grace period are not restored after a ruler restart. This means that if the alerts have been firing before the ruler restarted, they will now go to pending state and then to firing again after their "for" duration expires. Alerts with "for" duration greater than or equal to this grace period that have been pending before the ruler restart will remain in pending state for at least this grace period. Alerts with "for" duration greater than or equal to this grace period that have been firing before the ruler restart will continue to be firing after the restart. (default 2m0s)
  -ruler.for-outage-tolerance duration
    	Max time to tolerate outage for restoring "for" state of alert. (default 1h0m0s)
  -ruler.max-rule-groups-per-tenant int
    	Maximum number of rule groups per-tenant. 0 to disable. (default 70)
  -ruler.max-rules-per-rule-group int
    	Maximum number of rules per rule group per-tenant. 0 to disable. (default 20)
  -ruler.notification-queue-capacity int
    	Capacity of the queue for notifications to be sent to the Alertmanager. (default 10000)
  -ruler.notification-timeout duration
    	HTTP timeout duration when sending notifications to the Alertmanager. (default 10s)
  -ruler.poll-interval duration
    	How frequently the configured rule groups are re-synced from the object storage. (default 10m0s)
  -ruler.query-frontend.address string
    	GRPC listen address of the query-frontend(s). Must be a DNS address (prefixed with dns:///) to enable client side load balancing.
  -ruler.query-frontend.grpc-client-config.backoff-max-period duration
    	Maximum delay when backing off. (default 10s)
  -ruler.query-frontend.grpc-client-config.backoff-min-period duration
    	Minimum delay when backing off. (default 100ms)
  -ruler.query-frontend.grpc-client-config.backoff-on-ratelimits
    	Enable backoff and retry when we hit rate limits.
  -ruler.query-frontend.grpc-client-config.backoff-retries int
    	Number of times to backoff and retry before failing. (default 10)
  -ruler.query-frontend.grpc-client-config.connect-backoff-base-delay duration
    	Initial backoff delay after first connection failure. Only relevant if ConnectTimeout > 0. (default 1s)
  -ruler.query-frontend.grpc-client-config.connect-backoff-max-delay duration
    	Maximum backoff delay when establishing a connection. Only relevant if ConnectTimeout > 0. (default 5s)
  -ruler.query-frontend.grpc-client-config.connect-timeout duration
    	The maximum amount of time to establish a connection. A value of 0 means default gRPC client connect timeout and backoff. (default 5s)
  -ruler.query-frontend.grpc-client-config.grpc-client-rate-limit float
    	Rate limit for gRPC client; 0 means disabled.
  -ruler.query-frontend.grpc-client-config.grpc-client-rate-limit-burst int
    	Rate limit burst for gRPC client.
  -ruler.query-frontend.grpc-client-config.grpc-compression string
    	Use compression when sending messages. Supported values are: 'gzip', 'snappy' and '' (disable compression)
  -ruler.query-frontend.grpc-client-config.grpc-max-recv-msg-size int
    	gRPC client max receive message size (bytes). (default 104857600)
  -ruler.query-frontend.grpc-client-config.grpc-max-send-msg-size int
    	gRPC client max send message size (bytes). (default 104857600)
  -ruler.query-frontend.grpc-client-config.initial-connection-window-size value
    	[experimental] Initial connection window size. Values less than the default are not supported and are ignored. Setting this to a value other than the default disables the BDP estimator. (default 63KiB1023B)
  -ruler.query-frontend.grpc-client-config.initial-stream-window-size value
    	[experimental] Initial stream window size. Values less than the default are not supported and are ignored. Setting this to a value other than the default disables the BDP estimator. (default 63KiB1023B)
  -ruler.query-frontend.grpc-client-config.tls-ca-path string
    	Path to the CA certificates to validate server certificate against. If not set, the host's root CA certificates are used.
  -ruler.query-frontend.grpc-client-config.tls-cert-path string
    	Path to the client certificate, which will be used for authenticating with the server. Also requires the key path to be configured.
  -ruler.query-frontend.grpc-client-config.tls-cipher-suites string
    	Override the default cipher suite list (separated by commas).
  -ruler.query-frontend.grpc-client-config.tls-enabled
    	Enable TLS in the gRPC client. This flag needs to be enabled when any other TLS flag is set. If set to false, insecure connection to gRPC server will be used.
  -ruler.query-frontend.grpc-client-config.tls-insecure-skip-verify
    	Skip validating server certificate.
  -ruler.query-frontend.grpc-client-config.tls-key-path string
    	Path to the key for the client certificate. Also requires the client certificate to be configured.
  -ruler.query-frontend.grpc-client-config.tls-min-version string
    	Override the default minimum TLS version. Allowed values: VersionTLS10, VersionTLS11, VersionTLS12, VersionTLS13
  -ruler.query-frontend.grpc-client-config.tls-server-name string
    	Override the expected name on the server certificate.
  -ruler.query-frontend.query-result-response-format string
    	Format to use when retrieving query results from query-frontends. Supported values: json, protobuf (default "protobuf")
  -ruler.query-stats-enabled
    	Report the wall time for ruler queries to complete as a per-tenant metric and as an info level log message.
  -ruler.recording-rules-evaluation-enabled
    	[experimental] Controls whether recording rules evaluation is enabled. This configuration option can be used to forcefully disable recording rules evaluation on a per-tenant basis. (default true)
  -ruler.resend-delay duration
    	Minimum amount of time to wait before resending an alert to Alertmanager. (default 1m0s)
  -ruler.ring.consul.acl-token string
    	ACL Token used to interact with Consul.
  -ruler.ring.consul.cas-retry-delay duration
    	Maximum duration to wait before retrying a Compare And Swap (CAS) operation. (default 1s)
  -ruler.ring.consul.client-timeout duration
    	HTTP timeout when talking to Consul (default 20s)
  -ruler.ring.consul.consistent-reads
    	Enable consistent reads to Consul.
  -ruler.ring.consul.hostname string
    	Hostname and port of Consul. (default "localhost:8500")
  -ruler.ring.consul.watch-burst-size int
    	Burst size used in rate limit. Values less than 1 are treated as 1. (default 1)
  -ruler.ring.consul.watch-rate-limit float
    	Rate limit when watching key or prefix in Consul, in requests per second. 0 disables the rate limit. (default 1)
  -ruler.ring.etcd.dial-timeout duration
    	The dial timeout for the etcd connection. (default 10s)
  -ruler.ring.etcd.endpoints string
    	The etcd endpoints to connect to.
  -ruler.ring.etcd.max-retries int
    	The maximum number of retries to do for failed ops. (default 10)
  -ruler.ring.etcd.password string
    	Etcd password.
  -ruler.ring.etcd.tls-ca-path string
    	Path to the CA certificates to validate server certificate against. If not set, the host's root CA certificates are used.
  -ruler.ring.etcd.tls-cert-path string
    	Path to the client certificate, which will be used for authenticating with the server. Also requires the key path to be configured.
  -ruler.ring.etcd.tls-cipher-suites string
    	Override the default cipher suite list (separated by commas).
  -ruler.ring.etcd.tls-enabled
    	Enable TLS.
  -ruler.ring.etcd.tls-insecure-skip-verify
    	Skip validating server certificate.
  -ruler.ring.etcd.tls-key-path string
    	Path to the key for the client certificate. Also requires the client certificate to be configured.
  -ruler.ring.etcd.tls-min-version string
    	Override the default minimum TLS version. Allowed values: VersionTLS10, VersionTLS11, VersionTLS12, VersionTLS13
  -ruler.ring.etcd.tls-server-name string
    	Override the expected name on the server certificate.
  -ruler.ring.etcd.username string
    	Etcd username.
  -ruler.ring.heartbeat-period duration
    	Period at which to heartbeat to the ring. 0 = disabled. (default 15s)
  -ruler.ring.heartbeat-timeout duration
    	The heartbeat timeout after which rulers are considered unhealthy within the ring. 0 = never (timeout disabled). (default 1m0s)
  -ruler.ring.instance-addr string
    	IP address to advertise in the ring. Default is auto-detected.
  -ruler.ring.instance-enable-ipv6
    	Enable using a IPv6 instance address. (default false)
  -ruler.ring.instance-id string
    	Instance ID to register in the ring. (default "<hostname>")
  -ruler.ring.instance-interface-names string
    	List of network interface names to look up when finding the instance IP address. (default [<private network interfaces>])
  -ruler.ring.instance-port int
    	Port to advertise in the ring (defaults to -server.grpc-listen-port).
  -ruler.ring.multi.mirror-enabled
    	Mirror writes to secondary store.
  -ruler.ring.multi.mirror-timeout duration
    	Timeout for storing value to secondary store. (default 2s)
  -ruler.ring.multi.primary string
    	Primary backend storage used by multi-client.
  -ruler.ring.multi.secondary string
    	Secondary backend storage used by multi-client.
  -ruler.ring.num-tokens int
    	Number of tokens for each ruler. (default 128)
  -ruler.ring.prefix string
    	The prefix for the keys in the store. Should end with a /. (default "rulers/")
  -ruler.ring.store string
    	Backend storage to use for the ring. Supported values are: consul, etcd, inmemory, memberlist, multi. (default "memberlist")
  -ruler.rule-path string
    	Directory to store temporary rule files loaded by the Prometheus rule managers. This directory is not required to be persisted between restarts. (default "./data-ruler/")
  -ruler.sync-rules-on-changes-enabled
    	True to enable a re-sync of the configured rule groups as soon as they're changed via ruler's config API. This re-sync is in addition of the periodic syncing. When enabled, it may take up to few tens of seconds before a configuration change triggers the re-sync. (default true)
  -ruler.tenant-federation.enabled
    	Enable rule groups to query against multiple tenants. The tenant IDs involved need to be in the rule group's 'source_tenants' field. If this flag is set to 'false' when there are federated rule groups that already exist, then these rules groups will be skipped during evaluations.
  -ruler.tenant-shard-size int
    	The tenant's shard size when sharding is used by ruler. Value of 0 disables shuffle sharding for the tenant, and tenant rules will be sharded across all ruler replicas.
  -runtime-config.file comma-separated-list-of-strings
    	Comma separated list of yaml files with the configuration that can be updated at runtime. Runtime config files will be merged from left to right.
  -runtime-config.reload-period duration
    	How often to check runtime config files. (default 10s)
  -server.graceful-shutdown-timeout duration
    	Timeout for graceful shutdowns (default 30s)
  -server.grpc-conn-limit int
    	Maximum number of simultaneous grpc connections, <=0 to disable
  -server.grpc-listen-address string
    	gRPC server listen address.
  -server.grpc-listen-network string
    	gRPC server listen network (default "tcp")
  -server.grpc-listen-port int
    	gRPC server listen port. (default 9095)
  -server.grpc-max-concurrent-streams uint
    	Limit on the number of concurrent streams for gRPC calls per client connection (0 = unlimited) (default 100)
  -server.grpc-max-recv-msg-size-bytes int
    	Limit on the size of a gRPC message this server can receive (bytes). (default 104857600)
  -server.grpc-max-send-msg-size-bytes int
    	Limit on the size of a gRPC message this server can send (bytes). (default 104857600)
  -server.grpc-tls-ca-path string
    	GRPC TLS Client CA path.
  -server.grpc-tls-cert-path string
    	GRPC TLS server cert path.
  -server.grpc-tls-client-auth string
    	GRPC TLS Client Auth type.
  -server.grpc-tls-key-path string
    	GRPC TLS server key path.
  -server.grpc.keepalive.max-connection-age duration
    	The duration for the maximum amount of time a connection may exist before it will be closed. Default: infinity (default 2562047h47m16.854775807s)
  -server.grpc.keepalive.max-connection-age-grace duration
    	An additive period after max-connection-age after which the connection will be forcibly closed. Default: infinity (default 2562047h47m16.854775807s)
  -server.grpc.keepalive.max-connection-idle duration
    	The duration after which an idle connection should be closed. Default: infinity (default 2562047h47m16.854775807s)
  -server.grpc.keepalive.min-time-between-pings duration
    	Minimum amount of time a client should wait before sending a keepalive ping. If client sends keepalive ping more often, server will send GOAWAY and close the connection. (default 10s)
  -server.grpc.keepalive.ping-without-stream-allowed
    	If true, server allows keepalive pings even when there are no active streams(RPCs). If false, and client sends ping when there are no active streams, server will send GOAWAY and close the connection. (default true)
  -server.grpc.keepalive.time duration
    	Duration after which a keepalive probe is sent in case of no activity over the connection., Default: 2h (default 2h0m0s)
  -server.grpc.keepalive.timeout duration
    	After having pinged for keepalive check, the duration after which an idle connection should be closed, Default: 20s (default 20s)
  -server.grpc.num-workers int
    	[experimental] If non-zero, configures the amount of GRPC server workers used to serve the requests.
  -server.http-conn-limit int
    	Maximum number of simultaneous http connections, <=0 to disable
  -server.http-idle-timeout duration
    	Idle timeout for HTTP server (default 2m0s)
  -server.http-listen-address string
    	HTTP server listen address.
  -server.http-listen-network string
    	HTTP server listen network, default tcp (default "tcp")
  -server.http-listen-port int
    	HTTP server listen port. (default 8080)
  -server.http-log-closed-connections-without-response-enabled
    	Log closed connections that did not receive any response, most likely because client didn't send any request within timeout.
  -server.http-read-header-timeout duration
    	Read timeout for HTTP request headers. If set to 0, value of -server.http-read-timeout is used.
  -server.http-read-timeout duration
    	Read timeout for entire HTTP request, including headers and body. (default 30s)
  -server.http-tls-ca-path string
    	HTTP TLS Client CA path.
  -server.http-tls-cert-path string
    	HTTP server cert path.
  -server.http-tls-client-auth string
    	HTTP TLS Client Auth type.
  -server.http-tls-key-path string
    	HTTP server key path.
  -server.http-write-timeout duration
    	Write timeout for HTTP server (default 2m0s)
  -server.log-request-at-info-level-enabled
    	Optionally log requests at info level instead of debug level. Applies to request headers as well if server.log-request-headers is enabled.
  -server.log-request-headers
    	Optionally log request headers.
  -server.log-request-headers-exclude-list string
    	Comma separated list of headers to exclude from loggin. Only used if server.log-request-headers is true.
  -server.log-source-ips-enabled
    	Optionally log the source IPs.
  -server.log-source-ips-header string
    	Header field storing the source IPs. Only used if server.log-source-ips-enabled is true. If not set the default Forwarded, X-Real-IP and X-Forwarded-For headers are used
  -server.log-source-ips-regex string
    	Regex for matching the source IPs. Only used if server.log-source-ips-enabled is true. If not set the default Forwarded, X-Real-IP and X-Forwarded-For headers are used
  -server.path-prefix string
    	Base path to serve all API routes from (e.g. /v1/)
  -server.register-instrumentation
    	Register the intrumentation handlers (/metrics etc). (default true)
  -server.report-grpc-codes-in-instrumentation-label-enabled
    	If set to true, gRPC statuses will be reported in instrumentation labels with their string representations. Otherwise, they will be reported as "error".
  -server.tls-cipher-suites string
    	Comma-separated list of cipher suites to use. If blank, the default Go cipher suites is used.
  -server.tls-min-version string
    	Minimum TLS version to use. Allowed values: VersionTLS10, VersionTLS11, VersionTLS12, VersionTLS13. If blank, the Go TLS minimum version is used.
  -shutdown-delay duration
    	How long to wait between SIGTERM and shutdown. After receiving SIGTERM, Mimir will report not-ready status via /ready endpoint.
  -store-gateway.sharding-ring.auto-forget-enabled
    	When enabled, a store-gateway is automatically removed from the ring after failing to heartbeat the ring for a period longer than 10 times the configured -store-gateway.sharding-ring.heartbeat-timeout. (default true)
  -store-gateway.sharding-ring.consul.acl-token string
    	ACL Token used to interact with Consul.
  -store-gateway.sharding-ring.consul.cas-retry-delay duration
    	Maximum duration to wait before retrying a Compare And Swap (CAS) operation. (default 1s)
  -store-gateway.sharding-ring.consul.client-timeout duration
    	HTTP timeout when talking to Consul (default 20s)
  -store-gateway.sharding-ring.consul.consistent-reads
    	Enable consistent reads to Consul.
  -store-gateway.sharding-ring.consul.hostname string
    	Hostname and port of Consul. (default "localhost:8500")
  -store-gateway.sharding-ring.consul.watch-burst-size int
    	Burst size used in rate limit. Values less than 1 are treated as 1. (default 1)
  -store-gateway.sharding-ring.consul.watch-rate-limit float
    	Rate limit when watching key or prefix in Consul, in requests per second. 0 disables the rate limit. (default 1)
  -store-gateway.sharding-ring.etcd.dial-timeout duration
    	The dial timeout for the etcd connection. (default 10s)
  -store-gateway.sharding-ring.etcd.endpoints string
    	The etcd endpoints to connect to.
  -store-gateway.sharding-ring.etcd.max-retries int
    	The maximum number of retries to do for failed ops. (default 10)
  -store-gateway.sharding-ring.etcd.password string
    	Etcd password.
  -store-gateway.sharding-ring.etcd.tls-ca-path string
    	Path to the CA certificates to validate server certificate against. If not set, the host's root CA certificates are used.
  -store-gateway.sharding-ring.etcd.tls-cert-path string
    	Path to the client certificate, which will be used for authenticating with the server. Also requires the key path to be configured.
  -store-gateway.sharding-ring.etcd.tls-cipher-suites string
    	Override the default cipher suite list (separated by commas).
  -store-gateway.sharding-ring.etcd.tls-enabled
    	Enable TLS.
  -store-gateway.sharding-ring.etcd.tls-insecure-skip-verify
    	Skip validating server certificate.
  -store-gateway.sharding-ring.etcd.tls-key-path string
    	Path to the key for the client certificate. Also requires the client certificate to be configured.
  -store-gateway.sharding-ring.etcd.tls-min-version string
    	Override the default minimum TLS version. Allowed values: VersionTLS10, VersionTLS11, VersionTLS12, VersionTLS13
  -store-gateway.sharding-ring.etcd.tls-server-name string
    	Override the expected name on the server certificate.
  -store-gateway.sharding-ring.etcd.username string
    	Etcd username.
  -store-gateway.sharding-ring.heartbeat-period duration
    	Period at which to heartbeat to the ring. 0 = disabled. (default 15s)
  -store-gateway.sharding-ring.heartbeat-timeout duration
    	The heartbeat timeout after which store gateways are considered unhealthy within the ring. 0 = never (timeout disabled). This option needs be set both on the store-gateway, querier and ruler when running in microservices mode. (default 1m0s)
  -store-gateway.sharding-ring.instance-addr string
    	IP address to advertise in the ring. Default is auto-detected.
  -store-gateway.sharding-ring.instance-availability-zone string
    	The availability zone where this instance is running. Required if zone-awareness is enabled.
  -store-gateway.sharding-ring.instance-enable-ipv6
    	Enable using a IPv6 instance address. (default false)
  -store-gateway.sharding-ring.instance-id string
    	Instance ID to register in the ring. (default "<hostname>")
  -store-gateway.sharding-ring.instance-interface-names string
    	List of network interface names to look up when finding the instance IP address. (default [<private network interfaces>])
  -store-gateway.sharding-ring.instance-port int
    	Port to advertise in the ring (defaults to -server.grpc-listen-port).
  -store-gateway.sharding-ring.multi.mirror-enabled
    	Mirror writes to secondary store.
  -store-gateway.sharding-ring.multi.mirror-timeout duration
    	Timeout for storing value to secondary store. (default 2s)
  -store-gateway.sharding-ring.multi.primary string
    	Primary backend storage used by multi-client.
  -store-gateway.sharding-ring.multi.secondary string
    	Secondary backend storage used by multi-client.
  -store-gateway.sharding-ring.num-tokens int
    	Number of tokens for each store-gateway. (default 512)
  -store-gateway.sharding-ring.prefix string
    	The prefix for the keys in the store. Should end with a /. (default "collectors/")
  -store-gateway.sharding-ring.replication-factor int
    	The replication factor to use when sharding blocks. This option needs be set both on the store-gateway, querier and ruler when running in microservices mode. (default 3)
  -store-gateway.sharding-ring.store string
    	Backend storage to use for the ring. Supported values are: consul, etcd, inmemory, memberlist, multi. (default "memberlist")
  -store-gateway.sharding-ring.tokens-file-path string
    	File path where tokens are stored. If empty, tokens are not stored at shutdown and restored at startup.
  -store-gateway.sharding-ring.unregister-on-shutdown
    	Unregister from the ring upon clean shutdown. (default true)
  -store-gateway.sharding-ring.wait-stability-max-duration duration
    	Maximum time to wait for ring stability at startup. If the store-gateway ring keeps changing after this period of time, the store-gateway will start anyway. (default 5m0s)
  -store-gateway.sharding-ring.wait-stability-min-duration duration
    	Minimum time to wait for ring stability at startup, if set to positive value.
  -store-gateway.sharding-ring.zone-awareness-enabled
    	True to enable zone-awareness and replicate blocks across different availability zones. This option needs be set both on the store-gateway, querier and ruler when running in microservices mode.
  -store-gateway.tenant-shard-size int
    	The tenant's shard size, used when store-gateway sharding is enabled. Value of 0 disables shuffle sharding for the tenant, that is all tenant blocks are sharded across all store-gateway replicas.
  -store.max-labels-query-length duration
    	Limit the time range (end - start time) of series, label names and values queries. This limit is enforced in the querier. If the requested time range is outside the allowed range, the request will not fail but will be manipulated to only query data within the allowed time range. 0 to disable.
  -target comma-separated-list-of-strings
    	Comma-separated list of components to include in the instantiated process. The default value 'all' includes all components that are required to form a functional Grafana Mimir instance in single-binary mode. Use the '-modules' command line flag to get a list of available components, and to see which components are included with 'all'. (default all)
  -tenant-federation.enabled
    	If enabled on all services, queries can be federated across multiple tenants. The tenant IDs involved need to be specified separated by a '|' character in the 'X-Scope-OrgID' header.
  -tenant-federation.max-concurrent int
    	[experimental] The number of workers used for each tenant federated query. This setting limits the maximum number of per-tenant queries executed at a time for a tenant federated query. (default 16)
  -timeseries-unmarshal-caching-optimization-enabled
    	[experimental] Enables optimized marshaling of timeseries. (default true)
  -usage-stats.enabled
    	Enable anonymous usage reporting. (default true)
  -usage-stats.installation-mode string
    	Installation mode. Supported values: custom, helm, jsonnet. (default "custom")
  -validation.create-grace-period duration
    	Controls how far into the future incoming samples and exemplars are accepted compared to the wall clock. Any sample or exemplar will be rejected if its timestamp is greater than '(now + grace_period)'. This configuration is enforced in the distributor, ingester and query-frontend (to avoid querying too far into the future). (default 10m)
  -validation.enforce-metadata-metric-name
    	Enforce every metadata has a metric name. (default true)
  -validation.max-label-names-per-series int
    	Maximum number of label names per series. (default 30)
  -validation.max-length-label-name int
    	Maximum length accepted for label names (default 1024)
  -validation.max-length-label-value int
    	Maximum length accepted for label value. This setting also applies to the metric name (default 2048)
  -validation.max-metadata-length int
    	Maximum length accepted for metric metadata. Metadata refers to Metric Name, HELP and UNIT. Longer metadata is dropped except for HELP which is truncated. (default 1024)
  -validation.max-native-histogram-buckets int
    	Maximum number of buckets per native histogram sample. 0 to disable the limit.
  -validation.reduce-native-histogram-over-max-buckets
    	Whether to reduce or reject native histogram samples with more buckets than the configured limit. (default true)
  -validation.separate-metrics-group-label string
    	[experimental] Label used to define the group label for metrics separation. For each write request, the group is obtained from the first non-empty group label from the first timeseries in the incoming list of timeseries. Specific distributor and ingester metrics will be further separated adding a 'group' label with group label's value. Currently applies to the following metrics: cortex_discarded_samples_total
  -vault.auth.approle.mount-path string
    	[experimental] Path if the Vault backend was mounted using a non-default path
  -vault.auth.approle.role-id string
    	[experimental] Role ID of the AppRole
  -vault.auth.approle.secret-id string
    	[experimental] Secret ID issued against the AppRole
  -vault.auth.approle.wrapping-token
    	[experimental] Response wrapping token if the Secret ID is response wrapped
  -vault.auth.kubernetes.mount-path string
    	[experimental] Path if the Vault backend was mounted using a non-default path
  -vault.auth.kubernetes.role-name string
    	[experimental] The Kubernetes named role
  -vault.auth.kubernetes.service-account-token string
    	[experimental] The Service Account JWT
  -vault.auth.kubernetes.service-account-token-path string
    	[experimental] Path to where the Kubernetes service account token is mounted. By default it lives at /var/run/secrets/kubernetes.io/serviceaccount/token. Field will be used if the service_account_token is not specified.
  -vault.auth.token string
    	[experimental] The token used to authenticate against Vault
  -vault.auth.type string
    	[experimental] Authentication type to use. Supported types are: approle, kubernetes, userpass, token
  -vault.auth.userpass.mount-path string
    	[experimental] Path if the Vault backend was mounted using a non-default path
  -vault.auth.userpass.password string
    	[experimental] The userpass auth method password
  -vault.auth.userpass.username string
    	[experimental] The userpass auth method username
  -vault.enabled
    	[experimental] Enables fetching of keys and certificates from Vault
  -vault.mount-path string
    	[experimental] Location of secrets engine within Vault
  -vault.url string
    	[experimental] Location of the Vault server
  -version
    	Print application version and exit.<|MERGE_RESOLUTION|>--- conflicted
+++ resolved
@@ -1151,17 +1151,14 @@
     	Per-tenant allowed push request burst size. 0 to disable.
   -distributor.request-rate-limit float
     	Per-tenant push request rate limit in requests per second. 0 to disable.
-<<<<<<< HEAD
-  -distributor.reusable-ingester-push-workers int
-    	[experimental] Number of pre-allocated workers used to forward push requests to the ingesters. If 0, no workers will be used and a new goroutine will be spawned for each ingester push request. If not enough workers available, new goroutine will be spawned. (Note: this is a performance optimization, not a limiting feature.)
-=======
   -distributor.retry-after-header.base-seconds int
     	[experimental] Base duration in seconds for calculating the Retry-After header in responses to 429/5xx errors. (default 3)
   -distributor.retry-after-header.enabled
     	[experimental] Enabled controls inclusion of the Retry-After header in the response: true includes it for client retry guidance, false omits it.
   -distributor.retry-after-header.max-backoff-exponent int
     	[experimental] Sets the upper limit on the number of Retry-Attempt considered for calculation. It caps the Retry-Attempt header without rejecting additional attempts, controlling exponential backoff calculations. For example, when the base-seconds is set to 3 and max-backoff-exponent to 5, the maximum retry duration would be 3 * 2^5 = 96 seconds. (default 5)
->>>>>>> dfa4056c
+  -distributor.reusable-ingester-push-workers int
+    	[experimental] Number of pre-allocated workers used to forward push requests to the ingesters. If 0, no workers will be used and a new goroutine will be spawned for each ingester push request. If not enough workers available, new goroutine will be spawned. (Note: this is a performance optimization, not a limiting feature.)
   -distributor.ring.consul.acl-token string
     	ACL Token used to interact with Consul.
   -distributor.ring.consul.cas-retry-delay duration
