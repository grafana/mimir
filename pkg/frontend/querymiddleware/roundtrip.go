// SPDX-License-Identifier: AGPL-3.0-only
// Provenance-includes-location: https://github.com/prometheus/prometheus/web/api/v1/api.go
// Provenance-includes-license: Apache-2.0
// Provenance-includes-copyright: The Prometheus Authors.

package querymiddleware

import (
	"context"
	"flag"
	"fmt"
	"net/http"
	"strings"
	"time"

	"github.com/go-kit/log"
	"github.com/grafana/dskit/cache"
	"github.com/grafana/dskit/tenant"
	"github.com/grafana/regexp"
	"github.com/pkg/errors"
	"github.com/prometheus/client_golang/prometheus"
	"github.com/prometheus/client_golang/prometheus/promauto"
	"github.com/prometheus/prometheus/promql"
	"golang.org/x/exp/slices"

	"github.com/grafana/mimir/pkg/util"
)

const (
	day                               = 24 * time.Hour
	queryRangePathSuffix              = "/api/v1/query_range"
	instantQueryPathSuffix            = "/api/v1/query"
	cardinalityLabelNamesPathSuffix   = "/api/v1/cardinality/label_names"
	cardinalityLabelValuesPathSuffix  = "/api/v1/cardinality/label_values"
	cardinalityActiveSeriesPathSuffix = "/api/v1/cardinality/active_series"
	labelNamesPathSuffix              = "/api/v1/labels"

	// DefaultDeprecatedCacheUnalignedRequests is the default value for the deprecated querier frontend config DeprecatedCacheUnalignedRequests
	// which has been moved to a per-tenant limit; TODO remove in Mimir 2.12
	DefaultDeprecatedCacheUnalignedRequests = false

	// DefaultDeprecatedAlignQueriesWithStep is the default value for the deprecated querier frontend config DeprecatedAlignQueriesWithStep
	// which has been moved to a per-tenant limit; TODO remove in Mimir 2.14
	DefaultDeprecatedAlignQueriesWithStep = false
)

var (
	labelValuesPathSuffix = regexp.MustCompile(`\/api\/v1\/label\/([^\/]+)\/values$`)
)

// Config for query_range middleware chain.
type Config struct {
	SplitQueriesByInterval           time.Duration `yaml:"split_queries_by_interval" category:"advanced"`
	DeprecatedAlignQueriesWithStep   bool          `yaml:"align_queries_with_step" doc:"hidden"` // Deprecated: Deprecated in Mimir 2.12, remove in Mimir 2.14 (https://github.com/grafana/mimir/issues/6712)
	ResultsCacheConfig               `yaml:"results_cache"`
	CacheResults                     bool          `yaml:"cache_results"`
	MaxRetries                       int           `yaml:"max_retries" category:"advanced"`
	NotRunningTimeout                time.Duration `yaml:"not_running_timeout" category:"experimental"`
	ShardedQueries                   bool          `yaml:"parallelize_shardable_queries"`
	DeprecatedCacheUnalignedRequests bool          `yaml:"cache_unaligned_requests" category:"advanced" doc:"hidden"` // Deprecated: Deprecated in Mimir 2.10.0, remove in Mimir 2.12.0 (https://github.com/grafana/mimir/issues/5253)
	TargetSeriesPerShard             uint64        `yaml:"query_sharding_target_series_per_shard" category:"advanced"`
	ShardActiveSeriesQueries         bool          `yaml:"shard_active_series_queries" category:"experimental"`

	// CacheKeyGenerator allows to inject a CacheKeyGenerator to use for generating cache keys.
	// If nil, the querymiddleware package uses a DefaultCacheKeyGenerator with SplitQueriesByInterval.
	CacheKeyGenerator CacheKeyGenerator `yaml:"-"`

	QueryResultResponseFormat string `yaml:"query_result_response_format"`
}

// RegisterFlags adds the flags required to config this to the given FlagSet.
func (cfg *Config) RegisterFlags(f *flag.FlagSet) {
	f.IntVar(&cfg.MaxRetries, "query-frontend.max-retries-per-request", 5, "Maximum number of retries for a single request; beyond this, the downstream error is returned.")
	f.DurationVar(&cfg.NotRunningTimeout, "query-frontend.not-running-timeout", 0, "Maximum time to wait for the query-frontend to become ready before rejecting requests received before the frontend was ready. 0 to disable (i.e. fail immediately if a request is received while the frontend is still starting up)")
	f.DurationVar(&cfg.SplitQueriesByInterval, "query-frontend.split-queries-by-interval", 24*time.Hour, "Split range queries by an interval and execute in parallel. You should use a multiple of 24 hours to optimize querying blocks. 0 to disable it.")
	f.BoolVar(&cfg.CacheResults, "query-frontend.cache-results", false, "Cache query results.")
	f.BoolVar(&cfg.ShardedQueries, "query-frontend.parallelize-shardable-queries", false, "True to enable query sharding.")
	f.Uint64Var(&cfg.TargetSeriesPerShard, "query-frontend.query-sharding-target-series-per-shard", 0, "How many series a single sharded partial query should load at most. This is not a strict requirement guaranteed to be honoured by query sharding, but a hint given to the query sharding when the query execution is initially planned. 0 to disable cardinality-based hints.")
	f.StringVar(&cfg.QueryResultResponseFormat, "query-frontend.query-result-response-format", formatProtobuf, fmt.Sprintf("Format to use when retrieving query results from queriers. Supported values: %s", strings.Join(allFormats, ", ")))
	f.BoolVar(&cfg.ShardActiveSeriesQueries, "query-frontend.shard-active-series-queries", false, "True to enable sharding of active series queries.")
	cfg.ResultsCacheConfig.RegisterFlags(f)

	// The query-frontend.cache-unaligned-requests flag has been moved to the limits.go file
	// cfg.DeprecatedCacheUnalignedRequests is set to the default here for clarity
	// and consistency with the process for migrating limits to per-tenant config
	// TODO: Remove in Mimir 2.12.0
	cfg.DeprecatedCacheUnalignedRequests = DefaultDeprecatedCacheUnalignedRequests

	// The query-frontend.align-queries-with-step flag has been moved to the limits.go file
	// cfg.DeprecatedAlignQueriesWithStep is set to the default here for clarity
	// and consistency with the process for migrating limits to per-tenant config
	// TODO: Remove in Mimir 2.14
	cfg.DeprecatedAlignQueriesWithStep = DefaultDeprecatedAlignQueriesWithStep
}

// Validate validates the config.
func (cfg *Config) Validate() error {
	if cfg.CacheResults {
		if cfg.SplitQueriesByInterval <= 0 {
			return errors.New("-query-frontend.cache-results may only be enabled in conjunction with -query-frontend.split-queries-by-interval. Please set the latter")
		}
	}

	if cfg.CacheResults || cfg.cardinalityBasedShardingEnabled() {
		if err := cfg.ResultsCacheConfig.Validate(); err != nil {
			return errors.Wrap(err, "invalid query-frontend results cache config")
		}
	}

	if !slices.Contains(allFormats, cfg.QueryResultResponseFormat) {
		return fmt.Errorf("unknown query result response format '%s'. Supported values: %s", cfg.QueryResultResponseFormat, strings.Join(allFormats, ", "))
	}

	return nil
}

func (cfg *Config) cardinalityBasedShardingEnabled() bool {
	return cfg.TargetSeriesPerShard > 0
}

// HandlerFunc is like http.HandlerFunc, but for Handler.
type HandlerFunc func(context.Context, Request) (Response, error)

// Do implements Handler.
func (q HandlerFunc) Do(ctx context.Context, req Request) (Response, error) {
	return q(ctx, req)
}

// Handler is like http.Handle, but specifically for Prometheus query_range calls.
type Handler interface {
	Do(context.Context, Request) (Response, error)
}

// MiddlewareFunc is like http.HandlerFunc, but for Middleware.
type MiddlewareFunc func(Handler) Handler

// Wrap implements Middleware.
func (q MiddlewareFunc) Wrap(h Handler) Handler {
	return q(h)
}

// Middleware is a higher order Handler.
type Middleware interface {
	Wrap(Handler) Handler
}

// MergeMiddlewares produces a middleware that applies multiple middleware in turn;
// ie Merge(f,g,h).Wrap(handler) == f.Wrap(g.Wrap(h.Wrap(handler)))
func MergeMiddlewares(middleware ...Middleware) Middleware {
	return MiddlewareFunc(func(next Handler) Handler {
		for i := len(middleware) - 1; i >= 0; i-- {
			next = middleware[i].Wrap(next)
		}
		return next
	})
}

// Tripperware is a signature for all http client-side middleware.
type Tripperware func(http.RoundTripper) http.RoundTripper

// MergeTripperwares produces a tripperware that applies multiple tripperware in turn;
// ie Merge(f,g,h).Wrap(tripper) == f(g(h(tripper)))
func MergeTripperwares(tripperware ...Tripperware) Tripperware {
	return func(next http.RoundTripper) http.RoundTripper {
		for i := len(tripperware) - 1; i >= 0; i-- {
			next = tripperware[i](next)
		}
		return next
	}
}

// RoundTripFunc is to http.RoundTripper what http.HandlerFunc is to http.Handler.
type RoundTripFunc func(*http.Request) (*http.Response, error)

// RoundTrip implements http.RoundTripper.
func (f RoundTripFunc) RoundTrip(r *http.Request) (*http.Response, error) {
	return f(r)
}

// NewTripperware returns a Tripperware configured with middlewares to limit, align, split, retry and cache requests.
func NewTripperware(
	cfg Config,
	log log.Logger,
	limits Limits,
	codec Codec,
	cacheExtractor Extractor,
	engineOpts promql.EngineOpts,
	registerer prometheus.Registerer,
) (Tripperware, error) {
	queryRangeTripperware, err := newQueryTripperware(cfg, log, limits, codec, cacheExtractor, engineOpts, registerer)
	if err != nil {
		return nil, err
	}
	return MergeTripperwares(
		newActiveUsersTripperware(registerer),
		queryRangeTripperware,
	), err
}

func newQueryTripperware(
	cfg Config,
	log log.Logger,
	limits Limits,
	codec Codec,
	cacheExtractor Extractor,
	engineOpts promql.EngineOpts,
	registerer prometheus.Registerer,
) (Tripperware, error) {
	// Disable concurrency limits for sharded queries.
	engineOpts.ActiveQueryTracker = nil
	engine := promql.NewEngine(engineOpts)

	// Metric used to keep track of each middleware execution duration.
	metrics := newInstrumentMiddlewareMetrics(registerer)
	queryBlockerMiddleware := newQueryBlockerMiddleware(limits, log, registerer)
	queryStatsMiddleware := newQueryStatsMiddleware(registerer, engine)

	queryRangeMiddleware := []Middleware{
		// Track query range statistics. Added first before any subsequent middleware modifies the request.
		queryStatsMiddleware,
		newLimitsMiddleware(limits, log),
		queryBlockerMiddleware,
		newInstrumentMiddleware("step_align", metrics),
		newStepAlignMiddleware(limits, log, registerer),
	}

	var c cache.Cache
	if cfg.CacheResults || cfg.cardinalityBasedShardingEnabled() {
		var err error

		c, err = newResultsCache(cfg.ResultsCacheConfig, log, registerer)
		if err != nil {
			return nil, err
		}
		c = cache.NewCompression(cfg.ResultsCacheConfig.Compression, c, log)
	}

	cacheKeyGenerator := cfg.CacheKeyGenerator
	if cacheKeyGenerator == nil {
		cacheKeyGenerator = DefaultCacheKeyGenerator{Interval: cfg.SplitQueriesByInterval}
	}

	// Inject the middleware to split requests by interval + results cache (if at least one of the two is enabled).
	if cfg.SplitQueriesByInterval > 0 || cfg.CacheResults {
		shouldCache := func(r Request) bool {
			return !r.GetOptions().CacheDisabled
		}

		queryRangeMiddleware = append(queryRangeMiddleware, newInstrumentMiddleware("split_by_interval_and_results_cache", metrics), newSplitAndCacheMiddleware(
			cfg.SplitQueriesByInterval > 0,
			cfg.CacheResults,
			cfg.SplitQueriesByInterval,
			limits,
			codec,
			c,
			cacheKeyGenerator,
			cacheExtractor,
			shouldCache,
			log,
			registerer,
		))
	}

	queryInstantMiddleware := []Middleware{
		// Track query range statistics. Added first before any subsequent middleware modifies the request.
		queryStatsMiddleware,
		newLimitsMiddleware(limits, log),
		newSplitInstantQueryByIntervalMiddleware(limits, log, engine, registerer),
		queryBlockerMiddleware,
	}

	if cfg.ShardedQueries {
		// Inject the cardinality estimation middleware after time-based splitting and
		// before query-sharding so that it can operate on the partial queries that are
		// considered for sharding.
		if cfg.cardinalityBasedShardingEnabled() {
			cardinalityEstimationMiddleware := newCardinalityEstimationMiddleware(c, log, registerer)
			queryRangeMiddleware = append(
				queryRangeMiddleware,
				newInstrumentMiddleware("cardinality_estimation", metrics),
				cardinalityEstimationMiddleware,
			)
			queryInstantMiddleware = append(
				queryInstantMiddleware,
				newInstrumentMiddleware("cardinality_estimation", metrics),
				cardinalityEstimationMiddleware,
			)
		}

		queryshardingMiddleware := newQueryShardingMiddleware(
			log,
			engine,
			limits,
			cfg.TargetSeriesPerShard,
			registerer,
		)

		queryRangeMiddleware = append(
			queryRangeMiddleware,
			newInstrumentMiddleware("querysharding", metrics),
			queryshardingMiddleware,
		)
		queryInstantMiddleware = append(
			queryInstantMiddleware,
			newInstrumentMiddleware("querysharding", metrics),
			queryshardingMiddleware,
		)
	}

	if cfg.MaxRetries > 0 {
		retryMiddlewareMetrics := newRetryMiddlewareMetrics(registerer)
		queryRangeMiddleware = append(queryRangeMiddleware, newInstrumentMiddleware("retry", metrics), newRetryMiddleware(log, cfg.MaxRetries, retryMiddlewareMetrics))
		queryInstantMiddleware = append(queryInstantMiddleware, newInstrumentMiddleware("retry", metrics), newRetryMiddleware(log, cfg.MaxRetries, retryMiddlewareMetrics))
	}

	return func(next http.RoundTripper) http.RoundTripper {
		queryrange := newLimitedParallelismRoundTripper(next, codec, limits, queryRangeMiddleware...)
		instant := newLimitedParallelismRoundTripper(next, codec, limits, queryInstantMiddleware...)

		// Wrap next for cardinality, labels queries and all other queries.
		// That attempts to parse "start" and "end" from the HTTP request and set them in the request's QueryDetails.
		// range and instant queries have more accurate logic for query details.
		next = newQueryDetailsStartEndRoundTripper(next)
		cardinality := next
		activeSeries := next
		labels := next

		// Inject the cardinality and labels query cache roundtripper only if the query results cache is enabled.
		if cfg.CacheResults {
			cardinality = newCardinalityQueryCacheRoundTripper(c, cacheKeyGenerator, limits, cardinality, log, registerer)
			labels = newLabelsQueryCacheRoundTripper(c, cacheKeyGenerator, limits, labels, log, registerer)
		}

		if cfg.ShardActiveSeriesQueries {
			activeSeries = newShardActiveSeriesMiddleware(activeSeries, limits, log)
		}

		return RoundTripFunc(func(r *http.Request) (*http.Response, error) {
			switch {
			case IsRangeQuery(r.URL.Path):
				return queryrange.RoundTrip(r)
			case IsInstantQuery(r.URL.Path):
				return instant.RoundTrip(r)
			case IsCardinalityQuery(r.URL.Path):
				return cardinality.RoundTrip(r)
			case IsActiveSeriesQuery(r.URL.Path):
				return activeSeries.RoundTrip(r)
			case IsLabelsQuery(r.URL.Path):
				return labels.RoundTrip(r)
			default:
				return next.RoundTrip(r)
			}
		})
	}, nil
}

// newQueryDetailsStartEndRoundTripper parses "start" and "end" parameters from the query and sets same fields in the QueryDetails in the context.
func newQueryDetailsStartEndRoundTripper(next http.RoundTripper) http.RoundTripper {
	return RoundTripFunc(func(req *http.Request) (*http.Response, error) {
		params, _ := util.ParseRequestFormWithoutConsumingBody(req)
		if details := QueryDetailsFromContext(req.Context()); details != nil {
			if startMs, _ := util.ParseTime(params.Get("start")); startMs != 0 {
				details.Start = time.UnixMilli(startMs)
				details.MinT = details.Start
			}

			if endMs, _ := util.ParseTime(params.Get("end")); endMs != 0 {
				details.End = time.UnixMilli(endMs)
				details.MaxT = details.End
			}
		}
		return next.RoundTrip(req)
	})
}

func newActiveUsersTripperware(registerer prometheus.Registerer) Tripperware {
	// Per tenant query metrics.
	queriesPerTenant := promauto.With(registerer).NewCounterVec(prometheus.CounterOpts{
		Name: "cortex_query_frontend_queries_total",
		Help: "Total queries sent per tenant.",
	}, []string{"op", "user"})

	activeUsers := util.NewActiveUsersCleanupWithDefaultValues(func(user string) {
		queriesPerTenant.DeletePartialMatch(prometheus.Labels{"user": user})
	})

	// Start cleanup. If cleaner stops or fail, we will simply not clean the metrics for inactive users.
	_ = activeUsers.StartAsync(context.Background())
	return func(next http.RoundTripper) http.RoundTripper {
		return RoundTripFunc(func(r *http.Request) (*http.Response, error) {
			op := "query"
			if IsRangeQuery(r.URL.Path) {
				op = "query_range"
			}

			tenantIDs, err := tenant.TenantIDs(r.Context())
			// This should never happen anyways because we have auth middleware before this.
			if err != nil {
				return nil, err
			}
			userStr := tenant.JoinTenantIDs(tenantIDs)
			activeUsers.UpdateUserTimestamp(userStr, time.Now())
			queriesPerTenant.WithLabelValues(op, userStr).Inc()

			return next.RoundTrip(r)
		})
	}
}

func IsRangeQuery(path string) bool {
	return strings.HasSuffix(path, queryRangePathSuffix)
}

func IsInstantQuery(path string) bool {
	return strings.HasSuffix(path, instantQueryPathSuffix)
}

func IsCardinalityQuery(path string) bool {
	return strings.HasSuffix(path, cardinalityLabelNamesPathSuffix) ||
		strings.HasSuffix(path, cardinalityLabelValuesPathSuffix)
}

func IsLabelsQuery(path string) bool {
	return strings.HasSuffix(path, labelNamesPathSuffix) || labelValuesPathSuffix.MatchString(path)
<<<<<<< HEAD
=======
}

func IsActiveSeriesQuery(path string) bool {
	return strings.HasSuffix(path, cardinalityActiveSeriesPathSuffix)
}

func defaultInstantQueryParamsRoundTripper(next http.RoundTripper) http.RoundTripper {
	return RoundTripFunc(func(r *http.Request) (*http.Response, error) {
		if IsInstantQuery(r.URL.Path) && !r.Form.Has("time") && !r.URL.Query().Has("time") {
			nowUnixStr := strconv.FormatInt(time.Now().Unix(), 10)

			q := r.URL.Query()
			q.Add("time", nowUnixStr)
			r.URL.RawQuery = q.Encode()

			// If form was already parsed, add this param to the form too.
			// (The form doesn't have "time", otherwise we'd not be here)
			if r.Form != nil {
				r.Form.Set("time", nowUnixStr)
			}
		}
		return next.RoundTrip(r)
	})
>>>>>>> 7de79e5b
}<|MERGE_RESOLUTION|>--- conflicted
+++ resolved
@@ -422,30 +422,8 @@
 
 func IsLabelsQuery(path string) bool {
 	return strings.HasSuffix(path, labelNamesPathSuffix) || labelValuesPathSuffix.MatchString(path)
-<<<<<<< HEAD
-=======
 }
 
 func IsActiveSeriesQuery(path string) bool {
 	return strings.HasSuffix(path, cardinalityActiveSeriesPathSuffix)
-}
-
-func defaultInstantQueryParamsRoundTripper(next http.RoundTripper) http.RoundTripper {
-	return RoundTripFunc(func(r *http.Request) (*http.Response, error) {
-		if IsInstantQuery(r.URL.Path) && !r.Form.Has("time") && !r.URL.Query().Has("time") {
-			nowUnixStr := strconv.FormatInt(time.Now().Unix(), 10)
-
-			q := r.URL.Query()
-			q.Add("time", nowUnixStr)
-			r.URL.RawQuery = q.Encode()
-
-			// If form was already parsed, add this param to the form too.
-			// (The form doesn't have "time", otherwise we'd not be here)
-			if r.Form != nil {
-				r.Form.Set("time", nowUnixStr)
-			}
-		}
-		return next.RoundTrip(r)
-	})
->>>>>>> 7de79e5b
 }