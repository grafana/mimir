--- conflicted
+++ resolved
@@ -61,11 +61,8 @@
 	f.BoolVar(&cfg.CacheResults, cacheResultsFlagName, false, "Cache query results.")
 	f.BoolVar(&cfg.ShardedQueries, "query-frontend.parallelize-shardable-queries", false, "True to enable query sharding.")
 	f.BoolVar(&cfg.CacheUnalignedRequests, "query-frontend.cache-unaligned-requests", false, "Cache requests that are not step-aligned.")
-<<<<<<< HEAD
+	f.Uint64Var(&cfg.MaxSeriesPerShard, maxSeriesPerShardFlagName, 0, "How many series a single sharded partial query should load at most. This is not a strict requirement guaranteed to be honoured by query sharding, but a hint given to the query sharding when the query execution is initially planned. 0 to disable cardinality-based hints.")
 	f.StringVar(&cfg.QueryResultResponseFormat, "query-frontend.query-result-response-format", formatJSON, fmt.Sprintf("Format to use when retrieving query results from queriers. Supported values: %s", strings.Join(allFormats, ", ")))
-=======
-	f.Uint64Var(&cfg.MaxSeriesPerShard, maxSeriesPerShardFlagName, 0, "How many series a single sharded partial query should load at most. This is not a strict requirement guaranteed to be honoured by query sharding, but a hint given to the query sharding when the query execution is initially planned. 0 to disable cardinality-based hints.")
->>>>>>> 5addb2ac
 	cfg.ResultsCacheConfig.RegisterFlags(f)
 }
 
