// SPDX-License-Identifier: AGPL-3.0-only
// Provenance-includes-location: https://github.com/prometheus/prometheus/web/api/v1/api.go
// Provenance-includes-license: Apache-2.0
// Provenance-includes-copyright: The Prometheus Authors.

package querymiddleware

import (
	"context"
	"flag"
	"net/http"
	"strconv"
	"strings"
	"time"

	"github.com/go-kit/log"
	"github.com/go-kit/log/level"
	"github.com/grafana/dskit/tenant"
	"github.com/pkg/errors"
	"github.com/prometheus/client_golang/prometheus"
	"github.com/prometheus/client_golang/prometheus/promauto"
	"github.com/prometheus/prometheus/promql"

	"github.com/grafana/mimir/pkg/cache"
	"github.com/grafana/mimir/pkg/util"
)

const (
	day                    = 24 * time.Hour
	queryRangePathSuffix   = "/query_range"
	instantQueryPathSuffix = "/query"
)

// Config for query_range middleware chain.
type Config struct {
<<<<<<< HEAD
	SplitQueriesByInterval        time.Duration `yaml:"split_queries_by_interval" category:"advanced"`
	SplitInstantQueriesByInterval time.Duration `yaml:"split_instant_queries_by_interval" category:"experimental"`
	AlignQueriesWithStep          bool          `yaml:"align_queries_with_step"`
	ResultsCacheConfig            `yaml:"results_cache"`
	CacheResults                  bool `yaml:"cache_results"`
	MaxRetries                    int  `yaml:"max_retries" category:"advanced"`
	ShardedQueries                bool `yaml:"parallelize_shardable_queries"`
	CacheUnalignedRequests        bool `yaml:"cache_unaligned_requests" category:"advanced"`
=======
	SplitQueriesByInterval time.Duration `yaml:"split_queries_by_interval" category:"advanced"`
	AlignQueriesWithStep   bool          `yaml:"align_queries_with_step"`
	ResultsCacheConfig     `yaml:"results_cache"`
	CacheResults           bool `yaml:"cache_results"`
	MaxRetries             int  `yaml:"max_retries" category:"advanced"`
	ShardedQueries         bool `yaml:"parallelize_shardable_queries"`
	CacheUnalignedRequests bool `yaml:"cache_unaligned_requests" category:"advanced"`

	// CacheSplitter allows to inject a CacheSplitter to use for generating cache keys.
	// If nil, the querymiddleware package uses a ConstSplitter with SplitQueriesByInterval.
	CacheSplitter CacheSplitter `yaml:"-"`
>>>>>>> 3966d4d7
}

// RegisterFlags adds the flags required to config this to the given FlagSet.
func (cfg *Config) RegisterFlags(f *flag.FlagSet) {
	f.IntVar(&cfg.MaxRetries, "query-frontend.max-retries-per-request", 5, "Maximum number of retries for a single request; beyond this, the downstream error is returned.")
	f.DurationVar(&cfg.SplitQueriesByInterval, "query-frontend.split-queries-by-interval", 24*time.Hour, "Split range queries by an interval and execute in parallel. You should use a multiple of 24 hours to optimize querying blocks. 0 to disable it.")
	f.DurationVar(&cfg.SplitInstantQueriesByInterval, "query-frontend.split-instant-queries-by-interval", 0, "Split instant queries by an interval and execute in parallel. 0 to disable it.")
	f.BoolVar(&cfg.AlignQueriesWithStep, "query-frontend.align-querier-with-step", false, "Mutate incoming queries to align their start and end with their step.")
	f.BoolVar(&cfg.CacheResults, "query-frontend.cache-results", false, "Cache query results.")
	f.BoolVar(&cfg.ShardedQueries, "query-frontend.parallelize-shardable-queries", false, "True to enable query sharding.")
	f.BoolVar(&cfg.CacheUnalignedRequests, "query-frontend.cache-unaligned-requests", false, "Cache requests that are not step-aligned.")
	cfg.ResultsCacheConfig.RegisterFlags(f)
}

// Validate validates the config.
func (cfg *Config) Validate() error {
	if cfg.CacheResults {
		if cfg.SplitQueriesByInterval <= 0 {
			return errors.New("-query-frontend.cache-results may only be enabled in conjunction with -query-frontend.split-queries-by-interval. Please set the latter")
		}
		if err := cfg.ResultsCacheConfig.Validate(); err != nil {
			return errors.Wrap(err, "invalid ResultsCache config")
		}
	}
	return nil
}

// HandlerFunc is like http.HandlerFunc, but for Handler.
type HandlerFunc func(context.Context, Request) (Response, error)

// Do implements Handler.
func (q HandlerFunc) Do(ctx context.Context, req Request) (Response, error) {
	return q(ctx, req)
}

// Handler is like http.Handle, but specifically for Prometheus query_range calls.
type Handler interface {
	Do(context.Context, Request) (Response, error)
}

// MiddlewareFunc is like http.HandlerFunc, but for Middleware.
type MiddlewareFunc func(Handler) Handler

// Wrap implements Middleware.
func (q MiddlewareFunc) Wrap(h Handler) Handler {
	return q(h)
}

// Middleware is a higher order Handler.
type Middleware interface {
	Wrap(Handler) Handler
}

// MergeMiddlewares produces a middleware that applies multiple middleware in turn;
// ie Merge(f,g,h).Wrap(handler) == f.Wrap(g.Wrap(h.Wrap(handler)))
func MergeMiddlewares(middleware ...Middleware) Middleware {
	return MiddlewareFunc(func(next Handler) Handler {
		for i := len(middleware) - 1; i >= 0; i-- {
			next = middleware[i].Wrap(next)
		}
		return next
	})
}

// Tripperware is a signature for all http client-side middleware.
type Tripperware func(http.RoundTripper) http.RoundTripper

// MergeTripperwares produces a tripperware that applies multiple tripperware in turn;
// ie Merge(f,g,h).Wrap(tripper) == f(g(h(tripper)))
func MergeTripperwares(tripperware ...Tripperware) Tripperware {
	return func(next http.RoundTripper) http.RoundTripper {
		for i := len(tripperware) - 1; i >= 0; i-- {
			next = tripperware[i](next)
		}
		return next
	}
}

// RoundTripFunc is to http.RoundTripper what http.HandlerFunc is to http.Handler.
type RoundTripFunc func(*http.Request) (*http.Response, error)

// RoundTrip implements http.RoundTripper.
func (f RoundTripFunc) RoundTrip(r *http.Request) (*http.Response, error) {
	return f(r)
}

// NewTripperware returns a Tripperware configured with middlewares to limit, align, split, retry and cache requests.
func NewTripperware(
	cfg Config,
	log log.Logger,
	limits Limits,
	codec Codec,
	cacheExtractor Extractor,
	engineOpts promql.EngineOpts,
	registerer prometheus.Registerer,
) (Tripperware, error) {
	queryRangeTripperware, err := newQueryTripperware(cfg, log, limits, codec, cacheExtractor, engineOpts, registerer)
	if err != nil {
		return nil, err
	}
	return MergeTripperwares(
		newActiveUsersTripperware(log, registerer),
		queryRangeTripperware,
	), err
}

func newQueryTripperware(
	cfg Config,
	log log.Logger,
	limits Limits,
	codec Codec,
	cacheExtractor Extractor,
	engineOpts promql.EngineOpts,
	registerer prometheus.Registerer,
) (Tripperware, error) {
	// Disable concurrency limits for sharded queries.
	engineOpts.ActiveQueryTracker = nil
	engine := promql.NewEngine(engineOpts)

	// Metric used to keep track of each middleware execution duration.
	metrics := newInstrumentMiddlewareMetrics(registerer)

	queryRangeMiddleware := []Middleware{
		// Track query range statistics. Added first before any subsequent middleware modifies the request.
		newQueryStatsMiddleware(registerer),
		newLimitsMiddleware(limits, log),
	}
	if cfg.AlignQueriesWithStep {
		queryRangeMiddleware = append(queryRangeMiddleware, newInstrumentMiddleware("step_align", metrics, log), newStepAlignMiddleware())
	}

	// Inject the middleware to split requests by interval + results cache (if at least one of the two is enabled).
	if cfg.SplitQueriesByInterval > 0 || cfg.CacheResults {
		var c cache.Cache

		// Init the cache client.
		if cfg.CacheResults {
			var err error

			c, err = newResultsCache(cfg.ResultsCacheConfig, log, registerer)
			if err != nil {
				return nil, err
			}
			c = cache.NewCompression(cfg.ResultsCacheConfig.Compression, c, log)
		}

		shouldCache := func(r Request) bool {
			return !r.GetOptions().CacheDisabled
		}

		splitter := cfg.CacheSplitter
		if splitter == nil {
			splitter = ConstSplitter(cfg.SplitQueriesByInterval)
		}

		queryRangeMiddleware = append(queryRangeMiddleware, newInstrumentMiddleware("split_by_interval_and_results_cache", metrics, log), newSplitAndCacheMiddleware(
			cfg.SplitQueriesByInterval > 0,
			cfg.CacheResults,
			cfg.SplitQueriesByInterval,
			cfg.CacheUnalignedRequests,
			limits,
			codec,
			c,
			splitter,
			cacheExtractor,
			shouldCache,
			log,
			registerer,
		))
	}

	queryInstantMiddleware := []Middleware{newLimitsMiddleware(limits, log)}

	if cfg.SplitInstantQueriesByInterval > 0 {
		queryInstantMiddleware = append(
			queryInstantMiddleware,
			newSplitInstantQueryByIntervalMiddleware(cfg.SplitInstantQueriesByInterval > 0, cfg.SplitInstantQueriesByInterval, limits, log, engine, registerer),
		)
	}

	if cfg.ShardedQueries {
		queryshardingMiddleware := newQueryShardingMiddleware(
			log,
			engine,
			limits,
			registerer,
		)
		queryRangeMiddleware = append(
			queryRangeMiddleware,
			newInstrumentMiddleware("querysharding", metrics, log),
			queryshardingMiddleware,
		)
		queryInstantMiddleware = append(
			queryInstantMiddleware,
			newInstrumentMiddleware("querysharding", metrics, log),
			queryshardingMiddleware,
		)
	}

	if cfg.MaxRetries > 0 {
		retryMiddlewareMetrics := newRetryMiddlewareMetrics(registerer)
		queryRangeMiddleware = append(queryRangeMiddleware, newInstrumentMiddleware("retry", metrics, log), newRetryMiddleware(log, cfg.MaxRetries, retryMiddlewareMetrics))
		queryInstantMiddleware = append(queryInstantMiddleware, newInstrumentMiddleware("retry", metrics, log), newRetryMiddleware(log, cfg.MaxRetries, retryMiddlewareMetrics))
	}

	return func(next http.RoundTripper) http.RoundTripper {
		queryrange := newLimitedParallelismRoundTripper(next, codec, limits, queryRangeMiddleware...)
		instant := defaultInstantQueryParamsRoundTripper(
			newLimitedParallelismRoundTripper(next, codec, limits, queryInstantMiddleware...),
			time.Now,
		)
		return RoundTripFunc(func(r *http.Request) (*http.Response, error) {
			switch {
			case isRangeQuery(r.URL.Path):
				return queryrange.RoundTrip(r)
			case isInstantQuery(r.URL.Path):
				return instant.RoundTrip(r)
			default:
				return next.RoundTrip(r)
			}
		})
	}, nil
}

func newActiveUsersTripperware(logger log.Logger, registerer prometheus.Registerer) Tripperware {
	// Per tenant query metrics.
	queriesPerTenant := promauto.With(registerer).NewCounterVec(prometheus.CounterOpts{
		Name: "cortex_query_frontend_queries_total",
		Help: "Total queries sent per tenant.",
	}, []string{"op", "user"})

	activeUsers := util.NewActiveUsersCleanupWithDefaultValues(func(user string) {
		err := util.DeleteMatchingLabels(queriesPerTenant, map[string]string{"user": user})
		if err != nil {
			level.Warn(logger).Log("msg", "failed to remove cortex_query_frontend_queries_total metric for user", "user", user)
		}
	})

	// Start cleanup. If cleaner stops or fail, we will simply not clean the metrics for inactive users.
	_ = activeUsers.StartAsync(context.Background())
	return func(next http.RoundTripper) http.RoundTripper {
		return RoundTripFunc(func(r *http.Request) (*http.Response, error) {
			op := "query"
			if isRangeQuery(r.URL.Path) {
				op = "query_range"
			}

			tenantIDs, err := tenant.TenantIDs(r.Context())
			// This should never happen anyways because we have auth middleware before this.
			if err != nil {
				return nil, err
			}
			userStr := tenant.JoinTenantIDs(tenantIDs)
			activeUsers.UpdateUserTimestamp(userStr, time.Now())
			queriesPerTenant.WithLabelValues(op, userStr).Inc()

			return next.RoundTrip(r)
		})
	}
}

func isRangeQuery(path string) bool {
	return strings.HasSuffix(path, queryRangePathSuffix)
}

func isInstantQuery(path string) bool {
	return strings.HasSuffix(path, instantQueryPathSuffix)
}

func defaultInstantQueryParamsRoundTripper(next http.RoundTripper, now func() time.Time) http.RoundTripper {
	return RoundTripFunc(func(r *http.Request) (*http.Response, error) {
		if isInstantQuery(r.URL.Path) && !r.URL.Query().Has("time") {
			q := r.URL.Query()
			q.Add("time", strconv.FormatInt(time.Now().Unix(), 10))
			r.URL.RawQuery = q.Encode()
		}
		return next.RoundTrip(r)
	})
}<|MERGE_RESOLUTION|>--- conflicted
+++ resolved
@@ -16,13 +16,12 @@
 	"github.com/go-kit/log"
 	"github.com/go-kit/log/level"
 	"github.com/grafana/dskit/tenant"
+	"github.com/grafana/mimir/pkg/cache"
+	"github.com/grafana/mimir/pkg/util"
 	"github.com/pkg/errors"
 	"github.com/prometheus/client_golang/prometheus"
 	"github.com/prometheus/client_golang/prometheus/promauto"
 	"github.com/prometheus/prometheus/promql"
-
-	"github.com/grafana/mimir/pkg/cache"
-	"github.com/grafana/mimir/pkg/util"
 )
 
 const (
@@ -33,7 +32,6 @@
 
 // Config for query_range middleware chain.
 type Config struct {
-<<<<<<< HEAD
 	SplitQueriesByInterval        time.Duration `yaml:"split_queries_by_interval" category:"advanced"`
 	SplitInstantQueriesByInterval time.Duration `yaml:"split_instant_queries_by_interval" category:"experimental"`
 	AlignQueriesWithStep          bool          `yaml:"align_queries_with_step"`
@@ -42,19 +40,10 @@
 	MaxRetries                    int  `yaml:"max_retries" category:"advanced"`
 	ShardedQueries                bool `yaml:"parallelize_shardable_queries"`
 	CacheUnalignedRequests        bool `yaml:"cache_unaligned_requests" category:"advanced"`
-=======
-	SplitQueriesByInterval time.Duration `yaml:"split_queries_by_interval" category:"advanced"`
-	AlignQueriesWithStep   bool          `yaml:"align_queries_with_step"`
-	ResultsCacheConfig     `yaml:"results_cache"`
-	CacheResults           bool `yaml:"cache_results"`
-	MaxRetries             int  `yaml:"max_retries" category:"advanced"`
-	ShardedQueries         bool `yaml:"parallelize_shardable_queries"`
-	CacheUnalignedRequests bool `yaml:"cache_unaligned_requests" category:"advanced"`
 
 	// CacheSplitter allows to inject a CacheSplitter to use for generating cache keys.
 	// If nil, the querymiddleware package uses a ConstSplitter with SplitQueriesByInterval.
 	CacheSplitter CacheSplitter `yaml:"-"`
->>>>>>> 3966d4d7
 }
 
 // RegisterFlags adds the flags required to config this to the given FlagSet.
