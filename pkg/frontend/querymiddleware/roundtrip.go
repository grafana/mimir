// SPDX-License-Identifier: AGPL-3.0-only
// Provenance-includes-location: https://github.com/prometheus/prometheus/web/api/v1/api.go
// Provenance-includes-license: Apache-2.0
// Provenance-includes-copyright: The Prometheus Authors.

package querymiddleware

import (
	"context"
	"flag"
	"fmt"
	"net/http"
	"strings"
	"time"

	"github.com/go-kit/log"
	"github.com/grafana/dskit/cache"
	"github.com/grafana/dskit/tenant"
	"github.com/grafana/regexp"
	"github.com/pkg/errors"
	"github.com/prometheus/client_golang/prometheus"
	"github.com/prometheus/client_golang/prometheus/promauto"
	"github.com/prometheus/prometheus/promql"
	"github.com/prometheus/prometheus/promql/parser"
	"golang.org/x/exp/slices"

	"github.com/grafana/mimir/pkg/util"
)

const (
	day                                               = 24 * time.Hour
	queryRangePathSuffix                              = "/api/v1/query_range"
	instantQueryPathSuffix                            = "/api/v1/query"
	cardinalityLabelNamesPathSuffix                   = "/api/v1/cardinality/label_names"
	cardinalityLabelValuesPathSuffix                  = "/api/v1/cardinality/label_values"
	cardinalityActiveSeriesPathSuffix                 = "/api/v1/cardinality/active_series"
	cardinalityActiveNativeHistogramMetricsPathSuffix = "/api/v1/cardinality/active_native_histogram_metrics"
	labelNamesPathSuffix                              = "/api/v1/labels"
	remoteReadPathSuffix                              = "/api/v1/read"

	// DefaultDeprecatedAlignQueriesWithStep is the default value for the deprecated querier frontend config DeprecatedAlignQueriesWithStep
	// which has been moved to a per-tenant limit; TODO remove in Mimir 2.14
	DefaultDeprecatedAlignQueriesWithStep = false

	queryTypeInstant                      = "query"
	queryTypeRange                        = "query_range"
	queryTypeCardinality                  = "cardinality"
	queryTypeLabels                       = "label_names_and_values"
	queryTypeActiveSeries                 = "active_series"
	queryTypeActiveNativeHistogramMetrics = "active_native_histogram_metrics"
	queryTypeOther                        = "other"
)

var (
	labelValuesPathSuffix = regexp.MustCompile(`\/api\/v1\/label\/([^\/]+)\/values$`)
)

// Config for query_range middleware chain.
type Config struct {
	SplitQueriesByInterval         time.Duration `yaml:"split_queries_by_interval" category:"advanced"`
	DeprecatedAlignQueriesWithStep bool          `yaml:"align_queries_with_step" doc:"hidden"` // Deprecated: Deprecated in Mimir 2.12, remove in Mimir 2.14 (https://github.com/grafana/mimir/issues/6712)
	ResultsCacheConfig             `yaml:"results_cache"`
	CacheResults                   bool          `yaml:"cache_results"`
	MaxRetries                     int           `yaml:"max_retries" category:"advanced"`
	NotRunningTimeout              time.Duration `yaml:"not_running_timeout" category:"advanced"`
	ShardedQueries                 bool          `yaml:"parallelize_shardable_queries"`
	TargetSeriesPerShard           uint64        `yaml:"query_sharding_target_series_per_shard" category:"advanced"`
	ShardActiveSeriesQueries       bool          `yaml:"shard_active_series_queries" category:"experimental"`
	UseActiveSeriesDecoder         bool          `yaml:"use_active_series_decoder" category:"experimental"`

	// CacheKeyGenerator allows to inject a CacheKeyGenerator to use for generating cache keys.
	// If nil, the querymiddleware package uses a DefaultCacheKeyGenerator with SplitQueriesByInterval.
	CacheKeyGenerator CacheKeyGenerator `yaml:"-"`

	QueryResultResponseFormat string `yaml:"query_result_response_format"`
}

// RegisterFlags adds the flags required to config this to the given FlagSet.
func (cfg *Config) RegisterFlags(f *flag.FlagSet) {
	f.IntVar(&cfg.MaxRetries, "query-frontend.max-retries-per-request", 5, "Maximum number of retries for a single request; beyond this, the downstream error is returned.")
	f.DurationVar(&cfg.NotRunningTimeout, "query-frontend.not-running-timeout", 2*time.Second, "Maximum time to wait for the query-frontend to become ready before rejecting requests received before the frontend was ready. 0 to disable (i.e. fail immediately if a request is received while the frontend is still starting up)")
	f.DurationVar(&cfg.SplitQueriesByInterval, "query-frontend.split-queries-by-interval", 24*time.Hour, "Split range queries by an interval and execute in parallel. You should use a multiple of 24 hours to optimize querying blocks. 0 to disable it.")
	f.BoolVar(&cfg.CacheResults, "query-frontend.cache-results", false, "Cache query results.")
	f.BoolVar(&cfg.ShardedQueries, "query-frontend.parallelize-shardable-queries", false, "True to enable query sharding.")
	f.Uint64Var(&cfg.TargetSeriesPerShard, "query-frontend.query-sharding-target-series-per-shard", 0, "How many series a single sharded partial query should load at most. This is not a strict requirement guaranteed to be honoured by query sharding, but a hint given to the query sharding when the query execution is initially planned. 0 to disable cardinality-based hints.")
	f.StringVar(&cfg.QueryResultResponseFormat, "query-frontend.query-result-response-format", formatProtobuf, fmt.Sprintf("Format to use when retrieving query results from queriers. Supported values: %s", strings.Join(allFormats, ", ")))
	f.BoolVar(&cfg.ShardActiveSeriesQueries, "query-frontend.shard-active-series-queries", false, "True to enable sharding of active series queries.")
	f.BoolVar(&cfg.UseActiveSeriesDecoder, "query-frontend.use-active-series-decoder", false, "Set to true to use the zero-allocation response decoder for active series queries.")
	cfg.ResultsCacheConfig.RegisterFlags(f)

	// The query-frontend.align-queries-with-step flag has been moved to the limits.go file
	// cfg.DeprecatedAlignQueriesWithStep is set to the default here for clarity
	// and consistency with the process for migrating limits to per-tenant config
	// TODO: Remove in Mimir 2.14
	cfg.DeprecatedAlignQueriesWithStep = DefaultDeprecatedAlignQueriesWithStep
}

// Validate validates the config.
func (cfg *Config) Validate() error {
	if cfg.CacheResults {
		if cfg.SplitQueriesByInterval <= 0 {
			return errors.New("-query-frontend.cache-results may only be enabled in conjunction with -query-frontend.split-queries-by-interval. Please set the latter")
		}
	}

	if cfg.CacheResults || cfg.cardinalityBasedShardingEnabled() {
		if err := cfg.ResultsCacheConfig.Validate(); err != nil {
			return errors.Wrap(err, "invalid query-frontend results cache config")
		}
	}

	if !slices.Contains(allFormats, cfg.QueryResultResponseFormat) {
		return fmt.Errorf("unknown query result response format '%s'. Supported values: %s", cfg.QueryResultResponseFormat, strings.Join(allFormats, ", "))
	}

	return nil
}

func (cfg *Config) cardinalityBasedShardingEnabled() bool {
	return cfg.TargetSeriesPerShard > 0
}

// HandlerFunc is like http.HandlerFunc, but for MetricsQueryHandler.
type HandlerFunc func(context.Context, MetricsQueryRequest) (Response, error)

// Do implements MetricsQueryHandler.
func (q HandlerFunc) Do(ctx context.Context, req MetricsQueryRequest) (Response, error) {
	return q(ctx, req)
}

// MetricsQueryHandler is like http.Handle, but specifically for Prometheus query and query_range calls.
type MetricsQueryHandler interface {
	Do(context.Context, MetricsQueryRequest) (Response, error)
}

// MetricsQueryMiddlewareFunc is like http.HandlerFunc, but for MetricsQueryMiddleware.
type MetricsQueryMiddlewareFunc func(MetricsQueryHandler) MetricsQueryHandler

// Wrap implements MetricsQueryMiddleware.
func (q MetricsQueryMiddlewareFunc) Wrap(h MetricsQueryHandler) MetricsQueryHandler {
	return q(h)
}

// MetricsQueryMiddleware is a higher order MetricsQueryHandler.
type MetricsQueryMiddleware interface {
	Wrap(MetricsQueryHandler) MetricsQueryHandler
}

// MergeMetricsQueryMiddlewares produces a middleware that applies multiple middleware in turn;
// ie Merge(f,g,h).Wrap(handler) == f.Wrap(g.Wrap(h.Wrap(handler)))
func MergeMetricsQueryMiddlewares(middleware ...MetricsQueryMiddleware) MetricsQueryMiddleware {
	return MetricsQueryMiddlewareFunc(func(next MetricsQueryHandler) MetricsQueryHandler {
		for i := len(middleware) - 1; i >= 0; i-- {
			next = middleware[i].Wrap(next)
		}
		return next
	})
}

// Tripperware is a signature for all http client-side middleware.
type Tripperware func(http.RoundTripper) http.RoundTripper

// MergeTripperwares produces a tripperware that applies multiple tripperware in turn;
// ie Merge(f,g,h).Wrap(tripper) == f(g(h(tripper)))
func MergeTripperwares(tripperware ...Tripperware) Tripperware {
	return func(next http.RoundTripper) http.RoundTripper {
		for i := len(tripperware) - 1; i >= 0; i-- {
			next = tripperware[i](next)
		}
		return next
	}
}

// RoundTripFunc is to http.RoundTripper what http.HandlerFunc is to http.Handler.
type RoundTripFunc func(*http.Request) (*http.Response, error)

// RoundTrip implements http.RoundTripper.
func (f RoundTripFunc) RoundTrip(r *http.Request) (*http.Response, error) {
	return f(r)
}

// NewTripperware returns a Tripperware configured with middlewares to limit, align, split, retry and cache requests.
func NewTripperware(
	cfg Config,
	log log.Logger,
	limits Limits,
	codec Codec,
	cacheExtractor Extractor,
	engineOpts promql.EngineOpts,
	engineExperimentalFunctionsEnabled bool,
	registerer prometheus.Registerer,
) (Tripperware, error) {
	queryRangeTripperware, err := newQueryTripperware(cfg, log, limits, codec, cacheExtractor, engineOpts, engineExperimentalFunctionsEnabled, registerer)
	if err != nil {
		return nil, err
	}
	return MergeTripperwares(
		newQueryCountTripperware(registerer),
		queryRangeTripperware,
	), err
}

func newQueryTripperware(
	cfg Config,
	log log.Logger,
	limits Limits,
	codec Codec,
	cacheExtractor Extractor,
	engineOpts promql.EngineOpts,
	engineExperimentalFunctionsEnabled bool,
	registerer prometheus.Registerer,
) (Tripperware, error) {
	// Disable concurrency limits for sharded queries.
	engineOpts.ActiveQueryTracker = nil
	engine := promql.NewEngine(engineOpts)

	// Experimental functions can only be enabled globally, and not on a per-engine basis.
	parser.EnableExperimentalFunctions = engineExperimentalFunctionsEnabled

<<<<<<< HEAD
	// Metric used to keep track of each middleware execution duration.
	metrics := newInstrumentMiddlewareMetrics(registerer)
	queryBlockerMiddleware := newQueryBlockerMiddleware(limits, log, registerer)
	queryStatsMiddleware := newQueryStatsMiddleware(registerer, engine)

	remoteReadMiddleware := []MetricsQueryMiddleware{
		queryBlockerMiddleware,
	}

	queryRangeMiddleware := []MetricsQueryMiddleware{
		// Track query range statistics. Added first before any subsequent middleware modifies the request.
		queryStatsMiddleware,
		newLimitsMiddleware(limits, log),
		queryBlockerMiddleware,
		newInstrumentMiddleware("step_align", metrics),
		newStepAlignMiddleware(limits, log, registerer),
	}

=======
>>>>>>> 023e3a6a
	var c cache.Cache
	if cfg.CacheResults || cfg.cardinalityBasedShardingEnabled() {
		var err error

		c, err = newResultsCache(cfg.ResultsCacheConfig, log, registerer)
		if err != nil {
			return nil, err
		}
		c = cache.NewCompression(cfg.ResultsCacheConfig.Compression, c, log)
	}

	cacheKeyGenerator := cfg.CacheKeyGenerator
	if cacheKeyGenerator == nil {
		cacheKeyGenerator = NewDefaultCacheKeyGenerator(codec, cfg.SplitQueriesByInterval)
	}

	queryRangeMiddleware, queryInstantMiddleware, remoteReadMiddleware := newQueryMiddlewares(cfg, log, limits, codec, c, cacheKeyGenerator, cacheExtractor, engine, registerer)

	return func(next http.RoundTripper) http.RoundTripper {
		queryrange := newLimitedParallelismRoundTripper(next, codec, limits, queryRangeMiddleware...)
		instant := newLimitedParallelismRoundTripper(next, codec, limits, queryInstantMiddleware...)
		remoteRead := newRemoteReadRoundTripper(next, remoteReadMiddleware...)

		// Wrap next for cardinality, labels queries and all other queries.
		// That attempts to parse "start" and "end" from the HTTP request and set them in the request's QueryDetails.
		// range and instant queries have more accurate logic for query details.
		next = newQueryDetailsStartEndRoundTripper(next)
		cardinality := next
		activeSeries := next
		activeNativeHistogramMetrics := next
		labels := next

		// Inject the cardinality and labels query cache roundtripper only if the query results cache is enabled.
		if cfg.CacheResults {
			cardinality = newCardinalityQueryCacheRoundTripper(c, cacheKeyGenerator, limits, cardinality, log, registerer)
			labels = newLabelsQueryCacheRoundTripper(c, cacheKeyGenerator, limits, labels, log, registerer)
		}

		if cfg.ShardActiveSeriesQueries {
			activeSeries = newShardActiveSeriesMiddleware(activeSeries, cfg.UseActiveSeriesDecoder, limits, log)
			activeNativeHistogramMetrics = newShardActiveNativeHistogramMetricsMiddleware(activeNativeHistogramMetrics, limits, log)
		}

		return RoundTripFunc(func(r *http.Request) (*http.Response, error) {
			switch {
			case IsRangeQuery(r.URL.Path):
				return queryrange.RoundTrip(r)
			case IsInstantQuery(r.URL.Path):
				return instant.RoundTrip(r)
			case IsCardinalityQuery(r.URL.Path):
				return cardinality.RoundTrip(r)
			case IsActiveSeriesQuery(r.URL.Path):
				return activeSeries.RoundTrip(r)
			case IsActiveNativeHistogramMetricsQuery(r.URL.Path):
				return activeNativeHistogramMetrics.RoundTrip(r)
			case IsLabelsQuery(r.URL.Path):
				return labels.RoundTrip(r)
			case IsRemoteReadQuery(r.URL.Path):
				return remoteRead.RoundTrip(r)
			default:
				return next.RoundTrip(r)
			}
		})
	}, nil
}

// newQueryMiddlewares creates and returns the middlewares that should injected for each type of request
// handled by the query-frontend.
func newQueryMiddlewares(
	cfg Config,
	log log.Logger,
	limits Limits,
	codec Codec,
	cacheClient cache.Cache,
	cacheKeyGenerator CacheKeyGenerator,
	cacheExtractor Extractor,
	engine *promql.Engine,
	registerer prometheus.Registerer,
) (queryRangeMiddleware, queryInstantMiddleware, remoteReadMiddleware []MetricsQueryMiddleware) {
	// Metric used to keep track of each middleware execution duration.
	metrics := newInstrumentMiddlewareMetrics(registerer)
	queryBlockerMiddleware := newQueryBlockerMiddleware(limits, log, registerer)
	queryStatsMiddleware := newQueryStatsMiddleware(registerer, engine)

	queryRangeMiddleware = append(queryRangeMiddleware,
		// Track query range statistics. Added first before any subsequent middleware modifies the request.
		queryStatsMiddleware,
		newLimitsMiddleware(limits, log),
		queryBlockerMiddleware,
		newInstrumentMiddleware("step_align", metrics),
		newStepAlignMiddleware(limits, log, registerer),
	)

	// Inject the middleware to split requests by interval + results cache (if at least one of the two is enabled).
	if cfg.SplitQueriesByInterval > 0 || cfg.CacheResults {
		shouldCache := func(r MetricsQueryRequest) bool {
			return !r.GetOptions().CacheDisabled
		}

		queryRangeMiddleware = append(queryRangeMiddleware, newInstrumentMiddleware("split_by_interval_and_results_cache", metrics), newSplitAndCacheMiddleware(
			cfg.SplitQueriesByInterval > 0,
			cfg.CacheResults,
			cfg.SplitQueriesByInterval,
			limits,
			codec,
			cacheClient,
			cacheKeyGenerator,
			cacheExtractor,
			shouldCache,
			log,
			registerer,
		))
	}

	queryInstantMiddleware = append(queryInstantMiddleware,
		// Track query range statistics. Added first before any subsequent middleware modifies the request.
		queryStatsMiddleware,
		newLimitsMiddleware(limits, log),
		newSplitInstantQueryByIntervalMiddleware(limits, log, engine, registerer),
		queryBlockerMiddleware,
	)

	if cfg.ShardedQueries {
		// Inject the cardinality estimation middleware after time-based splitting and
		// before query-sharding so that it can operate on the partial queries that are
		// considered for sharding.
		if cfg.cardinalityBasedShardingEnabled() {
			cardinalityEstimationMiddleware := newCardinalityEstimationMiddleware(cacheClient, log, registerer)
			queryRangeMiddleware = append(
				queryRangeMiddleware,
				newInstrumentMiddleware("cardinality_estimation", metrics),
				cardinalityEstimationMiddleware,
			)
			queryInstantMiddleware = append(
				queryInstantMiddleware,
				newInstrumentMiddleware("cardinality_estimation", metrics),
				cardinalityEstimationMiddleware,
			)
		}

		queryshardingMiddleware := newQueryShardingMiddleware(
			log,
			engine,
			limits,
			cfg.TargetSeriesPerShard,
			registerer,
		)

		queryRangeMiddleware = append(
			queryRangeMiddleware,
			newInstrumentMiddleware("querysharding", metrics),
			queryshardingMiddleware,
		)
		queryInstantMiddleware = append(
			queryInstantMiddleware,
			newInstrumentMiddleware("querysharding", metrics),
			queryshardingMiddleware,
		)
	}

	if cfg.MaxRetries > 0 {
		retryMiddlewareMetrics := newRetryMiddlewareMetrics(registerer)
		queryRangeMiddleware = append(queryRangeMiddleware, newInstrumentMiddleware("retry", metrics), newRetryMiddleware(log, cfg.MaxRetries, retryMiddlewareMetrics))
		queryInstantMiddleware = append(queryInstantMiddleware, newInstrumentMiddleware("retry", metrics), newRetryMiddleware(log, cfg.MaxRetries, retryMiddlewareMetrics))
	}

	return
}

// newQueryDetailsStartEndRoundTripper parses "start" and "end" parameters from the query and sets same fields in the QueryDetails in the context.
func newQueryDetailsStartEndRoundTripper(next http.RoundTripper) http.RoundTripper {
	return RoundTripFunc(func(req *http.Request) (*http.Response, error) {
		params, _ := util.ParseRequestFormWithoutConsumingBody(req)
		if details := QueryDetailsFromContext(req.Context()); details != nil {
			if startMs, _ := util.ParseTime(params.Get("start")); startMs != 0 {
				details.Start = time.UnixMilli(startMs)
				details.MinT = details.Start
			}

			if endMs, _ := util.ParseTime(params.Get("end")); endMs != 0 {
				details.End = time.UnixMilli(endMs)
				details.MaxT = details.End
			}
		}
		return next.RoundTrip(req)
	})
}

func newQueryCountTripperware(registerer prometheus.Registerer) Tripperware {
	// Per tenant query metrics.
	queriesPerTenant := promauto.With(registerer).NewCounterVec(prometheus.CounterOpts{
		Name: "cortex_query_frontend_queries_total",
		Help: "Total queries sent per tenant.",
	}, []string{"op", "user"})

	activeUsers := util.NewActiveUsersCleanupWithDefaultValues(func(user string) {
		queriesPerTenant.DeletePartialMatch(prometheus.Labels{"user": user})
	})

	// Start cleanup. If cleaner stops or fail, we will simply not clean the metrics for inactive users.
	_ = activeUsers.StartAsync(context.Background())
	return func(next http.RoundTripper) http.RoundTripper {
		return RoundTripFunc(func(r *http.Request) (*http.Response, error) {
			op := queryTypeOther
			switch {
			case IsRangeQuery(r.URL.Path):
				op = queryTypeRange
			case IsInstantQuery(r.URL.Path):
				op = queryTypeInstant
			case IsCardinalityQuery(r.URL.Path):
				op = queryTypeCardinality
			case IsActiveSeriesQuery(r.URL.Path):
				op = queryTypeActiveSeries
			case IsActiveNativeHistogramMetricsQuery(r.URL.Path):
				op = queryTypeActiveNativeHistogramMetrics
			case IsLabelsQuery(r.URL.Path):
				op = queryTypeLabels
			}

			tenantIDs, err := tenant.TenantIDs(r.Context())
			// This should never happen anyways because we have auth middleware before this.
			if err != nil {
				return nil, err
			}
			userStr := tenant.JoinTenantIDs(tenantIDs)
			activeUsers.UpdateUserTimestamp(userStr, time.Now())
			queriesPerTenant.WithLabelValues(op, userStr).Inc()

			return next.RoundTrip(r)
		})
	}
}

func IsRangeQuery(path string) bool {
	return strings.HasSuffix(path, queryRangePathSuffix)
}

func IsInstantQuery(path string) bool {
	return strings.HasSuffix(path, instantQueryPathSuffix)
}

func IsCardinalityQuery(path string) bool {
	return strings.HasSuffix(path, cardinalityLabelNamesPathSuffix) ||
		strings.HasSuffix(path, cardinalityLabelValuesPathSuffix)
}

func IsLabelNamesQuery(path string) bool {
	return strings.HasSuffix(path, labelNamesPathSuffix)
}

func IsLabelValuesQuery(path string) bool {
	return labelValuesPathSuffix.MatchString(path)
}

func IsLabelsQuery(path string) bool {
	return IsLabelNamesQuery(path) || IsLabelValuesQuery(path)
}

func IsActiveSeriesQuery(path string) bool {
	return strings.HasSuffix(path, cardinalityActiveSeriesPathSuffix)
}

func IsActiveNativeHistogramMetricsQuery(path string) bool {
	return strings.HasSuffix(path, cardinalityActiveNativeHistogramMetricsPathSuffix)
}

func IsRemoteReadQuery(path string) bool {
	return strings.HasSuffix(path, remoteReadPathSuffix)
}<|MERGE_RESOLUTION|>--- conflicted
+++ resolved
@@ -217,27 +217,6 @@
 	// Experimental functions can only be enabled globally, and not on a per-engine basis.
 	parser.EnableExperimentalFunctions = engineExperimentalFunctionsEnabled
 
-<<<<<<< HEAD
-	// Metric used to keep track of each middleware execution duration.
-	metrics := newInstrumentMiddlewareMetrics(registerer)
-	queryBlockerMiddleware := newQueryBlockerMiddleware(limits, log, registerer)
-	queryStatsMiddleware := newQueryStatsMiddleware(registerer, engine)
-
-	remoteReadMiddleware := []MetricsQueryMiddleware{
-		queryBlockerMiddleware,
-	}
-
-	queryRangeMiddleware := []MetricsQueryMiddleware{
-		// Track query range statistics. Added first before any subsequent middleware modifies the request.
-		queryStatsMiddleware,
-		newLimitsMiddleware(limits, log),
-		queryBlockerMiddleware,
-		newInstrumentMiddleware("step_align", metrics),
-		newStepAlignMiddleware(limits, log, registerer),
-	}
-
-=======
->>>>>>> 023e3a6a
 	var c cache.Cache
 	if cfg.CacheResults || cfg.cardinalityBasedShardingEnabled() {
 		var err error
