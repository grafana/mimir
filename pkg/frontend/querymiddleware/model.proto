--- conflicted
+++ resolved
@@ -17,97 +17,6 @@
 option (gogoproto.marshaler_all) = true;
 option (gogoproto.unmarshaler_all) = true;
 
-<<<<<<< HEAD
-message PrometheusRangeQueryRequest {
-  string path = 1;
-  int64 start = 2;
-  int64 end = 3;
-  int64 step = 4;
-  google.protobuf.Duration timeout = 5 [(gogoproto.stdduration) = true, (gogoproto.nullable) = false];
-  string query = 6;
-  Options options = 7 [(gogoproto.nullable) = false];
-
-  // ID of the request used to correlate downstream requests and responses.
-  int64 id = 8;
-
-  // Hints that could be optionally attached to the request to pass down the stack.
-  // These hints can be used to optimize the query execution.
-  Hints hints = 9 [(gogoproto.nullable) = true];
-}
-
-message PrometheusInstantQueryRequest {
-  string path = 1;
-  int64 time = 2;
-  string query = 3;
-  Options options = 4 [(gogoproto.nullable) = false];
-
-  // ID of the request used to correlate downstream requests and responses.
-  int64 id = 5;
-
-  // Hints that could be optionally attached to the request to pass down the stack.
-  // These hints can be used to optimize the query execution.
-  Hints hints = 6 [(gogoproto.nullable) = true];
-}
-
-message LabelMatchers {
-  repeated LabelMatcher matcherSet = 1;
-}
-
-enum MatchType {
-  EQUAL = 0;
-  NOT_EQUAL = 1;
-  REGEX_MATCH = 2;
-  REGEX_NO_MATCH = 3;
-}
-
-message LabelMatcher {
-  MatchType type = 1;
-  string name = 2;
-  string value = 3;
-}
-
-message PrometheusLabelNamesQueryRequest {
-  string path = 1;
-
-  int64 start = 2;
-  int64 end = 3;
-
-  // labelMatcherSets is a repeated field here in order to enable the representation
-  // of labels queries which have not yet been split; the prometheus querier code
-  // will eventually split requests like `?match[]=up&match[]=process_start_time_seconds{job="prometheus"}`
-  // into separate queries, one for each matcher set
-  repeated string labelMatcherSets = 4;
-
-  // ID of the request used to correlate downstream requests and responses.
-  int64 id = 5;
-
-  // Limit the number of label names returned. A value of 0 means no limit.
-  uint64 limit = 6;
-}
-
-message PrometheusLabelValuesQueryRequest {
-  string path = 1;
-
-  string labelName = 2;
-
-  int64 start = 3;
-  int64 end = 4;
-
-  // labelMatcherSets is a repeated field here in order to enable the representation
-  // of labels queries which have not yet been split; the prometheus querier code
-  // will eventually split requests like `?match[]=up&match[]=process_start_time_seconds{job="prometheus"}`
-  // into separate queries, one for each matcher set
-  repeated string labelMatcherSets = 5;
-
-  // ID of the request used to correlate downstream requests and responses.
-  int64 id = 6;
-
-  // Limit the number of label values returned. A value of 0 means no limit.
-  uint64 limit = 7;
-}
-
-=======
->>>>>>> 2d363d05
 message PrometheusResponseHeader {
   string Name = 1 [(gogoproto.jsontag) = "-"];
   repeated string Values = 2 [(gogoproto.jsontag) = "-"];
