--- conflicted
+++ resolved
@@ -1866,7 +1866,6 @@
 	}
 }
 
-<<<<<<< HEAD
 // TestConflictingCounterResets verifies the expected handling of sharded histogram aggregates
 // when counter-reset hints conflict.
 //
@@ -1978,8 +1977,8 @@
 			})
 		})
 	}
-=======
-func TestQuerySharding_ShouldNotPanicOnNilQueryExpression(t *testing.T) {
+
+  func TestQuerySharding_ShouldNotPanicOnNilQueryExpression(t *testing.T) {
 	_, engine := newEngineForTesting(t, querier.PrometheusEngine)
 	reg := prometheus.NewPedanticRegistry()
 
@@ -2002,5 +2001,4 @@
 		require.ErrorContains(t, err, errRequestNoQuery.Error())
 		require.Nil(t, resp)
 	})
->>>>>>> 5859a89f
 }