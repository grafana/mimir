--- conflicted
+++ resolved
@@ -614,28 +614,15 @@
 		"remote read": {
 			instances: remoteReadMiddlewares,
 			exceptions: []string{
-<<<<<<< HEAD
-				"querySharding",                         // No query sharding support.
-				"splitAndCacheMiddleware",               // No time splitting and results cache support.
-				"splitInstantQueryByIntervalMiddleware", // Not applicable because specific to instant queries.
-				"stepAlignMiddleware",                   // Not applicable because remote read requests don't take step in account when running in Mimir.
-				"rewriteMiddleware",                     // No query rewriting support.
-				"experimentalFunctionsMiddleware",       // No blocking for PromQL experimental functions as it is executed remotely.
-				"durationsMiddleware",                   // No duration expressions support.
-				"prom2RangeCompatHandler",               // No rewriting Prometheus 2 subqueries to Prometheus 3
-				"spinOffSubqueriesMiddleware",           // This middleware is only for instant queries.
-				"queryLimiterMiddleware",                // This middleware is only for instant queries.
-=======
 				"querySharding",                   // No query sharding support.
 				"splitAndCacheMiddleware",         // No time splitting and results cache support.
 				"stepAlignMiddleware",             // Not applicable because remote read requests don't take step in account when running in Mimir.
-				"pruneMiddleware",                 // No query pruning support.
+				"rewriteMiddleware",               // No query rewriting support.
 				"experimentalFunctionsMiddleware", // No blocking for PromQL experimental functions as it is executed remotely.
 				"durationsMiddleware",             // No duration expressions support.
 				"prom2RangeCompatHandler",         // No rewriting Prometheus 2 subqueries to Prometheus 3
 				"spinOffSubqueriesMiddleware",     // This middleware is only for instant queries.
 				"queryLimiterMiddleware",          // This middleware is only for instant queries.
->>>>>>> aed6b646
 			},
 		},
 	}
