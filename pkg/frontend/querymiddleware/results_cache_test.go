// SPDX-License-Identifier: AGPL-3.0-only
// Provenance-includes-location: https://github.com/cortexproject/cortex/blob/master/pkg/querier/queryrange/results_cache_test.go
// Provenance-includes-license: Apache-2.0
// Provenance-includes-copyright: The Cortex Authors.

package querymiddleware

import (
	"context"
	"fmt"
	"testing"
	"time"

	"github.com/go-kit/log"
	"github.com/gogo/protobuf/types"
	"github.com/grafana/dskit/cache"
	"github.com/grafana/dskit/flagext"
	"github.com/stretchr/testify/assert"
	"github.com/stretchr/testify/require"

	"github.com/grafana/mimir/pkg/mimirpb"
)

func TestResultsCacheConfig_Validate(t *testing.T) {
	tests := map[string]struct {
		cfg      ResultsCacheConfig
		expected error
	}{
		"should pass with default config": {
			cfg: func() ResultsCacheConfig {
				cfg := ResultsCacheConfig{}
				flagext.DefaultValues(&cfg)

				return cfg
			}(),
		},
		"should pass with memcached backend": {
			cfg: ResultsCacheConfig{
				BackendConfig: cache.BackendConfig{
					Backend: cache.BackendMemcached,
<<<<<<< HEAD
					Memcached: cache.MemcachedConfig{
						Addresses: "localhost",
=======
					Memcached: mimir_tsdb.MemcachedClientConfig{
						Addresses:           []string{"localhost"},
						MaxAsyncConcurrency: 1,
>>>>>>> 607d7dcc
					},
				},
			},
		},
		"should fail with invalid memcached config": {
			cfg: ResultsCacheConfig{
				BackendConfig: cache.BackendConfig{
					Backend: cache.BackendMemcached,
<<<<<<< HEAD
					Memcached: cache.MemcachedConfig{
						Addresses: "",
=======
					Memcached: mimir_tsdb.MemcachedClientConfig{
						Addresses: nil,
>>>>>>> 607d7dcc
					},
				},
			},
			expected: cache.ErrNoMemcachedAddresses,
		},
		"should fail with unsupported backend": {
			cfg: ResultsCacheConfig{
				BackendConfig: cache.BackendConfig{
					Backend: "unsupported",
				},
			},
			expected: errUnsupportedBackend,
		},
	}

	for testName, testData := range tests {
		t.Run(testName, func(t *testing.T) {
			if testData.expected != nil {
				assert.ErrorIs(t, testData.cfg.Validate(), testData.expected)
			} else {
				assert.NoError(t, testData.cfg.Validate())
			}
		})
	}
}

func mkAPIResponse(start, end, step int64) *PrometheusResponse {
	var samples []mimirpb.Sample
	for i := start; i <= end; i += step {
		samples = append(samples, mimirpb.Sample{
			TimestampMs: i,
			Value:       float64(i),
		})
	}

	return &PrometheusResponse{
		Status: statusSuccess,
		Data: &PrometheusData{
			ResultType: matrix,
			Result: []SampleStream{
				{
					Labels: []mimirpb.LabelAdapter{
						{Name: "foo", Value: "bar"},
					},
					Samples: samples,
				},
			},
		},
	}
}

func mkExtent(start, end int64) Extent {
	return mkExtentWithStep(start, end, 10)
}

func mkExtentWithStep(start, end, step int64) Extent {
	res := mkAPIResponse(start, end, step)
	any, err := types.MarshalAny(res)
	if err != nil {
		panic(err)
	}
	return Extent{
		Start:    start,
		End:      end,
		Response: any,
	}
}

func TestIsRequestCachable(t *testing.T) {
	maxCacheTime := int64(150 * 1000)

	for _, tc := range []struct {
		name                      string
		request                   Request
		expected                  bool
		expectedNotCachableReason string
		cacheStepUnaligned        bool
	}{
		// @ modifier on vector selectors.
		{
			name:     "@ modifier on vector selector, before end, before maxCacheTime",
			request:  &PrometheusRangeQueryRequest{Query: "metric @ 123", End: 125000, Step: 5},
			expected: true,
		},
		{
			name:                      "@ modifier on vector selector, after end, before maxCacheTime",
			request:                   &PrometheusRangeQueryRequest{Query: "metric @ 127", End: 125000, Step: 5},
			expected:                  false,
			expectedNotCachableReason: notCachableReasonModifiersNotCachable,
		},
		{
			name:                      "@ modifier on vector selector, before end, after maxCacheTime",
			request:                   &PrometheusRangeQueryRequest{Query: "metric @ 151", End: 200000, Step: 5},
			expected:                  false,
			expectedNotCachableReason: notCachableReasonModifiersNotCachable,
		},
		{
			name:                      "@ modifier on vector selector, after end, after maxCacheTime",
			request:                   &PrometheusRangeQueryRequest{Query: "metric @ 151", End: 125000, Step: 5},
			expected:                  false,
			expectedNotCachableReason: notCachableReasonModifiersNotCachable,
		},
		{
			name:     "@ modifier on vector selector with start() before maxCacheTime",
			request:  &PrometheusRangeQueryRequest{Query: "metric @ start()", Start: 100000, End: 200000, Step: 5},
			expected: true,
		},
		{
			name:                      "@ modifier on vector selector with end() after maxCacheTime",
			request:                   &PrometheusRangeQueryRequest{Query: "metric @ end()", Start: 100000, End: 200000, Step: 5},
			expected:                  false,
			expectedNotCachableReason: notCachableReasonModifiersNotCachable,
		},
		// @ modifier on matrix selectors.
		{
			name:     "@ modifier on matrix selector, before end, before maxCacheTime",
			request:  &PrometheusRangeQueryRequest{Query: "rate(metric[5m] @ 123)", End: 125000, Step: 5},
			expected: true,
		},
		{
			name:                      "@ modifier on matrix selector, after end, before maxCacheTime",
			request:                   &PrometheusRangeQueryRequest{Query: "rate(metric[5m] @ 127)", End: 125000, Step: 5},
			expected:                  false,
			expectedNotCachableReason: notCachableReasonModifiersNotCachable,
		},
		{
			name:                      "@ modifier on matrix selector, before end, after maxCacheTime",
			request:                   &PrometheusRangeQueryRequest{Query: "rate(metric[5m] @ 151)", End: 200000, Step: 5},
			expected:                  false,
			expectedNotCachableReason: notCachableReasonModifiersNotCachable,
		},
		{
			name:                      "@ modifier on matrix selector, after end, after maxCacheTime",
			request:                   &PrometheusRangeQueryRequest{Query: "rate(metric[5m] @ 151)", End: 125000, Step: 5},
			expected:                  false,
			expectedNotCachableReason: notCachableReasonModifiersNotCachable,
		},
		{
			name:     "@ modifier on matrix selector with start() before maxCacheTime",
			request:  &PrometheusRangeQueryRequest{Query: "rate(metric[5m] @ start())", Start: 100000, End: 200000, Step: 5},
			expected: true,
		},
		{
			name:                      "@ modifier on matrix selector with end() after maxCacheTime",
			request:                   &PrometheusRangeQueryRequest{Query: "rate(metric[5m] @ end())", Start: 100000, End: 200000, Step: 5},
			expected:                  false,
			expectedNotCachableReason: notCachableReasonModifiersNotCachable,
		},
		// @ modifier on subqueries.
		{
			name:     "@ modifier on subqueries, before end, before maxCacheTime",
			request:  &PrometheusRangeQueryRequest{Query: "sum_over_time(rate(metric[1m])[10m:1m] @ 123)", End: 125000, Step: 5},
			expected: true,
		},
		{
			name:                      "@ modifier on subqueries, after end, before maxCacheTime",
			request:                   &PrometheusRangeQueryRequest{Query: "sum_over_time(rate(metric[1m])[10m:1m] @ 127)", End: 125000, Step: 5},
			expected:                  false,
			expectedNotCachableReason: notCachableReasonModifiersNotCachable,
		},
		{
			name:                      "@ modifier on subqueries, before end, after maxCacheTime",
			request:                   &PrometheusRangeQueryRequest{Query: "sum_over_time(rate(metric[1m])[10m:1m] @ 151)", End: 200000, Step: 5},
			expected:                  false,
			expectedNotCachableReason: notCachableReasonModifiersNotCachable,
		},
		{
			name:                      "@ modifier on subqueries, after end, after maxCacheTime",
			request:                   &PrometheusRangeQueryRequest{Query: "sum_over_time(rate(metric[1m])[10m:1m] @ 151)", End: 125000, Step: 5},
			expected:                  false,
			expectedNotCachableReason: notCachableReasonModifiersNotCachable,
		},
		{
			name:     "@ modifier on subqueries with start() before maxCacheTime",
			request:  &PrometheusRangeQueryRequest{Query: "sum_over_time(rate(metric[1m])[10m:1m] @ start())", Start: 100000, End: 200000, Step: 5},
			expected: true,
		},
		{
			name:                      "@ modifier on subqueries with end() after maxCacheTime",
			request:                   &PrometheusRangeQueryRequest{Query: "sum_over_time(rate(metric[1m])[10m:1m] @ end())", Start: 100000, End: 200000, Step: 5},
			expected:                  false,
			expectedNotCachableReason: notCachableReasonModifiersNotCachable,
		},
		// offset modifier on vector selectors.
		{
			name:     "positive offset on vector selector",
			request:  &PrometheusRangeQueryRequest{Query: "metric offset 1ms", End: 200000, Step: 5},
			expected: true,
		},
		{
			name:                      "negative offset on vector selector",
			request:                   &PrometheusRangeQueryRequest{Query: "metric offset -1ms", End: 125000, Step: 5},
			expected:                  false,
			expectedNotCachableReason: notCachableReasonModifiersNotCachable,
		},
		// offset modifier on subqueries.
		{
			name:     "positive offset on subqueries",
			request:  &PrometheusRangeQueryRequest{Query: "sum_over_time(rate(metric[1m])[10m:1m] offset 1ms)", Start: 100000, End: 200000, Step: 5},
			expected: true,
		},
		{
			name:                      "negative offset on subqueries",
			request:                   &PrometheusRangeQueryRequest{Query: "sum_over_time(rate(metric[1m])[10m:1m] offset -1ms)", Start: 100000, End: 200000, Step: 5},
			expected:                  false,
			expectedNotCachableReason: notCachableReasonModifiersNotCachable,
		},
		// On step aligned and non-aligned requests
		{
			name:     "request that is step aligned",
			request:  &PrometheusRangeQueryRequest{Query: "query", Start: 100000, End: 200000, Step: 10},
			expected: true,
		},
		{
			name:                      "request that is NOT step aligned, with cacheStepUnaligned=false",
			request:                   &PrometheusRangeQueryRequest{Query: "query", Start: 100000, End: 200000, Step: 3},
			expected:                  false,
			expectedNotCachableReason: notCachableReasonUnalignedTimeRange,
			cacheStepUnaligned:        false,
		},
		{
			name:               "request that is NOT step aligned",
			request:            &PrometheusRangeQueryRequest{Query: "query", Start: 100000, End: 200000, Step: 3},
			expected:           true,
			cacheStepUnaligned: true,
		},
	} {
		{
			t.Run(tc.name, func(t *testing.T) {
				cachable, reason := isRequestCachable(tc.request, maxCacheTime, tc.cacheStepUnaligned, log.NewNopLogger())
				require.Equal(t, tc.expected, cachable)
				if !cachable {
					require.Equal(t, tc.expectedNotCachableReason, reason)
				} else {
					require.Empty(t, reason)
				}
			})
		}
	}
}

func TestIsResponseCachable(t *testing.T) {
	for _, tc := range []struct {
		name     string
		response Response
		expected bool
	}{
		// Tests only for cacheControlHeader
		{
			name: "does not contain the cacheControl header",
			response: Response(&PrometheusResponse{
				Headers: []*PrometheusResponseHeader{
					{
						Name:   "meaninglessheader",
						Values: []string{},
					},
				},
			}),
			expected: true,
		},
		{
			name: "does contain the cacheControl header which has the value",
			response: Response(&PrometheusResponse{
				Headers: []*PrometheusResponseHeader{
					{
						Name:   cacheControlHeader,
						Values: []string{noStoreValue},
					},
				},
			}),
			expected: false,
		},
		{
			name: "cacheControl header contains extra values but still good",
			response: Response(&PrometheusResponse{
				Headers: []*PrometheusResponseHeader{
					{
						Name:   cacheControlHeader,
						Values: []string{"foo", noStoreValue},
					},
				},
			}),
			expected: false,
		},
		{
			name:     "broken response",
			response: Response(&PrometheusResponse{}),
			expected: true,
		},
		{
			name: "nil headers",
			response: Response(&PrometheusResponse{
				Headers: []*PrometheusResponseHeader{nil},
			}),
			expected: true,
		},
		{
			name: "had cacheControl header but no values",
			response: Response(&PrometheusResponse{
				Headers: []*PrometheusResponseHeader{{Name: cacheControlHeader}},
			}),
			expected: true,
		},
	} {
		{
			t.Run(tc.name, func(t *testing.T) {
				ret := isResponseCachable(tc.response, log.NewNopLogger())
				require.Equal(t, tc.expected, ret)
			})
		}
	}
}

func TestPartitionCacheExtents(t *testing.T) {
	for _, tc := range []struct {
		name                   string
		input                  Request
		prevCachedResponse     []Extent
		expectedRequests       []Request
		expectedCachedResponse []Response
	}{
		{
			name: "Test a complete hit.",
			input: &PrometheusRangeQueryRequest{
				Start: 0,
				End:   100,
				Step:  10,
			},
			prevCachedResponse: []Extent{
				mkExtent(0, 100),
			},
			expectedCachedResponse: []Response{
				mkAPIResponse(0, 100, 10),
			},
		},

		{
			name: "Test with a complete miss.",
			input: &PrometheusRangeQueryRequest{
				Start: 0,
				End:   100,
				Step:  10,
			},
			prevCachedResponse: []Extent{
				mkExtent(110, 210),
			},
			expectedRequests: []Request{
				&PrometheusRangeQueryRequest{
					Start: 0,
					End:   100,
					Step:  10,
				},
			},
		},
		{
			name: "Test a partial hit.",
			input: &PrometheusRangeQueryRequest{
				Start: 0,
				End:   100,
				Step:  10,
			},
			prevCachedResponse: []Extent{
				mkExtent(50, 100),
			},
			expectedRequests: []Request{
				&PrometheusRangeQueryRequest{
					Start: 0,
					End:   50,
					Step:  10,
				},
			},
			expectedCachedResponse: []Response{
				mkAPIResponse(50, 100, 10),
			},
		},
		{
			name: "Test multiple partial hits.",
			input: &PrometheusRangeQueryRequest{
				Start: 100,
				End:   200,
				Step:  10,
			},
			prevCachedResponse: []Extent{
				mkExtent(50, 120),
				mkExtent(160, 250),
			},
			expectedRequests: []Request{
				&PrometheusRangeQueryRequest{
					Start: 120,
					End:   160,
					Step:  10,
				},
			},
			expectedCachedResponse: []Response{
				mkAPIResponse(100, 120, 10),
				mkAPIResponse(160, 200, 10),
			},
		},
		{
			name: "Partial hits with tiny gap.",
			input: &PrometheusRangeQueryRequest{
				Start: 100,
				End:   160,
				Step:  10,
			},
			prevCachedResponse: []Extent{
				mkExtent(50, 120),
				mkExtent(122, 130),
			},
			expectedRequests: []Request{
				&PrometheusRangeQueryRequest{
					Start: 120,
					End:   160,
					Step:  10,
				},
			},
			expectedCachedResponse: []Response{
				mkAPIResponse(100, 120, 10),
			},
		},
		{
			name: "Extent is outside the range and the request has a single step (same start and end).",
			input: &PrometheusRangeQueryRequest{
				Start: 100,
				End:   100,
				Step:  10,
			},
			prevCachedResponse: []Extent{
				mkExtent(50, 90),
			},
			expectedRequests: []Request{
				&PrometheusRangeQueryRequest{
					Start: 100,
					End:   100,
					Step:  10,
				},
			},
		},
		{
			name: "Test when hit has a large step and only a single sample extent.",
			// If there is a only a single sample in the split interval, start and end will be the same.
			input: &PrometheusRangeQueryRequest{
				Start: 100,
				End:   100,
				Step:  10,
			},
			prevCachedResponse: []Extent{
				mkExtent(100, 100),
			},
			expectedCachedResponse: []Response{
				mkAPIResponse(100, 105, 10),
			},
		},

		{
			name: "Start time of all requests must have the same offset into the step.",
			input: &PrometheusRangeQueryRequest{
				Start: 123, // 123 % 33 = 24
				End:   1000,
				Step:  33,
			},
			prevCachedResponse: []Extent{
				// 486 is equal to input.Start + N * input.Step (for integer N)
				// 625 is not equal to input.Start + N * input.Step for any integer N.
				mkExtentWithStep(486, 625, 33),
			},
			expectedCachedResponse: []Response{
				mkAPIResponse(486, 625, 33),
			},
			expectedRequests: []Request{
				&PrometheusRangeQueryRequest{Start: 123, End: 486, Step: 33},
				&PrometheusRangeQueryRequest{
					Start: 651,  // next number after 625 (end of extent) such that it is equal to input.Start + N * input.Step.
					End:   1000, // until the end
					Step:  33,   // unchanged
				},
			},
		},
	} {
		t.Run(tc.name, func(t *testing.T) {
			extractor := PrometheusResponseExtractor{}
			minCacheExtent := int64(10)

			reqs, resps, err := partitionCacheExtents(tc.input, tc.prevCachedResponse, minCacheExtent, extractor)
			require.Nil(t, err)
			require.Equal(t, tc.expectedRequests, reqs)
			require.Equal(t, tc.expectedCachedResponse, resps)

			for _, req := range reqs {
				assert.Equal(t, tc.input.GetStep(), req.GetStep())
				assert.Equal(t, tc.input.GetStart()%tc.input.GetStep(), req.GetStart()%req.GetStep())
			}
		})
	}
}

func TestConstSplitter_generateCacheKey(t *testing.T) {
	t.Parallel()
	ctx := context.Background()

	tests := []struct {
		name     string
		r        Request
		interval time.Duration
		want     string
	}{
		{"0", &PrometheusRangeQueryRequest{Start: 0, Step: 10, Query: "foo{}"}, 30 * time.Minute, "fake:foo{}:10:0"},
		{"<30m", &PrometheusRangeQueryRequest{Start: toMs(10 * time.Minute), Step: 10, Query: "foo{}"}, 30 * time.Minute, "fake:foo{}:10:0"},
		{"30m", &PrometheusRangeQueryRequest{Start: toMs(30 * time.Minute), Step: 10, Query: "foo{}"}, 30 * time.Minute, "fake:foo{}:10:1"},
		{"91m", &PrometheusRangeQueryRequest{Start: toMs(91 * time.Minute), Step: 10, Query: "foo{}"}, 30 * time.Minute, "fake:foo{}:10:3"},
		{"91m_5m", &PrometheusRangeQueryRequest{Start: toMs(91 * time.Minute), Step: 5 * time.Minute.Milliseconds(), Query: "foo{}"}, 30 * time.Minute, "fake:foo{}:300000:3:60000"},
		{"0", &PrometheusRangeQueryRequest{Start: 0, Step: 10, Query: "foo{}"}, 24 * time.Hour, "fake:foo{}:10:0"},
		{"<1d", &PrometheusRangeQueryRequest{Start: toMs(22 * time.Hour), Step: 10, Query: "foo{}"}, 24 * time.Hour, "fake:foo{}:10:0"},
		{"4d", &PrometheusRangeQueryRequest{Start: toMs(4 * 24 * time.Hour), Step: 10, Query: "foo{}"}, 24 * time.Hour, "fake:foo{}:10:4"},
		{"3d5h", &PrometheusRangeQueryRequest{Start: toMs(77 * time.Hour), Step: 10, Query: "foo{}"}, 24 * time.Hour, "fake:foo{}:10:3"},
		{"1111m", &PrometheusRangeQueryRequest{Start: 1111 * time.Minute.Milliseconds(), Step: 10 * time.Minute.Milliseconds(), Query: "foo{}"}, 1 * time.Hour, "fake:foo{}:600000:18:60000"},
	}
	for _, tt := range tests {
		t.Run(fmt.Sprintf("%s - %s", tt.name, tt.interval), func(t *testing.T) {
			if got := ConstSplitter(tt.interval).GenerateCacheKey(ctx, "fake", tt.r); got != tt.want {
				t.Errorf("generateKey() = %v, want %v", got, tt.want)
			}
		})
	}
}

func toMs(t time.Duration) int64 {
	return int64(t / time.Millisecond)
}<|MERGE_RESOLUTION|>--- conflicted
+++ resolved
@@ -38,14 +38,9 @@
 			cfg: ResultsCacheConfig{
 				BackendConfig: cache.BackendConfig{
 					Backend: cache.BackendMemcached,
-<<<<<<< HEAD
-					Memcached: cache.MemcachedConfig{
-						Addresses: "localhost",
-=======
-					Memcached: mimir_tsdb.MemcachedClientConfig{
+					Memcached: cache.MemcachedClientConfig{
 						Addresses:           []string{"localhost"},
 						MaxAsyncConcurrency: 1,
->>>>>>> 607d7dcc
 					},
 				},
 			},
@@ -54,13 +49,8 @@
 			cfg: ResultsCacheConfig{
 				BackendConfig: cache.BackendConfig{
 					Backend: cache.BackendMemcached,
-<<<<<<< HEAD
-					Memcached: cache.MemcachedConfig{
-						Addresses: "",
-=======
-					Memcached: mimir_tsdb.MemcachedClientConfig{
+					Memcached: cache.MemcachedClientConfig{
 						Addresses: nil,
->>>>>>> 607d7dcc
 					},
 				},
 			},
