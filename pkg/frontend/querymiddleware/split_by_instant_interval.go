--- conflicted
+++ resolved
@@ -4,6 +4,7 @@
 
 import (
 	"context"
+	"time"
 
 	"github.com/go-kit/log"
 	"github.com/go-kit/log/level"
@@ -104,23 +105,14 @@
 	spanLog, ctx := spanlogger.NewWithLogger(ctx, logger, "splitInstantQueryByIntervalMiddleware.Do")
 	defer spanLog.Span.Finish()
 
-<<<<<<< HEAD
 	tenantsIds, err := tenant.TenantIDs(ctx)
-=======
-	tenantIDs, err := tenant.TenantIDs(ctx)
->>>>>>> a65dd8dd
 	if err != nil {
 		return nil, apierror.New(apierror.TypeBadData, err.Error())
 	}
 
-<<<<<<< HEAD
 	splitInterval := s.getSplitIntervalForQuery(tenantsIds, req, logger)
 	if splitInterval <= 1 {
 		level.Debug(logger).Log("msg", "query splitting is disabled for this query or tenant")
-=======
-	splitInterval := validation.SmallestPositiveNonZeroDurationPerTenant(tenantIDs, s.limits.SplitInstantQueriesByInterval)
-	if splitInterval <= 0 {
->>>>>>> a65dd8dd
 		return s.next.Do(ctx, req)
 	}
 
@@ -187,13 +179,18 @@
 }
 
 // getSplitIntervalForQuery calculates and return the split interval that should be used to run the instant query.
-func (s *splitInstantQueryByIntervalMiddleware) getSplitIntervalForQuery(tenantIDs []string, r Request, spanLog log.Logger) int {
+func (s *splitInstantQueryByIntervalMiddleware) getSplitIntervalForQuery(tenantIDs []string, r Request, spanLog log.Logger) time.Duration {
 	// Check if splitting is disabled for the given request.
 	if r.GetOptions().InstantSplitDisabled {
-		return 1
+		return 0
 	}
 
-	// TODO(ssncferreira): fix merge conflict with https://github.com/grafana/mimir/pull/2633
+	splitInterval := validation.SmallestPositiveNonZeroDurationPerTenant(tenantIDs, s.limits.SplitInstantQueriesByInterval)
+	if splitInterval <= 0 {
+		return 0
+	}
 
-	return 0
+	level.Debug(spanLog).Log("msg", "getting split instant query interval", "tenantIDs", tenantIDs, "split interval", splitInterval)
+
+	return splitInterval
 }