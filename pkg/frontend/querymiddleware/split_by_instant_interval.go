--- conflicted
+++ resolved
@@ -91,22 +91,12 @@
 
 	return MiddlewareFunc(func(next Handler) Handler {
 		return &splitInstantQueryByIntervalMiddleware{
-<<<<<<< HEAD
-			splitEnabled:  splitEnabled,
 			next:          next,
 			limits:        limits,
 			splitInterval: splitInterval,
 			logger:        logger,
 			engine:        engine,
 			metrics:       metrics,
-=======
-			next:                         next,
-			limits:                       limits,
-			splitInterval:                splitInterval,
-			logger:                       logger,
-			engine:                       engine,
-			instantQuerySplittingMetrics: metrics,
->>>>>>> 2f1cc588
 		}
 	})
 }
