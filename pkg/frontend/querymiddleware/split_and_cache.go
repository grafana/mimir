--- conflicted
+++ resolved
@@ -35,16 +35,12 @@
 
 const (
 	// Cache entries for 7 days. We're not disabling TTL because the backend client currently doesn't support it.
-<<<<<<< HEAD
 	resultsCacheTTL = 7 * 24 * time.Hour
 	// resultsCacheLowerTTL is the smaller TTL used in specific cases. For example OOO queries.
-	resultsCacheLowerTTL = 10 * time.Minute
-=======
-	resultsCacheTTL                       = 7 * 24 * time.Hour
+	resultsCacheLowerTTL                  = 10 * time.Minute
 	notCachableReasonUnalignedTimeRange   = "unaligned-time-range"
 	notCachableReasonTooNew               = "too-new"
 	notCachableReasonModifiersNotCachable = "has-modifiers"
->>>>>>> 65359076
 )
 
 var (
