// SPDX-License-Identifier: AGPL-3.0-only
// Provenance-includes-location: https://github.com/cortexproject/cortex/blob/master/pkg/frontend/v2/frontend.go
// Provenance-includes-license: Apache-2.0
// Provenance-includes-copyright: The Cortex Authors.

package v2

import (
	"bytes"
	"context"
	"flag"
	"fmt"
	"io"
	"maps"
	"math/rand"
	"net"
	"net/http"
	"strconv"
	"sync"
	"time"

	"github.com/go-kit/log"
	"github.com/go-kit/log/level"
	"github.com/gogo/protobuf/proto"
	"github.com/grafana/dskit/cancellation"
	"github.com/grafana/dskit/flagext"
	"github.com/grafana/dskit/grpcclient"
	"github.com/grafana/dskit/httpgrpc"
	"github.com/grafana/dskit/netutil"
	"github.com/grafana/dskit/services"
	"github.com/grafana/dskit/tenant"
	"github.com/pkg/errors"
	"github.com/prometheus/client_golang/prometheus"
	"github.com/prometheus/client_golang/prometheus/promauto"
	"github.com/prometheus/prometheus/model/timestamp"
	"go.opentelemetry.io/otel"
	"go.uber.org/atomic"

	apierror "github.com/grafana/mimir/pkg/api/error"
	"github.com/grafana/mimir/pkg/frontend/querymiddleware"
	"github.com/grafana/mimir/pkg/frontend/v2/frontendv2pb"
	"github.com/grafana/mimir/pkg/querier"
	"github.com/grafana/mimir/pkg/querier/stats"
	"github.com/grafana/mimir/pkg/scheduler/schedulerdiscovery"
	"github.com/grafana/mimir/pkg/util/globalerror"
	"github.com/grafana/mimir/pkg/util/grpcencoding/s2"
	"github.com/grafana/mimir/pkg/util/spanlogger"
	"github.com/grafana/mimir/pkg/util/validation"
)

var tracer = otel.Tracer("pkg/frontend/v2")

var errExecutingQueryRoundTripFinished = cancellation.NewErrorf("executing query round trip finished")
var errStreamClosed = cancellation.NewErrorf("stream closed")
var errUnexpectedHTTPResponse = errors.New("unexpected HTTP response to non-HTTP request")

// Config for a Frontend.
type Config struct {
	SchedulerAddress  string            `yaml:"scheduler_address"`
	DNSLookupPeriod   time.Duration     `yaml:"scheduler_dns_lookup_period" category:"advanced"`
	WorkerConcurrency int               `yaml:"scheduler_worker_concurrency" category:"advanced"`
	GRPCClientConfig  grpcclient.Config `yaml:"grpc_client_config" doc:"description=Configures the gRPC client used to communicate between the query-frontends and the query-schedulers."`

	// Used to find local IP address, that is sent to scheduler and querier-worker.
	InfNames   []string `yaml:"instance_interface_names" category:"advanced" doc:"default=[<private network interfaces>]"`
	EnableIPv6 bool     `yaml:"instance_enable_ipv6" category:"advanced"`

	// If set, address is not computed from interfaces.
	Addr string `yaml:"address" category:"advanced"`
	Port int    `category:"advanced"`

	// These configuration options are injected internally.
	QuerySchedulerDiscovery schedulerdiscovery.Config `yaml:"-"`
	LookBackDelta           time.Duration             `yaml:"-"`
	QueryStoreAfter         time.Duration             `yaml:"-"`

	// Add priority configuration
	Priority querymiddleware.PriorityConfig `yaml:"priority"`
}

func (cfg *Config) RegisterFlags(f *flag.FlagSet, logger log.Logger) {
	f.StringVar(&cfg.SchedulerAddress, "query-frontend.scheduler-address", "", fmt.Sprintf("Address of the query-scheduler component, in host:port format. The host should resolve to all query-scheduler instances. This option should be set only when query-scheduler component is in use and -%s is set to '%s'.", schedulerdiscovery.ModeFlagName, schedulerdiscovery.ModeDNS))
	f.DurationVar(&cfg.DNSLookupPeriod, "query-frontend.scheduler-dns-lookup-period", 10*time.Second, "How often to resolve the scheduler-address, in order to look for new query-scheduler instances.")
	f.IntVar(&cfg.WorkerConcurrency, "query-frontend.scheduler-worker-concurrency", 5, "Number of concurrent workers forwarding queries to single query-scheduler.")

	cfg.InfNames = netutil.PrivateNetworkInterfacesWithFallback([]string{"eth0", "en0"}, logger)
	f.BoolVar(&cfg.EnableIPv6, "query-frontend.instance-enable-ipv6", false, "Enable using a IPv6 instance address (default false).")
	f.Var((*flagext.StringSlice)(&cfg.InfNames), "query-frontend.instance-interface-names", "List of network interface names to look up when finding the instance IP address. This address is sent to query-scheduler and querier, which uses it to send the query response back to query-frontend.")
	f.StringVar(&cfg.Addr, "query-frontend.instance-addr", "", "IP address to advertise to the querier (via scheduler) (default is auto-detected from network interfaces).")
	f.IntVar(&cfg.Port, "query-frontend.instance-port", 0, "Port to advertise to querier (via scheduler) (defaults to server.grpc-listen-port).")

	cfg.GRPCClientConfig.CustomCompressors = []string{s2.Name}
	cfg.GRPCClientConfig.RegisterFlagsWithPrefix("query-frontend.grpc-client-config", f)

	f.BoolVar(&cfg.Priority.Enabled, "query-frontend.priority-levels.enabled", false, "Enable priority level assignment and propagation")
}

func (cfg *Config) Validate() error {
	if cfg.QuerySchedulerDiscovery.Mode == schedulerdiscovery.ModeRing && cfg.SchedulerAddress != "" {
		return fmt.Errorf("scheduler address cannot be specified when query-scheduler service discovery mode is set to '%s'", cfg.QuerySchedulerDiscovery.Mode)
	}

	return cfg.GRPCClientConfig.Validate()
}

func (cfg *Config) IsSchedulerConfigured() bool {
	return cfg.SchedulerAddress != "" || cfg.QuerySchedulerDiscovery.Mode == schedulerdiscovery.ModeRing
}

type Limits interface {
	// QueryIngestersWithin returns the maximum lookback beyond which queries are not sent to ingester.
	QueryIngestersWithin(user string) time.Duration
}

// Frontend implements GrpcRoundTripper. It queues HTTP requests,
// dispatches them to backends via gRPC, and handles retries for requests which failed.
type Frontend struct {
	services.Service

	cfg    Config
	log    log.Logger
	limits Limits
	codec  querymiddleware.Codec

	lastQueryID atomic.Uint64

	// frontend workers will read from this channel, and send request to scheduler.
	requestsCh chan *frontendRequest

	schedulerWorkers        *frontendSchedulerWorkers
	schedulerWorkersWatcher *services.FailureWatcher
	requests                *requestsInProgress
<<<<<<< HEAD

	// Add priority assigner
	priorityAssigner *querymiddleware.PriorityAssigner
=======
	inflightRequestCount    prometheus.Gauge
>>>>>>> 71d546bb
}

// queryResultWithBody contains the result for a query and optionally a streaming version of the response body.
// In the non-streaming case, the response body is contained in queryResult.HttpResponse.Body and bodyStream is nil.
// In the streaming case, queryResult.HttpResponse.Body is empty and bodyStream contains the streaming response body.
type queryResultWithBody struct {
	queryResult *frontendv2pb.QueryResultRequest
	bodyStream  io.ReadCloser
}

type frontendRequest struct {
	queryID                uint64
	userID                 string
	statsEnabled           bool
	touchedQueryComponents []string

	ctx        context.Context
	spanLogger *spanlogger.SpanLogger

	enqueue chan enqueueResult

	// If this is a httpgrpc request, then these fields will be populated:
	httpRequest  *httpgrpc.HTTPRequest
	httpResponse chan queryResultWithBody

	// If this is a Protobuf request, then these fields will be populated:
	protobufRequest        proto.Message
	protobufRequestHeaders map[string][]string
	protobufResponseStream *ProtobufResponseStream
	protobufResponseDone   chan struct{} // Used to signal when the response has been completely read (but possibly not yet consumed) and we can stop monitoring the request context for cancellation.
}

type enqueueStatus int

const (
	// Sent to scheduler successfully, and frontend should wait for response now.
	waitForResponse enqueueStatus = iota

	// Failed to forward request to scheduler, frontend will try again.
	failed

	// User has too many outstanding requests. Frontend should not try again.
	tooManyRequests

	// The scheduler returned an error. Frontend should not try again.
	schedulerReturnedError
)

type enqueueResult struct {
	status enqueueStatus

	// If status is failed and if it was because of a client error on the frontend,
	// the clientErr should be updated with the appropriate error.
	clientErr error

	// If status is schedulerReturnedError, schedulerErr contains the error returned by the scheduler.
	schedulerErr string

	cancelCh chan<- uint64 // Channel that can be used for request cancellation. If nil, cancellation is not possible.
}

// NewFrontend creates a new frontend.
func NewFrontend(cfg Config, limits Limits, log log.Logger, reg prometheus.Registerer, codec querymiddleware.Codec) (*Frontend, error) {
	requestsCh := make(chan *frontendRequest)
	toSchedulerAdapter := frontendToSchedulerAdapter{}
	schedulerWorkers, err := newFrontendSchedulerWorkers(cfg, net.JoinHostPort(cfg.Addr, strconv.Itoa(cfg.Port)), requestsCh, toSchedulerAdapter, log, reg)
	if err != nil {
		return nil, err
	}

	f := &Frontend{
		cfg:                     cfg,
		log:                     log,
		limits:                  limits,
		codec:                   codec,
		requestsCh:              requestsCh,
		schedulerWorkers:        schedulerWorkers,
		schedulerWorkersWatcher: services.NewFailureWatcher(),
		requests:                newRequestsInProgress(),
<<<<<<< HEAD
		priorityAssigner:        querymiddleware.NewPriorityAssigner(cfg.Priority, log),
=======
		inflightRequestCount: promauto.With(reg).NewGauge(prometheus.GaugeOpts{
			Name: "cortex_query_frontend_queries_in_progress",
			Help: "Number of queries in progress handled by this frontend.",
		}),
>>>>>>> 71d546bb
	}
	// Randomize to avoid getting responses from queries sent before restart, which could lead to mixing results
	// between different queries. Note that frontend verifies the user, so it cannot leak results between tenants.
	// This isn't perfect, but better than nothing.
	f.lastQueryID.Store(rand.Uint64())

	promauto.With(reg).NewGaugeFunc(prometheus.GaugeOpts{
		Name: "cortex_query_frontend_connected_schedulers",
		Help: "Number of schedulers this frontend is connected to.",
	}, func() float64 {
		return float64(f.schedulerWorkers.getWorkersCount())
	})

	f.Service = services.NewBasicService(f.starting, f.running, f.stopping)
	return f, nil
}

func (f *Frontend) starting(ctx context.Context) error {
	f.schedulerWorkersWatcher.WatchService(f.schedulerWorkers)

	return errors.Wrap(services.StartAndAwaitRunning(ctx, f.schedulerWorkers), "failed to start frontend scheduler workers")
}

func (f *Frontend) running(ctx context.Context) error {
	select {
	case <-ctx.Done():
		return nil
	case err := <-f.schedulerWorkersWatcher.Chan():
		return errors.Wrap(err, "query-frontend subservice failed")
	}
}

func (f *Frontend) stopping(_ error) error {
	return errors.Wrap(services.StopAndAwaitTerminated(context.Background(), f.schedulerWorkers), "failed to stop frontend scheduler workers")
}

func (f *Frontend) createNewRequest(ctx context.Context) (*frontendRequest, context.Context, context.CancelCauseFunc, error) {
	if s := f.State(); s != services.Running {
		// This should never happen: requests should be blocked by frontendRunningRoundTripper before they get here.
		return nil, nil, nil, fmt.Errorf("frontend not running: %v", s)
	}

	tenantIDs, err := tenant.TenantIDs(ctx)
	if err != nil {
		return nil, nil, nil, err
	}
	userID := tenant.JoinTenantIDs(tenantIDs)

<<<<<<< HEAD
	// Convert httpgrpc headers to map for priority assignment
	headers := make(map[string]string)
	for _, header := range httpRequest.Headers {
		if len(header.Values) > 0 {
			headers[header.Key] = header.Values[0]
		}
	}

	// Assign priority level to context
	ctx = f.priorityAssigner.AssignPriorityLevel(ctx, httpRequest.Method, httpRequest.Url, headers)

	spanLogger := spanlogger.FromContext(ctx, f.log)
=======
>>>>>>> 71d546bb
	ctx, cancel := context.WithCancelCause(ctx)

	freq := &frontendRequest{
		queryID:      f.lastQueryID.Inc(),
		userID:       userID,
		statsEnabled: stats.IsEnabled(ctx),

		ctx: ctx,

		// Buffer of 1 to ensure response or error can be written to the channel
		// even if this goroutine goes away due to client context cancellation.
		enqueue: make(chan enqueueResult, 1),

		spanLogger: spanlogger.FromContext(ctx, f.log),
	}

	return freq, ctx, cancel, nil
}

// RoundTripGRPC round trips a httpgrpc request.
func (f *Frontend) RoundTripGRPC(ctx context.Context, httpRequest *httpgrpc.HTTPRequest) (*httpgrpc.HTTPResponse, io.ReadCloser, error) {
	freq, ctx, cancel, err := f.createNewRequest(ctx)
	if err != nil {
		return nil, nil, err
	}

	freq.httpRequest = httpRequest
	// Buffer of 1 to ensure response or error can be written to the channel
	// even if this goroutine goes away due to client context cancellation.
	freq.httpResponse = make(chan queryResultWithBody, 1)

	freq.touchedQueryComponents, err = f.extractTouchedQueryComponentsForHTTPRequest(ctx, httpRequest, time.Now())
	if err != nil {
		return nil, nil, err
	}

	f.requests.put(freq)
	f.inflightRequestCount.Inc()
	// delete is called through the cleanup func executed either in the defer or by the caller closing the body.

	cleanup := func() {
		f.requests.delete(freq.queryID)
		cancel(errExecutingQueryRoundTripFinished)
		f.inflightRequestCount.Dec()
	}
	cleanupInDefer := true
	defer func() {
		if cleanupInDefer {
			cleanup()
		}
	}()

	cancelCh, err := f.enqueueRequestWithRetries(ctx, freq)
	if err != nil {
		return nil, nil, err
	}

	freq.spanLogger.DebugLog("msg", "request enqueued successfully, waiting for response")

	select {
	case <-ctx.Done():
		freq.spanLogger.DebugLog("msg", "request context cancelled after enqueuing request, aborting", "err", context.Cause(ctx))

		select {
		case cancelCh <- freq.queryID:
			// cancellation sent.
		default:
			// failed to cancel, ignore.
			level.Warn(freq.spanLogger).Log("msg", "failed to send cancellation request to scheduler, queue full")
		}

		return nil, nil, context.Cause(ctx)

	case resp := <-freq.httpResponse:
		freq.spanLogger.DebugLog("msg", "received response")

		if stats.ShouldTrackHTTPGRPCResponse(resp.queryResult.HttpResponse) {
			stats := stats.FromContext(ctx)
			stats.Merge(resp.queryResult.Stats) // Safe if stats is nil.
		}

		// the cleanup will be triggered by the caller closing the body.
		cleanupInDefer = false
		body := &cleanupReadCloser{cleanup: cleanup}
		if resp.bodyStream != nil {
			body.rc = resp.bodyStream
		} else {
			body.rc = io.NopCloser(bytes.NewReader(resp.queryResult.HttpResponse.Body))
		}
		return resp.queryResult.HttpResponse, body, nil
	}
}

// DoProtobufRequest initiates a Protobuf request to queriers.
//
// If the returned error is nil, then callers must either Close the returned stream
// or cancel ctx to ensure resources are not leaked.
//
// minT and maxT should be the start and end time of the queried data.
// These timestamps should consider the lookback delta (ie. are not necessarily the time range provided in the query request).
func (f *Frontend) DoProtobufRequest(ctx context.Context, req proto.Message, minT, maxT time.Time) (*ProtobufResponseStream, error) {
	logger, ctx := spanlogger.New(ctx, f.log, tracer, "frontend.DoProtobufRequest")
	logger.SetTag("request.type", proto.MessageName(req))

	freq, ctx, cancel, err := f.createNewRequest(ctx)
	if err != nil {
		logger.Finish()
		return nil, err
	}

	freq.touchedQueryComponents = f.queryComponentQueueDimensionFromTimeParams([]string{freq.userID}, timestamp.FromTime(minT), timestamp.FromTime(maxT), time.Now())
	freq.protobufRequest = req
	freq.protobufRequestHeaders = maps.Clone(querymiddleware.HeadersToPropagateFromContext(ctx)) // Take a shallow copy of the headers, so that we don't mutate the shared map when adding trace headers later.
	freq.protobufResponseDone = make(chan struct{})
	freq.protobufResponseStream = &ProtobufResponseStream{
		ctx:        ctx,
		cancel:     cancel,
		spanLogger: freq.spanLogger,
		// Buffer of 1 to ensure response or error can be written to the channel
		// even if this goroutine goes away due to client context cancellation.
		messages:     make(chan protobufResponseMessage, 1),
		enqueueError: make(chan error, 1), // Note that we never close this channel, otherwise ProtobufResponseStream.Next() will not reliably return any buffered messages in the stream channel.
	}

	f.requests.put(freq)
	f.inflightRequestCount.Inc()

	go func() {
		defer func() {
			f.requests.delete(freq.queryID)
			cancel(errExecutingQueryRoundTripFinished)
			logger.Finish()
			f.inflightRequestCount.Dec()
		}()

		cancelCh, err := f.enqueueRequestWithRetries(ctx, freq)
		if err != nil {
			freq.protobufResponseStream.writeEnqueueError(err)
			return
		}

		freq.spanLogger.DebugLog("msg", "request enqueued successfully, waiting for response")

		// Wait until either the response is completely read, or the request is cancelled.
		select {
		case <-ctx.Done():
			freq.spanLogger.DebugLog("msg", "request context cancelled after enqueuing request, aborting", "err", context.Cause(ctx))

			select {
			case cancelCh <- freq.queryID:
				// cancellation sent.
			default:
				// failed to cancel, ignore.
				level.Warn(freq.spanLogger).Log("msg", "failed to send cancellation request to scheduler, queue full")
			}

			freq.protobufResponseStream.writeEnqueueError(context.Cause(ctx))

		case <-freq.protobufResponseDone:
			freq.spanLogger.DebugLog("msg", "finished receiving response")
		}
	}()

	return freq.protobufResponseStream, nil
}

type ProtobufResponseStream struct {
	// Why do we have two channels here?
	// Different goroutines write to each, and each needs to close its corresponding channel when finished.
	// There's no guarantee which order the goroutines finish in, and one may never be called at all.
	messages     chan protobufResponseMessage
	enqueueError chan error
	cancel       context.CancelCauseFunc

	ctx        context.Context
	spanLogger *spanlogger.SpanLogger
}

type protobufResponseMessage struct {
	msg *frontendv2pb.QueryResultStreamRequest
	err error
}

func (s *ProtobufResponseStream) write(msg *frontendv2pb.QueryResultStreamRequest, err error) error {
	if err == nil {
		err = s.errorFromMessage(msg)

		if err != nil {
			msg = nil
		}
	}

	if err != nil && !errors.Is(err, errStreamClosed) {
		_ = s.spanLogger.Error(err)
	}

	select {
	case s.messages <- protobufResponseMessage{msg: msg, err: err}:
		return nil
	case <-s.ctx.Done():
		return context.Cause(s.ctx)
	}
}

// writeEnqueueError writes an error message to the stream.
// This method must only be called once per ProtobufResponseStream instance to ensure it does not block.
func (s *ProtobufResponseStream) writeEnqueueError(err error) {
	if !errors.Is(err, errStreamClosed) {
		_ = s.spanLogger.Error(err)
	}

	// This is guaranteed not to block provided this method is only called once per request,
	// as enqueueError is buffered with a size of 1.
	s.enqueueError <- err
}

// Next returns the next available message from this stream, or an error if the stream
// has failed or the context provided to DoProtobufRequest or Next was cancelled.
//
// If no message is available and neither context has been cancelled, then Next blocks
// until either a message is received or either context is cancelled.
//
// Calling Next after an error has been returned by a previous Next call may lead to
// undefined behaviour.
func (s *ProtobufResponseStream) Next(ctx context.Context) (*frontendv2pb.QueryResultStreamRequest, error) {
	select {
	case resp := <-s.messages:
		if resp.err != nil {
			return nil, resp.err
		}

		return resp.msg, nil
	case err := <-s.enqueueError:
		// If the context provided to DoProtobufRequest is cancelled, it will call writeEnqueueError and so
		// s.enqueueError will contain the cancellation error.
		return nil, err
	case <-ctx.Done():
		// Note that we deliberately wait on the passed context, rather than s.ctx, as s.ctx is cancelled as soon
		// as the response has been completely received, but we want to continue reading any outstanding messages
		// from the stream unless the provided context (presumably for the query as a whole) is cancelled.
		return nil, context.Cause(ctx)
	}
}

func (s *ProtobufResponseStream) errorFromMessage(msg *frontendv2pb.QueryResultStreamRequest) error {
	e := msg.GetError()
	if e == nil {
		return nil
	}

	errorType, err := e.Type.ToPrometheusString()
	if err != nil {
		return err
	}

	return apierror.New(apierror.Type(errorType), e.Message)
}

func (s *ProtobufResponseStream) Close() {
	s.spanLogger.DebugLog("msg", "response stream closed")
	s.cancel(errStreamClosed)
}

func (f *Frontend) enqueueRequestWithRetries(ctx context.Context, freq *frontendRequest) (chan<- uint64, error) {
	maxAttempts := f.cfg.WorkerConcurrency + 1 // To make sure we hit at least two different schedulers.

	for attempt := range maxAttempts {
		freq.spanLogger.DebugLog("msg", "enqueuing request", "attempt", attempt+1, "maxAttempts", maxAttempts)

		select {
		case <-ctx.Done():
			freq.spanLogger.DebugLog("msg", "request context cancelled while enqueuing request, aborting", "err", context.Cause(ctx))
			return nil, context.Cause(ctx)

		case f.requestsCh <- freq:
			// Enqueued in our worker queue, let's wait for response from scheduler.
			enqRes := <-freq.enqueue
			switch enqRes.status {
			case waitForResponse:
				// Succeeded, go wait for response from querier.
				return enqRes.cancelCh, nil

			case failed:
				if enqRes.clientErr != nil {
					// It failed because of a client error. No need to retry.
					return nil, httpgrpc.Errorf(http.StatusBadRequest, "failed to enqueue request: %s", enqRes.clientErr.Error())
				}

			case schedulerReturnedError:
				if freq.httpRequest != nil {
					freq.httpResponse <- queryResultWithBody{
						queryResult: &frontendv2pb.QueryResultRequest{
							HttpResponse: &httpgrpc.HTTPResponse{
								Code: http.StatusInternalServerError,
								Body: []byte(enqRes.schedulerErr),
							},
						}}

					return nil, nil
				}

				return nil, apierror.New(apierror.TypeInternal, enqRes.schedulerErr)

			case tooManyRequests:
				if freq.httpRequest != nil {
					freq.httpResponse <- queryResultWithBody{
						queryResult: &frontendv2pb.QueryResultRequest{
							HttpResponse: &httpgrpc.HTTPResponse{
								Code: http.StatusTooManyRequests,
								Body: []byte("too many outstanding requests"),
							},
						}}
					return nil, nil
				}

				return nil, apierror.New(apierror.TypeTooManyRequests, "too many outstanding requests")
			}

			// If we get to here, then the enqueue failed, so loop around and start another attempt if we can.
		}
	}

	freq.spanLogger.DebugLog("msg", "enqueuing request failed, retries are exhausted, aborting")

	if freq.httpRequest != nil {
		return nil, httpgrpc.Errorf(http.StatusInternalServerError, "failed to enqueue request")
	}

	return nil, apierror.New(apierror.TypeInternal, "failed to enqueue request")
}

type cleanupReadCloser struct {
	cleanup func()
	rc      io.ReadCloser
}

func (c cleanupReadCloser) Read(p []byte) (n int, err error) {
	return c.rc.Read(p)
}

func (c cleanupReadCloser) Close() error {
	c.cleanup()
	return c.rc.Close()
}

func (f *Frontend) QueryResult(ctx context.Context, qrReq *frontendv2pb.QueryResultRequest) (*frontendv2pb.QueryResultResponse, error) {
	tenantIDs, err := tenant.TenantIDs(ctx)
	if err != nil {
		return nil, err
	}
	userID := tenant.JoinTenantIDs(tenantIDs)

	req := f.requests.getAndDelete(qrReq.QueryID)
	// It is possible that some old response belonging to different user was received, if frontend has restarted.
	// To avoid leaking query results between users, we verify the user here.
	// To avoid mixing results from different queries, we randomize queryID counter on start.
	if req == nil {
		return nil, fmt.Errorf("query %d not found or response already received", qrReq.QueryID)
	}

	if req.userID != userID {
		return nil, fmt.Errorf("got response for query ID %d, expected user %q, but response had %q", qrReq.QueryID, req.userID, userID)
	}

	if req.httpResponse == nil {
		return nil, errUnexpectedHTTPResponse
	}

	select {
	case req.httpResponse <- queryResultWithBody{
		queryResult: qrReq,
	}:
		// Should always be possible, unless QueryResult is called multiple times with the same queryID.
	default:
		level.Warn(f.log).Log("msg", "failed to receive query result, a result for the same query has likely already been received", "queryID", qrReq.QueryID, "user", userID)
	}

	return &frontendv2pb.QueryResultResponse{}, nil
}

func (f *Frontend) QueryResultStream(stream frontendv2pb.FrontendForQuerier_QueryResultStreamServer) (err error) {
	defer func(s frontendv2pb.FrontendForQuerier_QueryResultStreamServer) {
		err := s.SendAndClose(&frontendv2pb.QueryResultResponse{})
		if err != nil && !errors.Is(globalerror.WrapGRPCErrorWithContextError(stream.Context(), err), context.Canceled) {
			level.Warn(f.log).Log("msg", "failed to close query result body stream", "err", err)
		}
	}(stream)

	tenantIDs, err := tenant.TenantIDs(stream.Context())
	if err != nil {
		return err
	}
	userID := tenant.JoinTenantIDs(tenantIDs)

	firstMessage, err := f.receiveFromStream(stream)
	if err != nil {
		return err
	}
	if firstMessage == nil {
		return errors.New("received EOF at start of stream")
	}

	req := f.requests.getAndDelete(firstMessage.QueryID)

	if req == nil {
		return fmt.Errorf("query %d not found or response already received", firstMessage.QueryID)
	}

	if req.userID != userID {
		return fmt.Errorf("got response for query ID %d, expected user %q, but response had %q", firstMessage.QueryID, req.userID, userID)
	}

	switch d := firstMessage.Data.(type) {
	case *frontendv2pb.QueryResultStreamRequest_Metadata:
		if req.httpResponse == nil {
			return errUnexpectedHTTPResponse
		}

		return f.receiveResultForHTTPRequest(req, firstMessage, d, stream)
	default:
		if req.protobufResponseStream == nil {
			return fmt.Errorf("unexpected first message type: %T", firstMessage.Data)
		}

		return f.receiveResultForProtobufRequest(req, firstMessage, stream)
	}
}

func (f *Frontend) receiveFromStream(stream frontendv2pb.FrontendForQuerier_QueryResultStreamServer) (*frontendv2pb.QueryResultStreamRequest, error) {
	resp, err := stream.Recv()
	if err == nil {
		return resp, nil
	}

	if errors.Is(err, io.EOF) {
		return nil, nil
	}

	if errors.Is(err, context.Canceled) {
		if cause := context.Cause(stream.Context()); cause != nil {
			return nil, fmt.Errorf("aborted streaming on canceled context: %w", cause)
		}
	}

	return nil, fmt.Errorf("failed to receive query result stream message: %w", err)
}

func (f *Frontend) receiveResultForHTTPRequest(req *frontendRequest, firstMessage *frontendv2pb.QueryResultStreamRequest, metadata *frontendv2pb.QueryResultStreamRequest_Metadata, stream frontendv2pb.FrontendForQuerier_QueryResultStreamServer) (err error) {
	reader, writer := io.Pipe()
	defer func(c *io.PipeWriter) {
		if err := c.CloseWithError(err); err != nil {
			level.Warn(f.log).Log("msg", "failed to close query result body writer", "err", err)
		}
	}(writer)

	res := queryResultWithBody{
		queryResult: &frontendv2pb.QueryResultRequest{
			QueryID: firstMessage.QueryID,
			Stats:   metadata.Metadata.Stats,
			HttpResponse: &httpgrpc.HTTPResponse{
				Code:    metadata.Metadata.Code,
				Headers: metadata.Metadata.Headers,
			},
		},
		bodyStream: reader,
	}

	select {
	case req.httpResponse <- res:
		// Should always be possible unless QueryResultStream is called multiple times with the same queryID.
	default:
		level.Warn(f.log).Log("msg", "failed to write query result to the response channel", "queryID", firstMessage.QueryID, "user", req.userID)
		return fmt.Errorf("failed to write query result to the response channel for query ID %d for user %q", firstMessage.QueryID, req.userID)
	}

	for {
		resp, err := f.receiveFromStream(stream)
		if err != nil {
			return err
		}
		if resp == nil {
			// EOF. We are done.
			return nil
		}

		d, ok := resp.Data.(*frontendv2pb.QueryResultStreamRequest_Body)
		if !ok {
			return fmt.Errorf("unexpected query result stream message type after first message: %T", resp.Data)
		}

		_, err = writer.Write(d.Body.Chunk)
		if err != nil {
			return fmt.Errorf("failed to write query result body chunk: %w", err)
		}
	}
}

func (f *Frontend) receiveResultForProtobufRequest(req *frontendRequest, firstMessage *frontendv2pb.QueryResultStreamRequest, stream frontendv2pb.FrontendForQuerier_QueryResultStreamServer) error {
	defer func() {
		close(req.protobufResponseStream.messages)
		close(req.protobufResponseDone)
	}()

	req.spanLogger.DebugLog("msg", "got first response message")

	if err := req.protobufResponseStream.write(firstMessage, nil); err != nil {
		return err
	}

	for {
		msg, err := f.receiveFromStream(stream)
		if err != nil {
			req.spanLogger.DebugLog("msg", "received error", "err", err)
			_ = req.protobufResponseStream.write(nil, err) // If the context has already been cancelled, then we don't care.
			return err
		}
		if msg == nil {
			// EOF. We are done.
			// The response channel will be closed in the deferred close() call above.
			req.spanLogger.DebugLog("msg", "finished reading response stream")
			return nil
		}

		if err := req.protobufResponseStream.write(msg, nil); err != nil {
			return err
		}
	}
}

const ingesterQueryComponent = "ingester"
const storeGatewayQueryComponent = "store-gateway"
const ingesterAndStoreGatewayQueryComponent = "ingester-and-store-gateway"

func (f *Frontend) extractTouchedQueryComponentsForHTTPRequest(
	ctx context.Context, request *httpgrpc.HTTPRequest, now time.Time,
) ([]string, error) {
	var err error

	httpRequest, err := httpgrpc.ToHTTPRequest(ctx, request)
	if err != nil {
		return nil, err
	}

	tenantIDs, err := tenant.TenantIDs(httpRequest.Context())
	if err != nil {
		return nil, err
	}

	switch {
	case querymiddleware.IsRangeQuery(httpRequest.URL.Path), querymiddleware.IsInstantQuery(httpRequest.URL.Path):
		decodedRequest, err := f.codec.DecodeMetricsQueryRequest(httpRequest.Context(), httpRequest)
		if err != nil {
			return nil, err
		}
		minT := decodedRequest.GetMinT()
		maxT := decodedRequest.GetMaxT()

		return f.queryComponentQueueDimensionFromTimeParams(tenantIDs, minT, maxT, now), nil
	case querymiddleware.IsLabelsQuery(httpRequest.URL.Path):
		decodedRequest, err := f.codec.DecodeLabelsSeriesQueryRequest(httpRequest.Context(), httpRequest)
		if err != nil {
			return nil, err
		}

		return f.queryComponentQueueDimensionFromTimeParams(
			tenantIDs, decodedRequest.GetStart(), decodedRequest.GetEnd(), now,
		), nil
	case querymiddleware.IsCardinalityQuery(httpRequest.URL.Path), querymiddleware.IsActiveSeriesQuery(httpRequest.URL.Path), querymiddleware.IsActiveNativeHistogramMetricsQuery(httpRequest.URL.Path):
		// cardinality only hits ingesters
		return []string{ingesterQueryComponent}, nil
	default:
		// no query time params to parse; cannot infer query component
		level.Debug(f.log).Log("msg", "unsupported request type for additional queue dimensions", "query", httpRequest.URL)
		return nil, nil
	}
}

func (f *Frontend) queryComponentQueueDimensionFromTimeParams(
	tenantIDs []string, queryStartUnixMs, queryEndUnixMs int64, now time.Time,
) []string {
	longestQueryIngestersWithinWindow := validation.MaxDurationPerTenant(tenantIDs, f.limits.QueryIngestersWithin)
	shouldQueryIngesters := querier.ShouldQueryIngesters(
		longestQueryIngestersWithinWindow, now, queryEndUnixMs,
	)
	shouldQueryBlockStore := querier.ShouldQueryBlockStore(
		f.cfg.QueryStoreAfter, now, queryStartUnixMs,
	)

	if shouldQueryIngesters && !shouldQueryBlockStore {
		return []string{ingesterQueryComponent}
	} else if !shouldQueryIngesters && shouldQueryBlockStore {
		return []string{storeGatewayQueryComponent}
	}
	return []string{ingesterAndStoreGatewayQueryComponent}
}

// CheckReady determines if the query frontend is ready.  Function parameters/return
// chosen to match the same method in the ingester
func (f *Frontend) CheckReady(_ context.Context) error {
	workers := f.schedulerWorkers.getWorkersCount()

	// If frontend is connected to at least one scheduler, we are ready.
	if workers > 0 {
		return nil
	}

	msg := fmt.Sprintf("not ready: number of schedulers this worker is connected to is %d", workers)
	level.Info(f.log).Log("msg", msg)
	return errors.New(msg)
}

type requestsInProgress struct {
	mu       sync.Mutex
	requests map[uint64]*frontendRequest
}

func newRequestsInProgress() *requestsInProgress {
	return &requestsInProgress{
		requests: map[uint64]*frontendRequest{},
	}
}

func (r *requestsInProgress) put(req *frontendRequest) {
	r.mu.Lock()
	defer r.mu.Unlock()

	r.requests[req.queryID] = req
}

func (r *requestsInProgress) delete(queryID uint64) {
	r.mu.Lock()
	defer r.mu.Unlock()

	delete(r.requests, queryID)
}

func (r *requestsInProgress) getAndDelete(queryID uint64) *frontendRequest {
	r.mu.Lock()
	defer r.mu.Unlock()

	req := r.requests[queryID]
	delete(r.requests, queryID)
	return req
}<|MERGE_RESOLUTION|>--- conflicted
+++ resolved
@@ -130,13 +130,10 @@
 	schedulerWorkers        *frontendSchedulerWorkers
 	schedulerWorkersWatcher *services.FailureWatcher
 	requests                *requestsInProgress
-<<<<<<< HEAD
+	inflightRequestCount    prometheus.Gauge
 
 	// Add priority assigner
 	priorityAssigner *querymiddleware.PriorityAssigner
-=======
-	inflightRequestCount    prometheus.Gauge
->>>>>>> 71d546bb
 }
 
 // queryResultWithBody contains the result for a query and optionally a streaming version of the response body.
@@ -216,14 +213,11 @@
 		schedulerWorkers:        schedulerWorkers,
 		schedulerWorkersWatcher: services.NewFailureWatcher(),
 		requests:                newRequestsInProgress(),
-<<<<<<< HEAD
 		priorityAssigner:        querymiddleware.NewPriorityAssigner(cfg.Priority, log),
-=======
 		inflightRequestCount: promauto.With(reg).NewGauge(prometheus.GaugeOpts{
 			Name: "cortex_query_frontend_queries_in_progress",
 			Help: "Number of queries in progress handled by this frontend.",
 		}),
->>>>>>> 71d546bb
 	}
 	// Randomize to avoid getting responses from queries sent before restart, which could lead to mixing results
 	// between different queries. Note that frontend verifies the user, so it cannot leak results between tenants.
@@ -272,7 +266,6 @@
 	}
 	userID := tenant.JoinTenantIDs(tenantIDs)
 
-<<<<<<< HEAD
 	// Convert httpgrpc headers to map for priority assignment
 	headers := make(map[string]string)
 	for _, header := range httpRequest.Headers {
@@ -285,8 +278,6 @@
 	ctx = f.priorityAssigner.AssignPriorityLevel(ctx, httpRequest.Method, httpRequest.Url, headers)
 
 	spanLogger := spanlogger.FromContext(ctx, f.log)
-=======
->>>>>>> 71d546bb
 	ctx, cancel := context.WithCancelCause(ctx)
 
 	freq := &frontendRequest{
