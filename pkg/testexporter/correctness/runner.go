// SPDX-License-Identifier: AGPL-3.0-only
// Provenance-includes-location: https://github.com/cortexproject/cortex/blob/master/pkg/testexporter/correctness/runner.go
// Provenance-includes-license: Apache-2.0
// Provenance-includes-copyright: The Cortex Authors.

package correctness

import (
	"context"
	"flag"
	"fmt"
	"math/rand"
	"net/http"
	"sync"
	"time"

	"github.com/go-kit/kit/log/level"
	"github.com/opentracing-contrib/go-stdlib/nethttp"
	opentracing "github.com/opentracing/opentracing-go"
	"github.com/prometheus/client_golang/api"
	v1 "github.com/prometheus/client_golang/api/prometheus/v1"
	"github.com/prometheus/client_golang/prometheus"
	"github.com/prometheus/client_golang/prometheus/promauto"
	"github.com/prometheus/client_golang/prometheus/promhttp"
	"github.com/weaveworks/common/user"

	"github.com/grafana/mimir/pkg/util/spanlogger"
)

const (
	success = "success"
	fail    = "fail"
)

var (
	testcaseResult = promauto.NewCounterVec(
		prometheus.CounterOpts{
			Subsystem: subsystem,
			Name:      "test_case_result_total",
			Help:      "Number of test cases by test name, that succeed / fail.",
		},
		[]string{"name", "result"},
	)
	startTime = time.Now()
)

// RunnerConfig is config, for the runner.
type RunnerConfig struct {
	testRate               float64
	testQueryMinSize       time.Duration
	testQueryMaxSize       time.Duration
	PrometheusAddr         string
	UserID                 string
	ExtraSelectors         string
	EnableDeleteSeriesTest bool
	CommonTestConfig       CommonTestConfig
	DeleteSeriesTestConfig DeleteSeriesTestConfig
}

// RegisterFlags does what it says.
func (cfg *RunnerConfig) RegisterFlags(f *flag.FlagSet) {
	f.Float64Var(&cfg.testRate, "test-rate", 1, "Query QPS")
	f.DurationVar(&cfg.testQueryMinSize, "test-query-min-size", 5*time.Minute, "The min query size to Prometheus.")
	f.DurationVar(&cfg.testQueryMaxSize, "test-query-max-size", 60*time.Minute, "The max query size to Prometheus.")

	f.StringVar(&cfg.PrometheusAddr, "prometheus-address", "", "Address of Prometheus instance to query.")
<<<<<<< HEAD
	f.StringVar(&cfg.UserID, "user-id", "", "UserID to send to Mimir.")
=======
	f.StringVar(&cfg.UserID, "user-id", "", "UserID to send to the tested backend.")
>>>>>>> 25c0c17f

	f.StringVar(&cfg.ExtraSelectors, "extra-selectors", "", "Extra selectors to be included in queries, eg to identify different instances of this job.")
	f.BoolVar(&cfg.EnableDeleteSeriesTest, "enable-delete-series-test", false, "Enable tests for checking deletion of series.")

	cfg.CommonTestConfig.RegisterFlags(f)
	cfg.DeleteSeriesTestConfig.RegisterFlags(f)
}

// Runner runs a bunch of test cases, periodically checking their value.
type Runner struct {
	cfg    RunnerConfig
	mtx    sync.RWMutex
	cases  []Case
	quit   chan struct{}
	wg     sync.WaitGroup
	client v1.API
}

// NewRunner makes a new Runner.
func NewRunner(cfg RunnerConfig) (*Runner, error) {
	apiCfg := api.Config{
		Address: cfg.PrometheusAddr,
	}
	if cfg.UserID != "" {
		apiCfg.RoundTripper = &nethttp.Transport{
			RoundTripper: promhttp.RoundTripperFunc(func(req *http.Request) (*http.Response, error) {
				_ = user.InjectOrgIDIntoHTTPRequest(user.InjectOrgID(context.Background(), cfg.UserID), req)
				return api.DefaultRoundTripper.RoundTrip(req)
			}),
		}
	} else {
		apiCfg.RoundTripper = &nethttp.Transport{}
	}

	client, err := api.NewClient(apiCfg)
	if err != nil {
		return nil, err
	}

	tc := &Runner{
		cfg:    cfg,
		quit:   make(chan struct{}),
		client: v1.NewAPI(tracingClient{client}),
	}

	tc.wg.Add(1)
	go tc.verifyLoop()
	return tc, nil
}

type tracingClient struct {
	api.Client
}

func (t tracingClient) Do(ctx context.Context, req *http.Request) (*http.Response, []byte, error) {
	req = req.WithContext(ctx)
	req, tr := nethttp.TraceRequest(opentracing.GlobalTracer(), req)
	ctx = req.Context()
	defer tr.Finish()
	return t.Client.Do(ctx, req)
}

// Stop the checking goroutine.
func (r *Runner) Stop() {
	close(r.quit)
	r.wg.Wait()

	for _, tc := range r.cases {
		tc.Stop()
	}
}

// Add a new TestCase.
func (r *Runner) Add(tc Case) {
	r.mtx.Lock()
	defer r.mtx.Unlock()
	r.cases = append(r.cases, tc)
}

// Describe implements prometheus.Collector.
func (r *Runner) Describe(c chan<- *prometheus.Desc) {
	r.mtx.RLock()
	defer r.mtx.RUnlock()
	for _, t := range r.cases {
		t.Describe(c)
	}
}

// Collect implements prometheus.Collector.
func (r *Runner) Collect(c chan<- prometheus.Metric) {
	r.mtx.RLock()
	defer r.mtx.RUnlock()
	for _, t := range r.cases {
		t.Collect(c)
	}
}

func (r *Runner) verifyLoop() {
	defer r.wg.Done()

	ticker := time.NewTicker(time.Second / time.Duration(r.cfg.testRate))
	defer ticker.Stop()

	for {
		select {
		case <-r.quit:
			return
		case <-ticker.C:
			r.runRandomTest()
		}
	}
}

func (r *Runner) runRandomTest() {
	r.mtx.Lock()
	tc := r.cases[rand.Intn(len(r.cases))]
	r.mtx.Unlock()

	ctx := context.Background()
	log, ctx := spanlogger.New(ctx, "runRandomTest")
	span, trace := opentracing.SpanFromContext(ctx), "<none>"
	if span != nil {
		trace = fmt.Sprintf("%s", span.Context())
	}

	minQueryTime := tc.MinQueryTime()
	level.Info(log).Log("name", tc.Name(), "trace", trace, "minTime", minQueryTime)
	defer log.Finish()

	// pick a random time to start testStart and now
	// pick a random length between minDuration and maxDuration
	now := time.Now()
	start := minQueryTime.Add(time.Duration(rand.Int63n(int64(now.Sub(minQueryTime)))))
	duration := r.cfg.testQueryMinSize +
		time.Duration(rand.Int63n(int64(r.cfg.testQueryMaxSize)-int64(r.cfg.testQueryMinSize)))
	if start.Add(-duration).Before(minQueryTime) {
		duration = start.Sub(minQueryTime)
	}
	if duration < r.cfg.testQueryMinSize {
		return
	}

	// round off duration to minutes because we anyways have a window in minutes while doing queries.
	duration = (duration / time.Minute) * time.Minute
	level.Info(log).Log("start", start, "duration", duration)

	passed, err := tc.Test(ctx, r.client, r.cfg.ExtraSelectors, start, duration)
	if err != nil {
		level.Error(log).Log("err", err)
	}

	if passed {
		testcaseResult.WithLabelValues(tc.Name(), success).Inc()
	} else {
		testcaseResult.WithLabelValues(tc.Name(), fail).Inc()
	}
}<|MERGE_RESOLUTION|>--- conflicted
+++ resolved
@@ -64,11 +64,7 @@
 	f.DurationVar(&cfg.testQueryMaxSize, "test-query-max-size", 60*time.Minute, "The max query size to Prometheus.")
 
 	f.StringVar(&cfg.PrometheusAddr, "prometheus-address", "", "Address of Prometheus instance to query.")
-<<<<<<< HEAD
-	f.StringVar(&cfg.UserID, "user-id", "", "UserID to send to Mimir.")
-=======
 	f.StringVar(&cfg.UserID, "user-id", "", "UserID to send to the tested backend.")
->>>>>>> 25c0c17f
 
 	f.StringVar(&cfg.ExtraSelectors, "extra-selectors", "", "Extra selectors to be included in queries, eg to identify different instances of this job.")
 	f.BoolVar(&cfg.EnableDeleteSeriesTest, "enable-delete-series-test", false, "Enable tests for checking deletion of series.")
