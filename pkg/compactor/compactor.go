// SPDX-License-Identifier: AGPL-3.0-only
// Provenance-includes-location: https://github.com/cortexproject/cortex/blob/master/pkg/compactor/compactor.go
// Provenance-includes-license: Apache-2.0
// Provenance-includes-copyright: The Cortex Authors.

package compactor

import (
	"context"
	"flag"
	"fmt"
	"hash/fnv"
	"io/ioutil"
	"math/rand"
	"os"
	"path"
	"path/filepath"
	"strings"
	"time"

	"github.com/go-kit/kit/log"
	"github.com/go-kit/kit/log/level"
	"github.com/pkg/errors"
	"github.com/prometheus/client_golang/prometheus"
	"github.com/prometheus/client_golang/prometheus/promauto"
	"github.com/prometheus/prometheus/tsdb"
	"github.com/thanos-io/thanos/pkg/block"
	"github.com/thanos-io/thanos/pkg/block/metadata"
	"github.com/thanos-io/thanos/pkg/compact"
	"github.com/thanos-io/thanos/pkg/compact/downsample"
	"github.com/thanos-io/thanos/pkg/objstore"

	"github.com/grafana/mimir/pkg/ring"
	"github.com/grafana/mimir/pkg/storage/bucket"
	mimir_tsdb "github.com/grafana/mimir/pkg/storage/tsdb"
	"github.com/grafana/mimir/pkg/storage/tsdb/bucketindex"
	"github.com/grafana/mimir/pkg/util"
	"github.com/grafana/mimir/pkg/util/flagext"
	util_log "github.com/grafana/mimir/pkg/util/log"
	"github.com/grafana/mimir/pkg/util/services"
)

const (
	blocksMarkedForDeletionName = "cortex_compactor_blocks_marked_for_deletion_total"
	blocksMarkedForDeletionHelp = "Total number of blocks marked for deletion in compactor."
)

var (
	errInvalidBlockRanges = "compactor block range periods should be divisible by the previous one, but %s is not divisible by %s"
	RingOp                = ring.NewOp([]ring.InstanceState{ring.ACTIVE}, nil)

	DefaultBlocksGrouperFactory = func(ctx context.Context, cfg Config, bkt objstore.Bucket, logger log.Logger, reg prometheus.Registerer, blocksMarkedForDeletion prometheus.Counter, garbageCollectedBlocks prometheus.Counter) compact.Grouper {
		return compact.NewDefaultGrouper(
			logger,
			bkt,
			false, // Do not accept malformed indexes
			true,  // Enable vertical compaction
			reg,
			blocksMarkedForDeletion,
			garbageCollectedBlocks,
			metadata.NoneFunc)
	}

	DefaultBlocksCompactorFactory = func(ctx context.Context, cfg Config, logger log.Logger, reg prometheus.Registerer) (compact.Compactor, compact.Planner, error) {
		compactor, err := tsdb.NewLeveledCompactor(ctx, reg, logger, cfg.BlockRanges.ToMilliseconds(), downsample.NewPool(), nil)
		if err != nil {
			return nil, nil, err
		}

		planner := compact.NewTSDBBasedPlanner(logger, cfg.BlockRanges.ToMilliseconds())
		return compactor, planner, nil
	}
)

// BlocksGrouperFactory builds and returns the grouper to use to compact a tenant's blocks.
type BlocksGrouperFactory func(
	ctx context.Context,
	cfg Config,
	bkt objstore.Bucket,
	logger log.Logger,
	reg prometheus.Registerer,
	blocksMarkedForDeletion prometheus.Counter,
	garbageCollectedBlocks prometheus.Counter,
) compact.Grouper

// BlocksCompactorFactory builds and returns the compactor and planner to use to compact a tenant's blocks.
type BlocksCompactorFactory func(
	ctx context.Context,
	cfg Config,
	logger log.Logger,
	reg prometheus.Registerer,
) (compact.Compactor, compact.Planner, error)

// Config holds the Compactor config.
type Config struct {
	BlockRanges           mimir_tsdb.DurationList `yaml:"block_ranges"`
	BlockSyncConcurrency  int                     `yaml:"block_sync_concurrency"`
	MetaSyncConcurrency   int                     `yaml:"meta_sync_concurrency"`
	ConsistencyDelay      time.Duration           `yaml:"consistency_delay"`
	DataDir               string                  `yaml:"data_dir"`
	CompactionInterval    time.Duration           `yaml:"compaction_interval"`
	CompactionRetries     int                     `yaml:"compaction_retries"`
	CompactionConcurrency int                     `yaml:"compaction_concurrency"`
	CleanupInterval       time.Duration           `yaml:"cleanup_interval"`
	CleanupConcurrency    int                     `yaml:"cleanup_concurrency"`
	DeletionDelay         time.Duration           `yaml:"deletion_delay"`
	TenantCleanupDelay    time.Duration           `yaml:"tenant_cleanup_delay"`

	// Whether the migration of block deletion marks to the global markers location is enabled.
	BlockDeletionMarksMigrationEnabled bool `yaml:"block_deletion_marks_migration_enabled"`

	EnabledTenants  flagext.StringSliceCSV `yaml:"enabled_tenants"`
	DisabledTenants flagext.StringSliceCSV `yaml:"disabled_tenants"`

	// Compactors sharding.
	ShardingEnabled bool       `yaml:"sharding_enabled"`
	ShardingRing    RingConfig `yaml:"sharding_ring"`

	// No need to add options to customize the retry backoff,
	// given the defaults should be fine, but allow to override
	// it in tests.
	retryMinBackoff time.Duration `yaml:"-"`
	retryMaxBackoff time.Duration `yaml:"-"`

	// Allow downstream projects to customise the blocks compactor.
	BlocksGrouperFactory   BlocksGrouperFactory   `yaml:"-"`
	BlocksCompactorFactory BlocksCompactorFactory `yaml:"-"`
}

// RegisterFlags registers the Compactor flags.
func (cfg *Config) RegisterFlags(f *flag.FlagSet) {
	cfg.ShardingRing.RegisterFlags(f)

	cfg.BlockRanges = mimir_tsdb.DurationList{2 * time.Hour, 12 * time.Hour, 24 * time.Hour}
	cfg.retryMinBackoff = 10 * time.Second
	cfg.retryMaxBackoff = time.Minute

	f.Var(&cfg.BlockRanges, "compactor.block-ranges", "List of compaction time ranges.")
	f.DurationVar(&cfg.ConsistencyDelay, "compactor.consistency-delay", 0, fmt.Sprintf("Minimum age of fresh (non-compacted) blocks before they are being processed. Malformed blocks older than the maximum of consistency-delay and %s will be removed.", compact.PartialUploadThresholdAge))
	f.IntVar(&cfg.BlockSyncConcurrency, "compactor.block-sync-concurrency", 20, "Number of Go routines to use when syncing block index and chunks files from the long term storage.")
	f.IntVar(&cfg.MetaSyncConcurrency, "compactor.meta-sync-concurrency", 20, "Number of Go routines to use when syncing block meta files from the long term storage.")
	f.StringVar(&cfg.DataDir, "compactor.data-dir", "./data", "Data directory in which to cache blocks and process compactions")
	f.DurationVar(&cfg.CompactionInterval, "compactor.compaction-interval", time.Hour, "The frequency at which the compaction runs")
	f.IntVar(&cfg.CompactionRetries, "compactor.compaction-retries", 3, "How many times to retry a failed compaction within a single compaction run.")
	f.IntVar(&cfg.CompactionConcurrency, "compactor.compaction-concurrency", 1, "Max number of concurrent compactions running.")
	f.DurationVar(&cfg.CleanupInterval, "compactor.cleanup-interval", 15*time.Minute, "How frequently compactor should run blocks cleanup and maintenance, as well as update the bucket index.")
	f.IntVar(&cfg.CleanupConcurrency, "compactor.cleanup-concurrency", 20, "Max number of tenants for which blocks cleanup and maintenance should run concurrently.")
	f.BoolVar(&cfg.ShardingEnabled, "compactor.sharding-enabled", false, "Shard tenants across multiple compactor instances. Sharding is required if you run multiple compactor instances, in order to coordinate compactions and avoid race conditions leading to the same tenant blocks simultaneously compacted by different instances.")
	f.DurationVar(&cfg.DeletionDelay, "compactor.deletion-delay", 12*time.Hour, "Time before a block marked for deletion is deleted from bucket. "+
		"If not 0, blocks will be marked for deletion and compactor component will permanently delete blocks marked for deletion from the bucket. "+
		"If 0, blocks will be deleted straight away. Note that deleting blocks immediately can cause query failures.")
	f.DurationVar(&cfg.TenantCleanupDelay, "compactor.tenant-cleanup-delay", 6*time.Hour, "For tenants marked for deletion, this is time between deleting of last block, and doing final cleanup (marker files, debug files) of the tenant.")
	f.BoolVar(&cfg.BlockDeletionMarksMigrationEnabled, "compactor.block-deletion-marks-migration-enabled", true, "When enabled, at compactor startup the bucket will be scanned and all found deletion marks inside the block location will be copied to the markers global location too. This option can (and should) be safely disabled as soon as the compactor has successfully run at least once.")

	f.Var(&cfg.EnabledTenants, "compactor.enabled-tenants", "Comma separated list of tenants that can be compacted. If specified, only these tenants will be compacted by compactor, otherwise all tenants can be compacted. Subject to sharding.")
	f.Var(&cfg.DisabledTenants, "compactor.disabled-tenants", "Comma separated list of tenants that cannot be compacted by this compactor. If specified, and compactor would normally pick given tenant for compaction (via -compactor.enabled-tenants or sharding), it will be ignored instead.")
}

func (cfg *Config) Validate() error {
	// Each block range period should be divisible by the previous one.
	for i := 1; i < len(cfg.BlockRanges); i++ {
		if cfg.BlockRanges[i]%cfg.BlockRanges[i-1] != 0 {
			return errors.Errorf(errInvalidBlockRanges, cfg.BlockRanges[i].String(), cfg.BlockRanges[i-1].String())
		}
	}

	return nil
}

// ConfigProvider defines the per-tenant config provider for the Compactor.
type ConfigProvider interface {
	bucket.TenantConfigProvider
	CompactorBlocksRetentionPeriod(user string) time.Duration
}

// Compactor is a multi-tenant TSDB blocks compactor based on Thanos.
type Compactor struct {
	services.Service

	compactorCfg   Config
	storageCfg     mimir_tsdb.BlocksStorageConfig
	cfgProvider    ConfigProvider
	logger         log.Logger
	parentLogger   log.Logger
	registerer     prometheus.Registerer
	allowedTenants *util.AllowedTenants

	// Functions that creates bucket client, grouper, planner and compactor using the context.
	// Useful for injecting mock objects from tests.
	bucketClientFactory    func(ctx context.Context) (objstore.Bucket, error)
	blocksGrouperFactory   BlocksGrouperFactory
	blocksCompactorFactory BlocksCompactorFactory

	// Users scanner, used to discover users from the bucket.
	usersScanner *mimir_tsdb.UsersScanner

	// Blocks cleaner is responsible to hard delete blocks marked for deletion.
	blocksCleaner *BlocksCleaner

	// Underlying compactor and planner used to compact TSDB blocks.
	blocksCompactor compact.Compactor
	blocksPlanner   compact.Planner

	// Client used to run operations on the bucket storing blocks.
	bucketClient objstore.Bucket

	// Ring used for sharding compactions.
	ringLifecycler         *ring.Lifecycler
	ring                   *ring.Ring
	ringSubservices        *services.Manager
	ringSubservicesWatcher *services.FailureWatcher

	// Metrics.
	compactionRunsStarted          prometheus.Counter
	compactionRunsCompleted        prometheus.Counter
	compactionRunsFailed           prometheus.Counter
	compactionRunsLastSuccess      prometheus.Gauge
	compactionRunDiscoveredTenants prometheus.Gauge
	compactionRunSkippedTenants    prometheus.Gauge
	compactionRunSucceededTenants  prometheus.Gauge
	compactionRunFailedTenants     prometheus.Gauge
	compactionRunInterval          prometheus.Gauge
	blocksMarkedForDeletion        prometheus.Counter
	garbageCollectedBlocks         prometheus.Counter

	// TSDB syncer metrics
	syncerMetrics *syncerMetrics
}

// NewCompactor makes a new Compactor.
func NewCompactor(compactorCfg Config, storageCfg mimir_tsdb.BlocksStorageConfig, cfgProvider ConfigProvider, logger log.Logger, registerer prometheus.Registerer) (*Compactor, error) {
	bucketClientFactory := func(ctx context.Context) (objstore.Bucket, error) {
		return bucket.NewClient(ctx, storageCfg.Bucket, "compactor", logger, registerer)
	}

	blocksGrouperFactory := compactorCfg.BlocksGrouperFactory
	if blocksGrouperFactory == nil {
		blocksGrouperFactory = DefaultBlocksGrouperFactory
	}

	blocksCompactorFactory := compactorCfg.BlocksCompactorFactory
	if blocksCompactorFactory == nil {
		blocksCompactorFactory = DefaultBlocksCompactorFactory
	}

	cortexCompactor, err := newCompactor(compactorCfg, storageCfg, cfgProvider, logger, registerer, bucketClientFactory, blocksGrouperFactory, blocksCompactorFactory)
	if err != nil {
<<<<<<< HEAD
		return nil, errors.Wrap(err, "failed to create Mimir blocks compactor")
=======
		return nil, errors.Wrap(err, "failed to create blocks compactor")
>>>>>>> 25c0c17f
	}

	return cortexCompactor, nil
}

func newCompactor(
	compactorCfg Config,
	storageCfg mimir_tsdb.BlocksStorageConfig,
	cfgProvider ConfigProvider,
	logger log.Logger,
	registerer prometheus.Registerer,
	bucketClientFactory func(ctx context.Context) (objstore.Bucket, error),
	blocksGrouperFactory BlocksGrouperFactory,
	blocksCompactorFactory BlocksCompactorFactory,
) (*Compactor, error) {
	c := &Compactor{
		compactorCfg:           compactorCfg,
		storageCfg:             storageCfg,
		cfgProvider:            cfgProvider,
		parentLogger:           logger,
		logger:                 log.With(logger, "component", "compactor"),
		registerer:             registerer,
		syncerMetrics:          newSyncerMetrics(registerer),
		bucketClientFactory:    bucketClientFactory,
		blocksGrouperFactory:   blocksGrouperFactory,
		blocksCompactorFactory: blocksCompactorFactory,
		allowedTenants:         util.NewAllowedTenants(compactorCfg.EnabledTenants, compactorCfg.DisabledTenants),

		compactionRunsStarted: promauto.With(registerer).NewCounter(prometheus.CounterOpts{
			Name: "cortex_compactor_runs_started_total",
			Help: "Total number of compaction runs started.",
		}),
		compactionRunsCompleted: promauto.With(registerer).NewCounter(prometheus.CounterOpts{
			Name: "cortex_compactor_runs_completed_total",
			Help: "Total number of compaction runs successfully completed.",
		}),
		compactionRunsFailed: promauto.With(registerer).NewCounter(prometheus.CounterOpts{
			Name: "cortex_compactor_runs_failed_total",
			Help: "Total number of compaction runs failed.",
		}),
		compactionRunsLastSuccess: promauto.With(registerer).NewGauge(prometheus.GaugeOpts{
			Name: "cortex_compactor_last_successful_run_timestamp_seconds",
			Help: "Unix timestamp of the last successful compaction run.",
		}),
		compactionRunDiscoveredTenants: promauto.With(registerer).NewGauge(prometheus.GaugeOpts{
			Name: "cortex_compactor_tenants_discovered",
			Help: "Number of tenants discovered during the current compaction run. Reset to 0 when compactor is idle.",
		}),
		compactionRunSkippedTenants: promauto.With(registerer).NewGauge(prometheus.GaugeOpts{
			Name: "cortex_compactor_tenants_skipped",
			Help: "Number of tenants skipped during the current compaction run. Reset to 0 when compactor is idle.",
		}),
		compactionRunSucceededTenants: promauto.With(registerer).NewGauge(prometheus.GaugeOpts{
			Name: "cortex_compactor_tenants_processing_succeeded",
			Help: "Number of tenants successfully processed during the current compaction run. Reset to 0 when compactor is idle.",
		}),
		compactionRunFailedTenants: promauto.With(registerer).NewGauge(prometheus.GaugeOpts{
			Name: "cortex_compactor_tenants_processing_failed",
			Help: "Number of tenants failed processing during the current compaction run. Reset to 0 when compactor is idle.",
		}),
		compactionRunInterval: promauto.With(registerer).NewGauge(prometheus.GaugeOpts{
			Name: "cortex_compactor_compaction_interval_seconds",
			Help: "The configured interval on which compaction is run in seconds. Useful when compared to the last successful run metric to accurately detect multiple failed compaction runs.",
		}),
		blocksMarkedForDeletion: promauto.With(registerer).NewCounter(prometheus.CounterOpts{
			Name:        blocksMarkedForDeletionName,
			Help:        blocksMarkedForDeletionHelp,
			ConstLabels: prometheus.Labels{"reason": "compaction"},
		}),
		garbageCollectedBlocks: promauto.With(registerer).NewCounter(prometheus.CounterOpts{
			Name: "cortex_compactor_garbage_collected_blocks_total",
			Help: "Total number of blocks marked for deletion by compactor.",
		}),
	}

	if len(compactorCfg.EnabledTenants) > 0 {
		level.Info(c.logger).Log("msg", "compactor using enabled users", "enabled", strings.Join(compactorCfg.EnabledTenants, ", "))
	}
	if len(compactorCfg.DisabledTenants) > 0 {
		level.Info(c.logger).Log("msg", "compactor using disabled users", "disabled", strings.Join(compactorCfg.DisabledTenants, ", "))
	}

	c.Service = services.NewBasicService(c.starting, c.running, c.stopping)

	// The last successful compaction run metric is exposed as seconds since epoch, so we need to use seconds for this metric.
	c.compactionRunInterval.Set(c.compactorCfg.CompactionInterval.Seconds())

	return c, nil
}

// Start the compactor.
func (c *Compactor) starting(ctx context.Context) error {
	var err error

	// Create bucket client.
	c.bucketClient, err = c.bucketClientFactory(ctx)
	if err != nil {
		return errors.Wrap(err, "failed to create bucket client")
	}

	// Create blocks compactor dependencies.
	c.blocksCompactor, c.blocksPlanner, err = c.blocksCompactorFactory(ctx, c.compactorCfg, c.logger, c.registerer)
	if err != nil {
		return errors.Wrap(err, "failed to initialize compactor dependencies")
	}

	// Wrap the bucket client to write block deletion marks in the global location too.
	c.bucketClient = bucketindex.BucketWithGlobalMarkers(c.bucketClient)

	// Create the users scanner.
	c.usersScanner = mimir_tsdb.NewUsersScanner(c.bucketClient, c.ownUser, c.parentLogger)

	// Create the blocks cleaner (service).
	c.blocksCleaner = NewBlocksCleaner(BlocksCleanerConfig{
		DeletionDelay:                      c.compactorCfg.DeletionDelay,
		CleanupInterval:                    util.DurationWithJitter(c.compactorCfg.CleanupInterval, 0.1),
		CleanupConcurrency:                 c.compactorCfg.CleanupConcurrency,
		BlockDeletionMarksMigrationEnabled: c.compactorCfg.BlockDeletionMarksMigrationEnabled,
		TenantCleanupDelay:                 c.compactorCfg.TenantCleanupDelay,
	}, c.bucketClient, c.usersScanner, c.cfgProvider, c.parentLogger, c.registerer)

	// Initialize the compactors ring if sharding is enabled.
	if c.compactorCfg.ShardingEnabled {
		lifecyclerCfg := c.compactorCfg.ShardingRing.ToLifecyclerConfig()
		c.ringLifecycler, err = ring.NewLifecycler(lifecyclerCfg, ring.NewNoopFlushTransferer(), "compactor", ring.CompactorRingKey, false, c.registerer)
		if err != nil {
			return errors.Wrap(err, "unable to initialize compactor ring lifecycler")
		}

		c.ring, err = ring.New(lifecyclerCfg.RingConfig, "compactor", ring.CompactorRingKey, c.registerer)
		if err != nil {
			return errors.Wrap(err, "unable to initialize compactor ring")
		}

		c.ringSubservices, err = services.NewManager(c.ringLifecycler, c.ring)
		if err == nil {
			c.ringSubservicesWatcher = services.NewFailureWatcher()
			c.ringSubservicesWatcher.WatchManager(c.ringSubservices)

			err = services.StartManagerAndAwaitHealthy(ctx, c.ringSubservices)
		}

		if err != nil {
			return errors.Wrap(err, "unable to start compactor ring dependencies")
		}

		// If sharding is enabled we should wait until this instance is
		// ACTIVE within the ring. This MUST be done before starting the
		// any other component depending on the users scanner, because the
		// users scanner depends on the ring (to check whether an user belongs
		// to this shard or not).
		level.Info(c.logger).Log("msg", "waiting until compactor is ACTIVE in the ring")

		ctxWithTimeout, cancel := context.WithTimeout(ctx, c.compactorCfg.ShardingRing.WaitActiveInstanceTimeout)
		defer cancel()
		if err := ring.WaitInstanceState(ctxWithTimeout, c.ring, c.ringLifecycler.ID, ring.ACTIVE); err != nil {
			level.Error(c.logger).Log("msg", "compactor failed to become ACTIVE in the ring", "err", err)
			return err
		}
		level.Info(c.logger).Log("msg", "compactor is ACTIVE in the ring")

		// In the event of a cluster cold start or scale up of 2+ compactor instances at the same
		// time, we may end up in a situation where each new compactor instance starts at a slightly
		// different time and thus each one starts with a different state of the ring. It's better
		// to just wait the ring stability for a short time.
		if c.compactorCfg.ShardingRing.WaitStabilityMinDuration > 0 {
			minWaiting := c.compactorCfg.ShardingRing.WaitStabilityMinDuration
			maxWaiting := c.compactorCfg.ShardingRing.WaitStabilityMaxDuration

			level.Info(c.logger).Log("msg", "waiting until compactor ring topology is stable", "min_waiting", minWaiting.String(), "max_waiting", maxWaiting.String())
			if err := ring.WaitRingStability(ctx, c.ring, RingOp, minWaiting, maxWaiting); err != nil {
				level.Warn(c.logger).Log("msg", "compactor ring topology is not stable after the max waiting time, proceeding anyway")
			} else {
				level.Info(c.logger).Log("msg", "compactor ring topology is stable")
			}
		}
	}

	// Ensure an initial cleanup occurred before starting the compactor.
	if err := services.StartAndAwaitRunning(ctx, c.blocksCleaner); err != nil {
		c.ringSubservices.StopAsync()
		return errors.Wrap(err, "failed to start the blocks cleaner")
	}

	return nil
}

func (c *Compactor) stopping(_ error) error {
	ctx := context.Background()

	services.StopAndAwaitTerminated(ctx, c.blocksCleaner) //nolint:errcheck
	if c.ringSubservices != nil {
		return services.StopManagerAndAwaitStopped(ctx, c.ringSubservices)
	}
	return nil
}

func (c *Compactor) running(ctx context.Context) error {
	// Run an initial compaction before starting the interval.
	c.compactUsers(ctx)

	ticker := time.NewTicker(util.DurationWithJitter(c.compactorCfg.CompactionInterval, 0.05))
	defer ticker.Stop()

	for {
		select {
		case <-ticker.C:
			c.compactUsers(ctx)
		case <-ctx.Done():
			return nil
		case err := <-c.ringSubservicesWatcher.Chan():
			return errors.Wrap(err, "compactor subservice failed")
		}
	}
}

func (c *Compactor) compactUsers(ctx context.Context) {
	succeeded := false
	compactionErrorCount := 0

	c.compactionRunsStarted.Inc()

	defer func() {
		if succeeded && compactionErrorCount == 0 {
			c.compactionRunsCompleted.Inc()
			c.compactionRunsLastSuccess.SetToCurrentTime()
		} else {
			c.compactionRunsFailed.Inc()
		}

		// Reset progress metrics once done.
		c.compactionRunDiscoveredTenants.Set(0)
		c.compactionRunSkippedTenants.Set(0)
		c.compactionRunSucceededTenants.Set(0)
		c.compactionRunFailedTenants.Set(0)
	}()

	level.Info(c.logger).Log("msg", "discovering users from bucket")
	users, err := c.discoverUsersWithRetries(ctx)
	if err != nil {
		level.Error(c.logger).Log("msg", "failed to discover users from bucket", "err", err)
		return
	}

	level.Info(c.logger).Log("msg", "discovered users from bucket", "users", len(users))
	c.compactionRunDiscoveredTenants.Set(float64(len(users)))

	// When starting multiple compactor replicas nearly at the same time, running in a cluster with
	// a large number of tenants, we may end up in a situation where the 1st user is compacted by
	// multiple replicas at the same time. Shuffling users helps reduce the likelihood this will happen.
	rand.Shuffle(len(users), func(i, j int) {
		users[i], users[j] = users[j], users[i]
	})

	// Keep track of users owned by this shard, so that we can delete the local files for all other users.
	ownedUsers := map[string]struct{}{}
	for _, userID := range users {
		// Ensure the context has not been canceled (ie. compactor shutdown has been triggered).
		if ctx.Err() != nil {
			level.Info(c.logger).Log("msg", "interrupting compaction of user blocks", "err", err)
			return
		}

		// Ensure the user ID belongs to our shard.
		if owned, err := c.ownUser(userID); err != nil {
			c.compactionRunSkippedTenants.Inc()
			level.Warn(c.logger).Log("msg", "unable to check if user is owned by this shard", "user", userID, "err", err)
			continue
		} else if !owned {
			c.compactionRunSkippedTenants.Inc()
			level.Debug(c.logger).Log("msg", "skipping user because it is not owned by this shard", "user", userID)
			continue
		}

		ownedUsers[userID] = struct{}{}

		if markedForDeletion, err := mimir_tsdb.TenantDeletionMarkExists(ctx, c.bucketClient, userID); err != nil {
			c.compactionRunSkippedTenants.Inc()
			level.Warn(c.logger).Log("msg", "unable to check if user is marked for deletion", "user", userID, "err", err)
			continue
		} else if markedForDeletion {
			c.compactionRunSkippedTenants.Inc()
			level.Debug(c.logger).Log("msg", "skipping user because it is marked for deletion", "user", userID)
			continue
		}

		level.Info(c.logger).Log("msg", "starting compaction of user blocks", "user", userID)

		if err = c.compactUserWithRetries(ctx, userID); err != nil {
			c.compactionRunFailedTenants.Inc()
			compactionErrorCount++
			level.Error(c.logger).Log("msg", "failed to compact user blocks", "user", userID, "err", err)
			continue
		}

		c.compactionRunSucceededTenants.Inc()
		level.Info(c.logger).Log("msg", "successfully compacted user blocks", "user", userID)
	}

	// Delete local files for unowned tenants, if there are any. This cleans up
	// leftover local files for tenants that belong to different compactors now,
	// or have been deleted completely.
	for userID := range c.listTenantsWithMetaSyncDirectories() {
		if _, owned := ownedUsers[userID]; owned {
			continue
		}

		dir := c.metaSyncDirForUser(userID)
		s, err := os.Stat(dir)
		if err != nil {
			if !os.IsNotExist(err) {
				level.Warn(c.logger).Log("msg", "failed to stat local directory with user data", "dir", dir, "err", err)
			}
			continue
		}

		if s.IsDir() {
			err := os.RemoveAll(dir)
			if err == nil {
				level.Info(c.logger).Log("msg", "deleted directory for user not owned by this shard", "dir", dir)
			} else {
				level.Warn(c.logger).Log("msg", "failed to delete directory for user not owned by this shard", "dir", dir, "err", err)
			}
		}
	}

	succeeded = true
}

func (c *Compactor) compactUserWithRetries(ctx context.Context, userID string) error {
	var lastErr error

	retries := util.NewBackoff(ctx, util.BackoffConfig{
		MinBackoff: c.compactorCfg.retryMinBackoff,
		MaxBackoff: c.compactorCfg.retryMaxBackoff,
		MaxRetries: c.compactorCfg.CompactionRetries,
	})

	for retries.Ongoing() {
		lastErr = c.compactUser(ctx, userID)
		if lastErr == nil {
			return nil
		}

		retries.Wait()
	}

	return lastErr
}

func (c *Compactor) compactUser(ctx context.Context, userID string) error {
	bucket := bucket.NewUserBucketClient(userID, c.bucketClient, c.cfgProvider)
	reg := prometheus.NewRegistry()
	defer c.syncerMetrics.gatherThanosSyncerMetrics(reg)

	ulogger := util_log.WithUserID(userID, c.logger)

	// Filters out duplicate blocks that can be formed from two or more overlapping
	// blocks that fully submatches the source blocks of the older blocks.
	deduplicateBlocksFilter := block.NewDeduplicateFilter()

	// While fetching blocks, we filter out blocks that were marked for deletion by using IgnoreDeletionMarkFilter.
	// The delay of deleteDelay/2 is added to ensure we fetch blocks that are meant to be deleted but do not have a replacement yet.
	ignoreDeletionMarkFilter := block.NewIgnoreDeletionMarkFilter(
		ulogger,
		bucket,
		time.Duration(c.compactorCfg.DeletionDelay.Seconds()/2)*time.Second,
		c.compactorCfg.MetaSyncConcurrency)

	fetcher, err := block.NewMetaFetcher(
		ulogger,
		c.compactorCfg.MetaSyncConcurrency,
		bucket,
		c.metaSyncDirForUser(userID),
		reg,
		// List of filters to apply (order matters).
		[]block.MetadataFilter{
			// Remove the ingester ID because we don't shard blocks anymore, while still
			// honoring the shard ID if sharding was done in the past.
			NewLabelRemoverFilter([]string{mimir_tsdb.IngesterIDExternalLabel}),
			block.NewConsistencyDelayMetaFilter(ulogger, c.compactorCfg.ConsistencyDelay, reg),
			ignoreDeletionMarkFilter,
			deduplicateBlocksFilter,
		},
		nil,
	)
	if err != nil {
		return err
	}

	syncer, err := compact.NewMetaSyncer(
		ulogger,
		reg,
		bucket,
		fetcher,
		deduplicateBlocksFilter,
		ignoreDeletionMarkFilter,
		c.blocksMarkedForDeletion,
		c.garbageCollectedBlocks,
		c.compactorCfg.BlockSyncConcurrency,
	)
	if err != nil {
		return errors.Wrap(err, "failed to create syncer")
	}

	compactor, err := compact.NewBucketCompactor(
		ulogger,
		syncer,
		c.blocksGrouperFactory(ctx, c.compactorCfg, bucket, ulogger, reg, c.blocksMarkedForDeletion, c.garbageCollectedBlocks),
		c.blocksPlanner,
		c.blocksCompactor,
		path.Join(c.compactorCfg.DataDir, "compact"),
		bucket,
		c.compactorCfg.CompactionConcurrency,
	)
	if err != nil {
		return errors.Wrap(err, "failed to create bucket compactor")
	}

	if err := compactor.Compact(ctx); err != nil {
		return errors.Wrap(err, "compaction")
	}

	return nil
}

func (c *Compactor) discoverUsersWithRetries(ctx context.Context) ([]string, error) {
	var lastErr error

	retries := util.NewBackoff(ctx, util.BackoffConfig{
		MinBackoff: c.compactorCfg.retryMinBackoff,
		MaxBackoff: c.compactorCfg.retryMaxBackoff,
		MaxRetries: c.compactorCfg.CompactionRetries,
	})

	for retries.Ongoing() {
		var users []string

		users, lastErr = c.discoverUsers(ctx)
		if lastErr == nil {
			return users, nil
		}

		retries.Wait()
	}

	return nil, lastErr
}

func (c *Compactor) discoverUsers(ctx context.Context) ([]string, error) {
	var users []string

	err := c.bucketClient.Iter(ctx, "", func(entry string) error {
		users = append(users, strings.TrimSuffix(entry, "/"))
		return nil
	})

	return users, err
}

func (c *Compactor) ownUser(userID string) (bool, error) {
	if !c.allowedTenants.IsAllowed(userID) {
		return false, nil
	}

	// Always owned if sharding is disabled.
	if !c.compactorCfg.ShardingEnabled {
		return true, nil
	}

	// Hash the user ID.
	hasher := fnv.New32a()
	_, _ = hasher.Write([]byte(userID))
	userHash := hasher.Sum32()

	// Check whether this compactor instance owns the user.
	rs, err := c.ring.Get(userHash, RingOp, nil, nil, nil)
	if err != nil {
		return false, err
	}

	if len(rs.Instances) != 1 {
		return false, fmt.Errorf("unexpected number of compactors in the shard (expected 1, got %d)", len(rs.Instances))
	}

	return rs.Instances[0].Addr == c.ringLifecycler.Addr, nil
}

const compactorMetaPrefix = "compactor-meta-"

// metaSyncDirForUser returns directory to store cached meta files.
// The fetcher stores cached metas in the "meta-syncer/" sub directory,
// but we prefix it with "compactor-meta-" in order to guarantee no clashing with
// the directory used by the Thanos Syncer, whatever is the user ID.
func (c *Compactor) metaSyncDirForUser(userID string) string {
	return filepath.Join(c.compactorCfg.DataDir, compactorMetaPrefix+userID)
}

// This function returns tenants with meta sync directories found on local disk. On error, it returns nil map.
func (c *Compactor) listTenantsWithMetaSyncDirectories() map[string]struct{} {
	result := map[string]struct{}{}

	files, err := ioutil.ReadDir(c.compactorCfg.DataDir)
	if err != nil {
		return nil
	}

	for _, f := range files {
		if !f.IsDir() {
			continue
		}

		if !strings.HasPrefix(f.Name(), compactorMetaPrefix) {
			continue
		}

		result[f.Name()[len(compactorMetaPrefix):]] = struct{}{}
	}

	return result
}<|MERGE_RESOLUTION|>--- conflicted
+++ resolved
@@ -245,11 +245,7 @@
 
 	cortexCompactor, err := newCompactor(compactorCfg, storageCfg, cfgProvider, logger, registerer, bucketClientFactory, blocksGrouperFactory, blocksCompactorFactory)
 	if err != nil {
-<<<<<<< HEAD
-		return nil, errors.Wrap(err, "failed to create Mimir blocks compactor")
-=======
 		return nil, errors.Wrap(err, "failed to create blocks compactor")
->>>>>>> 25c0c17f
 	}
 
 	return cortexCompactor, nil
