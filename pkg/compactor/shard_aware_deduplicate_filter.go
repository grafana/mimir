// SPDX-License-Identifier: AGPL-3.0-only
// Provenance-includes-location: https://github.com/thanos-io/thanos/blob/2be2db775cbc9e1854aada8dfa7ba66307d90001/pkg/block/fetcher.go
// Provenance-includes-license: Apache-2.0
// Provenance-includes-copyright: The Thanos Authors.

package compactor

import (
	"context"
	"sort"

	"github.com/oklog/ulid"

	"github.com/grafana/mimir/pkg/storage/sharding"
	"github.com/grafana/mimir/pkg/storage/tsdb"
	"github.com/grafana/mimir/pkg/storage/tsdb/block"
	"github.com/grafana/mimir/pkg/storage/tsdb/metadata"
)

const duplicateMeta = "duplicate"

// ShardAwareDeduplicateFilter is a MetaFetcher filter that filters out older blocks that have exactly the same data.
// Not go-routine safe.
type ShardAwareDeduplicateFilter struct {
	// List of duplicate IDs after last Filter call.
	duplicateIDs []ulid.ULID
}

// NewShardAwareDeduplicateFilter creates ShardAwareDeduplicateFilter.
func NewShardAwareDeduplicateFilter() *ShardAwareDeduplicateFilter {
	return &ShardAwareDeduplicateFilter{}
}

// Filter filters out from metas, the initial map of blocks, all the blocks that are contained in other, compacted, blocks.
// The removed blocks are source blocks of the blocks that remain in metas after the filtering is executed.
<<<<<<< HEAD
func (f *ShardAwareDeduplicateFilter) Filter(ctx context.Context, metas map[ulid.ULID]*metadata.Meta, synced block.GaugeVec, _ block.GaugeVec) error {
=======
func (f *ShardAwareDeduplicateFilter) Filter(ctx context.Context, metas map[ulid.ULID]*metadata.Meta, synced block.GaugeVec) error {
>>>>>>> cef097d4
	f.duplicateIDs = f.duplicateIDs[:0]

	metasByResolution := make(map[int64][]*metadata.Meta)
	for _, meta := range metas {
		res := meta.Thanos.Downsample.Resolution
		metasByResolution[res] = append(metasByResolution[res], meta)
	}

	for res := range metasByResolution {
		duplicateULIDs, err := f.findDuplicates(ctx, metasByResolution[res])
		if err != nil {
			return err
		}

		for id := range duplicateULIDs {
			if metas[id] != nil {
				f.duplicateIDs = append(f.duplicateIDs, id)
			}
			synced.WithLabelValues(duplicateMeta).Inc()
			delete(metas, id)
		}
	}

	return nil
}

// findDuplicates finds all the blocks from the input slice of blocks that are fully included in other blocks within the
// same slice. The found blocks are returned as a map which keys are blocks' ULIDs.
//
// For example consider the following blocks ("four base blocks merged and split into 2 separate shards, plus another level" test):
//
//	ULID(1): {sources: []ulid.ULID{ULID(1)}},
//	ULID(2): {sources: []ulid.ULID{ULID(2)}},
//	ULID(3): {sources: []ulid.ULID{ULID(3)}},
//	ULID(4): {sources: []ulid.ULID{ULID(4)}},
//
//	ULID(5): {sources: []ulid.ULID{ULID(1), ULID(2)}, shardID: "1_of_2"},
//	ULID(6): {sources: []ulid.ULID{ULID(1), ULID(2)}, shardID: "2_of_2"},
//
//	ULID(7): {sources: []ulid.ULID{ULID(3), ULID(4)}, shardID: "1_of_2"},
//	ULID(8): {sources: []ulid.ULID{ULID(3), ULID(4)}, shardID: "2_of_2"},
//
//	ULID(9):  {sources: []ulid.ULID{ULID(1), ULID(2), ULID(3), ULID(4)}, shardID: "1_of_2"},
//	ULID(10): {sources: []ulid.ULID{ULID(1), ULID(2), ULID(3), ULID(4)}, shardID: "2_of_2"},
//
// Resulting tree will look like this:
//
//	Root
//	`--- ULID(1)
//	|    `--- ULID(5)
//	|    |    `--- ULID(9)
//	|    |    `--- ULID(10)
//	|    `--- ULID(6)
//	|         `--- ULID(9)
//	|         `--- ULID(10)
//	`--- ULID(2)
//	|    `--- ULID(5)
//	|    |    `--- ULID(9)
//	|    |    `--- ULID(10)
//	|    `--- ULID(6)
//	|         `--- ULID(9)
//	|         `--- ULID(10)
//	`--- ULID(3)
//	|    `--- ULID(7)
//	|    |    `--- ULID(9)
//	|    |    `--- ULID(10)
//	|    `--- ULID(8)
//	|         `--- ULID(9)
//	|         `--- ULID(10)
//	`--- ULID(4)
//	     `--- ULID(7)
//	     |    `--- ULID(9)
//	     |    `--- ULID(10)
//	     `--- ULID(8)
//	          `--- ULID(9)
//	          `--- ULID(10)
//
// There is a lot of repetition in this tree, but individual block nodes are shared (it would be difficult to draw that though).
// So for example there is only one ULID(9) node, referenced from nodes 5, 6, 7, 8 (each of them also exists only once). See
// blockWithSuccessors structure -- it uses maps to pointers to handle all this cross-referencing correctly.
func (f *ShardAwareDeduplicateFilter) findDuplicates(ctx context.Context, input []*metadata.Meta) (map[ulid.ULID]struct{}, error) {
	// We create a tree of blocks with successors (blockWithSuccessors) by
	// 1) sorting the input blocks by number of sources, and
	// 2) iterating through each input block, and adding it to the correct place in the tree of blocks with successors.

	// Sort blocks with fewer sources first.
	sort.Slice(input, func(i, j int) bool {
		ilen := len(input[i].Compaction.Sources)
		jlen := len(input[j].Compaction.Sources)

		if ilen == jlen {
			return input[i].ULID.Compare(input[j].ULID) < 0
		}

		return ilen < jlen
	})

	root := newBlockWithSuccessors(nil)
	for _, meta := range input {
		if err := ctx.Err(); err != nil {
			return nil, err
		}

		root.addSuccessorIfPossible(newBlockWithSuccessors(meta))
	}

	duplicateULIDs := make(map[ulid.ULID]struct{})
	root.getDuplicateBlocks(duplicateULIDs)
	return duplicateULIDs, nil
}

// DuplicateIDs returns slice of block ids that are filtered out by ShardAwareDeduplicateFilter.
func (f *ShardAwareDeduplicateFilter) DuplicateIDs() []ulid.ULID {
	return f.duplicateIDs
}

// blockWithSuccessors describes block (Meta) with other blocks, that contain the same sources as
// this block. We call such blocks "successors" here. For example, if there are blocks
//
// - A with sources 1
//
// - B with sources 1, 2, 3
//
// - C with sources 4, 5
//
// - D with sources 1, 2, 3, 4, 5
//
// Then B is a successor of A (A sources are subset of B sources, but not vice versa), and D is a successor of A, B and C.
type blockWithSuccessors struct {
	meta    *metadata.Meta         // If meta is nil, then this is root node of the tree.
	shardID string                 // Shard ID label value extracted from meta. If not empty, all successors must have the same shardID.
	sources map[ulid.ULID]struct{} // Sources extracted from meta for easier comparison.

	successors map[ulid.ULID]*blockWithSuccessors
}

func newBlockWithSuccessors(m *metadata.Meta) *blockWithSuccessors {
	b := &blockWithSuccessors{meta: m}
	if m != nil {
		b.shardID = m.Thanos.Labels[tsdb.CompactorShardIDExternalLabel]
		b.sources = make(map[ulid.ULID]struct{}, len(m.Compaction.Sources))
		for _, bid := range m.Compaction.Sources {
			b.sources[bid] = struct{}{}
		}
	}
	return b
}

// isIncludedIn returns true, if *this* block is included in other block.
// If this block already has shard ID, then supplied metadata must use the same shard ID,
// in order to be considered "included" in other block.
func (b *blockWithSuccessors) isIncludedIn(other *blockWithSuccessors) bool {
	if b.meta == nil {
		return true
	}

	if b.shardID != "" && b.shardID != other.shardID {
		return false
	}

	// All sources of this block must be in other block.
	for bid := range b.sources {
		if _, ok := other.sources[bid]; !ok {
			return false
		}
	}
	return true
}

// addSuccessorIfPossible adds the given block as a direct or indirect successor of this block.
// The successor is added in the correct place in the tree of successors of this block.
// Returns true, if other block was added as successor (somewhere in the tree), false otherwise.
func (b *blockWithSuccessors) addSuccessorIfPossible(other *blockWithSuccessors) bool {
	if b == other || !b.isIncludedIn(other) {
		return false
	}

	if _, ok := b.successors[other.meta.ULID]; ok {
		return true
	}

	// recursively add the other block as a successor of *all* direct or indirect successors of this block, if possible
	added := false
	for _, s := range b.successors {
		if s.addSuccessorIfPossible(other) {
			added = true
		}
	}

	// if the other block has not been added as a successor of any direct or indirect successor of this block,
	// it must be added as a direct successor of this block
	if !added {
		if b.successors == nil {
			b.successors = map[ulid.ULID]*blockWithSuccessors{}
		}
		b.successors[other.meta.ULID] = other
	}
	return true
}

// isFullyIncludedInSuccessors returns true if this block is *fully* included in its own successor blocks.
// This is true under the following conditions:
//
// - if this block has a non-empty shardID, and it has *any* successors, then it is fully included in its successors.
//
// - if this block doesn't have a shardID, and it has a successor without a shardID, then it is fully included in that successor.
//
// - if this block doesn't have shardID, but *all* its successors do, and together they cover all shards, then it is fully included in its successors.
func (b *blockWithSuccessors) isFullyIncludedInSuccessors() bool {
	if len(b.successors) == 0 {
		return false
	}

	// If there are any successors with same shard ID (all successors must have same shard ID),
	// then this block must be included in them, since we don't do splitting into more shards at later levels anymore.
	if b.shardID != "" {
		// Double check that our invariant holds.
		for _, s := range b.successors {
			if s.shardID != b.shardID {
				panic("successor has different shardID!")
			}
		}
		return true
	}

	shardCount := uint64(0)
	shards := map[uint64]bool{}

	for _, s := range b.successors {
		if s.shardID == "" {
			return true
		}

		index, count, err := sharding.ParseShardIDLabelValue(s.shardID)
		// If we fail to parse shardID, we better not consider this block fully included in successors.
		if err != nil {
			return false
		}

		if shardCount == 0 {
			shardCount = count
		}
		shards[index] = true
	}

	// If this condition is true, and all above checks passed, then this block is fully included in successors.
	return uint64(len(shards)) == shardCount
}

func (b *blockWithSuccessors) getDuplicateBlocks(output map[ulid.ULID]struct{}) {
	if b.meta != nil && b.isFullyIncludedInSuccessors() {
		output[b.meta.ULID] = struct{}{}
	}

	for _, s := range b.successors {
		s.getDuplicateBlocks(output)
	}
}<|MERGE_RESOLUTION|>--- conflicted
+++ resolved
@@ -33,11 +33,7 @@
 
 // Filter filters out from metas, the initial map of blocks, all the blocks that are contained in other, compacted, blocks.
 // The removed blocks are source blocks of the blocks that remain in metas after the filtering is executed.
-<<<<<<< HEAD
-func (f *ShardAwareDeduplicateFilter) Filter(ctx context.Context, metas map[ulid.ULID]*metadata.Meta, synced block.GaugeVec, _ block.GaugeVec) error {
-=======
 func (f *ShardAwareDeduplicateFilter) Filter(ctx context.Context, metas map[ulid.ULID]*metadata.Meta, synced block.GaugeVec) error {
->>>>>>> cef097d4
 	f.duplicateIDs = f.duplicateIDs[:0]
 
 	metasByResolution := make(map[int64][]*metadata.Meta)
