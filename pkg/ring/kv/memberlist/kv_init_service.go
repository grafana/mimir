--- conflicted
+++ resolved
@@ -97,11 +97,7 @@
 func (kvs *KVInitService) ServeHTTP(w http.ResponseWriter, req *http.Request) {
 	kv := kvs.getKV()
 	if kv == nil {
-<<<<<<< HEAD
-		util.WriteTextResponse(w, "This Mimir instance doesn't use memberlist.")
-=======
 		util.WriteTextResponse(w, "This instance doesn't use memberlist.")
->>>>>>> 25c0c17f
 		return
 	}
 
@@ -275,17 +271,10 @@
 <html>
 	<head>
 		<meta charset="UTF-8">
-<<<<<<< HEAD
-		<title>Mimir Memberlist Status</title>
-	</head>
-	<body>
-		<h1>Mimir Memberlist Status</h1>
-=======
 		<title>Memberlist Status</title>
 	</head>
 	<body>
 		<h1>Memberlist Status</h1>
->>>>>>> 25c0c17f
 		<p>Current time: {{ .Now }}</p>
 
 		<ul>
