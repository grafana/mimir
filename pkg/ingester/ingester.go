// SPDX-License-Identifier: AGPL-3.0-only
// Provenance-includes-location: https://github.com/cortexproject/cortex/blob/master/pkg/ingester/ingester.go
// Provenance-includes-license: Apache-2.0
// Provenance-includes-copyright: The Cortex Authors.
// Provenance-includes-location: https://github.com/cortexproject/cortex/blob/master/pkg/ingester/ingester_v2.go
// Provenance-includes-license: Apache-2.0
// Provenance-includes-copyright: The Cortex Authors.

package ingester

import (
	"context"
	"expvar"
	"flag"
	"fmt"
	"io"
	"net/http"
	"os"
	"path/filepath"
	"strings"
	"sync"
	"time"

	"github.com/go-kit/log"
	"github.com/go-kit/log/level"
	"github.com/gogo/status"
	"github.com/grafana/dskit/concurrency"
	"github.com/grafana/dskit/ring"
	"github.com/grafana/dskit/services"
	"github.com/pkg/errors"
	"github.com/prometheus/client_golang/prometheus"
	"github.com/prometheus/client_golang/prometheus/promauto"
	"github.com/prometheus/client_golang/prometheus/promhttp"
	"github.com/prometheus/common/model"
	promcfg "github.com/prometheus/prometheus/config"
	"github.com/prometheus/prometheus/model/exemplar"
	"github.com/prometheus/prometheus/model/histogram"
	"github.com/prometheus/prometheus/model/labels"
	"github.com/prometheus/prometheus/storage"
	"github.com/prometheus/prometheus/tsdb"
	"github.com/prometheus/prometheus/tsdb/chunkenc"
	"github.com/prometheus/prometheus/tsdb/chunks"
	"github.com/prometheus/prometheus/tsdb/hashcache"
	"github.com/thanos-io/objstore"
	"github.com/weaveworks/common/httpgrpc"
	"go.uber.org/atomic"
	"golang.org/x/sync/errgroup"
	"google.golang.org/grpc/codes"

	"github.com/grafana/dskit/tenant"

	"github.com/grafana/mimir/pkg/ingester/activeseries"
	"github.com/grafana/mimir/pkg/ingester/client"
	"github.com/grafana/mimir/pkg/mimirpb"
	"github.com/grafana/mimir/pkg/storage/bucket"
	"github.com/grafana/mimir/pkg/storage/chunk"
	"github.com/grafana/mimir/pkg/storage/sharding"
	mimir_tsdb "github.com/grafana/mimir/pkg/storage/tsdb"
	"github.com/grafana/mimir/pkg/storage/tsdb/metadata"
	"github.com/grafana/mimir/pkg/usagestats"
	"github.com/grafana/mimir/pkg/util"
	"github.com/grafana/mimir/pkg/util/globalerror"
	util_log "github.com/grafana/mimir/pkg/util/log"
	util_math "github.com/grafana/mimir/pkg/util/math"
	"github.com/grafana/mimir/pkg/util/push"
	"github.com/grafana/mimir/pkg/util/spanlogger"
	"github.com/grafana/mimir/pkg/util/validation"
)

const (
	// Number of timeseries to return in each batch of a QueryStream.
	queryStreamBatchSize = 128

	// Discarded Metadata metric labels.
	perUserMetadataLimit   = "per_user_metadata_limit"
	perMetricMetadataLimit = "per_metric_metadata_limit"

	// Period at which to attempt purging metadata from memory.
	metadataPurgePeriod = 5 * time.Minute

	// How frequently update the usage statistics.
	usageStatsUpdateInterval = usagestats.DefaultReportSendInterval / 10

	// IngesterRingKey is the key under which we store the ingesters ring in the KVStore.
	IngesterRingKey = "ring"

	errTSDBCreateIncompatibleState = "cannot create a new TSDB while the ingester is not in active state (current state: %s)"

	// Jitter applied to the idle timeout to prevent compaction in all ingesters concurrently.
	compactionIdleTimeoutJitter = 0.25

	instanceIngestionRateTickInterval = time.Second

	// Reasons for discarding samples
	sampleOutOfOrder     = "sample-out-of-order"
	sampleTooOld         = "sample-too-old"
	newValueForTimestamp = "new-value-for-timestamp"
	sampleOutOfBounds    = "sample-out-of-bounds"
	perUserSeriesLimit   = "per_user_series_limit"
	perMetricSeriesLimit = "per_metric_series_limit"

	// Prefix for discard reasons when ingesting ephemeral series.
	ephemeralDiscardPrefix = "ephemeral-"

	ephemeralPerUserSeriesLimit = "ephemeral_per_user_series_limit"

	replicationFactorStatsName             = "ingester_replication_factor"
	ringStoreStatsName                     = "ingester_ring_store"
	memorySeriesStatsName                  = "ingester_inmemory_series"
	memoryTenantsStatsName                 = "ingester_inmemory_tenants"
	appendedSamplesStatsName               = "ingester_appended_samples"
	appendedExemplarsStatsName             = "ingester_appended_exemplars"
	appendedHistogramsStatsName            = "ingester_appended_histograms"
	tenantsWithOutOfOrderEnabledStatName   = "ingester_ooo_enabled_tenants"
	minOutOfOrderTimeWindowSecondsStatName = "ingester_ooo_min_window"
	maxOutOfOrderTimeWindowSecondsStatName = "ingester_ooo_max_window"

	// Prefix used in Prometheus registry for ephemeral storage.
	ephemeralPrometheusMetricsPrefix = "ephemeral_"

	// StorageLabelName is a label name used to select queried storage type.
	StorageLabelName            = "__mimir_storage__"
	EphemeralStorageLabelValue  = "ephemeral"
	PersistentStorageLabelValue = "persistent"

	errInvalidStorageLabelValue = "invalid value of " + StorageLabelName + " label: %s"
)

var (
	errInvalidStorageMatcherType    = fmt.Errorf("invalid matcher used together with %s label, only equality check supported", StorageLabelName)
	errMultipleStorageMatchersFound = fmt.Errorf("multiple matchers for %s label found, only one matcher supported", StorageLabelName)
)

var errEphemeralStorageDisabledForUser = errors.New("ephemeral storage is not enabled for user")

// BlocksUploader interface is used to have an easy way to mock it in tests.
type BlocksUploader interface {
	Sync(ctx context.Context) (uploaded int, err error)
}

// QueryStreamType defines type of function to use when doing query-stream operation.
type QueryStreamType int

const (
	QueryStreamDefault QueryStreamType = iota // Use default configured value.
	QueryStreamSamples                        // Stream individual samples.
	QueryStreamChunks                         // Stream entire chunks.
)

type requestWithUsersAndCallback struct {
	users    *util.AllowedTenants // if nil, all tenants are allowed.
	callback chan<- struct{}      // when compaction/shipping is finished, this channel is closed
}

// Config for an Ingester.
type Config struct {
	IngesterRing RingConfig `yaml:"ring"`

	// Config for metadata purging.
	MetadataRetainPeriod time.Duration `yaml:"metadata_retain_period" category:"advanced"`

	RateUpdatePeriod time.Duration `yaml:"rate_update_period" category:"advanced"`

	ActiveSeriesMetricsEnabled      bool          `yaml:"active_series_metrics_enabled" category:"advanced"`
	ActiveSeriesMetricsUpdatePeriod time.Duration `yaml:"active_series_metrics_update_period" category:"advanced"`
	ActiveSeriesMetricsIdleTimeout  time.Duration `yaml:"active_series_metrics_idle_timeout" category:"advanced"`

	TSDBConfigUpdatePeriod time.Duration `yaml:"tsdb_config_update_period" category:"experimental"`

	BlocksStorageConfig         mimir_tsdb.BlocksStorageConfig `yaml:"-"`
	StreamChunksWhenUsingBlocks bool                           `yaml:"-" category:"advanced"`
	// Runtime-override for type of streaming query to use (chunks or samples).
	StreamTypeFn func() QueryStreamType `yaml:"-"`

	DefaultLimits    InstanceLimits         `yaml:"instance_limits"`
	InstanceLimitsFn func() *InstanceLimits `yaml:"-"`

	IgnoreSeriesLimitForMetricNames string `yaml:"ignore_series_limit_for_metric_names" category:"advanced"`
}

// RegisterFlags adds the flags required to config this to the given FlagSet
func (cfg *Config) RegisterFlags(f *flag.FlagSet, logger log.Logger) {
	cfg.IngesterRing.RegisterFlags(f, logger)

	f.DurationVar(&cfg.MetadataRetainPeriod, "ingester.metadata-retain-period", 10*time.Minute, "Period at which metadata we have not seen will remain in memory before being deleted.")

	f.DurationVar(&cfg.RateUpdatePeriod, "ingester.rate-update-period", 15*time.Second, "Period with which to update the per-tenant ingestion rates.")
	f.BoolVar(&cfg.ActiveSeriesMetricsEnabled, "ingester.active-series-metrics-enabled", true, "Enable tracking of active series and export them as metrics.")
	f.DurationVar(&cfg.ActiveSeriesMetricsUpdatePeriod, "ingester.active-series-metrics-update-period", 1*time.Minute, "How often to update active series metrics.")
	f.DurationVar(&cfg.ActiveSeriesMetricsIdleTimeout, "ingester.active-series-metrics-idle-timeout", 10*time.Minute, "After what time a series is considered to be inactive.")

	f.BoolVar(&cfg.StreamChunksWhenUsingBlocks, "ingester.stream-chunks-when-using-blocks", true, "Stream chunks from ingesters to queriers.")
	f.DurationVar(&cfg.TSDBConfigUpdatePeriod, "ingester.tsdb-config-update-period", 15*time.Second, "Period with which to update the per-tenant TSDB configuration.")

	cfg.DefaultLimits.RegisterFlags(f)

	f.StringVar(&cfg.IgnoreSeriesLimitForMetricNames, "ingester.ignore-series-limit-for-metric-names", "", "Comma-separated list of metric names, for which the -ingester.max-global-series-per-metric limit will be ignored. Does not affect the -ingester.max-global-series-per-user limit.")
}

func (cfg *Config) getIgnoreSeriesLimitForMetricNamesMap() map[string]struct{} {
	if cfg.IgnoreSeriesLimitForMetricNames == "" {
		return nil
	}

	result := map[string]struct{}{}

	for _, s := range strings.Split(cfg.IgnoreSeriesLimitForMetricNames, ",") {
		tr := strings.TrimSpace(s)
		if tr != "" {
			result[tr] = struct{}{}
		}
	}

	if len(result) == 0 {
		return nil
	}

	return result
}

// Ingester deals with "in flight" chunks.  Based on Prometheus 1.x
// MemorySeriesStorage.
type Ingester struct {
	*services.BasicService

	cfg Config

	metrics *ingesterMetrics
	logger  log.Logger

	lifecycler         *ring.Lifecycler
	limits             *validation.Overrides
	limiter            *Limiter
	subservicesWatcher *services.FailureWatcher

	// Mimir blocks storage.
	tsdbsMtx sync.RWMutex
	tsdbs    map[string]*userTSDB // tsdb sharded by userID

	bucket objstore.Bucket

	// Value used by shipper as external label.
	shipperIngesterID string

	subservices  *services.Manager
	activeGroups *util.ActiveGroupsCleanupService

	tsdbMetrics *tsdbMetrics

	forceCompactTrigger chan requestWithUsersAndCallback
	shipTrigger         chan requestWithUsersAndCallback

	// Maps the per-block series ID with its labels hash.
	seriesHashCache *hashcache.SeriesHashCache

	// Timeout chosen for idle compactions.
	compactionIdleTimeout time.Duration

	// Number of series in memory, across all tenants.
	persistentSeriesCount atomic.Int64
	ephemeralSeriesCount  atomic.Int64

	// For storing metadata ingested.
	usersMetadataMtx sync.RWMutex
	usersMetadata    map[string]*userMetricsMetadata

	// Rate of pushed samples. Used to limit global samples push rate.
	ingestionRate        *util_math.EwmaRate
	inflightPushRequests atomic.Int64

	// Anonymous usage statistics tracked by ingester.
	memorySeriesStats                  *expvar.Int
	memoryTenantsStats                 *expvar.Int
	appendedSamplesStats               *usagestats.Counter
	appendedExemplarsStats             *usagestats.Counter
	appendedHistogramsStats            *usagestats.Counter
	tenantsWithOutOfOrderEnabledStat   *expvar.Int
	minOutOfOrderTimeWindowSecondsStat *expvar.Int
	maxOutOfOrderTimeWindowSecondsStat *expvar.Int
}

func newIngester(cfg Config, limits *validation.Overrides, registerer prometheus.Registerer, logger log.Logger) (*Ingester, error) {
	if cfg.BlocksStorageConfig.Bucket.Backend == bucket.Filesystem {
		level.Warn(logger).Log("msg", "-blocks-storage.backend=filesystem is for development and testing only; you should switch to an external object store for production use or use a shared filesystem")
	}

	bucketClient, err := bucket.NewClient(context.Background(), cfg.BlocksStorageConfig.Bucket, "ingester", logger, registerer)
	if err != nil {
		return nil, errors.Wrap(err, "failed to create the bucket client")
	}

	// Track constant usage stats.
	usagestats.GetInt(replicationFactorStatsName).Set(int64(cfg.IngesterRing.ReplicationFactor))
	usagestats.GetString(ringStoreStatsName).Set(cfg.IngesterRing.KVStore.Store)

	return &Ingester{
		cfg:    cfg,
		limits: limits,
		logger: logger,

		tsdbs:               make(map[string]*userTSDB),
		usersMetadata:       make(map[string]*userMetricsMetadata),
		bucket:              bucketClient,
		tsdbMetrics:         newTSDBMetrics(registerer),
		forceCompactTrigger: make(chan requestWithUsersAndCallback),
		shipTrigger:         make(chan requestWithUsersAndCallback),
		seriesHashCache:     hashcache.NewSeriesHashCache(cfg.BlocksStorageConfig.TSDB.SeriesHashCacheMaxBytes),

		memorySeriesStats:                  usagestats.GetAndResetInt(memorySeriesStatsName),
		memoryTenantsStats:                 usagestats.GetAndResetInt(memoryTenantsStatsName),
		appendedSamplesStats:               usagestats.GetAndResetCounter(appendedSamplesStatsName),
		appendedExemplarsStats:             usagestats.GetAndResetCounter(appendedExemplarsStatsName),
		appendedHistogramsStats:            usagestats.GetAndResetCounter(appendedHistogramsStatsName),
		tenantsWithOutOfOrderEnabledStat:   usagestats.GetAndResetInt(tenantsWithOutOfOrderEnabledStatName),
		minOutOfOrderTimeWindowSecondsStat: usagestats.GetAndResetInt(minOutOfOrderTimeWindowSecondsStatName),
		maxOutOfOrderTimeWindowSecondsStat: usagestats.GetAndResetInt(maxOutOfOrderTimeWindowSecondsStatName),
	}, nil
}

// New returns an Ingester that uses Mimir block storage.
func New(cfg Config, limits *validation.Overrides, activeGroupsCleanupService *util.ActiveGroupsCleanupService, registerer prometheus.Registerer, logger log.Logger) (*Ingester, error) {
	defaultInstanceLimits = &cfg.DefaultLimits

	i, err := newIngester(cfg, limits, registerer, logger)
	if err != nil {
		return nil, err
	}
	i.ingestionRate = util_math.NewEWMARate(0.2, instanceIngestionRateTickInterval)
	i.metrics = newIngesterMetrics(registerer, cfg.ActiveSeriesMetricsEnabled, i.getInstanceLimits, i.ingestionRate, &i.inflightPushRequests)
	i.activeGroups = activeGroupsCleanupService

	// Replace specific metrics which we can't directly track but we need to read
	// them from the underlying system (ie. TSDB).
	if registerer != nil {
		promauto.With(registerer).NewGaugeFunc(prometheus.GaugeOpts{
			Name: "cortex_ingester_memory_series",
			Help: "The current number of series in memory.",
		}, i.getMemorySeriesMetric)

		promauto.With(registerer).NewGaugeFunc(prometheus.GaugeOpts{
			Name: "cortex_ingester_memory_ephemeral_series",
			Help: "The current number of ephemeral series in memory.",
		}, i.getEphemeralSeriesMetric)

		promauto.With(registerer).NewGaugeFunc(prometheus.GaugeOpts{
			Name: "cortex_ingester_oldest_unshipped_block_timestamp_seconds",
			Help: "Unix timestamp of the oldest TSDB block not shipped to the storage yet. 0 if ingester has no blocks or all blocks have been shipped.",
		}, i.getOldestUnshippedBlockMetric)
	}

	i.lifecycler, err = ring.NewLifecycler(cfg.IngesterRing.ToLifecyclerConfig(), i, "ingester", IngesterRingKey, cfg.BlocksStorageConfig.TSDB.FlushBlocksOnShutdown, logger, prometheus.WrapRegistererWithPrefix("cortex_", registerer))
	if err != nil {
		return nil, err
	}
	i.subservicesWatcher = services.NewFailureWatcher()
	i.subservicesWatcher.WatchService(i.lifecycler)

	// Init the limter and instantiate the user states which depend on it
	i.limiter = NewLimiter(
		limits,
		i.lifecycler,
		cfg.IngesterRing.ReplicationFactor,
		cfg.IngesterRing.ZoneAwarenessEnabled)

	i.shipperIngesterID = i.lifecycler.ID

	// Apply positive jitter only to ensure that the minimum timeout is adhered to.
	i.compactionIdleTimeout = util.DurationWithPositiveJitter(i.cfg.BlocksStorageConfig.TSDB.HeadCompactionIdleTimeout, compactionIdleTimeoutJitter)
	level.Info(i.logger).Log("msg", "TSDB idle compaction timeout set", "timeout", i.compactionIdleTimeout)

	i.BasicService = services.NewBasicService(i.starting, i.updateLoop, i.stopping)
	return i, nil
}

// NewForFlusher is a special version of ingester used by Flusher. This
// ingester is not ingesting anything, its only purpose is to react on Flush
// method and flush all openened TSDBs when called.
func NewForFlusher(cfg Config, limits *validation.Overrides, registerer prometheus.Registerer, logger log.Logger) (*Ingester, error) {
	i, err := newIngester(cfg, limits, registerer, logger)
	if err != nil {
		return nil, err
	}
	i.metrics = newIngesterMetrics(registerer, false, i.getInstanceLimits, nil, &i.inflightPushRequests)

	i.shipperIngesterID = "flusher"

	// This ingester will not start any subservices (lifecycler, compaction, shipping),
	// and will only open TSDBs, wait for Flush to be called, and then close TSDBs again.
	i.BasicService = services.NewIdleService(i.startingForFlusher, i.stoppingForFlusher)
	return i, nil
}

func (i *Ingester) startingForFlusher(ctx context.Context) error {
	if err := i.openExistingTSDB(ctx); err != nil {
		// Try to rollback and close opened TSDBs before halting the ingester.
		i.closeAllTSDB()

		return errors.Wrap(err, "opening existing TSDBs")
	}

	// Don't start any sub-services (lifecycler, compaction, shipper) at all.
	return nil
}

func (i *Ingester) starting(ctx context.Context) error {
	if err := i.openExistingTSDB(ctx); err != nil {
		// Try to rollback and close opened TSDBs before halting the ingester.
		i.closeAllTSDB()

		return errors.Wrap(err, "opening existing TSDBs")
	}

	// Important: we want to keep lifecycler running until we ask it to stop, so we need to give it independent context
	if err := i.lifecycler.StartAsync(context.Background()); err != nil {
		return errors.Wrap(err, "failed to start lifecycler")
	}
	if err := i.lifecycler.AwaitRunning(ctx); err != nil {
		return errors.Wrap(err, "failed to start lifecycler")
	}

	// let's start the rest of subservices via manager
	servs := []services.Service(nil)

	compactionService := services.NewBasicService(nil, i.compactionLoop, nil)
	servs = append(servs, compactionService)

	if i.cfg.BlocksStorageConfig.TSDB.IsBlocksShippingEnabled() {
		shippingService := services.NewBasicService(nil, i.shipBlocksLoop, nil)
		servs = append(servs, shippingService)
	}

	if i.cfg.BlocksStorageConfig.TSDB.CloseIdleTSDBTimeout > 0 {
		interval := i.cfg.BlocksStorageConfig.TSDB.CloseIdleTSDBInterval
		if interval == 0 {
			interval = mimir_tsdb.DefaultCloseIdleTSDBInterval
		}
		closeIdleService := services.NewTimerService(interval, nil, i.closeAndDeleteIdleUserTSDBs, nil)
		servs = append(servs, closeIdleService)
	}

	var err error
	i.subservices, err = services.NewManager(servs...)
	if err == nil {
		err = services.StartManagerAndAwaitHealthy(ctx, i.subservices)
	}
	return errors.Wrap(err, "failed to start ingester components")
}

func (i *Ingester) stoppingForFlusher(_ error) error {
	if !i.cfg.BlocksStorageConfig.TSDB.KeepUserTSDBOpenOnShutdown {
		i.closeAllTSDB()
	}
	return nil
}

func (i *Ingester) stopping(_ error) error {
	// It's important to wait until shipper is finished,
	// because the blocks transfer should start only once it's guaranteed
	// there's no shipping on-going.

	if err := services.StopManagerAndAwaitStopped(context.Background(), i.subservices); err != nil {
		level.Warn(i.logger).Log("msg", "failed to stop ingester subservices", "err", err)
	}

	// Next initiate our graceful exit from the ring.
	if err := services.StopAndAwaitTerminated(context.Background(), i.lifecycler); err != nil {
		level.Warn(i.logger).Log("msg", "failed to stop ingester lifecycler", "err", err)
	}

	if !i.cfg.BlocksStorageConfig.TSDB.KeepUserTSDBOpenOnShutdown {
		i.closeAllTSDB()
	}
	return nil
}

func (i *Ingester) updateLoop(ctx context.Context) error {
	rateUpdateTicker := time.NewTicker(i.cfg.RateUpdatePeriod)
	defer rateUpdateTicker.Stop()

	ingestionRateTicker := time.NewTicker(instanceIngestionRateTickInterval)
	defer ingestionRateTicker.Stop()

	tsdbUpdateTicker := time.NewTicker(i.cfg.TSDBConfigUpdatePeriod)
	defer tsdbUpdateTicker.Stop()

	var activeSeriesTickerChan <-chan time.Time
	if i.cfg.ActiveSeriesMetricsEnabled {
		t := time.NewTicker(i.cfg.ActiveSeriesMetricsUpdatePeriod)
		activeSeriesTickerChan = t.C
		defer t.Stop()
	}

	// Similarly to the above, this is a hardcoded value.
	metadataPurgeTicker := time.NewTicker(metadataPurgePeriod)
	defer metadataPurgeTicker.Stop()

	usageStatsUpdateTicker := time.NewTicker(usageStatsUpdateInterval)
	defer usageStatsUpdateTicker.Stop()

	for {
		select {
		case <-metadataPurgeTicker.C:
			i.purgeUserMetricsMetadata()
		case <-ingestionRateTicker.C:
			i.ingestionRate.Tick()
		case <-rateUpdateTicker.C:
			i.tsdbsMtx.RLock()
			for _, db := range i.tsdbs {
				db.ingestedAPISamples.Tick()
				db.ingestedRuleSamples.Tick()
			}
			i.tsdbsMtx.RUnlock()

		case <-tsdbUpdateTicker.C:
			i.applyTSDBSettings()

		case <-activeSeriesTickerChan:
			i.updateActiveSeries(time.Now())

		case <-usageStatsUpdateTicker.C:
			i.updateUsageStats()

		case <-ctx.Done():
			return nil
		case err := <-i.subservicesWatcher.Chan():
			return errors.Wrap(err, "ingester subservice failed")
		}
	}
}

func (i *Ingester) replaceMatchers(asm *activeseries.Matchers, userDB *userTSDB, now time.Time) {
	i.metrics.deletePerUserCustomTrackerMetrics(userDB.userID, userDB.activeSeries.CurrentMatcherNames())
	userDB.activeSeries.ReloadMatchers(asm, now)
}

func (i *Ingester) updateActiveSeries(now time.Time) {
	for _, userID := range i.getTSDBUsers() {
		userDB := i.getTSDB(userID)
		if userDB == nil {
			continue
		}

		newMatchersConfig := i.limits.ActiveSeriesCustomTrackersConfig(userID)
		if newMatchersConfig.String() != userDB.activeSeries.CurrentConfig().String() {
			i.replaceMatchers(activeseries.NewMatchers(newMatchersConfig), userDB, now)
		}
		allActive, activeMatching, valid := userDB.activeSeries.Active(now)
		if !valid {
			// Active series config has been reloaded, exposing loading metric until MetricsIdleTimeout passes.
			i.metrics.activeSeriesLoading.WithLabelValues(userID).Set(1)
		} else {
			i.metrics.activeSeriesLoading.DeleteLabelValues(userID)
			if allActive > 0 {
				i.metrics.activeSeriesPerUser.WithLabelValues(userID).Set(float64(allActive))
			} else {
				i.metrics.activeSeriesPerUser.DeleteLabelValues(userID)
			}

			for idx, name := range userDB.activeSeries.CurrentMatcherNames() {
				// We only set the metrics for matchers that actually exist, to avoid increasing cardinality with zero valued metrics.
				if activeMatching[idx] > 0 {
					i.metrics.activeSeriesCustomTrackersPerUser.WithLabelValues(userID, name).Set(float64(activeMatching[idx]))
				} else {
					i.metrics.activeSeriesCustomTrackersPerUser.DeleteLabelValues(userID, name)
				}
			}
		}
	}
}

// updateUsageStats updated some anonymous usage statistics tracked by the ingester.
// This function is expected to be called periodically.
func (i *Ingester) updateUsageStats() {
	memoryUsersCount := int64(0)
	memorySeriesCount := int64(0)
	tenantsWithOutOfOrderEnabledCount := int64(0)
	minOutOfOrderTimeWindow := time.Duration(0)
	maxOutOfOrderTimeWindow := time.Duration(0)

	for _, userID := range i.getTSDBUsers() {
		userDB := i.getTSDB(userID)
		if userDB == nil {
			continue
		}

		// Track only tenants with at least 1 series.
		numSeries := userDB.Head().NumSeries()
		if numSeries == 0 {
			continue
		}

		memoryUsersCount++
		memorySeriesCount += int64(numSeries)

		oooWindow := time.Duration(i.limits.OutOfOrderTimeWindow(userID))
		if oooWindow > 0 {
			tenantsWithOutOfOrderEnabledCount++

			if minOutOfOrderTimeWindow == 0 || oooWindow < minOutOfOrderTimeWindow {
				minOutOfOrderTimeWindow = oooWindow
			}
			if oooWindow > maxOutOfOrderTimeWindow {
				maxOutOfOrderTimeWindow = oooWindow
			}
		}
	}

	// Track anonymous usage stats.
	i.memorySeriesStats.Set(memorySeriesCount)
	i.memoryTenantsStats.Set(memoryUsersCount)
	i.tenantsWithOutOfOrderEnabledStat.Set(tenantsWithOutOfOrderEnabledCount)
	i.minOutOfOrderTimeWindowSecondsStat.Set(int64(minOutOfOrderTimeWindow.Seconds()))
	i.maxOutOfOrderTimeWindowSecondsStat.Set(int64(maxOutOfOrderTimeWindow.Seconds()))
}

// applyTSDBSettings goes through all tenants and applies
// * The current max-exemplars setting. If it changed, tsdb will resize the buffer; if it didn't change tsdb will return quickly.
// * The current out-of-order time window. If it changes from 0 to >0, then a new Write-Behind-Log gets created for that tenant.
func (i *Ingester) applyTSDBSettings() {
	for _, userID := range i.getTSDBUsers() {
		globalValue := i.limits.MaxGlobalExemplarsPerUser(userID)
		localValue := i.limiter.convertGlobalToLocalLimit(userID, globalValue)

		oooTW := i.limits.OutOfOrderTimeWindow(userID)
		if oooTW < 0 {
			oooTW = 0
		}

		// We populate a Config struct with just TSDB related config, which is OK
		// because DB.ApplyConfig only looks at the specified config.
		// The other fields in Config are things like Rules, Scrape
		// settings, which don't apply to Head.
		cfg := promcfg.Config{
			StorageConfig: promcfg.StorageConfig{
				ExemplarsConfig: &promcfg.ExemplarsConfig{
					MaxExemplars: int64(localValue),
				},
				TSDBConfig: &promcfg.TSDBConfig{
					OutOfOrderTimeWindow: time.Duration(oooTW).Milliseconds(),
				},
			},
		}
		db := i.getTSDB(userID)
		if db == nil {
			continue
		}
		if err := db.db.ApplyConfig(&cfg); err != nil {
			level.Error(i.logger).Log("msg", "failed to apply config to TSDB", "user", userID, "err", err)
		}
		if i.limits.AcceptNativeHistograms(userID) {
			// there is not much overhead involved, so don't keep previous state, just overwrite the current setting
			db.db.EnableNativeHistograms()
		} else {
			db.db.DisableNativeHistograms()
		}
	}
}

// GetRef() is an extra method added to TSDB to let Mimir check before calling Add()
type extendedAppender interface {
	storage.Appender
	storage.GetRef
}

type pushStats struct {
	succeededSamplesCount     int
	failedSamplesCount        int
	succeededExemplarsCount   int
	failedExemplarsCount      int
	succeededHistogramsCount  int
	failedHistogramsCount     int
	sampleOutOfBoundsCount    int
	sampleOutOfOrderCount     int
	sampleTooOldCount         int
	newValueForTimestampCount int
	perUserSeriesLimitCount   int
	perMetricSeriesLimitCount int
}

// PushWithCleanup is the Push() implementation for blocks storage and takes a WriteRequest and adds it to the TSDB head.
func (i *Ingester) PushWithCleanup(ctx context.Context, pushReq *push.Request) (*mimirpb.WriteResponse, error) {
	// NOTE: because we use `unsafe` in deserialisation, we must not
	// retain anything from `req` past the exit from this function.
	defer pushReq.CleanUp()

	if err := i.checkRunning(); err != nil {
		return nil, err
	}

	// We will report *this* request in the error too.
	inflight := i.inflightPushRequests.Inc()
	defer i.inflightPushRequests.Dec()

	il := i.getInstanceLimits()
	if il != nil && il.MaxInflightPushRequests > 0 {
		if inflight > il.MaxInflightPushRequests {
			return nil, errMaxInflightRequestsReached
		}
	}

	userID, err := tenant.TenantID(ctx)
	if err != nil {
		return nil, err
	}

	if il != nil && il.MaxIngestionRate > 0 {
		if rate := i.ingestionRate.Rate(); rate >= il.MaxIngestionRate {
			return nil, errMaxIngestionRateReached
		}
	}

	req, err := pushReq.WriteRequest()
	if err != nil {
		return nil, err
	}

	// Given metadata is a best-effort approach, and we don't halt on errors
	// process it before samples. Otherwise, we risk returning an error before ingestion.
	if ingestedMetadata := i.pushMetadata(ctx, userID, req.GetMetadata()); ingestedMetadata > 0 {
		// Distributor counts both samples and metadata, so for consistency ingester does the same.
		i.ingestionRate.Add(int64(ingestedMetadata))
	}

	// Early exit if no timeseries in request - don't create a TSDB or an appender.
	if len(req.Timeseries) == 0 && len(req.EphemeralTimeseries) == 0 {
		return &mimirpb.WriteResponse{}, nil
	}

	db, err := i.getOrCreateTSDB(userID, false)
	if err != nil {
		return nil, wrapWithUser(err, userID)
	}

	if err := db.acquireAppendLock(); err != nil {
		return &mimirpb.WriteResponse{}, httpgrpc.Errorf(http.StatusServiceUnavailable, wrapWithUser(err, userID).Error())
	}
	defer db.releaseAppendLock()

	// Note that we don't .Finish() the span in this method on purpose
	spanlog := spanlogger.FromContext(ctx, i.logger)
	level.Debug(spanlog).Log("event", "acquired append lock")

	var (
		startAppend = time.Now()

		// Keep track of some stats which are tracked only if the samples will be
		// successfully committed
		persistentStats, ephemeralStats pushStats

		firstPartialErr    error
		updateFirstPartial = func(errFn func() error) {
			if firstPartialErr == nil {
				firstPartialErr = errFn()
			}
		}
	)

	// Walk the samples, appending them to the users database
	var persistentApp, ephemeralApp extendedAppender

	rollback := func() {
		if persistentApp != nil {
			if err := persistentApp.Rollback(); err != nil {
				level.Warn(i.logger).Log("msg", "failed to rollback persistent appender on error", "user", userID, "err", err)
			}
		}
		if ephemeralApp != nil {
			if err := ephemeralApp.Rollback(); err != nil {
				level.Warn(i.logger).Log("msg", "failed to rollback ephemeral appender on error", "user", userID, "err", err)
			}
		}
	}

	if len(req.Timeseries) > 0 {
		persistentApp = db.Appender(ctx).(extendedAppender)

		level.Debug(spanlog).Log("event", "got appender for persistent series", "series", len(req.Timeseries))

		var activeSeries *activeseries.ActiveSeries
		if i.cfg.ActiveSeriesMetricsEnabled {
			activeSeries = db.activeSeries
		}

		minAppendTime, minAppendTimeAvailable := db.Head().AppendableMinValidTime()

		err = i.pushSamplesToAppender(userID, req.Timeseries, persistentApp, startAppend, &persistentStats, updateFirstPartial, activeSeries, i.limits.OutOfOrderTimeWindow(userID), minAppendTimeAvailable, minAppendTime, false)
		if err != nil {
			rollback()
			return nil, err
		}
	}

	if len(req.EphemeralTimeseries) > 0 {
		a, err := db.EphemeralAppender(ctx)

		switch {
		case err != nil && !errors.Is(err, errEphemeralStorageDisabledForUser):
			rollback()
			return nil, err

		case err != nil && errors.Is(err, errEphemeralStorageDisabledForUser):
			// Add all samples for ephemeral series as "failed".
			for _, ts := range req.EphemeralTimeseries {
				ephemeralStats.failedSamplesCount += len(ts.Samples)
			}

			updateFirstPartial(func() error {
				return fmt.Errorf(globalerror.EphemeralStorageNotEnabledForUser.Message(errEphemeralStorageDisabledForUser.Error()))
			})
			// No rollback, we will append persistent samples.

		default:
			ephemeralApp = a.(extendedAppender)

			level.Debug(spanlog).Log("event", "got appender for ephemeral series", "ephemeralSeries", len(req.EphemeralTimeseries))

			minAppendTime, minAppendTimeAvailable := db.getEphemeralStorage().AppendableMinValidTime()

			err = i.pushSamplesToAppender(userID, req.EphemeralTimeseries, ephemeralApp, startAppend, &ephemeralStats, updateFirstPartial, nil, 0, minAppendTimeAvailable, minAppendTime, true)
			if err != nil {
				rollback()
				return nil, err
			}
		}
	}

	// At this point all samples have been added to the appender, so we can track the time it took.
	i.metrics.appenderAddDuration.Observe(time.Since(startAppend).Seconds())

	level.Debug(spanlog).Log(
		"event", "start commit",
		"succeededSamplesCount", persistentStats.succeededSamplesCount,
		"failedSamplesCount", persistentStats.failedSamplesCount,
		"succeededExemplarsCount", persistentStats.succeededExemplarsCount,
		"failedExemplarsCount", persistentStats.failedExemplarsCount,
		"succeededHistogramsCount", persistentStats.succeededHistogramsCount,
		"failedHistogramsCount", persistentStats.failedHistogramsCount,
		"ephemeralSucceededSamplesCount", ephemeralStats.succeededSamplesCount,
		"ephemeralFailedSamplesCount", ephemeralStats.failedSamplesCount,
		"ephemeralSucceededExemplarsCount", ephemeralStats.succeededExemplarsCount,
		"ephemeralFailedExemplarsCount", ephemeralStats.failedExemplarsCount,
	)

	startCommit := time.Now()
	if persistentApp != nil {
		app := persistentApp
		persistentApp = nil // Disable rollback for appender. If Commit fails, it auto-rollbacks.

		if err := app.Commit(); err != nil {
			rollback()
			return nil, wrapWithUser(err, userID)
		}
	}
	if ephemeralApp != nil {
		app := ephemeralApp
		ephemeralApp = nil // Disable rollback for appender. If Commit fails, it auto-rollbacks.

		if err := app.Commit(); err != nil {
			rollback()
			return nil, wrapWithUser(err, userID)
		}
	}

	commitDuration := time.Since(startCommit)
	i.metrics.appenderCommitDuration.Observe(commitDuration.Seconds())
	level.Debug(spanlog).Log("event", "complete commit", "commitDuration", commitDuration.String())

	// If only invalid samples and histograms are pushed, don't change "last update", as TSDB was not modified.
	if persistentStats.succeededSamplesCount+persistentStats.succeededHistogramsCount > 0 || ephemeralStats.succeededSamplesCount > 0 {
		db.setLastUpdate(time.Now())
	}

	// Increment metrics only if the samples have been successfully committed.
	// If the code didn't reach this point, it means that we returned an error
	// which will be converted into an HTTP 5xx and the client should/will retry.
	i.metrics.ingestedSamples.WithLabelValues(userID).Add(float64(persistentStats.succeededSamplesCount))
	i.metrics.ingestedSamplesFail.WithLabelValues(userID).Add(float64(persistentStats.failedSamplesCount))
	i.metrics.ingestedExemplars.Add(float64(persistentStats.succeededExemplarsCount))
	i.metrics.ingestedExemplarsFail.Add(float64(persistentStats.failedExemplarsCount))
	i.metrics.ingestedHistograms.WithLabelValues(userID).Add(float64(persistentStats.succeededHistogramsCount))
	i.metrics.ingestedHistogramsFail.WithLabelValues(userID).Add(float64(persistentStats.failedHistogramsCount))
	i.appendedSamplesStats.Inc(int64(persistentStats.succeededSamplesCount))
	i.appendedExemplarsStats.Inc(int64(persistentStats.succeededExemplarsCount))
	i.appendedHistogramsStats.Inc(int64(persistentStats.succeededHistogramsCount))

	if ephemeralStats.succeededSamplesCount > 0 || ephemeralStats.failedSamplesCount > 0 {
		i.metrics.ephemeralIngestedSamples.WithLabelValues(userID).Add(float64(ephemeralStats.succeededSamplesCount))
		i.metrics.ephemeralIngestedSamplesFail.WithLabelValues(userID).Add(float64(ephemeralStats.failedSamplesCount))

		i.appendedSamplesStats.Inc(int64(ephemeralStats.succeededSamplesCount))
	}

	group := i.activeGroups.UpdateActiveGroupTimestamp(userID, validation.GroupLabel(i.limits, userID, req.Timeseries), startAppend)

	i.updateMetricsFromPushStats(userID, group, &persistentStats, req.Source, db, i.metrics.discardedPersistent)
	i.updateMetricsFromPushStats(userID, group, &ephemeralStats, req.Source, db, i.metrics.discardedEphemeral)

	if firstPartialErr != nil {
		code := http.StatusBadRequest
		var ve *validationError
		if errors.As(firstPartialErr, &ve) {
			code = ve.code
		}
		return &mimirpb.WriteResponse{}, httpgrpc.Errorf(code, wrapWithUser(firstPartialErr, userID).Error())
	}

	return &mimirpb.WriteResponse{}, nil
}

func (i *Ingester) updateMetricsFromPushStats(userID string, group string, stats *pushStats, samplesSource mimirpb.WriteRequest_SourceEnum, db *userTSDB, discarded *discardedMetrics) {
	if stats.sampleOutOfBoundsCount > 0 {
		discarded.sampleOutOfBounds.WithLabelValues(userID, group).Add(float64(stats.sampleOutOfBoundsCount))
	}
	if stats.sampleOutOfOrderCount > 0 {
		discarded.sampleOutOfOrder.WithLabelValues(userID, group).Add(float64(stats.sampleOutOfOrderCount))
	}
	if stats.sampleTooOldCount > 0 {
		discarded.sampleTooOld.WithLabelValues(userID, group).Add(float64(stats.sampleTooOldCount))
	}
	if stats.newValueForTimestampCount > 0 {
		discarded.newValueForTimestamp.WithLabelValues(userID, group).Add(float64(stats.newValueForTimestampCount))
	}
	if stats.perUserSeriesLimitCount > 0 {
		discarded.perUserSeriesLimit.WithLabelValues(userID, group).Add(float64(stats.perUserSeriesLimitCount))
	}
	if stats.perMetricSeriesLimitCount > 0 {
		discarded.perMetricSeriesLimit.WithLabelValues(userID, group).Add(float64(stats.perMetricSeriesLimitCount))
	}
	if stats.succeededSamplesCount+stats.succeededHistogramsCount > 0 {
		i.ingestionRate.Add(int64(stats.succeededSamplesCount + stats.succeededHistogramsCount))

		if samplesSource == mimirpb.RULE {
			db.ingestedRuleSamples.Add(int64(stats.succeededSamplesCount + stats.succeededHistogramsCount))
		} else {
			db.ingestedAPISamples.Add(int64(stats.succeededSamplesCount + stats.succeededHistogramsCount))
		}
	}
}

// pushSamplesToAppender appends samples and exemplars to the appender. Most errors are handled via updateFirstPartial function,
// but in case of unhandled errors, appender is rolled back and such error is returned.
func (i *Ingester) pushSamplesToAppender(userID string, timeseries []mimirpb.PreallocTimeseries, app extendedAppender, startAppend time.Time,
	stats *pushStats, updateFirstPartial func(errFn func() error), activeSeries *activeseries.ActiveSeries,
<<<<<<< HEAD
	outOfOrderWindow model.Duration, minAppendTimeAvailable bool, minAppendTime int64, appendExemplars bool) error {
	handleAppendError := func(err error, timestamp int64, labels []mimirpb.LabelAdapter, copiedLabels labels.Labels) bool {
		// Check if the error is a soft error we can proceed on. If so, we keep track
		// of it, so that we can return it back to the distributor, which will return a
		// 400 error to the client. The client (Prometheus) will not retry on 400, and
		// we actually ingested all samples which haven't failed.
		//nolint:errorlint // We don't expect the cause error to be wrapped.
		switch cause := errors.Cause(err); cause {
		case storage.ErrOutOfBounds:
			stats.sampleOutOfBoundsCount++
			updateFirstPartial(func() error { return newIngestErrSampleTimestampTooOld(model.Time(timestamp), labels) })
			return true

		case storage.ErrOutOfOrderSample:
			stats.sampleOutOfOrderCount++
			updateFirstPartial(func() error { return newIngestErrSampleOutOfOrder(model.Time(timestamp), labels) })
			return true

		case storage.ErrTooOldSample:
			stats.sampleTooOldCount++
			updateFirstPartial(func() error {
				return newIngestErrSampleTimestampTooOldOOOEnabled(model.Time(timestamp), labels, outOfOrderWindow)
			})
			return true

		case storage.ErrDuplicateSampleForTimestamp:
			stats.newValueForTimestampCount++
			updateFirstPartial(func() error {
				return newIngestErrSampleDuplicateTimestamp(model.Time(timestamp), labels)
			})
			return true

		case errMaxSeriesPerUserLimitExceeded:
			stats.perUserSeriesLimitCount++
			updateFirstPartial(func() error { return makeLimitError(perUserSeriesLimit, i.limiter.FormatError(userID, cause)) })
			return true

		case errMaxSeriesPerMetricLimitExceeded:
			stats.perMetricSeriesLimitCount++
			updateFirstPartial(func() error {
				return makeMetricLimitError(perMetricSeriesLimit, copiedLabels, i.limiter.FormatError(userID, cause))
			})
			return true
		}

		// The error looks an issue on our side, so we should rollback.
		if rollbackErr := app.Rollback(); rollbackErr != nil {
			level.Warn(i.logger).Log("msg", "failed to rollback on error", "user", userID, "err", rollbackErr)
		}

		return false
	}

=======
	outOfOrderWindow model.Duration, minAppendTimeAvailable bool, minAppendTime int64, ephemeral bool) error {
>>>>>>> 7bb0a86f
	for _, ts := range timeseries {
		// The labels must be sorted (in our case, it's guaranteed a write request
		// has sorted labels once hit the ingester).

		// Fast path in case we only have samples and they are all out of bound
		// and out-of-order support is not enabled.
		// TODO(jesus.vazquez) If we had too many old samples we might want to
		// extend the fast path to fail early.
		if outOfOrderWindow <= 0 && minAppendTimeAvailable &&
			len(ts.Samples) > 0 && len(ts.Histograms) == 0 && len(ts.Exemplars) == 0 && allOutOfBounds(ts.Samples, minAppendTime) {
			stats.failedSamplesCount += len(ts.Samples)
			stats.sampleOutOfBoundsCount += len(ts.Samples)

			updateFirstPartial(func() error {
				if ephemeral {
					return newEphemeralIngestErrSampleTimestampTooOld(model.Time(ts.Samples[0].TimestampMs), ts.Labels)
				}
				return newIngestErrSampleTimestampTooOld(model.Time(ts.Samples[0].TimestampMs), ts.Labels)
			})
			continue
		}

		// Look up a reference for this series.
		lbls := mimirpb.FromLabelAdaptersToLabels(ts.Labels)
		ref, copiedLabels := app.GetRef(lbls, lbls.Hash())

		// To find out if any sample or histogram was added to this series, we keep old value.
		oldSucceededCount := stats.succeededSamplesCount + stats.succeededHistogramsCount

		for _, s := range ts.Samples {
			var err error

			// If the cached reference exists, we try to use it.
			if ref != 0 {
				if _, err = app.Append(ref, copiedLabels, s.TimestampMs, s.Value); err == nil {
					stats.succeededSamplesCount++
					continue
				}
			} else {
				// Copy the label set because both TSDB and the active series tracker may retain it.
				copiedLabels = mimirpb.FromLabelAdaptersToLabelsWithCopy(ts.Labels)

				// Retain the reference in case there are multiple samples for the series.
				if ref, err = app.Append(0, copiedLabels, s.TimestampMs, s.Value); err == nil {
					stats.succeededSamplesCount++
					continue
				}
			}

			stats.failedSamplesCount++

<<<<<<< HEAD
			// If it's a soft error it will be returned back to the distributor later as a 400.
			if handleAppendError(err, s.TimestampMs, ts.Labels, copiedLabels) {
=======
			// Check if the error is a soft error we can proceed on. If so, we keep track
			// of it, so that we can return it back to the distributor, which will return a
			// 400 error to the client. The client (Prometheus) will not retry on 400, and
			// we actually ingested all samples which haven't failed.
			//nolint:errorlint // We don't expect the cause error to be wrapped.
			switch cause := errors.Cause(err); cause {
			case storage.ErrOutOfBounds:
				stats.sampleOutOfBoundsCount++
				updateFirstPartial(func() error {
					if ephemeral {
						return newEphemeralIngestErrSampleTimestampTooOld(model.Time(s.TimestampMs), ts.Labels)
					}
					return newIngestErrSampleTimestampTooOld(model.Time(s.TimestampMs), ts.Labels)
				})
>>>>>>> 7bb0a86f
				continue
			}

<<<<<<< HEAD
			// Otherwise, return a 500.
			return wrapWithUser(err, userID)
		}

		if len(ts.Histograms) > 0 {
			if i.limits.AcceptNativeHistograms(userID) {
				for _, h := range ts.Histograms {
					var (
						err error
						ih  *histogram.Histogram
						fh  *histogram.FloatHistogram
					)

					if h.IsFloatHistogram() {
						fh = mimirpb.FromHistogramProtoToFloatHistogram(h)
					} else {
						ih = mimirpb.FromHistogramProtoToHistogram(h)
					}
					if ref != 0 {
						if _, err = app.AppendHistogram(ref, copiedLabels, h.Timestamp, ih, fh); err == nil {
							stats.succeededHistogramsCount++
							continue
						}
					} else {
						copiedLabels = mimirpb.FromLabelAdaptersToLabelsWithCopy(ts.Labels)
						if ref, err = app.AppendHistogram(0, copiedLabels, h.Timestamp, ih, fh); err == nil {
							stats.succeededHistogramsCount++
							continue
						}
					}

					stats.failedHistogramsCount++

					if handleAppendError(err, h.Timestamp, ts.Labels, copiedLabels) {
						continue
					}
=======
			case storage.ErrOutOfOrderSample:
				stats.sampleOutOfOrderCount++
				updateFirstPartial(func() error {
					if ephemeral {
						return newEphemeralIngestErrSampleOutOfOrder(model.Time(s.TimestampMs), ts.Labels)
					}
					return newIngestErrSampleOutOfOrder(model.Time(s.TimestampMs), ts.Labels)
				})
				continue

			case storage.ErrTooOldSample:
				stats.sampleTooOldCount++
				updateFirstPartial(func() error {
					// OOO is not enabled for ephemeral storage, so we can't get this error.
					return newIngestErrSampleTimestampTooOldOOOEnabled(model.Time(s.TimestampMs), ts.Labels, outOfOrderWindow)
				})
				continue

			case storage.ErrDuplicateSampleForTimestamp:
				stats.newValueForTimestampCount++
				updateFirstPartial(func() error {
					if ephemeral {
						return newEphemeralIngestErrSampleDuplicateTimestamp(model.Time(s.TimestampMs), ts.Labels)
					}
					return newIngestErrSampleDuplicateTimestamp(model.Time(s.TimestampMs), ts.Labels)
				})
				continue

			case errMaxSeriesPerUserLimitExceeded, errMaxEphemeralSeriesPerUserLimitExceeded: // we have special error for this, as we want different help message from FormatError.
				stats.perUserSeriesLimitCount++
				updateFirstPartial(func() error {
					if ephemeral {
						return makeLimitError(ephemeralPerUserSeriesLimit, i.limiter.FormatError(userID, cause))
					}
					return makeLimitError(perUserSeriesLimit, i.limiter.FormatError(userID, cause))
				})
				continue

			case errMaxSeriesPerMetricLimitExceeded:
				stats.perMetricSeriesLimitCount++
				updateFirstPartial(func() error {
					// Ephemeral storage doesn't have this limit.
					return makeMetricLimitError(perMetricSeriesLimit, copiedLabels, i.limiter.FormatError(userID, cause))
				})
				continue
			}
>>>>>>> 7bb0a86f

					return wrapWithUser(err, userID)
				}
			} else { // ignore histograms and increase counter
				stats.failedHistogramsCount++
			}
		}

		if activeSeries != nil && (stats.succeededSamplesCount+stats.succeededHistogramsCount) > oldSucceededCount {
			activeSeries.UpdateSeries(mimirpb.FromLabelAdaptersToLabels(ts.Labels), startAppend, func(l labels.Labels) labels.Labels {
				// we must already have copied the labels if succeededSamplesCount or
				// succeededHistogramsCount has been incremented.
				return copiedLabels
			})
		}

		if !ephemeral && len(ts.Exemplars) > 0 && i.limits.MaxGlobalExemplarsPerUser(userID) > 0 {
			// app.AppendExemplar currently doesn't create the series, it must
			// already exist.  If it does not then drop.
			if ref == 0 {
				updateFirstPartial(func() error {
					return newIngestErrExemplarMissingSeries(model.Time(ts.Exemplars[0].TimestampMs), ts.Labels, ts.Exemplars[0].Labels)
				})
				stats.failedExemplarsCount += len(ts.Exemplars)
			} else { // Note that else is explicit, rather than a continue in the above if, in case of additional logic post exemplar processing.
				for _, ex := range ts.Exemplars {
					e := exemplar.Exemplar{
						Value:  ex.Value,
						Ts:     ex.TimestampMs,
						HasTs:  true,
						Labels: mimirpb.FromLabelAdaptersToLabelsWithCopy(ex.Labels),
					}

					var err error
					if _, err = app.AppendExemplar(ref, nil, e); err == nil {
						stats.succeededExemplarsCount++
						continue
					}

					// Error adding exemplar
					updateFirstPartial(func() error {
						return wrappedTSDBIngestExemplarOtherErr(err, model.Time(ex.TimestampMs), ts.Labels, ex.Labels)
					})
					stats.failedExemplarsCount++
				}
			}
		}
	}
	return nil
}

func (i *Ingester) QueryExemplars(ctx context.Context, req *client.ExemplarQueryRequest) (*client.ExemplarQueryResponse, error) {
	if err := i.checkRunning(); err != nil {
		return nil, err
	}

	spanlog, ctx := spanlogger.NewWithLogger(ctx, i.logger, "Ingester.QueryExemplars")
	defer spanlog.Finish()

	userID, err := tenant.TenantID(ctx)
	if err != nil {
		return nil, err
	}

	from, through, matchers, err := client.FromExemplarQueryRequest(req)
	if err != nil {
		return nil, err
	}

	i.metrics.queries.Inc()

	db := i.getTSDB(userID)
	if db == nil {
		return &client.ExemplarQueryResponse{}, nil
	}

	q, err := db.ExemplarQuerier(ctx)
	if err != nil {
		return nil, err
	}

	// It's not required to sort series from a single ingester because series are sorted by the Exemplar Storage before returning from Select.
	res, err := q.Select(from, through, matchers...)
	if err != nil {
		return nil, err
	}

	numExemplars := 0

	result := &client.ExemplarQueryResponse{}
	for _, es := range res {
		ts := mimirpb.TimeSeries{
			Labels:    mimirpb.FromLabelsToLabelAdapters(es.SeriesLabels),
			Exemplars: mimirpb.FromExemplarsToExemplarProtos(es.Exemplars),
		}

		numExemplars += len(ts.Exemplars)
		result.Timeseries = append(result.Timeseries, ts)
	}

	i.metrics.queriedExemplars.Observe(float64(numExemplars))

	return result, nil
}

func (i *Ingester) LabelValues(ctx context.Context, req *client.LabelValuesRequest) (*client.LabelValuesResponse, error) {
	if err := i.checkRunning(); err != nil {
		return nil, err
	}

	labelName, startTimestampMs, endTimestampMs, matchers, err := client.FromLabelValuesRequest(req)
	if err != nil {
		return nil, err
	}

	userID, err := tenant.TenantID(ctx)
	if err != nil {
		return nil, err
	}

	db := i.getTSDB(userID)
	if db == nil {
		return &client.LabelValuesResponse{}, nil
	}

	q, err := db.Querier(ctx, startTimestampMs, endTimestampMs, false)
	if err != nil {
		return nil, err
	}
	defer q.Close()

	vals, _, err := q.LabelValues(labelName, matchers...)
	if err != nil {
		return nil, err
	}

	return &client.LabelValuesResponse{
		LabelValues: vals,
	}, nil
}

func (i *Ingester) LabelNames(ctx context.Context, req *client.LabelNamesRequest) (*client.LabelNamesResponse, error) {
	if err := i.checkRunning(); err != nil {
		return nil, err
	}

	userID, err := tenant.TenantID(ctx)
	if err != nil {
		return nil, err
	}

	db := i.getTSDB(userID)
	if db == nil {
		return &client.LabelNamesResponse{}, nil
	}

	mint, maxt, matchers, err := client.FromLabelNamesRequest(req)
	if err != nil {
		return nil, err
	}

	q, err := db.Querier(ctx, mint, maxt, false)
	if err != nil {
		return nil, err
	}
	defer q.Close()

	names, _, err := q.LabelNames(matchers...)
	if err != nil {
		return nil, err
	}

	return &client.LabelNamesResponse{
		LabelNames: names,
	}, nil
}

// MetricsForLabelMatchers implements IngesterServer.
func (i *Ingester) MetricsForLabelMatchers(ctx context.Context, req *client.MetricsForLabelMatchersRequest) (*client.MetricsForLabelMatchersResponse, error) {
	if err := i.checkRunning(); err != nil {
		return nil, err
	}

	userID, err := tenant.TenantID(ctx)
	if err != nil {
		return nil, err
	}

	db := i.getTSDB(userID)
	if db == nil {
		return &client.MetricsForLabelMatchersResponse{}, nil
	}

	// Parse the request
	matchersSet, err := client.FromMetricsForLabelMatchersRequest(req)
	if err != nil {
		return nil, err
	}

	mint, maxt := req.StartTimestampMs, req.EndTimestampMs
	q, err := db.Querier(ctx, mint, maxt, false)
	if err != nil {
		return nil, err
	}
	defer q.Close()

	// Run a query for each matchers set and collect all the results.
	var sets []storage.SeriesSet

	for _, matchers := range matchersSet {
		// Interrupt if the context has been canceled.
		if ctx.Err() != nil {
			return nil, ctx.Err()
		}

		hints := &storage.SelectHints{
			Start: mint,
			End:   maxt,
			Func:  "series", // There is no series function, this token is used for lookups that don't need samples.
		}

		seriesSet := q.Select(true, hints, matchers...)
		sets = append(sets, seriesSet)
	}

	// Generate the response merging all series sets.
	result := &client.MetricsForLabelMatchersResponse{
		Metric: make([]*mimirpb.Metric, 0),
	}

	mergedSet := storage.NewMergeSeriesSet(sets, storage.ChainedSeriesMerge)
	for mergedSet.Next() {
		// Interrupt if the context has been canceled.
		if ctx.Err() != nil {
			return nil, ctx.Err()
		}

		result.Metric = append(result.Metric, &mimirpb.Metric{
			Labels: mimirpb.FromLabelsToLabelAdapters(mergedSet.At().Labels()),
		})
	}

	return result, nil
}

func (i *Ingester) UserStats(ctx context.Context, req *client.UserStatsRequest) (*client.UserStatsResponse, error) {
	if err := i.checkRunning(); err != nil {
		return nil, err
	}

	userID, err := tenant.TenantID(ctx)
	if err != nil {
		return nil, err
	}

	db := i.getTSDB(userID)
	if db == nil {
		return &client.UserStatsResponse{}, nil
	}

	return createUserStats(db), nil
}

func (i *Ingester) AllUserStats(ctx context.Context, req *client.UserStatsRequest) (*client.UsersStatsResponse, error) {
	if err := i.checkRunning(); err != nil {
		return nil, err
	}

	i.tsdbsMtx.RLock()
	defer i.tsdbsMtx.RUnlock()

	users := i.tsdbs

	response := &client.UsersStatsResponse{
		Stats: make([]*client.UserIDStatsResponse, 0, len(users)),
	}
	for userID, db := range users {
		response.Stats = append(response.Stats, &client.UserIDStatsResponse{
			UserId: userID,
			Data:   createUserStats(db),
		})
	}
	return response, nil
}

// we defined to use the limit of 1 MB because we have default limit for the GRPC message that is 4 MB.
// So, 1 MB limit will prevent reaching the limit and won't affect performance significantly.
const labelNamesAndValuesTargetSizeBytes = 1 * 1024 * 1024

func (i *Ingester) LabelNamesAndValues(request *client.LabelNamesAndValuesRequest, server client.Ingester_LabelNamesAndValuesServer) error {
	if err := i.checkRunning(); err != nil {
		return err
	}
	userID, err := tenant.TenantID(server.Context())
	if err != nil {
		return err
	}
	db := i.getTSDB(userID)
	if db == nil {
		return nil
	}
	index, err := db.Head().Index()
	if err != nil {
		return err
	}
	defer index.Close()
	matchers, err := client.FromLabelMatchers(request.GetMatchers())
	if err != nil {
		return err
	}
	return labelNamesAndValues(index, matchers, labelNamesAndValuesTargetSizeBytes, server)
}

// labelValuesCardinalityTargetSizeBytes is the maximum allowed size in bytes for label cardinality response.
// We arbitrarily set it to 1mb to avoid reaching the actual gRPC default limit (4mb).
const labelValuesCardinalityTargetSizeBytes = 1 * 1024 * 1024

func (i *Ingester) LabelValuesCardinality(req *client.LabelValuesCardinalityRequest, srv client.Ingester_LabelValuesCardinalityServer) error {
	if err := i.checkRunning(); err != nil {
		return err
	}
	userID, err := tenant.TenantID(srv.Context())
	if err != nil {
		return err
	}

	db := i.getTSDB(userID)
	if db == nil {
		return nil
	}
	idx, err := db.Head().Index()
	if err != nil {
		return err
	}
	defer idx.Close()

	matchers, err := client.FromLabelMatchers(req.GetMatchers())
	if err != nil {
		return err
	}
	return labelValuesCardinality(
		req.GetLabelNames(),
		matchers,
		idx,
		tsdb.PostingsForMatchers,
		labelValuesCardinalityTargetSizeBytes,
		srv,
	)
}

func createUserStats(db *userTSDB) *client.UserStatsResponse {
	apiRate := db.ingestedAPISamples.Rate()
	ruleRate := db.ingestedRuleSamples.Rate()
	return &client.UserStatsResponse{
		IngestionRate:     apiRate + ruleRate,
		ApiIngestionRate:  apiRate,
		RuleIngestionRate: ruleRate,
		NumSeries:         db.Head().NumSeries(),
	}
}

const queryStreamBatchMessageSize = 1 * 1024 * 1024

// QueryStream streams metrics from a TSDB. This implements the client.IngesterServer interface
func (i *Ingester) QueryStream(req *client.QueryRequest, stream client.Ingester_QueryStreamServer) error {
	if err := i.checkRunning(); err != nil {
		return err
	}

	spanlog, ctx := spanlogger.NewWithLogger(stream.Context(), i.logger, "Ingester.QueryStream")
	defer spanlog.Finish()

	userID, err := tenant.TenantID(ctx)
	if err != nil {
		return err
	}

	from, through, matchers, err := client.FromQueryRequest(req)
	if err != nil {
		return err
	}

	// Check if query sharding is enabled for this query. If so, we need to remove the
	// query sharding label from matchers and pass the shard info down the query execution path.
	shard, matchers, err := sharding.RemoveShardFromMatchers(matchers)
	if err != nil {
		return err
	}

	storageType, matchers, err := removeStorageMatcherAndGetStorageType(matchers)
	if err != nil {
		return err
	}

	ephemeral := storageType == EphemeralStorageLabelValue
	if ephemeral {
		i.metrics.ephemeralQueries.Inc()
	} else {
		i.metrics.queries.Inc()
	}

	db := i.getTSDB(userID)
	if db == nil {
		return nil
	}

	numSamples := 0
	numHistograms := 0
	numSeries := 0

	streamType := QueryStreamSamples
	if i.cfg.StreamChunksWhenUsingBlocks {
		streamType = QueryStreamChunks
	}

	if i.cfg.StreamTypeFn != nil {
		runtimeType := i.cfg.StreamTypeFn()
		switch runtimeType {
		case QueryStreamChunks:
			streamType = QueryStreamChunks
		case QueryStreamSamples:
			streamType = QueryStreamSamples
		default:
			// no change from config value.
		}
	}

	if streamType == QueryStreamChunks {
		level.Debug(spanlog).Log("msg", "using queryStreamChunks")
		numSeries, numSamples, err = i.queryStreamChunks(ctx, db, int64(from), int64(through), matchers, shard, stream, ephemeral)
	} else {
		level.Debug(spanlog).Log("msg", "using queryStreamSamples")
		numSeries, numSamples, numHistograms, err = i.queryStreamSamples(ctx, db, int64(from), int64(through), matchers, shard, stream, ephemeral)
	}
	if err != nil {
		return err
	}

	if ephemeral {
		i.metrics.ephemeralQueriedSeries.Observe(float64(numSeries))
		i.metrics.ephemeralQueriedSamples.Observe(float64(numSamples))
		i.metrics.ephemeralQueriedHistograms.Observe(float64(numHistograms))
	} else {
		i.metrics.queriedSeries.Observe(float64(numSeries))
		i.metrics.queriedSamples.Observe(float64(numSamples))
		i.metrics.queriedHistograms.Observe(float64(numHistograms))
	}
	level.Debug(spanlog).Log("series", numSeries, "samples", numSamples, "histograms", numHistograms, "storage", storageType)
	return nil
}

func (i *Ingester) queryStreamSamples(ctx context.Context, db *userTSDB, from, through int64, matchers []*labels.Matcher, shard *sharding.ShardSelector, stream client.Ingester_QueryStreamServer, ephemeral bool) (numSeries, numSamples, numHistograms int, _ error) {
	q, err := db.Querier(ctx, from, through, ephemeral)
	if err != nil {
		return 0, 0, 0, err
	}
	defer q.Close()

	var hints *storage.SelectHints
	if shard != nil {
		hints = configSelectHintsWithShard(initSelectHints(from, through), shard)
	}

	// It's not required to return sorted series because series are sorted by the Mimir querier.
	ss := q.Select(false, hints, matchers...)
	if ss.Err() != nil {
		return 0, 0, 0, ss.Err()
	}

	timeseries := make([]mimirpb.TimeSeries, 0, queryStreamBatchSize)
	batchSizeBytes := 0
	var it chunkenc.Iterator
	for ss.Next() {
		series := ss.At()

		// convert labels to LabelAdapter
		ts := mimirpb.TimeSeries{
			Labels: mimirpb.FromLabelsToLabelAdapters(series.Labels()),
		}

		it = series.Iterator(it)
		for valType := it.Next(); valType != chunkenc.ValNone; valType = it.Next() {
			if valType == chunkenc.ValFloat {
				t, v := it.At()
				ts.Samples = append(ts.Samples, mimirpb.Sample{
					Value:       v,
					TimestampMs: t,
				})
			} else if valType == chunkenc.ValHistogram {
				t, v := it.AtHistogram()
				ts.Histograms = append(ts.Histograms, mimirpb.FromHistogramToHistogramProto(t, v))
			} else if valType == chunkenc.ValFloatHistogram {
				t, v := it.AtFloatHistogram()
				ts.Histograms = append(ts.Histograms, mimirpb.FromFloatHistogramToHistogramProto(t, v))
			} else {
				return 0, 0, 0, fmt.Errorf("unsupported value type: %v", valType)
			}
		}
		numSamples += len(ts.Samples)
		numHistograms += len(ts.Histograms)
		numSeries++
		tsSize := ts.Size()

		if (batchSizeBytes > 0 && batchSizeBytes+tsSize > queryStreamBatchMessageSize) || len(timeseries) >= queryStreamBatchSize {
			// Adding this series to the batch would make it too big,
			// flush the data and add it to new batch instead.
			err = client.SendQueryStream(stream, &client.QueryStreamResponse{
				Timeseries: timeseries,
			})
			if err != nil {
				return 0, 0, 0, err
			}

			batchSizeBytes = 0
			timeseries = timeseries[:0]
		}

		timeseries = append(timeseries, ts)
		batchSizeBytes += tsSize
	}

	// Ensure no error occurred while iterating the series set.
	if err := ss.Err(); err != nil {
		return 0, 0, 0, err
	}

	// Final flush any existing metrics
	if batchSizeBytes != 0 {
		err = client.SendQueryStream(stream, &client.QueryStreamResponse{
			Timeseries: timeseries,
		})
		if err != nil {
			return 0, 0, 0, err
		}
	}

	return numSeries, numSamples, numHistograms, nil
}

// queryStreamChunks streams metrics from a TSDB. This implements the client.IngesterServer interface
func (i *Ingester) queryStreamChunks(ctx context.Context, db *userTSDB, from, through int64, matchers []*labels.Matcher, shard *sharding.ShardSelector, stream client.Ingester_QueryStreamServer, ephemeral bool) (numSeries, numSamples int, _ error) {
	var q storage.ChunkQuerier
	var err error
	if i.limits.OutOfOrderTimeWindow(db.userID) > 0 {
		q, err = db.UnorderedChunkQuerier(ctx, from, through, ephemeral)
	} else {
		q, err = db.ChunkQuerier(ctx, from, through, ephemeral)
	}
	if err != nil {
		return 0, 0, err
	}
	defer q.Close()

	// Disable chunks trimming, so that we don't have to rewrite chunks which have samples outside
	// the requested from/through range. PromQL engine can handle it.
	hints := initSelectHints(from, through)
	hints = configSelectHintsWithShard(hints, shard)
	hints = configSelectHintsWithDisabledTrimming(hints)

	// It's not required to return sorted series because series are sorted by the Mimir querier.
	ss := q.Select(false, hints, matchers...)
	if ss.Err() != nil {
		return 0, 0, ss.Err()
	}

	chunkSeries := make([]client.TimeSeriesChunk, 0, queryStreamBatchSize)
	batchSizeBytes := 0
	var it chunks.Iterator
	for ss.Next() {
		series := ss.At()

		// convert labels to LabelAdapter
		ts := client.TimeSeriesChunk{
			Labels: mimirpb.FromLabelsToLabelAdapters(series.Labels()),
		}

		it = series.Iterator(it)
		for it.Next() {
			// Chunks are ordered by min time.
			meta := it.At()

			// It is not guaranteed that chunk returned by iterator is populated.
			// For now just return error. We could also try to figure out how to read the chunk.
			if meta.Chunk == nil {
				return 0, 0, errors.Errorf("unfilled chunk returned from TSDB chunk querier")
			}

			ch := client.Chunk{
				StartTimestampMs: meta.MinTime,
				EndTimestampMs:   meta.MaxTime,
				Data:             meta.Chunk.Bytes(),
			}

			switch meta.Chunk.Encoding() {
			case chunkenc.EncXOR:
				ch.Encoding = int32(chunk.PrometheusXorChunk)
			case chunkenc.EncHistogram:
				ch.Encoding = int32(chunk.PrometheusHistogramChunk)
			case chunkenc.EncFloatHistogram:
				ch.Encoding = int32(chunk.PrometheusFloatHistogramChunk)
			default:
				return 0, 0, errors.Errorf("unknown chunk encoding from TSDB chunk querier: %v", meta.Chunk.Encoding())
			}

			ts.Chunks = append(ts.Chunks, ch)
			numSamples += meta.Chunk.NumSamples()
		}
		numSeries++
		tsSize := ts.Size()

		if (batchSizeBytes > 0 && batchSizeBytes+tsSize > queryStreamBatchMessageSize) || len(chunkSeries) >= queryStreamBatchSize {
			// Adding this series to the batch would make it too big,
			// flush the data and add it to new batch instead.
			err = client.SendQueryStream(stream, &client.QueryStreamResponse{
				Chunkseries: chunkSeries,
			})
			if err != nil {
				return 0, 0, err
			}

			batchSizeBytes = 0
			chunkSeries = chunkSeries[:0]
		}

		chunkSeries = append(chunkSeries, ts)
		batchSizeBytes += tsSize
	}

	// Ensure no error occurred while iterating the series set.
	if err := ss.Err(); err != nil {
		return 0, 0, err
	}

	// Final flush any existing metrics
	if batchSizeBytes != 0 {
		err = client.SendQueryStream(stream, &client.QueryStreamResponse{
			Chunkseries: chunkSeries,
		})
		if err != nil {
			return 0, 0, err
		}
	}

	return numSeries, numSamples, nil
}

func (i *Ingester) getTSDB(userID string) *userTSDB {
	i.tsdbsMtx.RLock()
	defer i.tsdbsMtx.RUnlock()
	db := i.tsdbs[userID]
	return db
}

// List all users for which we have a TSDB. We do it here in order
// to keep the mutex locked for the shortest time possible.
func (i *Ingester) getTSDBUsers() []string {
	i.tsdbsMtx.RLock()
	defer i.tsdbsMtx.RUnlock()

	ids := make([]string, 0, len(i.tsdbs))
	for userID := range i.tsdbs {
		ids = append(ids, userID)
	}

	return ids
}

func (i *Ingester) getOrCreateTSDB(userID string, force bool) (*userTSDB, error) {
	db := i.getTSDB(userID)
	if db != nil {
		return db, nil
	}

	i.tsdbsMtx.Lock()
	defer i.tsdbsMtx.Unlock()

	// Check again for DB in the event it was created in-between locks
	var ok bool
	db, ok = i.tsdbs[userID]
	if ok {
		return db, nil
	}

	// We're ready to create the TSDB, however we must be sure that the ingester
	// is in the ACTIVE state, otherwise it may conflict with the transfer in/out.
	// The TSDB is created when the first series is pushed and this shouldn't happen
	// to a non-ACTIVE ingester, however we want to protect from any bug, cause we
	// may have data loss or TSDB WAL corruption if the TSDB is created before/during
	// a transfer in occurs.
	if ingesterState := i.lifecycler.GetState(); !force && ingesterState != ring.ACTIVE {
		return nil, fmt.Errorf(errTSDBCreateIncompatibleState, ingesterState)
	}

	gl := i.getInstanceLimits()
	if gl != nil && gl.MaxInMemoryTenants > 0 {
		if users := int64(len(i.tsdbs)); users >= gl.MaxInMemoryTenants {
			return nil, errMaxTenantsReached
		}
	}

	// Create the database and a shipper for a user
	db, err := i.createTSDB(userID)
	if err != nil {
		return nil, err
	}

	// Add the db to list of user databases
	i.tsdbs[userID] = db
	i.metrics.memUsers.Inc()

	return db, nil
}

// createTSDB creates a TSDB for a given userID, and returns the created db.
func (i *Ingester) createTSDB(userID string) (*userTSDB, error) {
	tsdbPromReg := prometheus.NewRegistry()
	udir := i.cfg.BlocksStorageConfig.TSDB.BlocksDir(userID)
	userLogger := util_log.WithUserID(userID, i.logger)

	blockRanges := i.cfg.BlocksStorageConfig.TSDB.BlockRanges.ToMilliseconds()
	matchersConfig := i.limits.ActiveSeriesCustomTrackersConfig(userID)

	userDB := &userTSDB{
		userID:                       userID,
		activeSeries:                 activeseries.NewActiveSeries(activeseries.NewMatchers(matchersConfig), i.cfg.ActiveSeriesMetricsIdleTimeout),
		seriesInMetric:               newMetricCounter(i.limiter, i.cfg.getIgnoreSeriesLimitForMetricNamesMap()),
		ingestedAPISamples:           util_math.NewEWMARate(0.2, i.cfg.RateUpdatePeriod),
		ingestedRuleSamples:          util_math.NewEWMARate(0.2, i.cfg.RateUpdatePeriod),
		instanceLimitsFn:             i.getInstanceLimits,
		instanceSeriesCount:          &i.persistentSeriesCount,
		instanceEphemeralSeriesCount: &i.ephemeralSeriesCount,
		blockMinRetention:            i.cfg.BlocksStorageConfig.TSDB.Retention,
	}

	maxExemplars := i.limiter.convertGlobalToLocalLimit(userID, i.limits.MaxGlobalExemplarsPerUser(userID))
	oooTW := time.Duration(i.limits.OutOfOrderTimeWindow(userID))
	// Create a new user database
	const storageKey = "storage"
	db, err := tsdb.Open(udir, log.With(userLogger, storageKey, "persistent"), tsdbPromReg, &tsdb.Options{
		RetentionDuration:                 i.cfg.BlocksStorageConfig.TSDB.Retention.Milliseconds(),
		MinBlockDuration:                  blockRanges[0],
		MaxBlockDuration:                  blockRanges[len(blockRanges)-1],
		NoLockfile:                        true,
		StripeSize:                        i.cfg.BlocksStorageConfig.TSDB.StripeSize,
		HeadChunksWriteBufferSize:         i.cfg.BlocksStorageConfig.TSDB.HeadChunksWriteBufferSize,
		HeadChunksEndTimeVariance:         i.cfg.BlocksStorageConfig.TSDB.HeadChunksEndTimeVariance,
		WALCompression:                    i.cfg.BlocksStorageConfig.TSDB.WALCompressionEnabled,
		WALSegmentSize:                    i.cfg.BlocksStorageConfig.TSDB.WALSegmentSizeBytes,
		SeriesLifecycleCallback:           userDB.persistentSeriesCallback(),
		BlocksToDelete:                    userDB.blocksToDelete,
		EnableExemplarStorage:             true, // enable for everyone so we can raise the limit later
		MaxExemplars:                      int64(maxExemplars),
		SeriesHashCache:                   i.seriesHashCache,
		EnableMemorySnapshotOnShutdown:    i.cfg.BlocksStorageConfig.TSDB.MemorySnapshotOnShutdown,
		IsolationDisabled:                 true,
		HeadChunksWriteQueueSize:          i.cfg.BlocksStorageConfig.TSDB.HeadChunksWriteQueueSize,
		AllowOverlappingCompaction:        false,                // always false since Mimir only uploads lvl 1 compacted blocks
		OutOfOrderTimeWindow:              oooTW.Milliseconds(), // The unit must be same as our timestamps.
		OutOfOrderCapMax:                  int64(i.cfg.BlocksStorageConfig.TSDB.OutOfOrderCapacityMax),
		HeadPostingsForMatchersCacheTTL:   i.cfg.BlocksStorageConfig.TSDB.HeadPostingsForMatchersCacheTTL,
		HeadPostingsForMatchersCacheSize:  i.cfg.BlocksStorageConfig.TSDB.HeadPostingsForMatchersCacheSize,
		HeadPostingsForMatchersCacheForce: i.cfg.BlocksStorageConfig.TSDB.HeadPostingsForMatchersCacheForce,
		EnableNativeHistograms:            i.limits.AcceptNativeHistograms(userID),
	}, nil)
	if err != nil {
		return nil, errors.Wrapf(err, "failed to open TSDB: %s", udir)
	}
	db.DisableCompactions() // we will compact on our own schedule

	// Run compaction before using this TSDB. If there is data in head that needs to be put into blocks,
	// this will actually create the blocks. If there is no data (empty TSDB), this is a no-op, although
	// local blocks compaction may still take place if configured.
	level.Info(userLogger).Log("msg", "Running compaction after WAL replay")
	err = db.Compact()
	if err != nil {
		return nil, errors.Wrapf(err, "failed to compact TSDB: %s", udir)
	}

	userDB.db = db
	// We set the limiter here because we don't want to limit
	// series during WAL replay.
	userDB.limiter = i.limiter

	if db.Head().NumSeries() > 0 {
		// If there are series in the head, use max time from head. If this time is too old,
		// TSDB will be eligible for flushing and closing sooner, unless more data is pushed to it quickly.
		userDB.setLastUpdate(util.TimeFromMillis(db.Head().MaxTime()))
	} else {
		// If head is empty (eg. new TSDB), don't close it right after.
		userDB.setLastUpdate(time.Now())
	}

	// Create a new shipper for this database
	if i.cfg.BlocksStorageConfig.TSDB.IsBlocksShippingEnabled() {
		userDB.shipper = NewShipper(
			userLogger,
			tsdbPromReg,
			udir,
			bucket.NewUserBucketClient(userID, i.bucket, i.limits),
			metadata.ReceiveSource,
		)

		// Initialise the shipper blocks cache.
		if err := userDB.updateCachedShippedBlocks(); err != nil {
			level.Error(userLogger).Log("msg", "failed to update cached shipped blocks after shipper initialisation", "err", err)
		}
	}

	i.tsdbMetrics.setRegistryForUser(userID, tsdbPromReg)

	userDB.ephemeralSeriesRetentionPeriod = i.cfg.BlocksStorageConfig.EphemeralTSDB.Retention
	userDB.ephemeralFactory = func() (*tsdb.Head, error) {
		if i.limits.MaxEphemeralSeriesPerUser(userID) <= 0 {
			return nil, errEphemeralStorageDisabledForUser
		}

		headOptions := &tsdb.HeadOptions{
			ChunkRange:                     i.cfg.BlocksStorageConfig.EphemeralTSDB.Retention.Milliseconds(),
			ChunkDirRoot:                   filepath.Join(udir, "ephemeral_chunks"),
			ChunkPool:                      nil,
			ChunkWriteBufferSize:           i.cfg.BlocksStorageConfig.EphemeralTSDB.HeadChunksWriteBufferSize,
			ChunkEndTimeVariance:           i.cfg.BlocksStorageConfig.EphemeralTSDB.HeadChunksEndTimeVariance,
			ChunkWriteQueueSize:            i.cfg.BlocksStorageConfig.EphemeralTSDB.HeadChunksWriteQueueSize,
			StripeSize:                     i.cfg.BlocksStorageConfig.EphemeralTSDB.StripeSize,
			SeriesCallback:                 userDB.ephemeralSeriesCallback(),
			EnableExemplarStorage:          false,
			EnableMemorySnapshotOnShutdown: false,
			IsolationDisabled:              true,
			PostingsForMatchersCacheTTL:    i.cfg.BlocksStorageConfig.EphemeralTSDB.HeadPostingsForMatchersCacheTTL,
			PostingsForMatchersCacheSize:   i.cfg.BlocksStorageConfig.EphemeralTSDB.HeadPostingsForMatchersCacheSize,
			PostingsForMatchersCacheForce:  i.cfg.BlocksStorageConfig.EphemeralTSDB.HeadPostingsForMatchersCacheForce,
		}

		headOptions.MaxExemplars.Store(0)
		headOptions.OutOfOrderTimeWindow.Store(0)
		headOptions.OutOfOrderCapMax.Store(int64(tsdb.DefaultOutOfOrderCapMax)) // We need to set this, despite OOO time window being 0.
		headOptions.EnableNativeHistograms.Store(false)

		h, err := tsdb.NewHead(prometheus.WrapRegistererWithPrefix(ephemeralPrometheusMetricsPrefix, tsdbPromReg), log.With(userLogger, storageKey, "ephemeral"), nil, nil, headOptions, nil)
		if err != nil {
			return nil, err
		}

		i.metrics.memEphemeralUsers.Inc()

		// Don't allow ingestion of old samples into ephemeral storage.
		h.SetMinValidTime(time.Now().Add(-i.cfg.BlocksStorageConfig.EphemeralTSDB.Retention).UnixMilli())
		return h, nil
	}

	return userDB, nil
}

func (i *Ingester) closeAllTSDB() {
	i.tsdbsMtx.Lock()

	wg := &sync.WaitGroup{}
	wg.Add(len(i.tsdbs))

	// Concurrently close all users TSDB
	for userID, userDB := range i.tsdbs {
		userID := userID

		go func(db *userTSDB) {
			defer wg.Done()

			ephemeral := db.hasEphemeralStorage()

			if err := db.Close(); err != nil {
				level.Warn(i.logger).Log("msg", "unable to close TSDB", "err", err, "user", userID)
				return
			}

			// Now that the TSDB has been closed, we should remove it from the
			// set of open ones. This lock acquisition doesn't deadlock with the
			// outer one, because the outer one is released as soon as all go
			// routines are started.
			i.tsdbsMtx.Lock()
			delete(i.tsdbs, userID)
			i.tsdbsMtx.Unlock()

			i.metrics.memUsers.Dec()
			i.metrics.deletePerUserCustomTrackerMetrics(userID, db.activeSeries.CurrentMatcherNames())
			if ephemeral {
				i.metrics.memEphemeralUsers.Dec()
			}
		}(userDB)
	}

	// Wait until all Close() completed
	i.tsdbsMtx.Unlock()
	wg.Wait()
}

// openExistingTSDB walks the user tsdb dir, and opens a tsdb for each user. This may start a WAL replay, so we limit the number of
// concurrently opening TSDB.
func (i *Ingester) openExistingTSDB(ctx context.Context) error {
	level.Info(i.logger).Log("msg", "opening existing TSDBs")

	queue := make(chan string)
	group, groupCtx := errgroup.WithContext(ctx)

	// Create a pool of workers which will open existing TSDBs.
	for n := 0; n < i.cfg.BlocksStorageConfig.TSDB.MaxTSDBOpeningConcurrencyOnStartup; n++ {
		group.Go(func() error {
			for userID := range queue {
				startTime := time.Now()

				db, err := i.createTSDB(userID)
				if err != nil {
					level.Error(i.logger).Log("msg", "unable to open TSDB", "err", err, "user", userID)
					return errors.Wrapf(err, "unable to open TSDB for user %s", userID)
				}

				// Add the database to the map of user databases
				i.tsdbsMtx.Lock()
				i.tsdbs[userID] = db
				i.tsdbsMtx.Unlock()
				i.metrics.memUsers.Inc()

				i.metrics.walReplayTime.Observe(time.Since(startTime).Seconds())
			}

			return nil
		})
	}

	// Spawn a goroutine to find all users with a TSDB on the filesystem.
	group.Go(func() error {
		// Close the queue once filesystem walking is done.
		defer close(queue)

		walkErr := filepath.Walk(i.cfg.BlocksStorageConfig.TSDB.Dir, func(path string, info os.FileInfo, err error) error {
			if err != nil {
				// If the root directory doesn't exist, we're OK (not needed to be created upfront).
				if os.IsNotExist(err) && path == i.cfg.BlocksStorageConfig.TSDB.Dir {
					return filepath.SkipDir
				}

				level.Error(i.logger).Log("msg", "an error occurred while iterating the filesystem storing TSDBs", "path", path, "err", err)
				return errors.Wrapf(err, "an error occurred while iterating the filesystem storing TSDBs at %s", path)
			}

			// Skip root dir and all other files
			if path == i.cfg.BlocksStorageConfig.TSDB.Dir || !info.IsDir() {
				return nil
			}

			// Top level directories are assumed to be user TSDBs
			userID := info.Name()
			f, err := os.Open(path)
			if err != nil {
				level.Error(i.logger).Log("msg", "unable to open TSDB dir", "err", err, "user", userID, "path", path)
				return errors.Wrapf(err, "unable to open TSDB dir %s for user %s", path, userID)
			}
			defer f.Close()

			// If the dir is empty skip it
			if _, err := f.Readdirnames(1); err != nil {
				if errors.Is(err, io.EOF) {
					return filepath.SkipDir
				}

				level.Error(i.logger).Log("msg", "unable to read TSDB dir", "err", err, "user", userID, "path", path)
				return errors.Wrapf(err, "unable to read TSDB dir %s for user %s", path, userID)
			}

			// Enqueue the user to be processed.
			select {
			case queue <- userID:
				// Nothing to do.
			case <-groupCtx.Done():
				// Interrupt in case a failure occurred in another goroutine.
				return nil
			}

			// Don't descend into subdirectories.
			return filepath.SkipDir
		})

		return errors.Wrapf(walkErr, "unable to walk directory %s containing existing TSDBs", i.cfg.BlocksStorageConfig.TSDB.Dir)
	})

	// Wait for all workers to complete.
	err := group.Wait()
	if err != nil {
		level.Error(i.logger).Log("msg", "error while opening existing TSDBs", "err", err)
		return err
	}

	// Update the usage statistics once all TSDBs have been opened.
	i.updateUsageStats()

	level.Info(i.logger).Log("msg", "successfully opened existing TSDBs")
	return nil
}

// getMemorySeriesMetric returns the total number of in-memory series across all open TSDBs.
func (i *Ingester) getMemorySeriesMetric() float64 {
	if err := i.checkRunning(); err != nil {
		return 0
	}

	i.tsdbsMtx.RLock()
	defer i.tsdbsMtx.RUnlock()

	count := uint64(0)
	for _, db := range i.tsdbs {
		count += db.Head().NumSeries()
	}

	return float64(count)
}

// getEphemeralSeriesMetric returns the total number of in-memory series in ephemeral storage across all tenants.
func (i *Ingester) getEphemeralSeriesMetric() float64 {
	if err := i.checkRunning(); err != nil {
		return 0
	}

	i.tsdbsMtx.RLock()
	defer i.tsdbsMtx.RUnlock()

	count := uint64(0)
	for _, db := range i.tsdbs {
		eph := db.getEphemeralStorage()
		if eph != nil {
			count += eph.NumSeries()
		}
	}

	return float64(count)
}

// getOldestUnshippedBlockMetric returns the unix timestamp of the oldest unshipped block or
// 0 if all blocks have been shipped.
func (i *Ingester) getOldestUnshippedBlockMetric() float64 {
	i.tsdbsMtx.RLock()
	defer i.tsdbsMtx.RUnlock()

	oldest := uint64(0)
	for _, db := range i.tsdbs {
		if ts := db.getOldestUnshippedBlockTime(); oldest == 0 || ts < oldest {
			oldest = ts
		}
	}

	return float64(oldest / 1000)
}

func (i *Ingester) shipBlocksLoop(ctx context.Context) error {
	// We add a slight jitter to make sure that if the head compaction interval and ship interval are set to the same
	// value they don't clash (if they both continuously run at the same exact time, the head compaction may not run
	// because can't successfully change the state).
	shipTicker := time.NewTicker(util.DurationWithJitter(i.cfg.BlocksStorageConfig.TSDB.ShipInterval, 0.01))
	defer shipTicker.Stop()

	for {
		select {
		case <-shipTicker.C:
			i.shipBlocks(ctx, nil)

		case req := <-i.shipTrigger:
			i.shipBlocks(ctx, req.users)
			close(req.callback) // Notify back.

		case <-ctx.Done():
			return nil
		}
	}
}

// shipBlocks runs shipping for all users.
func (i *Ingester) shipBlocks(ctx context.Context, allowed *util.AllowedTenants) {
	// Do not ship blocks if the ingester is PENDING or JOINING. It's
	// particularly important for the JOINING state because there could
	// be a blocks transfer in progress (from another ingester) and if we
	// run the shipper in such state we could end up with race conditions.
	if i.lifecycler != nil {
		if ingesterState := i.lifecycler.GetState(); ingesterState == ring.PENDING || ingesterState == ring.JOINING {
			level.Info(i.logger).Log("msg", "TSDB blocks shipping has been skipped because of the current ingester state", "state", ingesterState)
			return
		}
	}

	// Number of concurrent workers is limited in order to avoid to concurrently sync a lot
	// of tenants in a large cluster.
	_ = concurrency.ForEachUser(ctx, i.getTSDBUsers(), i.cfg.BlocksStorageConfig.TSDB.ShipConcurrency, func(ctx context.Context, userID string) error {
		if !allowed.IsAllowed(userID) {
			return nil
		}

		// Get the user's DB. If the user doesn't exist, we skip it.
		userDB := i.getTSDB(userID)
		if userDB == nil || userDB.shipper == nil {
			return nil
		}

		if userDB.deletionMarkFound.Load() {
			return nil
		}

		if time.Since(time.Unix(userDB.lastDeletionMarkCheck.Load(), 0)) > mimir_tsdb.DeletionMarkCheckInterval {
			// Even if check fails with error, we don't want to repeat it too often.
			userDB.lastDeletionMarkCheck.Store(time.Now().Unix())

			deletionMarkExists, err := mimir_tsdb.TenantDeletionMarkExists(ctx, i.bucket, userID)
			if err != nil {
				// If we cannot check for deletion mark, we continue anyway, even though in production shipper will likely fail too.
				// This however simplifies unit tests, where tenant deletion check is enabled by default, but tests don't setup bucket.
				level.Warn(i.logger).Log("msg", "failed to check for tenant deletion mark before shipping blocks", "user", userID, "err", err)
			} else if deletionMarkExists {
				userDB.deletionMarkFound.Store(true)

				level.Info(i.logger).Log("msg", "tenant deletion mark exists, not shipping blocks", "user", userID)
				return nil
			}
		}

		// Run the shipper's Sync() to upload unshipped blocks. Make sure the TSDB state is active, in order to
		// avoid any race condition with closing idle TSDBs.
		if !userDB.casState(active, activeShipping) {
			level.Info(i.logger).Log("msg", "shipper skipped because the TSDB is not active", "user", userID)
			return nil
		}
		defer userDB.casState(activeShipping, active)

		uploaded, err := userDB.shipper.Sync(ctx)
		if err != nil {
			level.Warn(i.logger).Log("msg", "shipper failed to synchronize TSDB blocks with the storage", "user", userID, "uploaded", uploaded, "err", err)
		} else {
			level.Debug(i.logger).Log("msg", "shipper successfully synchronized TSDB blocks with storage", "user", userID, "uploaded", uploaded)
		}

		// The shipper meta file could be updated even if the Sync() returned an error,
		// so it's safer to update it each time at least a block has been uploaded.
		// Moreover, the shipper meta file could be updated even if no blocks are uploaded
		// (eg. blocks removed due to retention) but doesn't cause any harm not updating
		// the cached list of blocks in such case, so we're not handling it.
		if uploaded > 0 {
			if err := userDB.updateCachedShippedBlocks(); err != nil {
				level.Error(i.logger).Log("msg", "failed to update cached shipped blocks after shipper synchronisation", "user", userID, "err", err)
			}
		}

		return nil
	})
}

func (i *Ingester) compactionLoop(ctx context.Context) error {
	ticker := time.NewTicker(i.cfg.BlocksStorageConfig.TSDB.HeadCompactionInterval)
	defer ticker.Stop()

	for ctx.Err() == nil {
		select {
		case <-ticker.C:
			i.compactBlocks(ctx, false, nil)

		case req := <-i.forceCompactTrigger:
			i.compactBlocks(ctx, true, req.users)
			close(req.callback) // Notify back.

		case <-ctx.Done():
			return nil
		}
	}
	return nil
}

// Compacts all compactable blocks. Force flag will force compaction even if head is not compactable yet.
func (i *Ingester) compactBlocks(ctx context.Context, force bool, allowed *util.AllowedTenants) {
	// Don't compact TSDB blocks while JOINING as there may be ongoing blocks transfers.
	// Compaction loop is not running in LEAVING state, so if we get here in LEAVING state, we're flushing blocks.
	if i.lifecycler != nil {
		if ingesterState := i.lifecycler.GetState(); ingesterState == ring.JOINING {
			level.Info(i.logger).Log("msg", "TSDB blocks compaction has been skipped because of the current ingester state", "state", ingesterState)
			return
		}
	}

	_ = concurrency.ForEachUser(ctx, i.getTSDBUsers(), i.cfg.BlocksStorageConfig.TSDB.HeadCompactionConcurrency, func(ctx context.Context, userID string) error {
		if !allowed.IsAllowed(userID) {
			return nil
		}

		userDB := i.getTSDB(userID)
		if userDB == nil {
			return nil
		}

		// Don't do anything, if there is nothing to compact.
		h := userDB.Head()
		if h.NumSeries() == 0 {
			return nil
		}

		var err error

		i.metrics.compactionsTriggered.Inc()

		reason := ""
		switch {
		case force:
			reason = "forced"
			err = userDB.compactHead(i.cfg.BlocksStorageConfig.TSDB.BlockRanges[0].Milliseconds())

		case i.compactionIdleTimeout > 0 && userDB.isIdle(time.Now(), i.compactionIdleTimeout):
			reason = "idle"
			level.Info(i.logger).Log("msg", "TSDB is idle, forcing compaction", "user", userID)
			err = userDB.compactHead(i.cfg.BlocksStorageConfig.TSDB.BlockRanges[0].Milliseconds())

		default:
			reason = "regular"
			err = userDB.Compact(time.Now())
		}

		if err != nil {
			i.metrics.compactionsFailed.Inc()
			level.Warn(i.logger).Log("msg", "TSDB blocks compaction for user has failed", "user", userID, "err", err, "compactReason", reason)
		} else {
			level.Debug(i.logger).Log("msg", "TSDB blocks compaction completed successfully", "user", userID, "compactReason", reason)
		}

		return nil
	})
}

func (i *Ingester) closeAndDeleteIdleUserTSDBs(ctx context.Context) error {
	for _, userID := range i.getTSDBUsers() {
		if ctx.Err() != nil {
			return nil
		}

		result := i.closeAndDeleteUserTSDBIfIdle(userID)

		i.metrics.idleTsdbChecks.WithLabelValues(string(result)).Inc()
	}

	return nil
}

func (i *Ingester) closeAndDeleteUserTSDBIfIdle(userID string) tsdbCloseCheckResult {
	userDB := i.getTSDB(userID)
	if userDB == nil || userDB.shipper == nil {
		// We will not delete local data when not using shipping to storage.
		return tsdbShippingDisabled
	}

	if result := userDB.shouldCloseTSDB(i.cfg.BlocksStorageConfig.TSDB.CloseIdleTSDBTimeout); !result.shouldClose() {
		return result
	}

	// This disables pushes and force-compactions. Not allowed to close while shipping is in progress.
	if !userDB.casState(active, closing) {
		return tsdbNotActive
	}

	// If TSDB is fully closed, we will set state to 'closed', which will prevent this defered closing -> active transition.
	defer userDB.casState(closing, active)

	// Make sure we don't ignore any possible inflight pushes.
	userDB.pushesInFlight.Wait()

	// Verify again, things may have changed during the checks and pushes.
	tenantDeleted := false
	if result := userDB.shouldCloseTSDB(i.cfg.BlocksStorageConfig.TSDB.CloseIdleTSDBTimeout); !result.shouldClose() {
		// This will also change TSDB state back to active (via defer above).
		return result
	} else if result == tsdbTenantMarkedForDeletion {
		tenantDeleted = true
	}

	// At this point there are no more pushes to TSDB, and no possible compaction. Normally TSDB is empty,
	// but if we're closing TSDB because of tenant deletion mark, then it may still contain some series.
	// We need to remove these series from series count.
	i.persistentSeriesCount.Sub(int64(userDB.Head().NumSeries()))
	eph := userDB.getEphemeralStorage()
	if eph != nil {
		i.ephemeralSeriesCount.Sub(int64(eph.NumSeries()))
	}

	dir := userDB.db.Dir()

	if err := userDB.Close(); err != nil {
		level.Error(i.logger).Log("msg", "failed to close idle TSDB", "user", userID, "err", err)
		return tsdbCloseFailed
	}

	level.Info(i.logger).Log("msg", "closed idle TSDB", "user", userID)

	// This will prevent going back to "active" state in deferred statement.
	userDB.casState(closing, closed)

	// Only remove user from TSDBState when everything is cleaned up
	// This will prevent concurrency problems when cortex are trying to open new TSDB - Ie: New request for a given tenant
	// came in - while closing the tsdb for the same tenant.
	// If this happens now, the request will get reject as the push will not be able to acquire the lock as the tsdb will be
	// in closed state
	defer func() {
		i.tsdbsMtx.Lock()
		delete(i.tsdbs, userID)
		i.tsdbsMtx.Unlock()
	}()

	i.metrics.memUsers.Dec()
	if eph != nil {
		i.metrics.memEphemeralUsers.Dec()
	}
	i.tsdbMetrics.removeRegistryForUser(userID)

	i.deleteUserMetadata(userID)
	i.metrics.deletePerUserMetrics(userID)
	i.metrics.deletePerUserCustomTrackerMetrics(userID, userDB.activeSeries.CurrentMatcherNames())

	// And delete local data.
	if err := os.RemoveAll(dir); err != nil {
		level.Error(i.logger).Log("msg", "failed to delete local TSDB", "user", userID, "err", err)
		return tsdbDataRemovalFailed
	}

	if tenantDeleted {
		level.Info(i.logger).Log("msg", "deleted local TSDB, user marked for deletion", "user", userID, "dir", dir)
		return tsdbTenantMarkedForDeletion
	}

	level.Info(i.logger).Log("msg", "deleted local TSDB, due to being idle", "user", userID, "dir", dir)
	return tsdbIdleClosed
}

func (i *Ingester) RemoveGroupMetricsForUser(userID, group string) {
	i.metrics.deletePerGroupMetricsForUser(userID, group)
}

// TransferOut implements ring.FlushTransferer.
func (i *Ingester) TransferOut(_ context.Context) error {
	return ring.ErrTransferDisabled
}

// This method will flush all data. It is called as part of Lifecycler's shutdown (if flush on shutdown is configured), or from the flusher.
//
// When called as during Lifecycler shutdown, this happens as part of normal Ingester shutdown (see stopping method).
// Samples are not received at this stage. Compaction and Shipping loops have already been stopped as well.
//
// When used from flusher, ingester is constructed in a way that compaction, shipping and receiving of samples is never started.
func (i *Ingester) Flush() {
	level.Info(i.logger).Log("msg", "starting to flush and ship TSDB blocks")

	ctx := context.Background()

	i.compactBlocks(ctx, true, nil)
	if i.cfg.BlocksStorageConfig.TSDB.IsBlocksShippingEnabled() {
		i.shipBlocks(ctx, nil)
	}

	level.Info(i.logger).Log("msg", "finished flushing and shipping TSDB blocks")
}

const (
	tenantParam = "tenant"
	waitParam   = "wait"
)

// Blocks version of Flush handler. It force-compacts blocks, and triggers shipping.
func (i *Ingester) FlushHandler(w http.ResponseWriter, r *http.Request) {
	err := r.ParseForm()
	if err != nil {
		level.Warn(i.logger).Log("msg", "failed to parse HTTP request in flush handler", "err", err)
		w.WriteHeader(http.StatusBadRequest)
		return
	}

	tenants := r.Form[tenantParam]

	allowedUsers := util.NewAllowedTenants(tenants, nil)
	run := func() {
		ingCtx := i.BasicService.ServiceContext()
		if ingCtx == nil || ingCtx.Err() != nil {
			level.Info(i.logger).Log("msg", "flushing TSDB blocks: ingester not running, ignoring flush request")
			return
		}

		compactionCallbackCh := make(chan struct{})

		level.Info(i.logger).Log("msg", "flushing TSDB blocks: triggering compaction")
		select {
		case i.forceCompactTrigger <- requestWithUsersAndCallback{users: allowedUsers, callback: compactionCallbackCh}:
			// Compacting now.
		case <-ingCtx.Done():
			level.Warn(i.logger).Log("msg", "failed to compact TSDB blocks, ingester not running anymore")
			return
		}

		// Wait until notified about compaction being finished.
		select {
		case <-compactionCallbackCh:
			level.Info(i.logger).Log("msg", "finished compacting TSDB blocks")
		case <-ingCtx.Done():
			level.Warn(i.logger).Log("msg", "failed to compact TSDB blocks, ingester not running anymore")
			return
		}

		if i.cfg.BlocksStorageConfig.TSDB.IsBlocksShippingEnabled() {
			shippingCallbackCh := make(chan struct{}) // must be new channel, as compactionCallbackCh is closed now.

			level.Info(i.logger).Log("msg", "flushing TSDB blocks: triggering shipping")

			select {
			case i.shipTrigger <- requestWithUsersAndCallback{users: allowedUsers, callback: shippingCallbackCh}:
				// shipping now
			case <-ingCtx.Done():
				level.Warn(i.logger).Log("msg", "failed to ship TSDB blocks, ingester not running anymore")
				return
			}

			// Wait until shipping finished.
			select {
			case <-shippingCallbackCh:
				level.Info(i.logger).Log("msg", "shipping of TSDB blocks finished")
			case <-ingCtx.Done():
				level.Warn(i.logger).Log("msg", "failed to ship TSDB blocks, ingester not running anymore")
				return
			}
		}

		level.Info(i.logger).Log("msg", "flushing TSDB blocks: finished")
	}

	if len(r.Form[waitParam]) > 0 && r.Form[waitParam][0] == "true" {
		// Run synchronously. This simplifies and speeds up tests.
		run()
	} else {
		go run()
	}

	w.WriteHeader(http.StatusNoContent)
}

func newIngestErr(errID globalerror.ID, errMsg string, timestamp model.Time, labels []mimirpb.LabelAdapter) error {
	return fmt.Errorf("%v. The affected sample has timestamp %s and is from series %s", errID.Message(errMsg), timestamp.Time().UTC().Format(time.RFC3339Nano), mimirpb.FromLabelAdaptersToLabels(labels).String())
}

func newIngestErrSampleTimestampTooOld(timestamp model.Time, labels []mimirpb.LabelAdapter) error {
	return newIngestErr(globalerror.SampleTimestampTooOld, "the sample has been rejected because its timestamp is too old", timestamp, labels)
}

func newEphemeralIngestErrSampleTimestampTooOld(timestamp model.Time, labels []mimirpb.LabelAdapter) error {
	return newIngestErr(globalerror.EphemeralSampleTimestampTooOld, "the sample for ephemeral series has been rejected because its timestamp is too old", timestamp, labels)
}

func newIngestErrSampleTimestampTooOldOOOEnabled(timestamp model.Time, labels []mimirpb.LabelAdapter, oooTimeWindow model.Duration) error {
	return newIngestErr(globalerror.SampleTimestampTooOld, fmt.Sprintf("the sample has been rejected because another sample with a more recent timestamp has already been ingested and this sample is beyond the out-of-order time window of %s", oooTimeWindow.String()), timestamp, labels)
}

func newIngestErrSampleOutOfOrder(timestamp model.Time, labels []mimirpb.LabelAdapter) error {
	return newIngestErr(globalerror.SampleOutOfOrder, "the sample has been rejected because another sample with a more recent timestamp has already been ingested and out-of-order samples are not allowed", timestamp, labels)
}

func newEphemeralIngestErrSampleOutOfOrder(timestamp model.Time, labels []mimirpb.LabelAdapter) error {
	return newIngestErr(globalerror.EphemeralSampleOutOfOrder, "the sample for ephemeral series has been rejected because another sample with a more recent timestamp has already been ingested and out-of-order samples are not allowed", timestamp, labels)
}

func newIngestErrSampleDuplicateTimestamp(timestamp model.Time, labels []mimirpb.LabelAdapter) error {
	return newIngestErr(globalerror.SampleDuplicateTimestamp, "the sample has been rejected because another sample with the same timestamp, but a different value, has already been ingested", timestamp, labels)
}

func newEphemeralIngestErrSampleDuplicateTimestamp(timestamp model.Time, labels []mimirpb.LabelAdapter) error {
	return newIngestErr(globalerror.EphemeralSampleDuplicateTimestamp, "the sample for ephemeral series has been rejected because another sample with the same timestamp, but a different value, has already been ingested", timestamp, labels)
}

func newIngestErrExemplarMissingSeries(timestamp model.Time, seriesLabels, exemplarLabels []mimirpb.LabelAdapter) error {
	return fmt.Errorf("%v. The affected exemplar is %s with timestamp %s for series %s",
		globalerror.ExemplarSeriesMissing.Message("the exemplar has been rejected because the related series has not been ingested yet"),
		mimirpb.FromLabelAdaptersToLabels(exemplarLabels).String(),
		timestamp.Time().UTC().Format(time.RFC3339Nano),
		mimirpb.FromLabelAdaptersToLabels(seriesLabels).String(),
	)
}

func wrappedTSDBIngestExemplarOtherErr(ingestErr error, timestamp model.Time, seriesLabels, exemplarLabels []mimirpb.LabelAdapter) error {
	if ingestErr == nil {
		return nil
	}

	return fmt.Errorf("err: %v. timestamp=%s, series=%s, exemplar=%s", ingestErr, timestamp.Time().UTC().Format(time.RFC3339Nano),
		mimirpb.FromLabelAdaptersToLabels(seriesLabels).String(),
		mimirpb.FromLabelAdaptersToLabels(exemplarLabels).String(),
	)
}

func (i *Ingester) getInstanceLimits() *InstanceLimits {
	// Don't apply any limits while starting. We especially don't want to apply series in memory limit while replaying WAL.
	if i.State() == services.Starting {
		return nil
	}

	if i.cfg.InstanceLimitsFn == nil {
		return defaultInstanceLimits
	}

	l := i.cfg.InstanceLimitsFn()
	if l == nil {
		return defaultInstanceLimits
	}

	return l
}

// ShutdownHandler triggers the following set of operations in order:
//   - Change the state of ring to stop accepting writes.
//   - Flush all the chunks.
func (i *Ingester) ShutdownHandler(w http.ResponseWriter, r *http.Request) {
	originalFlush := i.lifecycler.FlushOnShutdown()
	// We want to flush the chunks if transfer fails irrespective of original flag.
	i.lifecycler.SetFlushOnShutdown(true)

	// In the case of an HTTP shutdown, we want to unregister no matter what.
	originalUnregister := i.lifecycler.ShouldUnregisterOnShutdown()
	i.lifecycler.SetUnregisterOnShutdown(true)

	_ = services.StopAndAwaitTerminated(context.Background(), i)
	// Set state back to original.
	i.lifecycler.SetFlushOnShutdown(originalFlush)
	i.lifecycler.SetUnregisterOnShutdown(originalUnregister)

	w.WriteHeader(http.StatusNoContent)
}

// Using block store, the ingester is only available when it is in a Running state. The ingester is not available
// when stopping to prevent any read or writes to the TSDB after the ingester has closed them.
func (i *Ingester) checkRunning() error {
	s := i.State()
	if s == services.Running {
		return nil
	}
	return status.Error(codes.Unavailable, s.String())
}

// Push implements client.IngesterServer
func (i *Ingester) Push(ctx context.Context, req *mimirpb.WriteRequest) (*mimirpb.WriteResponse, error) {
	pushReq := push.NewParsedRequest(req)
	pushReq.AddCleanup(func() { mimirpb.ReuseSlice(req.Timeseries) })
	return i.PushWithCleanup(ctx, pushReq)
}

// pushMetadata returns number of ingested metadata.
func (i *Ingester) pushMetadata(ctx context.Context, userID string, metadata []*mimirpb.MetricMetadata) int {
	ingestedMetadata := 0
	failedMetadata := 0

	var firstMetadataErr error
	for _, metadata := range metadata {
		err := i.appendMetadata(userID, metadata)
		if err == nil {
			ingestedMetadata++
			continue
		}

		failedMetadata++
		if firstMetadataErr == nil {
			firstMetadataErr = err
		}
	}

	i.metrics.ingestedMetadata.Add(float64(ingestedMetadata))
	i.metrics.ingestedMetadataFail.Add(float64(failedMetadata))

	// If we have any error with regard to metadata we just log and no-op.
	// We consider metadata a best effort approach, errors here should not stop processing.
	if firstMetadataErr != nil {
		logger := util_log.WithContext(ctx, i.logger)
		level.Warn(logger).Log("msg", "failed to ingest some metadata", "err", firstMetadataErr)
	}

	return ingestedMetadata
}
func (i *Ingester) appendMetadata(userID string, m *mimirpb.MetricMetadata) error {
	userMetadata := i.getOrCreateUserMetadata(userID)

	return userMetadata.add(m.GetMetricFamilyName(), m)
}

func (i *Ingester) getOrCreateUserMetadata(userID string) *userMetricsMetadata {
	userMetadata := i.getUserMetadata(userID)
	if userMetadata != nil {
		return userMetadata
	}

	i.usersMetadataMtx.Lock()
	defer i.usersMetadataMtx.Unlock()

	// Ensure it was not created between switching locks.
	userMetadata, ok := i.usersMetadata[userID]
	if !ok {
		userMetadata = newMetadataMap(i.limiter, i.metrics, userID)
		i.usersMetadata[userID] = userMetadata
	}
	return userMetadata
}

func (i *Ingester) getUserMetadata(userID string) *userMetricsMetadata {
	i.usersMetadataMtx.RLock()
	defer i.usersMetadataMtx.RUnlock()
	return i.usersMetadata[userID]
}

func (i *Ingester) deleteUserMetadata(userID string) {
	i.usersMetadataMtx.Lock()
	um := i.usersMetadata[userID]
	delete(i.usersMetadata, userID)
	i.usersMetadataMtx.Unlock()

	if um != nil {
		// We need call purge to update i.metrics.memMetadata correctly (it counts number of metrics with metadata in memory).
		// Passing zero time means purge everything.
		um.purge(time.Time{})
	}
}
func (i *Ingester) getUsersWithMetadata() []string {
	i.usersMetadataMtx.RLock()
	defer i.usersMetadataMtx.RUnlock()

	userIDs := make([]string, 0, len(i.usersMetadata))
	for userID := range i.usersMetadata {
		userIDs = append(userIDs, userID)
	}

	return userIDs
}

func (i *Ingester) purgeUserMetricsMetadata() {
	deadline := time.Now().Add(-i.cfg.MetadataRetainPeriod)

	for _, userID := range i.getUsersWithMetadata() {
		metadata := i.getUserMetadata(userID)
		if metadata == nil {
			continue
		}

		// Remove all metadata that we no longer need to retain.
		metadata.purge(deadline)
	}
}

// MetricsMetadata returns all the metric metadata of a user.
func (i *Ingester) MetricsMetadata(ctx context.Context, req *client.MetricsMetadataRequest) (*client.MetricsMetadataResponse, error) {
	if err := i.checkRunning(); err != nil {
		return nil, err
	}

	userID, err := tenant.TenantID(ctx)
	if err != nil {
		return nil, err
	}

	userMetadata := i.getUserMetadata(userID)

	if userMetadata == nil {
		return &client.MetricsMetadataResponse{}, nil
	}

	return &client.MetricsMetadataResponse{Metadata: userMetadata.toClientMetadata()}, nil
}

// CheckReady is the readiness handler used to indicate to k8s when the ingesters
// are ready for the addition or removal of another ingester.
func (i *Ingester) CheckReady(ctx context.Context) error {
	if err := i.checkRunning(); err != nil {
		return fmt.Errorf("ingester not ready: %v", err)
	}
	return i.lifecycler.CheckReady(ctx)
}

func (i *Ingester) RingHandler() http.Handler {
	return i.lifecycler
}

func initSelectHints(start, end int64) *storage.SelectHints {
	return &storage.SelectHints{
		Start: start,
		End:   end,
	}
}

func configSelectHintsWithShard(hints *storage.SelectHints, shard *sharding.ShardSelector) *storage.SelectHints {
	if shard != nil {
		// If query sharding is enabled, we need to pass it along with hints.
		hints.ShardIndex = shard.ShardIndex
		hints.ShardCount = shard.ShardCount
	}
	return hints
}

func configSelectHintsWithDisabledTrimming(hints *storage.SelectHints) *storage.SelectHints {
	hints.DisableTrimming = true
	return hints
}

// allOutOfBounds returns whether all the provided samples are out of bounds.
func allOutOfBounds(samples []mimirpb.Sample, minValidTime int64) bool {
	for _, s := range samples {
		if s.TimestampMs >= minValidTime {
			return false
		}
	}
	return true
}

func (i *Ingester) UserRegistryHandler(w http.ResponseWriter, r *http.Request) {
	userID, err := tenant.TenantID(r.Context())
	if err != nil {
		http.Error(w, err.Error(), http.StatusUnauthorized)
		return
	}

	reg := i.tsdbMetrics.regs.GetRegistryForUser(userID)
	if reg == nil {
		http.Error(w, "user registry not found", http.StatusNotFound)
		return
	}

	promhttp.HandlerFor(reg, promhttp.HandlerOpts{
		DisableCompression: true,
		ErrorHandling:      promhttp.HTTPErrorOnError,
		Timeout:            10 * time.Second,
	}).ServeHTTP(w, r)
}

// findStorageLabelMatcher returns value of storage label matcher and its index, if it exists.
func findStorageLabelMatcher(matchers []*labels.Matcher) (string, int, error) {
	resultVal, resultIdx := "", -1

	for idx, matcher := range matchers {
		if matcher.Name == StorageLabelName {
			if resultIdx >= 0 {
				return "", idx, errMultipleStorageMatchersFound
			}
			if matcher.Type != labels.MatchEqual {
				return "", idx, errInvalidStorageMatcherType
			}
			resultVal = matcher.Value
			resultIdx = idx
		}
	}

	return resultVal, resultIdx, nil
}

// This function returns the storage type (PersistentStorageLabelValue or EphemeralStorageLabelValue) from label matchers.
// If storage label is not found, returns PersistentStorageLabelValue.
// If storage label matcher is invalid (wrong type or value), returns error.
// Returned matchers have storage label matcher removed (original slice is reused).
func removeStorageMatcherAndGetStorageType(matchers []*labels.Matcher) (storageType string, filtered []*labels.Matcher, _ error) {
	val, idx, err := findStorageLabelMatcher(matchers)
	if err != nil {
		return PersistentStorageLabelValue, matchers, err
	}
	if idx < 0 {
		return PersistentStorageLabelValue, matchers, nil
	}

	if val != PersistentStorageLabelValue && val != EphemeralStorageLabelValue {
		return val, matchers, fmt.Errorf(errInvalidStorageLabelValue, val)
	}

	// Prepare slice without storage matcher.
	copy(matchers[idx:], matchers[idx+1:])
	filtered = matchers[:len(matchers)-1]
	return val, filtered, nil
}<|MERGE_RESOLUTION|>--- conflicted
+++ resolved
@@ -941,8 +941,7 @@
 // but in case of unhandled errors, appender is rolled back and such error is returned.
 func (i *Ingester) pushSamplesToAppender(userID string, timeseries []mimirpb.PreallocTimeseries, app extendedAppender, startAppend time.Time,
 	stats *pushStats, updateFirstPartial func(errFn func() error), activeSeries *activeseries.ActiveSeries,
-<<<<<<< HEAD
-	outOfOrderWindow model.Duration, minAppendTimeAvailable bool, minAppendTime int64, appendExemplars bool) error {
+	outOfOrderWindow model.Duration, minAppendTimeAvailable bool, minAppendTime int64, ephemeral bool) error {
 	handleAppendError := func(err error, timestamp int64, labels []mimirpb.LabelAdapter, copiedLabels labels.Labels) bool {
 		// Check if the error is a soft error we can proceed on. If so, we keep track
 		// of it, so that we can return it back to the distributor, which will return a
@@ -952,17 +951,28 @@
 		switch cause := errors.Cause(err); cause {
 		case storage.ErrOutOfBounds:
 			stats.sampleOutOfBoundsCount++
-			updateFirstPartial(func() error { return newIngestErrSampleTimestampTooOld(model.Time(timestamp), labels) })
+			updateFirstPartial(func() error {
+				if ephemeral {
+					return newEphemeralIngestErrSampleTimestampTooOld(model.Time(timestamp), labels)
+				}
+				return newIngestErrSampleTimestampTooOld(model.Time(timestamp), labels)
+			})
 			return true
 
 		case storage.ErrOutOfOrderSample:
 			stats.sampleOutOfOrderCount++
-			updateFirstPartial(func() error { return newIngestErrSampleOutOfOrder(model.Time(timestamp), labels) })
+			updateFirstPartial(func() error {
+				if ephemeral {
+					return newEphemeralIngestErrSampleOutOfOrder(model.Time(timestamp), labels)
+				}
+				return newIngestErrSampleOutOfOrder(model.Time(timestamp), labels)
+			})
 			return true
 
 		case storage.ErrTooOldSample:
 			stats.sampleTooOldCount++
 			updateFirstPartial(func() error {
+				// OOO is not enabled for ephemeral storage, so we can't get this error.
 				return newIngestErrSampleTimestampTooOldOOOEnabled(model.Time(timestamp), labels, outOfOrderWindow)
 			})
 			return true
@@ -970,18 +980,27 @@
 		case storage.ErrDuplicateSampleForTimestamp:
 			stats.newValueForTimestampCount++
 			updateFirstPartial(func() error {
+				if ephemeral {
+					return newEphemeralIngestErrSampleDuplicateTimestamp(model.Time(timestamp), labels)
+				}
 				return newIngestErrSampleDuplicateTimestamp(model.Time(timestamp), labels)
 			})
 			return true
 
-		case errMaxSeriesPerUserLimitExceeded:
+		case errMaxSeriesPerUserLimitExceeded, errMaxEphemeralSeriesPerUserLimitExceeded: // we have special error for this, as we want different help message from FormatError.
 			stats.perUserSeriesLimitCount++
-			updateFirstPartial(func() error { return makeLimitError(perUserSeriesLimit, i.limiter.FormatError(userID, cause)) })
+			updateFirstPartial(func() error {
+				if ephemeral {
+					return makeLimitError(ephemeralPerUserSeriesLimit, i.limiter.FormatError(userID, cause))
+				}
+				return makeLimitError(perUserSeriesLimit, i.limiter.FormatError(userID, cause))
+			})
 			return true
 
 		case errMaxSeriesPerMetricLimitExceeded:
 			stats.perMetricSeriesLimitCount++
 			updateFirstPartial(func() error {
+				// Ephemeral storage doesn't have this limit.
 				return makeMetricLimitError(perMetricSeriesLimit, copiedLabels, i.limiter.FormatError(userID, cause))
 			})
 			return true
@@ -995,9 +1014,6 @@
 		return false
 	}
 
-=======
-	outOfOrderWindow model.Duration, minAppendTimeAvailable bool, minAppendTime int64, ephemeral bool) error {
->>>>>>> 7bb0a86f
 	for _, ts := range timeseries {
 		// The labels must be sorted (in our case, it's guaranteed a write request
 		// has sorted labels once hit the ingester).
@@ -1049,29 +1065,11 @@
 
 			stats.failedSamplesCount++
 
-<<<<<<< HEAD
 			// If it's a soft error it will be returned back to the distributor later as a 400.
 			if handleAppendError(err, s.TimestampMs, ts.Labels, copiedLabels) {
-=======
-			// Check if the error is a soft error we can proceed on. If so, we keep track
-			// of it, so that we can return it back to the distributor, which will return a
-			// 400 error to the client. The client (Prometheus) will not retry on 400, and
-			// we actually ingested all samples which haven't failed.
-			//nolint:errorlint // We don't expect the cause error to be wrapped.
-			switch cause := errors.Cause(err); cause {
-			case storage.ErrOutOfBounds:
-				stats.sampleOutOfBoundsCount++
-				updateFirstPartial(func() error {
-					if ephemeral {
-						return newEphemeralIngestErrSampleTimestampTooOld(model.Time(s.TimestampMs), ts.Labels)
-					}
-					return newIngestErrSampleTimestampTooOld(model.Time(s.TimestampMs), ts.Labels)
-				})
->>>>>>> 7bb0a86f
 				continue
 			}
 
-<<<<<<< HEAD
 			// Otherwise, return a 500.
 			return wrapWithUser(err, userID)
 		}
@@ -1108,54 +1106,6 @@
 					if handleAppendError(err, h.Timestamp, ts.Labels, copiedLabels) {
 						continue
 					}
-=======
-			case storage.ErrOutOfOrderSample:
-				stats.sampleOutOfOrderCount++
-				updateFirstPartial(func() error {
-					if ephemeral {
-						return newEphemeralIngestErrSampleOutOfOrder(model.Time(s.TimestampMs), ts.Labels)
-					}
-					return newIngestErrSampleOutOfOrder(model.Time(s.TimestampMs), ts.Labels)
-				})
-				continue
-
-			case storage.ErrTooOldSample:
-				stats.sampleTooOldCount++
-				updateFirstPartial(func() error {
-					// OOO is not enabled for ephemeral storage, so we can't get this error.
-					return newIngestErrSampleTimestampTooOldOOOEnabled(model.Time(s.TimestampMs), ts.Labels, outOfOrderWindow)
-				})
-				continue
-
-			case storage.ErrDuplicateSampleForTimestamp:
-				stats.newValueForTimestampCount++
-				updateFirstPartial(func() error {
-					if ephemeral {
-						return newEphemeralIngestErrSampleDuplicateTimestamp(model.Time(s.TimestampMs), ts.Labels)
-					}
-					return newIngestErrSampleDuplicateTimestamp(model.Time(s.TimestampMs), ts.Labels)
-				})
-				continue
-
-			case errMaxSeriesPerUserLimitExceeded, errMaxEphemeralSeriesPerUserLimitExceeded: // we have special error for this, as we want different help message from FormatError.
-				stats.perUserSeriesLimitCount++
-				updateFirstPartial(func() error {
-					if ephemeral {
-						return makeLimitError(ephemeralPerUserSeriesLimit, i.limiter.FormatError(userID, cause))
-					}
-					return makeLimitError(perUserSeriesLimit, i.limiter.FormatError(userID, cause))
-				})
-				continue
-
-			case errMaxSeriesPerMetricLimitExceeded:
-				stats.perMetricSeriesLimitCount++
-				updateFirstPartial(func() error {
-					// Ephemeral storage doesn't have this limit.
-					return makeMetricLimitError(perMetricSeriesLimit, copiedLabels, i.limiter.FormatError(userID, cause))
-				})
-				continue
-			}
->>>>>>> 7bb0a86f
 
 					return wrapWithUser(err, userID)
 				}
