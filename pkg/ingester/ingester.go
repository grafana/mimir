--- conflicted
+++ resolved
@@ -765,11 +765,7 @@
 	i.metrics.appenderCommitDuration.Observe(commitDuration.Seconds())
 	level.Debug(spanlog).Log("event", "complete commit", "commitDuration", commitDuration.String())
 
-<<<<<<< HEAD
 	// If only invalid samples and histograms are pushed, don't change "last update", as TSDB was not modified.
-=======
-	// If only invalid samples are pushed, don't change "last update", as TSDB was not modified.
->>>>>>> 66e3e5a6
 	if stats.succeededSamplesCount+stats.succeededHistogramsCount > 0 {
 		db.setLastUpdate(time.Now())
 	}
@@ -837,10 +833,6 @@
 func (i *Ingester) pushSamplesToAppender(userID string, timeseries []mimirpb.PreallocTimeseries, app extendedAppender, startAppend time.Time,
 	stats *pushStats, updateFirstPartial func(errFn func() error), activeSeries *activeseries.ActiveSeries,
 	outOfOrderWindow model.Duration, minAppendTimeAvailable bool, minAppendTime int64) error {
-<<<<<<< HEAD
-
-=======
->>>>>>> 66e3e5a6
 	handleAppendError := func(err error, timestamp int64, labels []mimirpb.LabelAdapter, copiedLabels labels.Labels) bool {
 		// Check if the error is a soft error we can proceed on. If so, we keep track
 		// of it, so that we can return it back to the distributor, which will return a
@@ -916,13 +908,8 @@
 		lbls := mimirpb.FromLabelAdaptersToLabels(ts.Labels)
 		ref, copiedLabels := app.GetRef(lbls, lbls.Hash())
 
-<<<<<<< HEAD
 		// To find out if any sample or histogram was added to this series, we keep old value.
 		oldSucceededCount := stats.succeededSamplesCount + stats.succeededHistogramsCount
-=======
-		// To find out if any sample was added to this series, we keep old value.
-		oldSucceededSamplesCount := stats.succeededSamplesCount + stats.succeededHistogramsCount
->>>>>>> 66e3e5a6
 
 		for _, s := range ts.Samples {
 			var err error
@@ -951,10 +938,7 @@
 				continue
 			}
 
-<<<<<<< HEAD
-=======
 			// Otherwise, return a 500.
->>>>>>> 66e3e5a6
 			return wrapWithUser(err, userID)
 		}
 
@@ -983,11 +967,7 @@
 			return wrapWithUser(err, userID)
 		}
 
-<<<<<<< HEAD
 		if activeSeries != nil && (stats.succeededSamplesCount+stats.succeededHistogramsCount) > oldSucceededCount {
-=======
-		if activeSeries != nil && stats.succeededSamplesCount+stats.succeededHistogramsCount > oldSucceededSamplesCount {
->>>>>>> 66e3e5a6
 			activeSeries.UpdateSeries(mimirpb.FromLabelAdaptersToLabels(ts.Labels), startAppend, func(l labels.Labels) labels.Labels {
 				// we must already have copied the labels if succeededSamplesCount or
 				// succeededHistogramsCount has been incremented.
