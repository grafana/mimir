--- conflicted
+++ resolved
@@ -232,13 +232,9 @@
 // their own blocks, regardless which store-gateway joined the ring first or last (even if starting
 // at the same time, they will join the ring at a slightly different time).
 func TestStoreGateway_InitialSyncWithWaitRingStability(t *testing.T) {
-<<<<<<< HEAD
+	test.VerifyNoLeak(t)
+
 	bucketClient, storageDir := mimir_testutil.PrepareFilesystemBucket(t)
-=======
-	test.VerifyNoLeak(t)
-
-	bucketClient, storageDir := cortex_testutil.PrepareFilesystemBucket(t)
->>>>>>> b30d5c80
 
 	// This tests uses real TSDB blocks. 24h time range, 2h block range period,
 	// 2 users = total (24 / 12) * 2 = 24 blocks.
