--- conflicted
+++ resolved
@@ -1599,44 +1599,7 @@
 
 					metaFetcher, err := block.NewMetaFetcher(logger, 1, instrumentedBucket, "", nil, nil)
 					assert.NoError(t, err)
-
-<<<<<<< HEAD
-			// Create the bucket store.
-			store, err := NewBucketStore(
-				"test-user",
-				instrumentedBucket,
-				metaFetcher,
-				tmpDir,
-				batchSize,
-				1,
-				selectAllStrategy{},
-				newStaticChunksLimiterFactory(0),
-				newStaticSeriesLimiterFactory(0),
-				newGapBasedPartitioners(mimir_tsdb.DefaultPartitionerMaxGapSize, nil),
-				1,
-				mimir_tsdb.DefaultPostingOffsetInMemorySampling,
-				indexheader.Config{},
-				false, // Lazy index-header loading disabled.
-				0,
-				true,
-				hashcache.NewSeriesHashCache(1024*1024),
-				NewBucketStoreMetrics(nil),
-				WithLogger(logger),
-			)
-			require.NoError(t, err)
-			require.NoError(t, store.SyncBlocks(ctx))
-
-			// Run workers.
-			wg := sync.WaitGroup{}
-			wg.Add(numWorkers)
-
-			for c := 0; c < numWorkers; c++ {
-				go func() {
-					defer wg.Done()
-
-					for r := 0; r < numRequestsPerWorker; r++ {
-						runRequest(t, store)
-=======
+          
 					// Create the bucket store.
 					store, err := NewBucketStore(
 						"test-user",
@@ -1654,6 +1617,7 @@
 						indexheader.Config{},
 						false, // Lazy index-header loading disabled.
 						0,
+            true,  // Sparse index-header persistence enabled.
 						hashcache.NewSeriesHashCache(1024*1024),
 						NewBucketStoreMetrics(nil),
 						WithLogger(logger),
@@ -1673,7 +1637,6 @@
 								runRequest(t, store, streamBatchSize)
 							}
 						}()
->>>>>>> 20327509
 					}
 
 					// Wait until all workers have done.
