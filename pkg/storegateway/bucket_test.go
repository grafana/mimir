--- conflicted
+++ resolved
@@ -276,11 +276,7 @@
 
 	t.Run("happy case with no matchers", func(t *testing.T) {
 		b := newTestBucketBlock()
-<<<<<<< HEAD
-		names, err := blockLabelNames(context.Background(), b.indexReader(), nil, sl, 5000, log.NewNopLogger(), newSafeQueryStats())
-=======
-		names, err := blockLabelNames(context.Background(), b.indexReader(selectAllStrategy{}), nil, sl, 5000, log.NewNopLogger())
->>>>>>> a5d64621
+		names, err := blockLabelNames(context.Background(), b.indexReader(selectAllStrategy{}), nil, sl, 5000, log.NewNopLogger(), newSafeQueryStats())
 		require.NoError(t, err)
 		require.Equal(t, allLabelNames, names)
 	})
@@ -292,12 +288,7 @@
 			onLabelNamesCalled: func() error { return context.DeadlineExceeded },
 		}
 		b.indexCache = cacheNotExpectingToStoreLabelNames{t: t}
-
-<<<<<<< HEAD
-		_, err := blockLabelNames(context.Background(), b.indexReader(), nil, sl, 5000, log.NewNopLogger(), newSafeQueryStats())
-=======
-		_, err := blockLabelNames(context.Background(), b.indexReader(selectAllStrategy{}), nil, sl, 5000, log.NewNopLogger())
->>>>>>> a5d64621
+		_, err := blockLabelNames(context.Background(), b.indexReader(selectAllStrategy{}), nil, sl, 5000, log.NewNopLogger(), newSafeQueryStats())
 		require.Error(t, err)
 	})
 
@@ -316,20 +307,12 @@
 		}
 		b.indexCache = newInMemoryIndexCache(t)
 
-<<<<<<< HEAD
-		names, err := blockLabelNames(context.Background(), b.indexReader(), nil, sl, 5000, log.NewNopLogger(), newSafeQueryStats())
-=======
-		names, err := blockLabelNames(context.Background(), b.indexReader(selectAllStrategy{}), nil, sl, 5000, log.NewNopLogger())
->>>>>>> a5d64621
+		names, err := blockLabelNames(context.Background(), b.indexReader(selectAllStrategy{}), nil, sl, 5000, log.NewNopLogger(), newSafeQueryStats())
 		require.NoError(t, err)
 		require.Equal(t, allLabelNames, names)
 
 		// hit the cache now
-<<<<<<< HEAD
-		names, err = blockLabelNames(context.Background(), b.indexReader(), nil, sl, 5000, log.NewNopLogger(), newSafeQueryStats())
-=======
-		names, err = blockLabelNames(context.Background(), b.indexReader(selectAllStrategy{}), nil, sl, 5000, log.NewNopLogger())
->>>>>>> a5d64621
+		names, err = blockLabelNames(context.Background(), b.indexReader(selectAllStrategy{}), nil, sl, 5000, log.NewNopLogger(), newSafeQueryStats())
 		require.NoError(t, err)
 		require.Equal(t, allLabelNames, names)
 	})
@@ -345,11 +328,7 @@
 		// This test relies on the fact that j!=foo has to call LabelValues(j).
 		// We make that call fail in order to make the entire LabelNames(j!=foo) call fail.
 		matchers := []*labels.Matcher{labels.MustNewMatcher(labels.MatchRegexp, "j", "foo.*bar")}
-<<<<<<< HEAD
-		_, err := blockLabelNames(context.Background(), b.indexReader(), matchers, sl, 5000, log.NewNopLogger(), newSafeQueryStats())
-=======
-		_, err := blockLabelNames(context.Background(), b.indexReader(selectAllStrategy{}), matchers, sl, 5000, log.NewNopLogger())
->>>>>>> a5d64621
+		_, err := blockLabelNames(context.Background(), b.indexReader(selectAllStrategy{}), matchers, sl, 5000, log.NewNopLogger(), newSafeQueryStats())
 		require.Error(t, err)
 	})
 
@@ -372,31 +351,17 @@
 		b.indexCache = newInMemoryIndexCache(t)
 
 		jFooMatchers := []*labels.Matcher{labels.MustNewMatcher(labels.MatchEqual, "j", "foo")}
-<<<<<<< HEAD
-		_, err := blockLabelNames(context.Background(), b.indexReader(), jFooMatchers, sl, 5000, log.NewNopLogger(), newSafeQueryStats())
+		_, err := blockLabelNames(context.Background(), b.indexReader(selectAllStrategy{}), jFooMatchers, sl, 5000, log.NewNopLogger(), newSafeQueryStats())
 		require.NoError(t, err)
 		jNotFooMatchers := []*labels.Matcher{labels.MustNewMatcher(labels.MatchNotEqual, "j", "foo")}
-		_, err = blockLabelNames(context.Background(), b.indexReader(), jNotFooMatchers, sl, 5000, log.NewNopLogger(), newSafeQueryStats())
+		_, err = blockLabelNames(context.Background(), b.indexReader(selectAllStrategy{}), jNotFooMatchers, sl, 5000, log.NewNopLogger(), newSafeQueryStats())
 		require.NoError(t, err)
 
 		// hit the cache now
-		names, err := blockLabelNames(context.Background(), b.indexReader(), jFooMatchers, sl, 5000, log.NewNopLogger(), newSafeQueryStats())
+		names, err := blockLabelNames(context.Background(), b.indexReader(selectAllStrategy{}), jFooMatchers, sl, 5000, log.NewNopLogger(), newSafeQueryStats())
 		require.NoError(t, err)
 		require.Equal(t, jFooLabelNames, names)
-		names, err = blockLabelNames(context.Background(), b.indexReader(), jNotFooMatchers, sl, 5000, log.NewNopLogger(), newSafeQueryStats())
-=======
-		_, err := blockLabelNames(context.Background(), b.indexReader(selectAllStrategy{}), jFooMatchers, sl, 5000, log.NewNopLogger())
-		require.NoError(t, err)
-		jNotFooMatchers := []*labels.Matcher{labels.MustNewMatcher(labels.MatchNotEqual, "j", "foo")}
-		_, err = blockLabelNames(context.Background(), b.indexReader(selectAllStrategy{}), jNotFooMatchers, sl, 5000, log.NewNopLogger())
-		require.NoError(t, err)
-
-		// hit the cache now
-		names, err := blockLabelNames(context.Background(), b.indexReader(selectAllStrategy{}), jFooMatchers, sl, 5000, log.NewNopLogger())
-		require.NoError(t, err)
-		require.Equal(t, jFooLabelNames, names)
-		names, err = blockLabelNames(context.Background(), b.indexReader(selectAllStrategy{}), jNotFooMatchers, sl, 5000, log.NewNopLogger())
->>>>>>> a5d64621
+		names, err = blockLabelNames(context.Background(), b.indexReader(selectAllStrategy{}), jNotFooMatchers, sl, 5000, log.NewNopLogger(), newSafeQueryStats())
 		require.NoError(t, err)
 		require.Equal(t, jNotFooLabelNames, names)
 	})
