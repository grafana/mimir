--- conflicted
+++ resolved
@@ -1764,20 +1764,10 @@
 	}
 
 	store := &BucketStore{
-<<<<<<< HEAD
 		userID:          "test",
 		bkt:             objstore.WithNoopInstr(bkt),
 		logger:          logger,
 		indexCache:      indexCache,
-		indexReaderPool: indexheader.NewReaderPool(log.NewNopLogger(), false, 0, true, gate.NewNoop(), indexheader.NewReaderPoolMetrics(nil), indexheader.LazyLoadedHeadersSnapshotConfig{}),
-		metrics:         NewBucketStoreMetrics(nil),
-		blockSet:        &bucketBlockSet{blocks: []*bucketBlock{b1, b2}},
-=======
-		userID:      "test",
-		bkt:         objstore.WithNoopInstr(bkt),
-		logger:      logger,
-		indexCache:  indexCache,
-		chunksCache: chunkscache.NoopCache{},
 		indexReaderPool: indexheader.NewReaderPool(log.NewNopLogger(), indexheader.Config{
 			LazyLoadingEnabled:       false,
 			LazyLoadingIdleTimeout:   0,
@@ -1785,7 +1775,6 @@
 		}, gate.NewNoop(), indexheader.NewReaderPoolMetrics(nil), indexheader.LazyLoadedHeadersSnapshotConfig{}),
 		metrics:  NewBucketStoreMetrics(nil),
 		blockSet: &bucketBlockSet{blocks: []*bucketBlock{b1, b2}},
->>>>>>> 1c039fda
 		blocks: map[ulid.ULID]*bucketBlock{
 			b1.meta.ULID: b1,
 			b2.meta.ULID: b2,
