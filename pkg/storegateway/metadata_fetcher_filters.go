// SPDX-License-Identifier: AGPL-3.0-only
// Provenance-includes-location: https://github.com/cortexproject/cortex/blob/master/pkg/storegateway/metadata_fetcher_filters.go
// Provenance-includes-license: Apache-2.0
// Provenance-includes-copyright: The Cortex Authors.

package storegateway

import (
	"context"
	"time"

	"github.com/go-kit/log"
	"github.com/oklog/ulid"
	"github.com/prometheus/prometheus/model/timestamp"
	"github.com/thanos-io/objstore"

	"github.com/grafana/mimir/pkg/storage/tsdb/block"
	"github.com/grafana/mimir/pkg/storage/tsdb/bucketindex"
	"github.com/grafana/mimir/pkg/storage/tsdb/metadata"
)

type MetadataFilterWithBucketIndex interface {
	// FilterWithBucketIndex is like Thanos MetadataFilter.Filter() but it provides in input the bucket index too.
	FilterWithBucketIndex(ctx context.Context, metas map[ulid.ULID]*metadata.Meta, idx *bucketindex.Index, synced block.GaugeVec) error
}

// IgnoreDeletionMarkFilter is like the Thanos IgnoreDeletionMarkFilter, but it also implements
// the MetadataFilterWithBucketIndex interface.
type IgnoreDeletionMarkFilter struct {
	upstream *block.IgnoreDeletionMarkFilter

	delay           time.Duration
	deletionMarkMap map[ulid.ULID]*metadata.DeletionMark
}

// NewIgnoreDeletionMarkFilter creates IgnoreDeletionMarkFilter.
func NewIgnoreDeletionMarkFilter(logger log.Logger, bkt objstore.InstrumentedBucketReader, delay time.Duration, concurrency int) *IgnoreDeletionMarkFilter {
	return &IgnoreDeletionMarkFilter{
		upstream: block.NewIgnoreDeletionMarkFilter(logger, bkt, delay, concurrency),
		delay:    delay,
	}
}

// DeletionMarkBlocks returns blocks that were marked for deletion.
func (f *IgnoreDeletionMarkFilter) DeletionMarkBlocks() map[ulid.ULID]*metadata.DeletionMark {
	// If the cached deletion marks exist it means the filter function was called with the bucket
	// index, so it's safe to return it.
	if f.deletionMarkMap != nil {
		return f.deletionMarkMap
	}

	return f.upstream.DeletionMarkBlocks()
}

// Filter implements block.MetadataFilter.
func (f *IgnoreDeletionMarkFilter) Filter(ctx context.Context, metas map[ulid.ULID]*metadata.Meta, synced block.GaugeVec) error {
	return f.upstream.Filter(ctx, metas, synced)
}

// FilterWithBucketIndex implements MetadataFilterWithBucketIndex.
func (f *IgnoreDeletionMarkFilter) FilterWithBucketIndex(_ context.Context, metas map[ulid.ULID]*metadata.Meta, idx *bucketindex.Index, synced block.GaugeVec) error {
	// Build a map of block deletion marks
	marks := make(map[ulid.ULID]*metadata.DeletionMark, len(idx.BlockDeletionMarks))
	for _, mark := range idx.BlockDeletionMarks {
		marks[mark.ID] = mark.ThanosDeletionMark()
	}

	// Keep it cached.
	f.deletionMarkMap = marks

	for _, mark := range marks {
		if _, ok := metas[mark.ID]; !ok {
			continue
		}

		if time.Since(time.Unix(mark.DeletionTime, 0)).Seconds() > f.delay.Seconds() {
			synced.WithLabelValues(block.MarkedForDeletionMeta).Inc()
			delete(metas, mark.ID)
		}
	}

	return nil
}

const minTimeExcludedMeta = "min-time-excluded"

// minTimeMetaFilter filters out blocks that contain the most recent data (based on block MinTime).
type minTimeMetaFilter struct {
	limit time.Duration
}

func newMinTimeMetaFilter(limit time.Duration) *minTimeMetaFilter {
	return &minTimeMetaFilter{limit: limit}
}

<<<<<<< HEAD
func (f *minTimeMetaFilter) Filter(_ context.Context, metas map[ulid.ULID]*metadata.Meta, synced block.GaugeVec, _ block.GaugeVec) error {
=======
func (f *minTimeMetaFilter) Filter(_ context.Context, metas map[ulid.ULID]*metadata.Meta, synced block.GaugeVec) error {
>>>>>>> cef097d4
	if f.limit <= 0 {
		return nil
	}

	limitTime := timestamp.FromTime(time.Now().Add(-f.limit))

	for id, m := range metas {
		if m.MinTime < limitTime {
			continue
		}

		synced.WithLabelValues(minTimeExcludedMeta).Inc()
		delete(metas, id)
	}
	return nil
}<|MERGE_RESOLUTION|>--- conflicted
+++ resolved
@@ -93,11 +93,7 @@
 	return &minTimeMetaFilter{limit: limit}
 }
 
-<<<<<<< HEAD
-func (f *minTimeMetaFilter) Filter(_ context.Context, metas map[ulid.ULID]*metadata.Meta, synced block.GaugeVec, _ block.GaugeVec) error {
-=======
 func (f *minTimeMetaFilter) Filter(_ context.Context, metas map[ulid.ULID]*metadata.Meta, synced block.GaugeVec) error {
->>>>>>> cef097d4
 	if f.limit <= 0 {
 		return nil
 	}
