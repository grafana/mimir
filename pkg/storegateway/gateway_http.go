--- conflicted
+++ resolved
@@ -21,17 +21,10 @@
 	<html>
 		<head>
 			<meta charset="UTF-8">
-<<<<<<< HEAD
-			<title>Mimir Store Gateway Ring</title>
-		</head>
-		<body>
-			<h1>Mimir Store Gateway Ring</h1>
-=======
 			<title>Store Gateway Ring</title>
 		</head>
 		<body>
 			<h1>Store Gateway Ring</h1>
->>>>>>> 25c0c17f
 			<p>{{ .Message }}</p>
 		</body>
 	</html>`))
