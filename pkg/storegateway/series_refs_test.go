// SPDX-License-Identifier: AGPL-3.0-only

package storegateway

import (
	"context"
	"errors"
	"fmt"
	"math"
	"math/rand"
	"sort"
	"testing"

	"github.com/go-kit/log"
	"github.com/oklog/ulid"
	"github.com/prometheus/prometheus/model/labels"
	"github.com/prometheus/prometheus/storage"
	"github.com/prometheus/prometheus/tsdb/chunks"
	"github.com/prometheus/prometheus/tsdb/hashcache"
	"github.com/prometheus/prometheus/tsdb/index"
	"github.com/stretchr/testify/assert"
	"github.com/stretchr/testify/require"
	"go.uber.org/atomic"
	"golang.org/x/sync/errgroup"

	"github.com/grafana/mimir/pkg/storage/sharding"
	"github.com/grafana/mimir/pkg/storage/tsdb"
	"github.com/grafana/mimir/pkg/storegateway/indexcache"
	"github.com/grafana/mimir/pkg/util/pool"
	"github.com/grafana/mimir/pkg/util/test"
)

func init() {
	// Track the balance of gets/puts to seriesChunkRefsSetPool in all tests.
	seriesChunkRefsSetPool = &pool.TrackedPool{Parent: seriesChunkRefsSetPool}
}

func TestSeriesChunkRefsRange_Compare(t *testing.T) {
	testCases := map[string]struct {
		input    []seriesChunkRefsRange
		expected []seriesChunkRefsRange
	}{
		"sorts ranges with single chunk": {
			input: []seriesChunkRefsRange{
				{blockID: ulid.MustNew(0, nil), refs: []seriesChunkRef{{minTime: 2, maxTime: 5}}},
				{blockID: ulid.MustNew(1, nil), refs: []seriesChunkRef{{minTime: 1, maxTime: 5}}},
				{blockID: ulid.MustNew(2, nil), refs: []seriesChunkRef{{minTime: 1, maxTime: 3}}},
				{blockID: ulid.MustNew(3, nil), refs: []seriesChunkRef{{minTime: 4, maxTime: 7}}},
				{blockID: ulid.MustNew(4, nil), refs: []seriesChunkRef{{minTime: 3, maxTime: 6}}},
			},
			expected: []seriesChunkRefsRange{
				{blockID: ulid.MustNew(2, nil), refs: []seriesChunkRef{{minTime: 1, maxTime: 3}}},
				{blockID: ulid.MustNew(1, nil), refs: []seriesChunkRef{{minTime: 1, maxTime: 5}}},
				{blockID: ulid.MustNew(0, nil), refs: []seriesChunkRef{{minTime: 2, maxTime: 5}}},
				{blockID: ulid.MustNew(4, nil), refs: []seriesChunkRef{{minTime: 3, maxTime: 6}}},
				{blockID: ulid.MustNew(3, nil), refs: []seriesChunkRef{{minTime: 4, maxTime: 7}}},
			},
		},
		"sorts ranges with multiple chunks": {
			input: []seriesChunkRefsRange{
				// max time of the whole range may not be the max time of the last chunk
				{blockID: ulid.MustNew(0, nil), refs: []seriesChunkRef{{minTime: 2, maxTime: 7}, {minTime: 3, maxTime: 5}}},
				{blockID: ulid.MustNew(2, nil), refs: []seriesChunkRef{{minTime: 1, maxTime: 10}}},
				{blockID: ulid.MustNew(1, nil), refs: []seriesChunkRef{{minTime: 2, maxTime: 5}}},
			},
			expected: []seriesChunkRefsRange{
				{blockID: ulid.MustNew(2, nil), refs: []seriesChunkRef{{minTime: 1, maxTime: 10}}},
				{blockID: ulid.MustNew(1, nil), refs: []seriesChunkRef{{minTime: 2, maxTime: 5}}},
				{blockID: ulid.MustNew(0, nil), refs: []seriesChunkRef{{minTime: 2, maxTime: 7}, {minTime: 3, maxTime: 5}}},
			},
		},
	}

	for testName, testCase := range testCases {
		t.Run(testName, func(t *testing.T) {
			input, expected := testCase.input, testCase.expected
			sort.Slice(input, func(i, j int) bool {
				return input[i].Compare(input[j]) < 0
			})

			assert.Equal(t, expected, input)
		})
	}
}

func TestSeriesChunkRefsIterator(t *testing.T) {
	c := generateSeriesChunksRanges(ulid.MustNew(1, nil), 5)
	series1 := labels.FromStrings(labels.MetricName, "metric_1")
	series2 := labels.FromStrings(labels.MetricName, "metric_2")
	series3 := labels.FromStrings(labels.MetricName, "metric_3")
	series4 := labels.FromStrings(labels.MetricName, "metric_4")

	t.Run("should iterate an empty set", func(t *testing.T) {
		it := newSeriesChunkRefsIterator(seriesChunkRefsSet{
			series: []seriesChunkRefs{},
		})

		require.True(t, it.Done())
		require.Zero(t, it.At())

		require.False(t, it.Next())
		require.True(t, it.Done())
		require.Zero(t, it.At())
	})

	t.Run("should iterate a set with some items", func(t *testing.T) {
		it := newSeriesChunkRefsIterator(seriesChunkRefsSet{
			series: []seriesChunkRefs{
				{lset: series1, chunksRanges: []seriesChunkRefsRange{c[0], c[1]}},
				{lset: series2, chunksRanges: []seriesChunkRefsRange{c[2]}},
				{lset: series3, chunksRanges: []seriesChunkRefsRange{c[3], c[4]}},
			},
		})

		require.False(t, it.Done())
		require.Zero(t, it.At())

		require.True(t, it.Next())
		require.Equal(t, seriesChunkRefs{lset: series1, chunksRanges: []seriesChunkRefsRange{c[0], c[1]}}, it.At())
		require.False(t, it.Done())

		require.True(t, it.Next())
		require.Equal(t, seriesChunkRefs{lset: series2, chunksRanges: []seriesChunkRefsRange{c[2]}}, it.At())
		require.False(t, it.Done())

		require.True(t, it.Next())
		require.Equal(t, seriesChunkRefs{lset: series3, chunksRanges: []seriesChunkRefsRange{c[3], c[4]}}, it.At())
		require.False(t, it.Done())

		require.False(t, it.Next())
		require.True(t, it.Done())
		require.Zero(t, it.At())
	})

	t.Run("should re-initialize the internal state on reset()", func(t *testing.T) {
		it := newSeriesChunkRefsIterator(seriesChunkRefsSet{
			series: []seriesChunkRefs{
				{lset: series1, chunksRanges: []seriesChunkRefsRange{c[0], c[1]}},
				{lset: series2, chunksRanges: []seriesChunkRefsRange{c[2]}},
				{lset: series3, chunksRanges: []seriesChunkRefsRange{c[3], c[4]}},
			},
		})

		require.False(t, it.Done())
		require.Zero(t, it.At())

		require.True(t, it.Next())
		require.Equal(t, seriesChunkRefs{lset: series1, chunksRanges: []seriesChunkRefsRange{c[0], c[1]}}, it.At())
		require.False(t, it.Done())

		require.True(t, it.Next())
		require.Equal(t, seriesChunkRefs{lset: series2, chunksRanges: []seriesChunkRefsRange{c[2]}}, it.At())
		require.False(t, it.Done())

		// Reset.
		it.reset(seriesChunkRefsSet{
			series: []seriesChunkRefs{
				{lset: series1, chunksRanges: []seriesChunkRefsRange{c[3]}},
				{lset: series4, chunksRanges: []seriesChunkRefsRange{c[4]}},
			},
		})

		require.False(t, it.Done())

		require.True(t, it.Next())
		require.Equal(t, seriesChunkRefs{lset: series1, chunksRanges: []seriesChunkRefsRange{c[3]}}, it.At())
		require.False(t, it.Done())

		require.True(t, it.Next())
		require.Equal(t, seriesChunkRefs{lset: series4, chunksRanges: []seriesChunkRefsRange{c[4]}}, it.At())
		require.False(t, it.Done())

		require.False(t, it.Next())
		require.True(t, it.Done())
		require.Zero(t, it.At())
	})
}

func TestFlattenedSeriesChunkRefs(t *testing.T) {
	// Generate some chunk fixtures so that we can ensure the right chunks are returned.
	c := generateSeriesChunksRanges(ulid.MustNew(1, nil), 6)

	testCases := map[string]struct {
		input    seriesChunkRefsSetIterator
		expected []seriesChunkRefs
	}{
		"should iterate on no sets": {
			input:    newSliceSeriesChunkRefsSetIterator(nil),
			expected: nil,
		},
		"should iterate an empty set": {
			input:    newSliceSeriesChunkRefsSetIterator(nil, seriesChunkRefsSet{}),
			expected: nil,
		},
		"should iterate a set with multiple items": {
			input: newSliceSeriesChunkRefsSetIterator(nil,
				seriesChunkRefsSet{series: []seriesChunkRefs{
					{lset: labels.FromStrings("l1", "v1"), chunksRanges: []seriesChunkRefsRange{c[1]}},
					{lset: labels.FromStrings("l1", "v2"), chunksRanges: []seriesChunkRefsRange{c[2]}},
				}}),
			expected: []seriesChunkRefs{
				{lset: labels.FromStrings("l1", "v1"), chunksRanges: []seriesChunkRefsRange{c[1]}},
				{lset: labels.FromStrings("l1", "v2"), chunksRanges: []seriesChunkRefsRange{c[2]}},
			},
		},
		"should iterate multiple sets with multiple items each": {
			input: newSliceSeriesChunkRefsSetIterator(nil,
				seriesChunkRefsSet{series: []seriesChunkRefs{
					{lset: labels.FromStrings("l1", "v1"), chunksRanges: []seriesChunkRefsRange{c[1]}},
					{lset: labels.FromStrings("l1", "v2"), chunksRanges: []seriesChunkRefsRange{c[2]}},
				}},
				seriesChunkRefsSet{series: []seriesChunkRefs{
					{lset: labels.FromStrings("l1", "v3"), chunksRanges: []seriesChunkRefsRange{c[3]}},
				}},
				seriesChunkRefsSet{series: []seriesChunkRefs{
					{lset: labels.FromStrings("l1", "v4"), chunksRanges: []seriesChunkRefsRange{c[4]}},
					{lset: labels.FromStrings("l1", "v5"), chunksRanges: []seriesChunkRefsRange{c[5]}},
				}}),
			expected: []seriesChunkRefs{
				{lset: labels.FromStrings("l1", "v1"), chunksRanges: []seriesChunkRefsRange{c[1]}},
				{lset: labels.FromStrings("l1", "v2"), chunksRanges: []seriesChunkRefsRange{c[2]}},
				{lset: labels.FromStrings("l1", "v3"), chunksRanges: []seriesChunkRefsRange{c[3]}},
				{lset: labels.FromStrings("l1", "v4"), chunksRanges: []seriesChunkRefsRange{c[4]}},
				{lset: labels.FromStrings("l1", "v5"), chunksRanges: []seriesChunkRefsRange{c[5]}},
			},
		},
		"should keep iterating on empty sets": {
			input: newSliceSeriesChunkRefsSetIterator(nil,
				seriesChunkRefsSet{},
				seriesChunkRefsSet{series: []seriesChunkRefs{
					{lset: labels.FromStrings("l1", "v1"), chunksRanges: []seriesChunkRefsRange{c[1]}},
					{lset: labels.FromStrings("l1", "v2"), chunksRanges: []seriesChunkRefsRange{c[2]}},
				}},
				seriesChunkRefsSet{},
				seriesChunkRefsSet{series: []seriesChunkRefs{
					{lset: labels.FromStrings("l1", "v3"), chunksRanges: []seriesChunkRefsRange{c[3]}},
				}},
				seriesChunkRefsSet{},
				seriesChunkRefsSet{series: []seriesChunkRefs{
					{lset: labels.FromStrings("l1", "v4"), chunksRanges: []seriesChunkRefsRange{c[4]}},
					{lset: labels.FromStrings("l1", "v5"), chunksRanges: []seriesChunkRefsRange{c[5]}},
				}},
				seriesChunkRefsSet{}),
			expected: []seriesChunkRefs{
				{lset: labels.FromStrings("l1", "v1"), chunksRanges: []seriesChunkRefsRange{c[1]}},
				{lset: labels.FromStrings("l1", "v2"), chunksRanges: []seriesChunkRefsRange{c[2]}},
				{lset: labels.FromStrings("l1", "v3"), chunksRanges: []seriesChunkRefsRange{c[3]}},
				{lset: labels.FromStrings("l1", "v4"), chunksRanges: []seriesChunkRefsRange{c[4]}},
				{lset: labels.FromStrings("l1", "v5"), chunksRanges: []seriesChunkRefsRange{c[5]}},
			},
		},
	}

	for name, testCase := range testCases {
		name, testCase := name, testCase
		t.Run(name, func(t *testing.T) {
			t.Parallel()

			flattenedIterator := newFlattenedSeriesChunkRefsIterator(testCase.input)
			actual := readAllSeriesChunkRefs(flattenedIterator)
			require.NoError(t, flattenedIterator.Err())
			assert.Equal(t, testCase.expected, actual)
		})
	}
}

func TestMergedSeriesChunkRefsSet(t *testing.T) {
	// Generate some chunk fixtures so that we can ensure the right chunks are merged.
	c := generateSeriesChunksRanges(ulid.MustNew(1, nil), 6)

	testCases := map[string]struct {
		batchSize    int
		set1, set2   seriesChunkRefsSetIterator
		expectedSets []seriesChunkRefsSet
		expectedErr  string
	}{
		"merges two sets without overlap": {
			batchSize: 100,
			set1: newSliceSeriesChunkRefsSetIterator(nil, seriesChunkRefsSet{
				series: []seriesChunkRefs{
					{lset: labels.FromStrings("l1", "v1"), chunksRanges: []seriesChunkRefsRange{c[0]}},
				},
			}),
			set2: newSliceSeriesChunkRefsSetIterator(nil, seriesChunkRefsSet{
				series: []seriesChunkRefs{
					{lset: labels.FromStrings("l1", "v2"), chunksRanges: []seriesChunkRefsRange{c[1], c[2], c[3]}},
				},
			}),
			expectedSets: []seriesChunkRefsSet{
				{series: []seriesChunkRefs{
					{lset: labels.FromStrings("l1", "v1"), chunksRanges: []seriesChunkRefsRange{c[0]}},
					{lset: labels.FromStrings("l1", "v2"), chunksRanges: []seriesChunkRefsRange{c[1], c[2], c[3]}},
				}},
			},
		},
		"merges two sets with last series from each overlapping": {
			batchSize: 100,
			set1: newSliceSeriesChunkRefsSetIterator(nil, seriesChunkRefsSet{
				series: []seriesChunkRefs{
					{lset: labels.FromStrings("l1", "v2"), chunksRanges: []seriesChunkRefsRange{c[0]}},
				},
			}),
			set2: newSliceSeriesChunkRefsSetIterator(nil, seriesChunkRefsSet{
				series: []seriesChunkRefs{
					{lset: labels.FromStrings("l1", "v1"), chunksRanges: []seriesChunkRefsRange{c[1]}},
					{lset: labels.FromStrings("l1", "v2"), chunksRanges: []seriesChunkRefsRange{c[0], c[2], c[3]}},
				},
			}),
			expectedSets: []seriesChunkRefsSet{
				{series: []seriesChunkRefs{
					{lset: labels.FromStrings("l1", "v1"), chunksRanges: []seriesChunkRefsRange{c[1]}},
					{lset: labels.FromStrings("l1", "v2"), chunksRanges: []seriesChunkRefsRange{c[0], c[0], c[2], c[3]}},
				}},
			},
		},
		"merges two sets where the first is empty": {
			batchSize: 100,
			set1:      emptySeriesChunkRefsSetIterator{},
			set2: newSliceSeriesChunkRefsSetIterator(nil, seriesChunkRefsSet{
				series: []seriesChunkRefs{
					{lset: labels.FromStrings("l1", "v1"), chunksRanges: []seriesChunkRefsRange{c[0]}},
					{lset: labels.FromStrings("l1", "v2"), chunksRanges: []seriesChunkRefsRange{c[1]}},
				},
			}),
			expectedSets: []seriesChunkRefsSet{
				{series: []seriesChunkRefs{
					{lset: labels.FromStrings("l1", "v1"), chunksRanges: []seriesChunkRefsRange{c[0]}},
					{lset: labels.FromStrings("l1", "v2"), chunksRanges: []seriesChunkRefsRange{c[1]}},
				}},
			},
		},
		"merges two sets with first one erroring at the end": {
			batchSize: 100,
			set1: newSliceSeriesChunkRefsSetIterator(errors.New("something went wrong"), seriesChunkRefsSet{
				series: []seriesChunkRefs{
					{lset: labels.FromStrings("l1", "v2"), chunksRanges: []seriesChunkRefsRange{c[1]}},
				},
			}),
			set2: newSliceSeriesChunkRefsSetIterator(nil, seriesChunkRefsSet{
				series: []seriesChunkRefs{
					{lset: labels.FromStrings("l1", "v1"), chunksRanges: []seriesChunkRefsRange{c[0]}},
				},
			}),
			expectedSets: nil, // We expect no returned sets because an error occurred while creating the first one.
			expectedErr:  "something went wrong",
		},
		"merges two sets with second one erroring at the end": {
			batchSize: 100,
			set1: newSliceSeriesChunkRefsSetIterator(errors.New("something went wrong"), seriesChunkRefsSet{
				series: []seriesChunkRefs{
					{lset: labels.FromStrings("l1", "v2"), chunksRanges: []seriesChunkRefsRange{c[1]}},
				},
			}),
			set2: newSliceSeriesChunkRefsSetIterator(nil, seriesChunkRefsSet{
				series: []seriesChunkRefs{
					{lset: labels.FromStrings("l1", "v1"), chunksRanges: []seriesChunkRefsRange{c[0]}},
				},
			}),
			expectedSets: nil, // We expect no returned sets because an error occurred while creating the first one.
			expectedErr:  "something went wrong",
		},
		"merges two sets with shorter one erroring at the end": {
			batchSize: 100,
			set1: newSliceSeriesChunkRefsSetIterator(errors.New("something went wrong"), seriesChunkRefsSet{
				series: []seriesChunkRefs{
					{lset: labels.FromStrings("l1", "v1"), chunksRanges: make([]seriesChunkRefsRange, 1)},
					{lset: labels.FromStrings("l1", "v2"), chunksRanges: make([]seriesChunkRefsRange, 1)},
				},
			}),
			set2: newSliceSeriesChunkRefsSetIterator(nil, seriesChunkRefsSet{
				series: []seriesChunkRefs{
					{lset: labels.FromStrings("l1", "v2"), chunksRanges: make([]seriesChunkRefsRange, 1)},
					{lset: labels.FromStrings("l1", "v3"), chunksRanges: make([]seriesChunkRefsRange, 1)},
					{lset: labels.FromStrings("l1", "v4"), chunksRanges: make([]seriesChunkRefsRange, 1)},
				},
			}),
			expectedSets: nil, // We expect no returned sets because an error occurred while creating the first one.
			expectedErr:  "something went wrong",
		},
		"should stop iterating as soon as the first underlying set returns an error": {
			batchSize: 1, // Use a batch size of 1 in this test so that we can see when the iteration stops.
			set1: newSliceSeriesChunkRefsSetIterator(errors.New("something went wrong"), seriesChunkRefsSet{
				series: []seriesChunkRefs{
					{lset: labels.FromStrings("l1", "v1"), chunksRanges: []seriesChunkRefsRange{c[0]}},
					{lset: labels.FromStrings("l1", "v3"), chunksRanges: []seriesChunkRefsRange{c[2]}},
				},
			}),
			set2: newSliceSeriesChunkRefsSetIterator(nil, seriesChunkRefsSet{
				series: []seriesChunkRefs{
					{lset: labels.FromStrings("l1", "v2"), chunksRanges: []seriesChunkRefsRange{c[1]}},
					{lset: labels.FromStrings("l1", "v4"), chunksRanges: []seriesChunkRefsRange{c[3]}},
				},
			}),
			expectedSets: []seriesChunkRefsSet{
				{series: []seriesChunkRefs{
					{lset: labels.FromStrings("l1", "v1"), chunksRanges: []seriesChunkRefsRange{c[0]}},
				}},
				{series: []seriesChunkRefs{
					{lset: labels.FromStrings("l1", "v2"), chunksRanges: []seriesChunkRefsRange{c[1]}},
				}},
				{series: []seriesChunkRefs{
					{lset: labels.FromStrings("l1", "v3"), chunksRanges: []seriesChunkRefsRange{c[2]}},
				}},
			},
			expectedErr: "something went wrong",
		},
		"should return merged chunks ranges sorted by min time (assuming source sets have sorted ranges) on first chunk on first set": {
			batchSize: 100,
			set1: newSliceSeriesChunkRefsSetIterator(nil, seriesChunkRefsSet{
				series: []seriesChunkRefs{
					{lset: labels.FromStrings("l1", "v1"), chunksRanges: []seriesChunkRefsRange{c[1], c[3]}},
				},
			}),
			set2: newSliceSeriesChunkRefsSetIterator(nil, seriesChunkRefsSet{
				series: []seriesChunkRefs{
					{lset: labels.FromStrings("l1", "v1"), chunksRanges: []seriesChunkRefsRange{c[0], c[2]}},
				},
			}),
			expectedSets: []seriesChunkRefsSet{
				{series: []seriesChunkRefs{
					{lset: labels.FromStrings("l1", "v1"), chunksRanges: []seriesChunkRefsRange{c[0], c[1], c[2], c[3]}},
				}},
			},
		},
		"should return merged chunks ranges sorted by min time (assuming source sets have sorted ranges) on first chunk on second set": {
			batchSize: 100,
			set1: newSliceSeriesChunkRefsSetIterator(nil, seriesChunkRefsSet{
				series: []seriesChunkRefs{
					{lset: labels.FromStrings("l1", "v1"), chunksRanges: []seriesChunkRefsRange{c[0], c[3]}},
				},
			}),
			set2: newSliceSeriesChunkRefsSetIterator(nil, seriesChunkRefsSet{
				series: []seriesChunkRefs{
					{lset: labels.FromStrings("l1", "v1"), chunksRanges: []seriesChunkRefsRange{c[1], c[2]}},
				},
			}),
			expectedSets: []seriesChunkRefsSet{
				{series: []seriesChunkRefs{
					{lset: labels.FromStrings("l1", "v1"), chunksRanges: []seriesChunkRefsRange{c[0], c[1], c[2], c[3]}},
				}},
			},
		},
		"should keep iterating on empty underlying sets (batch size = 1)": {
			batchSize: 1,
			set1: newSliceSeriesChunkRefsSetIterator(nil,
				seriesChunkRefsSet{},
				seriesChunkRefsSet{series: []seriesChunkRefs{{lset: labels.FromStrings("l1", "v1"), chunksRanges: []seriesChunkRefsRange{c[1]}}}},
				seriesChunkRefsSet{},
				seriesChunkRefsSet{},
				seriesChunkRefsSet{series: []seriesChunkRefs{{lset: labels.FromStrings("l1", "v3"), chunksRanges: []seriesChunkRefsRange{c[3]}}}},
				seriesChunkRefsSet{},
				seriesChunkRefsSet{series: []seriesChunkRefs{{lset: labels.FromStrings("l1", "v5"), chunksRanges: []seriesChunkRefsRange{c[5]}}}},
				seriesChunkRefsSet{},
			),
			set2: newSliceSeriesChunkRefsSetIterator(nil,
				seriesChunkRefsSet{},
				seriesChunkRefsSet{series: []seriesChunkRefs{{lset: labels.FromStrings("l1", "v2"), chunksRanges: []seriesChunkRefsRange{c[2]}}}},
				seriesChunkRefsSet{series: []seriesChunkRefs{{lset: labels.FromStrings("l1", "v3"), chunksRanges: []seriesChunkRefsRange{c[3]}}}},
				seriesChunkRefsSet{},
				seriesChunkRefsSet{series: []seriesChunkRefs{{lset: labels.FromStrings("l1", "v4"), chunksRanges: []seriesChunkRefsRange{c[4]}}}},
			),
			expectedSets: []seriesChunkRefsSet{
				{series: []seriesChunkRefs{{lset: labels.FromStrings("l1", "v1"), chunksRanges: []seriesChunkRefsRange{c[1]}}}},
				{series: []seriesChunkRefs{{lset: labels.FromStrings("l1", "v2"), chunksRanges: []seriesChunkRefsRange{c[2]}}}},
				{series: []seriesChunkRefs{{lset: labels.FromStrings("l1", "v3"), chunksRanges: []seriesChunkRefsRange{c[3], c[3]}}}},
				{series: []seriesChunkRefs{{lset: labels.FromStrings("l1", "v4"), chunksRanges: []seriesChunkRefsRange{c[4]}}}},
				{series: []seriesChunkRefs{{lset: labels.FromStrings("l1", "v5"), chunksRanges: []seriesChunkRefsRange{c[5]}}}},
			},
		},
		"should keep iterating on empty underlying sets (batch size = 2)": {
			batchSize: 2,
			set1: newSliceSeriesChunkRefsSetIterator(nil,
				seriesChunkRefsSet{},
				seriesChunkRefsSet{series: []seriesChunkRefs{{lset: labels.FromStrings("l1", "v1"), chunksRanges: []seriesChunkRefsRange{c[1]}}}},
				seriesChunkRefsSet{},
				seriesChunkRefsSet{},
				seriesChunkRefsSet{series: []seriesChunkRefs{{lset: labels.FromStrings("l1", "v3"), chunksRanges: []seriesChunkRefsRange{c[3]}}}},
				seriesChunkRefsSet{},
				seriesChunkRefsSet{series: []seriesChunkRefs{{lset: labels.FromStrings("l1", "v5"), chunksRanges: []seriesChunkRefsRange{c[5]}}}},
				seriesChunkRefsSet{},
			),
			set2: newSliceSeriesChunkRefsSetIterator(nil,
				seriesChunkRefsSet{},
				seriesChunkRefsSet{series: []seriesChunkRefs{{lset: labels.FromStrings("l1", "v2"), chunksRanges: []seriesChunkRefsRange{c[2]}}}},
				seriesChunkRefsSet{series: []seriesChunkRefs{{lset: labels.FromStrings("l1", "v3"), chunksRanges: []seriesChunkRefsRange{c[3]}}}},
				seriesChunkRefsSet{},
				seriesChunkRefsSet{series: []seriesChunkRefs{{lset: labels.FromStrings("l1", "v4"), chunksRanges: []seriesChunkRefsRange{c[4]}}}},
			),
			expectedSets: []seriesChunkRefsSet{
				{series: []seriesChunkRefs{
					{lset: labels.FromStrings("l1", "v1"), chunksRanges: []seriesChunkRefsRange{c[1]}},
					{lset: labels.FromStrings("l1", "v2"), chunksRanges: []seriesChunkRefsRange{c[2]}},
				}},
				{series: []seriesChunkRefs{
					{lset: labels.FromStrings("l1", "v3"), chunksRanges: []seriesChunkRefsRange{c[3], c[3]}},
					{lset: labels.FromStrings("l1", "v4"), chunksRanges: []seriesChunkRefsRange{c[4]}},
				}},
				{series: []seriesChunkRefs{
					{lset: labels.FromStrings("l1", "v5"), chunksRanges: []seriesChunkRefsRange{c[5]}},
				}},
			},
		},
		"should keep iterating on second set after first set is exhausted (batch size = 1)": {
			batchSize: 1,
			set1: newSliceSeriesChunkRefsSetIterator(nil,
				seriesChunkRefsSet{series: []seriesChunkRefs{{lset: labels.FromStrings("l1", "v2"), chunksRanges: []seriesChunkRefsRange{c[2]}}}},
				seriesChunkRefsSet{series: []seriesChunkRefs{{lset: labels.FromStrings("l1", "v3"), chunksRanges: []seriesChunkRefsRange{c[3]}}}},
			),
			set2: newSliceSeriesChunkRefsSetIterator(nil,
				seriesChunkRefsSet{},
				seriesChunkRefsSet{series: []seriesChunkRefs{{lset: labels.FromStrings("l1", "v1"), chunksRanges: []seriesChunkRefsRange{c[1]}}}},
				seriesChunkRefsSet{},
				seriesChunkRefsSet{series: []seriesChunkRefs{{lset: labels.FromStrings("l1", "v4"), chunksRanges: []seriesChunkRefsRange{c[4]}}}},
				seriesChunkRefsSet{series: []seriesChunkRefs{{lset: labels.FromStrings("l1", "v5"), chunksRanges: []seriesChunkRefsRange{c[5]}}}},
			),
			expectedSets: []seriesChunkRefsSet{
				{series: []seriesChunkRefs{{lset: labels.FromStrings("l1", "v1"), chunksRanges: []seriesChunkRefsRange{c[1]}}}},
				{series: []seriesChunkRefs{{lset: labels.FromStrings("l1", "v2"), chunksRanges: []seriesChunkRefsRange{c[2]}}}},
				{series: []seriesChunkRefs{{lset: labels.FromStrings("l1", "v3"), chunksRanges: []seriesChunkRefsRange{c[3]}}}},
				{series: []seriesChunkRefs{{lset: labels.FromStrings("l1", "v4"), chunksRanges: []seriesChunkRefsRange{c[4]}}}},
				{series: []seriesChunkRefs{{lset: labels.FromStrings("l1", "v5"), chunksRanges: []seriesChunkRefsRange{c[5]}}}},
			},
		},
		"should keep iterating on second set after first set is exhausted (batch size = 100)": {
			batchSize: 100,
			set1: newSliceSeriesChunkRefsSetIterator(nil,
				seriesChunkRefsSet{series: []seriesChunkRefs{{lset: labels.FromStrings("l1", "v2"), chunksRanges: []seriesChunkRefsRange{c[2]}}}},
				seriesChunkRefsSet{series: []seriesChunkRefs{{lset: labels.FromStrings("l1", "v3"), chunksRanges: []seriesChunkRefsRange{c[3]}}}},
			),
			set2: newSliceSeriesChunkRefsSetIterator(nil,
				seriesChunkRefsSet{},
				seriesChunkRefsSet{series: []seriesChunkRefs{{lset: labels.FromStrings("l1", "v1"), chunksRanges: []seriesChunkRefsRange{c[1]}}}},
				seriesChunkRefsSet{},
				seriesChunkRefsSet{series: []seriesChunkRefs{{lset: labels.FromStrings("l1", "v4"), chunksRanges: []seriesChunkRefsRange{c[4]}}}},
				seriesChunkRefsSet{series: []seriesChunkRefs{{lset: labels.FromStrings("l1", "v5"), chunksRanges: []seriesChunkRefsRange{c[5]}}}},
			),
			expectedSets: []seriesChunkRefsSet{
				{series: []seriesChunkRefs{
					{lset: labels.FromStrings("l1", "v1"), chunksRanges: []seriesChunkRefsRange{c[1]}},
					{lset: labels.FromStrings("l1", "v2"), chunksRanges: []seriesChunkRefsRange{c[2]}},
					{lset: labels.FromStrings("l1", "v3"), chunksRanges: []seriesChunkRefsRange{c[3]}},
					{lset: labels.FromStrings("l1", "v4"), chunksRanges: []seriesChunkRefsRange{c[4]}},
					{lset: labels.FromStrings("l1", "v5"), chunksRanges: []seriesChunkRefsRange{c[5]}},
				}},
			},
		},
		"should keep iterating on first set after second set is exhausted (batch size = 1)": {
			batchSize: 1,
			set1: newSliceSeriesChunkRefsSetIterator(nil,
				seriesChunkRefsSet{},
				seriesChunkRefsSet{series: []seriesChunkRefs{{lset: labels.FromStrings("l1", "v1"), chunksRanges: []seriesChunkRefsRange{c[1]}}}},
				seriesChunkRefsSet{},
				seriesChunkRefsSet{series: []seriesChunkRefs{{lset: labels.FromStrings("l1", "v4"), chunksRanges: []seriesChunkRefsRange{c[4]}}}},
				seriesChunkRefsSet{series: []seriesChunkRefs{{lset: labels.FromStrings("l1", "v5"), chunksRanges: []seriesChunkRefsRange{c[5]}}}},
			),
			set2: newSliceSeriesChunkRefsSetIterator(nil,
				seriesChunkRefsSet{series: []seriesChunkRefs{{lset: labels.FromStrings("l1", "v2"), chunksRanges: []seriesChunkRefsRange{c[2]}}}},
				seriesChunkRefsSet{series: []seriesChunkRefs{{lset: labels.FromStrings("l1", "v3"), chunksRanges: []seriesChunkRefsRange{c[3]}}}},
			),
			expectedSets: []seriesChunkRefsSet{
				{series: []seriesChunkRefs{{lset: labels.FromStrings("l1", "v1"), chunksRanges: []seriesChunkRefsRange{c[1]}}}},
				{series: []seriesChunkRefs{{lset: labels.FromStrings("l1", "v2"), chunksRanges: []seriesChunkRefsRange{c[2]}}}},
				{series: []seriesChunkRefs{{lset: labels.FromStrings("l1", "v3"), chunksRanges: []seriesChunkRefsRange{c[3]}}}},
				{series: []seriesChunkRefs{{lset: labels.FromStrings("l1", "v4"), chunksRanges: []seriesChunkRefsRange{c[4]}}}},
				{series: []seriesChunkRefs{{lset: labels.FromStrings("l1", "v5"), chunksRanges: []seriesChunkRefsRange{c[5]}}}},
			},
		},
		"should keep iterating on first set after second set is exhausted (batch size = 100)": {
			batchSize: 100,
			set1: newSliceSeriesChunkRefsSetIterator(nil,
				seriesChunkRefsSet{},
				seriesChunkRefsSet{series: []seriesChunkRefs{{lset: labels.FromStrings("l1", "v1"), chunksRanges: []seriesChunkRefsRange{c[1]}}}},
				seriesChunkRefsSet{},
				seriesChunkRefsSet{series: []seriesChunkRefs{{lset: labels.FromStrings("l1", "v4"), chunksRanges: []seriesChunkRefsRange{c[4]}}}},
				seriesChunkRefsSet{series: []seriesChunkRefs{{lset: labels.FromStrings("l1", "v5"), chunksRanges: []seriesChunkRefsRange{c[5]}}}},
			),
			set2: newSliceSeriesChunkRefsSetIterator(nil,
				seriesChunkRefsSet{series: []seriesChunkRefs{{lset: labels.FromStrings("l1", "v2"), chunksRanges: []seriesChunkRefsRange{c[2]}}}},
				seriesChunkRefsSet{series: []seriesChunkRefs{{lset: labels.FromStrings("l1", "v3"), chunksRanges: []seriesChunkRefsRange{c[3]}}}},
			),
			expectedSets: []seriesChunkRefsSet{
				{series: []seriesChunkRefs{
					{lset: labels.FromStrings("l1", "v1"), chunksRanges: []seriesChunkRefsRange{c[1]}},
					{lset: labels.FromStrings("l1", "v2"), chunksRanges: []seriesChunkRefsRange{c[2]}},
					{lset: labels.FromStrings("l1", "v3"), chunksRanges: []seriesChunkRefsRange{c[3]}},
					{lset: labels.FromStrings("l1", "v4"), chunksRanges: []seriesChunkRefsRange{c[4]}},
					{lset: labels.FromStrings("l1", "v5"), chunksRanges: []seriesChunkRefsRange{c[5]}},
				}},
			},
		},
	}

	for name, testCase := range testCases {
		name, testCase := name, testCase
		t.Run(name, func(t *testing.T) {
			t.Parallel()

			mergedSetIterator := newMergedSeriesChunkRefsSet(testCase.batchSize, testCase.set1, testCase.set2)
			sets := readAllSeriesChunkRefsSet(mergedSetIterator)

			if testCase.expectedErr != "" {
				assert.EqualError(t, mergedSetIterator.Err(), testCase.expectedErr)
			} else {
				assert.NoError(t, mergedSetIterator.Err())
			}

			require.Len(t, sets, len(testCase.expectedSets))
			for setIdx, expectedSet := range testCase.expectedSets {
				require.Len(t, sets[setIdx].series, len(expectedSet.series))
				for expectedSeriesIdx, expectedSeries := range expectedSet.series {
					assert.Equal(t, expectedSeries.lset, sets[setIdx].series[expectedSeriesIdx].lset)
					assert.Equal(t, expectedSeries.chunksRanges, sets[setIdx].series[expectedSeriesIdx].chunksRanges)
				}
			}
		})
	}
}

func TestMergedSeriesChunkRefsSet_Concurrency(t *testing.T) {
	const (
		concurrency        = 10
		runs               = 100
		minIterators       = 2
		maxIterators       = 20
		minSetsPerIterator = 2
		maxSetsPerIterator = 10
		minSeriesPerSet    = 10
		maxSeriesPerSet    = 50
	)

	runTest := func() {
		// Randomize the test setup.
		var (
			numIterators       = minIterators + rand.Intn(maxIterators-minIterators)
			numSetsPerIterator = minSetsPerIterator + rand.Intn(maxSetsPerIterator-minSetsPerIterator)
			numSeriesPerSet    = minSeriesPerSet + rand.Intn(maxSeriesPerSet-minSeriesPerSet)
		)

		// Create the iterators.
		iterators := make([]seriesChunkRefsSetIterator, 0, numIterators)
		for iteratorIdx := 0; iteratorIdx < numIterators; iteratorIdx++ {
			// Create the sets for this iterator.
			sets := make([]seriesChunkRefsSet, 0, numSetsPerIterator)
			for setIdx := 0; setIdx < numSetsPerIterator; setIdx++ {
				minSeriesID := (iteratorIdx * numSetsPerIterator * numSeriesPerSet) + (setIdx * numSeriesPerSet)
				maxSeriesID := minSeriesID + numSeriesPerSet - 1
				sets = append(sets, createSeriesChunkRefsSet(minSeriesID, maxSeriesID, true))
			}

			iterators = append(iterators, newSliceSeriesChunkRefsSetIterator(nil, sets...))
		}

		// Run the actual test.
		it := mergedSeriesChunkRefsSetIterators(50, iterators...)

		actualSeries := 0
		for it.Next() {
			set := it.At()
			actualSeries += len(set.series)
			set.release()
		}

		require.NoError(t, it.Err())
		require.Equal(t, numIterators*numSetsPerIterator*numSeriesPerSet, actualSeries)
	}

	// Reset the memory pool tracker.
	seriesChunkRefsSetPool.(*pool.TrackedPool).Reset()

	g, _ := errgroup.WithContext(context.Background())
	for c := 0; c < concurrency; c++ {
		g.Go(func() error {
			for r := 0; r < runs/concurrency; r++ {
				runTest()
			}
			return nil
		})
	}

	require.NoError(t, g.Wait())

	// Ensure the seriesChunkRefsSet memory pool has been used and all slices pulled from
	// pool have put back.
	assert.Greater(t, seriesChunkRefsSetPool.(*pool.TrackedPool).Gets.Load(), int64(0))
	assert.Equal(t, int64(0), seriesChunkRefsSetPool.(*pool.TrackedPool).Balance.Load())
}

func BenchmarkMergedSeriesChunkRefsSetIterators(b *testing.B) {
	const (
		numSetsPerIterator = 10
		numSeriesPerSet    = 10
		mergedBatchSize    = 5000
	)

	// Creates the series sets, guaranteeing series sorted by labels.
	createUnreleasableSets := func(iteratorIdx int) []seriesChunkRefsSet {
		sets := make([]seriesChunkRefsSet, 0, numSetsPerIterator)
		for setIdx := 0; setIdx < numSetsPerIterator; setIdx++ {
			minSeriesID := (iteratorIdx * numSetsPerIterator * numSeriesPerSet) + (setIdx * numSeriesPerSet)
			maxSeriesID := minSeriesID + numSeriesPerSet - 1

			// This set cannot be released because reused between multiple benchmark runs.
			set := createSeriesChunkRefsSet(minSeriesID, maxSeriesID, false)
			sets = append(sets, set)
		}

		return sets
	}

	for _, withDuplicatedSeries := range []bool{true, false} {
		for numIterators := 1; numIterators <= 64; numIterators *= 2 {
			// Create empty iterators that we can reuse in each benchmark run.
			iterators := make([]seriesChunkRefsSetIterator, 0, numIterators)
			for i := 0; i < numIterators; i++ {
				iterators = append(iterators, newSliceSeriesChunkRefsSetIterator(nil))
			}

			// Create the sets for each underlying iterator. These sets cannot be released because
			// will be used in multiple benchmark runs.
			perIteratorSets := make([][]seriesChunkRefsSet, 0, numIterators)
			for iteratorIdx := 0; iteratorIdx < numIterators; iteratorIdx++ {
				if withDuplicatedSeries {
					perIteratorSets = append(perIteratorSets, createUnreleasableSets(0))
				} else {
					perIteratorSets = append(perIteratorSets, createUnreleasableSets(iteratorIdx))
				}
			}

			b.Run(fmt.Sprintf("with duplicated series = %t number of iterators = %d", withDuplicatedSeries, numIterators), func(b *testing.B) {
				for n := 0; n < b.N; n++ {
					// Reset iterators.
					for i := 0; i < numIterators; i++ {
						iterators[i].(*sliceSeriesChunkRefsSetIterator).reset(perIteratorSets[i])
					}

					// Merge the iterators and run through them.
					it := mergedSeriesChunkRefsSetIterators(mergedBatchSize, iterators...)

					actualSeries := 0
					for it.Next() {
						set := it.At()
						actualSeries += len(set.series)

						set.release()
					}

					if err := it.Err(); err != nil {
						b.Fatal(it.Err())
					}

					// Ensure each benchmark run go through the same data set.
					var expectedSeries int
					if withDuplicatedSeries {
						expectedSeries = numSetsPerIterator * numSeriesPerSet
					} else {
						expectedSeries = numIterators * numSetsPerIterator * numSeriesPerSet
					}

					if actualSeries != expectedSeries {
						b.Fatalf("benchmark iterated through an unexpected number of series (expected: %d got: %d)", expectedSeries, actualSeries)
					}
				}
			})
		}
	}
}

func TestSeriesSetWithoutChunks(t *testing.T) {
	// Generate some chunk fixtures so that we can ensure the right chunks are returned.
	c := generateSeriesChunksRanges(ulid.MustNew(1, nil), 6)

	testCases := map[string]struct {
		input              seriesChunkRefsSetIterator
		expectedSeries     []labels.Labels
		expectedBatchCount int
	}{
		"should iterate on no sets": {
			input:              newSliceSeriesChunkRefsSetIterator(nil),
			expectedSeries:     nil,
			expectedBatchCount: 0,
		},
		"should iterate an empty set": {
			input:              newSliceSeriesChunkRefsSetIterator(nil, seriesChunkRefsSet{}),
			expectedSeries:     nil,
			expectedBatchCount: 1,
		},
		"should iterate a set with multiple items": {
			input: newSliceSeriesChunkRefsSetIterator(nil,
				seriesChunkRefsSet{series: []seriesChunkRefs{
					{lset: labels.FromStrings("l1", "v1"), chunksRanges: []seriesChunkRefsRange{c[1]}},
					{lset: labels.FromStrings("l1", "v2"), chunksRanges: []seriesChunkRefsRange{c[2]}},
				}}),
			expectedSeries: []labels.Labels{
				labels.FromStrings("l1", "v1"),
				labels.FromStrings("l1", "v2"),
			},
			expectedBatchCount: 1,
		},
		"should iterate multiple sets with multiple items each": {
			input: newSliceSeriesChunkRefsSetIterator(nil,
				seriesChunkRefsSet{series: []seriesChunkRefs{
					{lset: labels.FromStrings("l1", "v1"), chunksRanges: []seriesChunkRefsRange{c[1]}},
					{lset: labels.FromStrings("l1", "v2"), chunksRanges: []seriesChunkRefsRange{c[2]}},
				}},
				seriesChunkRefsSet{series: []seriesChunkRefs{
					{lset: labels.FromStrings("l1", "v3"), chunksRanges: []seriesChunkRefsRange{c[3]}},
				}},
				seriesChunkRefsSet{series: []seriesChunkRefs{
					{lset: labels.FromStrings("l1", "v4"), chunksRanges: []seriesChunkRefsRange{c[4]}},
					{lset: labels.FromStrings("l1", "v5"), chunksRanges: []seriesChunkRefsRange{c[5]}},
				}}),
			expectedSeries: []labels.Labels{
				labels.FromStrings("l1", "v1"),
				labels.FromStrings("l1", "v2"),
				labels.FromStrings("l1", "v3"),
				labels.FromStrings("l1", "v4"),
				labels.FromStrings("l1", "v5"),
			},
			expectedBatchCount: 3,
		},
		"should keep iterating on empty sets": {
			input: newSliceSeriesChunkRefsSetIterator(nil,
				seriesChunkRefsSet{},
				seriesChunkRefsSet{series: []seriesChunkRefs{
					{lset: labels.FromStrings("l1", "v1"), chunksRanges: []seriesChunkRefsRange{c[1]}},
					{lset: labels.FromStrings("l1", "v2"), chunksRanges: []seriesChunkRefsRange{c[2]}},
				}},
				seriesChunkRefsSet{},
				seriesChunkRefsSet{series: []seriesChunkRefs{
					{lset: labels.FromStrings("l1", "v3"), chunksRanges: []seriesChunkRefsRange{c[3]}},
				}},
				seriesChunkRefsSet{},
				seriesChunkRefsSet{series: []seriesChunkRefs{
					{lset: labels.FromStrings("l1", "v4"), chunksRanges: []seriesChunkRefsRange{c[4]}},
					{lset: labels.FromStrings("l1", "v5"), chunksRanges: []seriesChunkRefsRange{c[5]}},
				}},
				seriesChunkRefsSet{}),
			expectedSeries: []labels.Labels{
				labels.FromStrings("l1", "v1"),
				labels.FromStrings("l1", "v2"),
				labels.FromStrings("l1", "v3"),
				labels.FromStrings("l1", "v4"),
				labels.FromStrings("l1", "v5"),
			},
			expectedBatchCount: 7,
		},
	}

	ctx, cancel := context.WithCancel(context.Background())
	t.Cleanup(cancel)

	for name, testCase := range testCases {
		name, testCase := name, testCase
		t.Run(name, func(t *testing.T) {
			t.Parallel()

			stats := newSafeQueryStats()
			chainedSet := newSeriesSetWithoutChunks(ctx, testCase.input, stats)
			actual := readAllSeriesLabels(chainedSet)
			require.NoError(t, chainedSet.Err())
			assert.Equal(t, testCase.expectedSeries, actual)
			assert.Equal(t, testCase.expectedBatchCount, stats.export().streamingSeriesBatchCount)
		})
	}
}

func TestDeduplicatingSeriesChunkRefsSetIterator(t *testing.T) {
	// Generate some chunk fixtures so that we can ensure the right chunks are returned.
	c := generateSeriesChunksRanges(ulid.MustNew(1, nil), 8)

	series1 := labels.FromStrings("l1", "v1")
	series2 := labels.FromStrings("l1", "v2")
	series3 := labels.FromStrings("l1", "v3")
	sourceSets := []seriesChunkRefsSet{
		{series: []seriesChunkRefs{
			{lset: series1, chunksRanges: []seriesChunkRefsRange{c[0], c[1]}},
			{lset: series1, chunksRanges: []seriesChunkRefsRange{c[2], c[3], c[4]}},
		}},
		{series: []seriesChunkRefs{
			{lset: series2, chunksRanges: []seriesChunkRefsRange{c[0], c[1], c[2], c[3]}},
			{lset: series3, chunksRanges: []seriesChunkRefsRange{c[0]}},
			{lset: series3, chunksRanges: []seriesChunkRefsRange{c[1]}},
		}},
	}

	t.Run("batch size: 1", func(t *testing.T) {
		repeatingIterator := newSliceSeriesChunkRefsSetIterator(nil, sourceSets...)
		deduplicatingIterator := newDeduplicatingSeriesChunkRefsSetIterator(1, repeatingIterator)
		sets := readAllSeriesChunkRefsSet(deduplicatingIterator)

		require.NoError(t, deduplicatingIterator.Err())
		require.Len(t, sets, 3)

		require.Len(t, sets[0].series, 1)
		assert.Equal(t, series1, sets[0].series[0].lset)
		assert.Equal(t, []seriesChunkRefsRange{c[0], c[1], c[2], c[3], c[4]}, sets[0].series[0].chunksRanges)

		require.Len(t, sets[1].series, 1)
		assert.Equal(t, series2, sets[1].series[0].lset)
		assert.Equal(t, []seriesChunkRefsRange{c[0], c[1], c[2], c[3]}, sets[1].series[0].chunksRanges)

		require.Len(t, sets[2].series, 1)
		assert.Equal(t, series3, sets[2].series[0].lset)
		assert.Equal(t, []seriesChunkRefsRange{c[0], c[1]}, sets[2].series[0].chunksRanges)
	})

	t.Run("batch size: 2", func(t *testing.T) {
		repeatingIterator := newSliceSeriesChunkRefsSetIterator(nil, sourceSets...)
		duplicatingIterator := newDeduplicatingSeriesChunkRefsSetIterator(2, repeatingIterator)
		sets := readAllSeriesChunkRefsSet(duplicatingIterator)

		require.NoError(t, duplicatingIterator.Err())
		require.Len(t, sets, 2)

		// First batch.
		require.Len(t, sets[0].series, 2)

		assert.Equal(t, series1, sets[0].series[0].lset)
		assert.Equal(t, []seriesChunkRefsRange{c[0], c[1], c[2], c[3], c[4]}, sets[0].series[0].chunksRanges)

		assert.Equal(t, series2, sets[0].series[1].lset)
		assert.Equal(t, []seriesChunkRefsRange{c[0], c[1], c[2], c[3]}, sets[0].series[1].chunksRanges)

		// Second batch.
		require.Len(t, sets[1].series, 1)

		assert.Equal(t, series3, sets[1].series[0].lset)
		assert.Equal(t, []seriesChunkRefsRange{c[0], c[1]}, sets[1].series[0].chunksRanges)
	})

	t.Run("batch size: 3", func(t *testing.T) {
		repeatingIterator := newSliceSeriesChunkRefsSetIterator(nil, sourceSets...)
		deduplciatingIterator := newDeduplicatingSeriesChunkRefsSetIterator(3, repeatingIterator)
		sets := readAllSeriesChunkRefsSet(deduplciatingIterator)

		require.NoError(t, deduplciatingIterator.Err())
		require.Len(t, sets, 1)
		require.Len(t, sets[0].series, 3)

		assert.Equal(t, series1, sets[0].series[0].lset)
		assert.Equal(t, []seriesChunkRefsRange{c[0], c[1], c[2], c[3], c[4]}, sets[0].series[0].chunksRanges)

		assert.Equal(t, series2, sets[0].series[1].lset)
		assert.Equal(t, []seriesChunkRefsRange{c[0], c[1], c[2], c[3]}, sets[0].series[1].chunksRanges)

		assert.Equal(t, series3, sets[0].series[2].lset)
		assert.Equal(t, []seriesChunkRefsRange{c[0], c[1]}, sets[0].series[2].chunksRanges)
	})
}

func TestDeduplicatingSeriesChunkRefsSetIterator_PropagatesErrors(t *testing.T) {
	chainedSet := newDeduplicatingSeriesChunkRefsSetIterator(100, newSliceSeriesChunkRefsSetIterator(errors.New("something went wrong"), seriesChunkRefsSet{
		series: []seriesChunkRefs{
			{lset: labels.FromStrings("l1", "v1"), chunksRanges: make([]seriesChunkRefsRange, 1)},
			{lset: labels.FromStrings("l1", "v1"), chunksRanges: make([]seriesChunkRefsRange, 1)},
			{lset: labels.FromStrings("l1", "v2"), chunksRanges: make([]seriesChunkRefsRange, 1)},
			{lset: labels.FromStrings("l1", "v2"), chunksRanges: make([]seriesChunkRefsRange, 1)},
		},
	}))

	// nolint:revive // We want to read through all series.
	for chainedSet.Next() {
	}

	assert.ErrorContains(t, chainedSet.Err(), "something went wrong")
}

func TestLimitingSeriesChunkRefsSetIterator(t *testing.T) {
	blockID := ulid.MustNew(1, nil)
	testCases := map[string]struct {
		sets                     []seriesChunkRefsSet
		seriesLimit, chunksLimit int
		upstreamErr              error

		expectedSetsCount int
		expectedErr       string
	}{
		"doesn't exceed limits": {
			seriesLimit:       5,
			chunksLimit:       5,
			expectedSetsCount: 1,
			sets: []seriesChunkRefsSet{
				{series: []seriesChunkRefs{
					{lset: labels.FromStrings("l1", "v1"), chunksRanges: generateSeriesChunksRanges(blockID, 1)},
					{lset: labels.FromStrings("l1", "v2"), chunksRanges: generateSeriesChunksRanges(blockID, 1)},
					{lset: labels.FromStrings("l2", "v1"), chunksRanges: generateSeriesChunksRanges(blockID, 1)},
					{lset: labels.FromStrings("l2", "v2"), chunksRanges: generateSeriesChunksRanges(blockID, 1)},
				}},
			},
		},
		"exceeds chunks limit": {
			seriesLimit:       5,
			chunksLimit:       9,
			expectedSetsCount: 0,
			expectedErr:       "exceeded chunks limit",
			sets: []seriesChunkRefsSet{
				{series: []seriesChunkRefs{
					{lset: labels.FromStrings("l1", "v1"), chunksRanges: generateSeriesChunksRanges(blockID, 1)},
					{lset: labels.FromStrings("l1", "v2"), chunksRanges: generateSeriesChunksRanges(blockID, 2)},
					{lset: labels.FromStrings("l2", "v1"), chunksRanges: generateSeriesChunksRanges(blockID, 3)},
					{lset: labels.FromStrings("l2", "v2"), chunksRanges: generateSeriesChunksRanges(blockID, 4)},
				}},
			},
		},
		"exceeds chunks limit on second set": {
			seriesLimit:       5,
			chunksLimit:       3,
			expectedSetsCount: 1,
			expectedErr:       "exceeded chunks limit",
			sets: []seriesChunkRefsSet{
				{series: []seriesChunkRefs{
					{lset: labels.FromStrings("l1", "v1"), chunksRanges: generateSeriesChunksRanges(blockID, 1)},
					{lset: labels.FromStrings("l1", "v2"), chunksRanges: generateSeriesChunksRanges(blockID, 1)},
				}},
				{series: []seriesChunkRefs{
					{lset: labels.FromStrings("l2", "v1"), chunksRanges: generateSeriesChunksRanges(blockID, 1)},
					{lset: labels.FromStrings("l2", "v2"), chunksRanges: generateSeriesChunksRanges(blockID, 1)},
				}},
			},
		},
		"exceeds chunks limit with multiple chunks per range": {
			seriesLimit:       2,
			chunksLimit:       5,
			expectedSetsCount: 0,
			expectedErr:       "exceeded chunks limit",
			sets: []seriesChunkRefsSet{
				{series: []seriesChunkRefs{
					{lset: labels.FromStrings("l1", "v1"), chunksRanges: generateSeriesChunksRangesN(blockID, 2, 3)},
				}},
			},
		},
		"exceeds series limit": {
			seriesLimit:       3,
			chunksLimit:       5,
			expectedSetsCount: 0,
			expectedErr:       "exceeded series limit",
			sets: []seriesChunkRefsSet{
				{series: []seriesChunkRefs{
					{lset: labels.FromStrings("l1", "v1"), chunksRanges: generateSeriesChunksRanges(blockID, 1)},
					{lset: labels.FromStrings("l1", "v2"), chunksRanges: generateSeriesChunksRanges(blockID, 1)},
					{lset: labels.FromStrings("l2", "v1"), chunksRanges: generateSeriesChunksRanges(blockID, 1)},
					{lset: labels.FromStrings("l2", "v2"), chunksRanges: generateSeriesChunksRanges(blockID, 1)},
				}},
			},
		},
		"exceeds series limit on second set": {
			seriesLimit:       3,
			chunksLimit:       5,
			expectedSetsCount: 1,
			expectedErr:       "exceeded series limit",
			sets: []seriesChunkRefsSet{
				{series: []seriesChunkRefs{
					{lset: labels.FromStrings("l1", "v1"), chunksRanges: generateSeriesChunksRanges(blockID, 1)},
					{lset: labels.FromStrings("l1", "v2"), chunksRanges: generateSeriesChunksRanges(blockID, 1)},
				}},
				{series: []seriesChunkRefs{
					{lset: labels.FromStrings("l2", "v1"), chunksRanges: generateSeriesChunksRanges(blockID, 1)},
					{lset: labels.FromStrings("l2", "v2"), chunksRanges: generateSeriesChunksRanges(blockID, 1)},
				}},
			},
		},
		"propagates error": {
			seriesLimit:       5,
			chunksLimit:       5,
			upstreamErr:       errors.New("something went wrong"),
			expectedSetsCount: 2,
			expectedErr:       "something went wrong",
			sets: []seriesChunkRefsSet{
				{series: []seriesChunkRefs{
					{lset: labels.FromStrings("l1", "v1"), chunksRanges: generateSeriesChunksRanges(blockID, 1)},
					{lset: labels.FromStrings("l1", "v2"), chunksRanges: generateSeriesChunksRanges(blockID, 1)},
				}},
				{series: []seriesChunkRefs{
					{lset: labels.FromStrings("l2", "v1"), chunksRanges: generateSeriesChunksRanges(blockID, 1)},
					{lset: labels.FromStrings("l2", "v2"), chunksRanges: generateSeriesChunksRanges(blockID, 1)},
				}},
			},
		},
	}

	for testName, testCase := range testCases {
		testName, testCase := testName, testCase
		t.Run(testName, func(t *testing.T) {
			iterator := newLimitingSeriesChunkRefsSetIterator(
				newSliceSeriesChunkRefsSetIterator(testCase.upstreamErr, testCase.sets...),
				&staticLimiter{limit: testCase.chunksLimit},
				&staticLimiter{limit: testCase.seriesLimit},
			)

			sets := readAllSeriesChunkRefsSet(iterator)
			assert.Equal(t, testCase.expectedSetsCount, len(sets))
			if testCase.expectedErr == "" {
				assert.NoError(t, iterator.Err())
			} else {
				assert.ErrorContains(t, iterator.Err(), testCase.expectedErr)
			}
		})
	}
}

func TestLoadingSeriesChunkRefsSetIterator(t *testing.T) {
	defaultTestBlockFactory := prepareTestBlock(test.NewTB(t), func(t testing.TB, appender storage.Appender) {
		for i := 0; i < 100; i++ {
			_, err := appender.Append(0, labels.FromStrings("l1", fmt.Sprintf("v%d", i)), int64(i*10), 0)
			assert.NoError(t, err)
		}
		assert.NoError(t, appender.Commit())
	})

	const largerTestBlockSeriesCount = 100_000
	largerTestBlockFactory := prepareTestBlock(test.NewTB(t), func(t testing.TB, appender storage.Appender) {
		for i := 0; i < largerTestBlockSeriesCount; i++ {
			_, err := appender.Append(0, labels.FromStrings("l1", fmt.Sprintf("v%d", i)), int64(i*10), 0)
			assert.NoError(t, err)
		}
		assert.NoError(t, appender.Commit())
	})

	type testCase struct {
		blockFactory                func() *bucketBlock // if nil, defaultTestBlockFactory is used
		shard                       *sharding.ShardSelector
		matchers                    []*labels.Matcher
		seriesHasher                seriesHasher
		skipChunks, streamingSeries bool
		minT, maxT                  int64
		batchSize                   int

		expectedSets []seriesChunkRefsSet
	}

	testCases := map[string]testCase{
		"loads one batch": {
			minT:      0,
			maxT:      10000,
			batchSize: 100,
			matchers:  []*labels.Matcher{labels.MustNewMatcher(labels.MatchRegexp, "l1", "v[1-4]")},
			expectedSets: []seriesChunkRefsSet{
				{series: []seriesChunkRefs{
					{lset: labels.FromStrings("l1", "v1"), chunksRanges: []seriesChunkRefsRange{{refs: []seriesChunkRef{
						{minTime: 10, maxTime: 10, segFileOffset: 26, length: 208},
					}}}},
					{lset: labels.FromStrings("l1", "v2"), chunksRanges: []seriesChunkRefsRange{{refs: []seriesChunkRef{
						{minTime: 20, maxTime: 20, segFileOffset: 234, length: 208},
					}}}},
					{lset: labels.FromStrings("l1", "v3"), chunksRanges: []seriesChunkRefsRange{{refs: []seriesChunkRef{
						{minTime: 30, maxTime: 30, segFileOffset: 442, length: 208},
					}}}},
					{lset: labels.FromStrings("l1", "v4"), chunksRanges: []seriesChunkRefsRange{{refs: []seriesChunkRef{
						// For the rest of the chunks we could take the diff with the next series' chunk, but for the last we use the default estimate.
						{minTime: 40, maxTime: 40, segFileOffset: 650, length: tsdb.EstimatedMaxChunkSize},
					}}}},
				}},
			},
		},
		"loads multiple batches": {
			minT:      0,
			maxT:      10000,
			batchSize: 2,
			matchers:  []*labels.Matcher{labels.MustNewMatcher(labels.MatchRegexp, "l1", "v[1-4]")},
			expectedSets: []seriesChunkRefsSet{
				{series: []seriesChunkRefs{
					{lset: labels.FromStrings("l1", "v1"), chunksRanges: []seriesChunkRefsRange{{refs: []seriesChunkRef{
						{minTime: 10, maxTime: 10, segFileOffset: 26, length: 208},
					}}}},
					{lset: labels.FromStrings("l1", "v2"), chunksRanges: []seriesChunkRefsRange{{refs: []seriesChunkRef{
						{minTime: 20, maxTime: 20, segFileOffset: 234, length: tsdb.EstimatedMaxChunkSize},
					}}}},
				}},
				{series: []seriesChunkRefs{
					{lset: labels.FromStrings("l1", "v3"), chunksRanges: []seriesChunkRefsRange{{refs: []seriesChunkRef{
						{minTime: 30, maxTime: 30, segFileOffset: 442, length: 208},
					}}}},
					{lset: labels.FromStrings("l1", "v4"), chunksRanges: []seriesChunkRefsRange{{refs: []seriesChunkRef{
						{minTime: 40, maxTime: 40, segFileOffset: 650, length: tsdb.EstimatedMaxChunkSize},
					}}}},
				}},
			},
		},
		"skips chunks": {
			skipChunks: true,
			minT:       0,
			maxT:       40,
			batchSize:  100,
			matchers:   []*labels.Matcher{labels.MustNewMatcher(labels.MatchRegexp, "l1", "v[1-4]")},
			expectedSets: []seriesChunkRefsSet{
				{series: []seriesChunkRefs{
					{lset: labels.FromStrings("l1", "v1")},
					{lset: labels.FromStrings("l1", "v2")},
					{lset: labels.FromStrings("l1", "v3")},
					{lset: labels.FromStrings("l1", "v4")},
				}},
			},
		},
		"doesn't return series if they are outside of minT/maxT": {
			minT:         20,
			maxT:         30,
			batchSize:    100,
			matchers:     []*labels.Matcher{labels.MustNewMatcher(labels.MatchRegexp, "l1", "v1")},
			expectedSets: []seriesChunkRefsSet{},
		},
		"omits empty batches because they fall outside of minT/maxT": {
			minT:      30,
			maxT:      40,
			batchSize: 2,
			matchers:  []*labels.Matcher{labels.MustNewMatcher(labels.MatchRegexp, "l1", "v[1-4]")},
			expectedSets: []seriesChunkRefsSet{
				{series: []seriesChunkRefs{
					{lset: labels.FromStrings("l1", "v3"), chunksRanges: []seriesChunkRefsRange{{refs: []seriesChunkRef{
						{minTime: 30, maxTime: 30, segFileOffset: 442, length: 208},
					}}}},
					{lset: labels.FromStrings("l1", "v4"), chunksRanges: []seriesChunkRefsRange{{refs: []seriesChunkRef{
						{minTime: 40, maxTime: 40, segFileOffset: 650, length: tsdb.EstimatedMaxChunkSize},
					}}}},
				}},
			},
		},
		"returns no batches when no series are owned by shard": {
			shard: &sharding.ShardSelector{ShardIndex: 1, ShardCount: 2},
			seriesHasher: mockSeriesHasher{
				hashes: map[string]uint64{
					`{l1="v1"}`: 0,
					`{l1="v2"}`: 0,
					`{l1="v3"}`: 0,
					`{l1="v4"}`: 0,
				},
			},
			minT:         0,
			maxT:         40,
			batchSize:    2,
			matchers:     []*labels.Matcher{labels.MustNewMatcher(labels.MatchRegexp, "l1", "v[1-4]")},
			expectedSets: []seriesChunkRefsSet{},
		},
		"returns only series that are owned by shard": {
			seriesHasher: mockSeriesHasher{
				hashes: map[string]uint64{`{l1="v3"}`: 1},
			},
			shard:     &sharding.ShardSelector{ShardIndex: 1, ShardCount: 2},
			minT:      0,
			maxT:      40,
			batchSize: 2,
			matchers:  []*labels.Matcher{labels.MustNewMatcher(labels.MatchRegexp, "l1", "v[1-4]")},
			expectedSets: []seriesChunkRefsSet{
				{series: []seriesChunkRefs{
					{lset: labels.FromStrings("l1", "v3"), chunksRanges: []seriesChunkRefsRange{{refs: []seriesChunkRef{
						// We select only one series, but there are other series which aren't returned because of the shard.
						// We still use those series' chunk refs to estimate lengths of other series. So in this case
						// the last chunk didn't use the default estimation.
						{minTime: 30, maxTime: 30, segFileOffset: 442, length: 208},
					}}}},
				}},
			},
		},
		"ignores mixT/maxT when skipping chunks": {
			minT:       0,
			maxT:       10,
			skipChunks: true,
			batchSize:  4,
			matchers:   []*labels.Matcher{labels.MustNewMatcher(labels.MatchRegexp, "l1", "v[1-4]")},
			expectedSets: []seriesChunkRefsSet{
				{series: []seriesChunkRefs{
					{lset: labels.FromStrings("l1", "v1")},
					{lset: labels.FromStrings("l1", "v2")},
					{lset: labels.FromStrings("l1", "v3")},
					{lset: labels.FromStrings("l1", "v4")},
				}},
			},
		},
		"works with many series in a single batch": {
			blockFactory: largerTestBlockFactory,
			minT:         0,
			maxT:         math.MaxInt64,
			skipChunks:   true, // There is still no easy way to assert on the refs of 100K chunks, so we skip them.
			batchSize:    largerTestBlockSeriesCount,
			matchers:     []*labels.Matcher{labels.MustNewMatcher(labels.MatchRegexp, "l1", ".*")},
			expectedSets: func() []seriesChunkRefsSet {
				set := newSeriesChunkRefsSet(largerTestBlockSeriesCount, true)
				for i := 0; i < largerTestBlockSeriesCount; i++ {
					set.series = append(set.series, seriesChunkRefs{lset: labels.FromStrings("l1", fmt.Sprintf("v%d", i))})
				}
				// The order of series in the block is by their labels, so we need to sort what we generated.
				sort.Slice(set.series, func(i, j int) bool {
					return labels.Compare(set.series[i].lset, set.series[j].lset) < 0
				})
				return []seriesChunkRefsSet{set}
			}(),
		},
		"works with many series in many batches batch": {
			blockFactory: largerTestBlockFactory,
			minT:         0,
			maxT:         math.MaxInt64,
			skipChunks:   true, // There is still no easy way to assert on the refs of 100K chunks, so we skip them.
			batchSize:    5000,
			matchers:     []*labels.Matcher{labels.MustNewMatcher(labels.MatchRegexp, "l1", ".*")},
			expectedSets: func() []seriesChunkRefsSet {
				series := make([]seriesChunkRefs, 0, largerTestBlockSeriesCount)
				for i := 0; i < largerTestBlockSeriesCount; i++ {
					series = append(series, seriesChunkRefs{lset: labels.FromStrings("l1", fmt.Sprintf("v%d", i))})
				}
				// The order of series in the block is by their labels, so we need to sort what we generated.
				sort.Slice(series, func(i, j int) bool {
					return labels.Compare(series[i].lset, series[j].lset) < 0
				})

				const numBatches = largerTestBlockSeriesCount / 5000
				sets := make([]seriesChunkRefsSet, numBatches)
				for setIdx := 0; setIdx < numBatches; setIdx++ {
					sets[setIdx].series = series[setIdx*largerTestBlockSeriesCount/numBatches : (setIdx+1)*largerTestBlockSeriesCount/numBatches]
				}
				return sets
			}(),
		},
		"skip chunks with streaming on 1": {
			minT:            0,
			maxT:            25,
			batchSize:       100,
			skipChunks:      true,
			streamingSeries: true, // mint and maxt is considered.
			matchers:        []*labels.Matcher{labels.MustNewMatcher(labels.MatchRegexp, "l1", "v[1-4]")},
			expectedSets: []seriesChunkRefsSet{
				{series: []seriesChunkRefs{
					{lset: labels.FromStrings("l1", "v1")},
					{lset: labels.FromStrings("l1", "v2")},
				}},
			},
		},
		"skip chunks with streaming on 2": {
			minT:            15,
			maxT:            35,
			batchSize:       100,
			skipChunks:      true,
			streamingSeries: true, // mint and maxt is considered.
			matchers:        []*labels.Matcher{labels.MustNewMatcher(labels.MatchRegexp, "l1", "v[1-4]")},
			expectedSets: []seriesChunkRefsSet{
				{series: []seriesChunkRefs{
					{lset: labels.FromStrings("l1", "v2")},
					{lset: labels.FromStrings("l1", "v3")},
				}},
			},
		},
	}

	runTest := func(tc testCase) {
		// Setup
		blockFactory := defaultTestBlockFactory
		if tc.blockFactory != nil {
			blockFactory = tc.blockFactory
		}
		block := blockFactory()
		indexr := block.indexReader(selectAllStrategy{})
		postings, _, err := indexr.ExpandedPostings(context.Background(), tc.matchers, newSafeQueryStats())
		require.NoError(t, err)
		postingsIterator := newPostingsSetsIterator(
			postings,
			tc.batchSize,
		)
		hasher := tc.seriesHasher
		if hasher == nil {
			hasher = cachedSeriesHasher{hashcache.NewSeriesHashCache(100).GetBlockCache("")}
		}
		var strategy seriesIteratorStrategy
		if tc.skipChunks {
			strategy |= noChunks
		}
		if tc.streamingSeries {
			strategy |= overlapMintMaxt
		}
		loadingIterator := newLoadingSeriesChunkRefsSetIterator(
			context.Background(),
			postingsIterator,
			indexr,
			noopCache{},
			newSafeQueryStats(),
			block.meta,
			tc.shard,
			hasher,
			strategy,
			tc.minT,
			tc.maxT,
			"t1",
			1,
			log.NewNopLogger(),
		)

		// Tests
		sets := readAllSeriesChunkRefsSet(loadingIterator)
		assert.NoError(t, loadingIterator.Err())
		assertSeriesChunkRefsSetsEqual(t, block.meta.ULID, tc.expectedSets, sets)
	}

	for testName, testCase := range testCases {
		testName, tc := testName, testCase
		t.Run(testName, func(t *testing.T) {
			t.Parallel()
			if tc.skipChunks {
				runTest(tc)
			} else {
				// We test with both streaming on and off when we are fetching chunks.
				for _, streaming := range []bool{true, false} {
					tcCopy := tc
					streaming := streaming
					t.Run(fmt.Sprintf("streaming=%t", streaming), func(t *testing.T) {
						t.Parallel()
						tcCopy.streamingSeries = streaming
						runTest(tcCopy)
					})
				}
			}
		})
	}
}

func assertSeriesChunkRefsSetsEqual(t testing.TB, blockID ulid.ULID, expected, actual []seriesChunkRefsSet) {
	t.Helper()
	if !assert.Len(t, actual, len(expected)) {
		return
	}
	for i, actualSet := range actual {
		expectedSet := expected[i]
		if !assert.Equalf(t, expectedSet.len(), actualSet.len(), "%d", i) {
			continue
		}
		for j, actualSeries := range actualSet.series {
			expectedSeries := expectedSet.series[j]
			assert.Truef(t, labels.Equal(actualSeries.lset, expectedSeries.lset), "[%d, %d]: expected labels %s got %s", i, j, expectedSeries.lset, actualSeries.lset)
			if !assert.Lenf(t, actualSeries.chunksRanges, len(expectedSeries.chunksRanges), "chunk ranges len [%d, %d]", i, j) {
				continue
			}
			for k, actualChunksRange := range actualSeries.chunksRanges {
				expectedRange := expectedSeries.chunksRanges[k]
				assert.Equalf(t, expectedRange.firstRef(), actualChunksRange.firstRef(), "first ref [%d, %d, %d]", i, j, k)
				assert.Equalf(t, blockID, actualChunksRange.blockID, "blockID [%d, %d, %d]", i, j, k)
				require.Lenf(t, actualChunksRange.refs, len(expectedRange.refs), "chunks len [%d, %d, %d]", i, j, k)
				for l, actualChunk := range actualChunksRange.refs {
					expectedChunk := expectedRange.refs[l]
					assert.Equalf(t, int(expectedChunk.segFileOffset), int(actualChunk.segFileOffset), "ref [%d, %d, %d, %d]", i, j, k, l)
					assert.Equalf(t, expectedChunk.minTime, actualChunk.minTime, "minT [%d, %d, %d, %d]", i, j, k, l)
					assert.Equalf(t, expectedChunk.maxTime, actualChunk.maxTime, "maxT [%d, %d, %d, %d]", i, j, k, l)
					assert.Equalf(t, int(expectedChunk.length), int(actualChunk.length), "length [%d, %d, %d, %d]", i, j, k, l)
				}
			}
		}
	}
}

func TestOpenBlockSeriesChunkRefsSetsIterator(t *testing.T) {
	ctx, cancel := context.WithCancel(context.Background())
	t.Cleanup(cancel)

	newTestBlock := prepareTestBlock(test.NewTB(t), func(tb testing.TB, appender storage.Appender) {
		const (
			samplesFor1Chunk   = 100                  // not a complete chunk
			samplesFor2Chunks  = samplesFor1Chunk * 2 // not a complete chunk
			samplesFor13Chunks = 1560                 // 120 samples per chunk
		)
		earlySeries := []labels.Labels{
			labels.FromStrings("a", "1", "b", "1"),
			labels.FromStrings("a", "1", "b", "2"),
		}

		// Series with samples that start later, so we can expect their chunks' minT/maxT to be different
		lateSeries := []labels.Labels{
			labels.FromStrings("a", "2", "b", "1"),
			labels.FromStrings("a", "2", "b", "2"),
		}
		for i := int64(0); i < samplesFor2Chunks; i++ { // write 200 samples, so we get two chunks
			for _, s := range earlySeries {
				_, err := appender.Append(0, s, i, 0)
				assert.NoError(t, err)
			}
			for _, s := range lateSeries {
				_, err := appender.Append(0, s, samplesFor2Chunks+i, 0)
				assert.NoError(t, err)
			}
		}

		seriesWith50Chunks := []labels.Labels{
			labels.FromStrings("a", "3", "b", "1"),
			labels.FromStrings("a", "3", "b", "2"),
		}

		for i := int64(0); i < samplesFor13Chunks; i++ {
			for _, s := range seriesWith50Chunks {
				_, err := appender.Append(0, s, i, 0)
				assert.NoError(t, err)
			}
		}

		seriesWithSparseChunks := []labels.Labels{
			labels.FromStrings("a", "4", "b", "1"),
			labels.FromStrings("a", "4", "b", "2"),
		}

		for i := int64(0); i < samplesFor1Chunk; i++ {
			// Write the first chunk with earlier timestamp
			for _, s := range seriesWithSparseChunks {
				_, err := appender.Append(0, s, i, 0)
				assert.NoError(t, err)
			}
		}
		for i := int64(0); i < samplesFor1Chunk; i++ {
			// Write the next chunk with later timestamp
			for _, s := range seriesWithSparseChunks {
				_, err := appender.Append(0, s, 1000+i, 0)
				assert.NoError(t, err)
			}
		}

		assert.NoError(t, appender.Commit())
	})

	testCases := map[string]struct {
		matcher    *labels.Matcher
		batchSize  int
		minT, maxT int64 // optional, will use block minT/maxT if 0
		skipChunks bool

		expectedErr    string
		expectedSeries []seriesChunkRefsSet
	}{
		"selects all series in a single batch": {
			matcher:   labels.MustNewMatcher(labels.MatchRegexp, "a", "[12]"),
			batchSize: 100,
			expectedSeries: []seriesChunkRefsSet{
				{series: []seriesChunkRefs{
					{lset: labels.FromStrings("a", "1", "b", "1"), chunksRanges: []seriesChunkRefsRange{{refs: []seriesChunkRef{
						{segFileOffset: 8, minTime: 0, maxTime: 124, length: 49},
						{segFileOffset: 57, minTime: 125, maxTime: 199, length: 38},
					}}}},
					{lset: labels.FromStrings("a", "1", "b", "2"), chunksRanges: []seriesChunkRefsRange{{refs: []seriesChunkRef{
						{segFileOffset: 95, minTime: 0, maxTime: 124, length: 49},
						{segFileOffset: 144, minTime: 125, maxTime: 199, length: 38},
					}}}},
					{lset: labels.FromStrings("a", "2", "b", "1"), chunksRanges: []seriesChunkRefsRange{{refs: []seriesChunkRef{
						{segFileOffset: 182, minTime: 200, maxTime: 332, length: 52},
						{segFileOffset: 234, minTime: 333, maxTime: 399, length: 36},
					}}}},
					{lset: labels.FromStrings("a", "2", "b", "2"), chunksRanges: []seriesChunkRefsRange{{refs: []seriesChunkRef{
						{segFileOffset: 270, minTime: 200, maxTime: 332, length: 52},
						{segFileOffset: 322, minTime: 333, maxTime: 399, length: tsdb.EstimatedMaxChunkSize},
					}}}},
				}},
			},
		},
		"selects all series in multiple batches": {
			matcher:   labels.MustNewMatcher(labels.MatchRegexp, "a", "[12]"),
			batchSize: 1,
			expectedSeries: []seriesChunkRefsSet{
				{series: []seriesChunkRefs{
					{lset: labels.FromStrings("a", "1", "b", "1"), chunksRanges: []seriesChunkRefsRange{{refs: []seriesChunkRef{
						{segFileOffset: 8, minTime: 0, maxTime: 124, length: 49},
						// Since we don't know the ref of the next chunk we use the default estimation for the last chunk
						{segFileOffset: 57, minTime: 125, maxTime: 199, length: tsdb.EstimatedMaxChunkSize},
					}}}},
				}},
				{series: []seriesChunkRefs{
					{lset: labels.FromStrings("a", "1", "b", "2"), chunksRanges: []seriesChunkRefsRange{{refs: []seriesChunkRef{
						{segFileOffset: 95, minTime: 0, maxTime: 124, length: 49},
						{segFileOffset: 144, minTime: 125, maxTime: 199, length: tsdb.EstimatedMaxChunkSize},
					}}}},
				}},
				{series: []seriesChunkRefs{
					{lset: labels.FromStrings("a", "2", "b", "1"), chunksRanges: []seriesChunkRefsRange{{refs: []seriesChunkRef{
						{segFileOffset: 182, minTime: 200, maxTime: 332, length: 52},
						{segFileOffset: 234, minTime: 333, maxTime: 399, length: tsdb.EstimatedMaxChunkSize},
					}}}},
				}},
				{series: []seriesChunkRefs{
					{lset: labels.FromStrings("a", "2", "b", "2"), chunksRanges: []seriesChunkRefsRange{{refs: []seriesChunkRef{
						{segFileOffset: 270, minTime: 200, maxTime: 332, length: 52},
						{segFileOffset: 322, minTime: 333, maxTime: 399, length: tsdb.EstimatedMaxChunkSize},
					}}}},
				}},
			},
		},
		"selects some series in single batch": {
			matcher:   labels.MustNewMatcher(labels.MatchEqual, "a", "1"),
			batchSize: 100,
			expectedSeries: []seriesChunkRefsSet{
				{series: []seriesChunkRefs{
					{lset: labels.FromStrings("a", "1", "b", "1"), chunksRanges: []seriesChunkRefsRange{{refs: []seriesChunkRef{
						{segFileOffset: 8, minTime: 0, maxTime: 124, length: 49},
						{segFileOffset: 57, minTime: 125, maxTime: 199, length: 38},
					}}}},
					{lset: labels.FromStrings("a", "1", "b", "2"), chunksRanges: []seriesChunkRefsRange{{refs: []seriesChunkRef{
						{segFileOffset: 95, minTime: 0, maxTime: 124, length: 49},
						{segFileOffset: 144, minTime: 125, maxTime: 199, length: tsdb.EstimatedMaxChunkSize},
					}}}},
				}},
			},
		},
		"selects some series in multiple batches": {
			matcher:   labels.MustNewMatcher(labels.MatchEqual, "a", "1"),
			batchSize: 1,
			expectedSeries: []seriesChunkRefsSet{
				{series: []seriesChunkRefs{
					{lset: labels.FromStrings("a", "1", "b", "1"), chunksRanges: []seriesChunkRefsRange{{refs: []seriesChunkRef{
						{segFileOffset: 8, minTime: 0, maxTime: 124, length: 49},
						{segFileOffset: 57, minTime: 125, maxTime: 199, length: tsdb.EstimatedMaxChunkSize},
					}}}},
				}},
				{series: []seriesChunkRefs{
					{lset: labels.FromStrings("a", "1", "b", "2"), chunksRanges: []seriesChunkRefsRange{{refs: []seriesChunkRef{
						{segFileOffset: 95, minTime: 0, maxTime: 124, length: 49},
						{segFileOffset: 144, minTime: 125, maxTime: 199, length: tsdb.EstimatedMaxChunkSize},
					}}}},
				}},
			},
		},
		"selects all series in a single batch with skipChunks": {
			matcher:    labels.MustNewMatcher(labels.MatchRegexp, "a", "[12]"),
			batchSize:  100,
			skipChunks: true,
			expectedSeries: []seriesChunkRefsSet{
				{series: []seriesChunkRefs{
					{lset: labels.FromStrings("a", "1", "b", "1")},
					{lset: labels.FromStrings("a", "1", "b", "2")},
					{lset: labels.FromStrings("a", "2", "b", "1")},
					{lset: labels.FromStrings("a", "2", "b", "2")},
				}},
			},
		},
		"selects all series in multiple batches with skipChunks": {
			matcher:    labels.MustNewMatcher(labels.MatchRegexp, "a", "[12]"),
			batchSize:  1,
			skipChunks: true,
			expectedSeries: []seriesChunkRefsSet{
				{series: []seriesChunkRefs{
					{lset: labels.FromStrings("a", "1", "b", "1")},
				}},
				{series: []seriesChunkRefs{
					{lset: labels.FromStrings("a", "1", "b", "2")},
				}},
				{series: []seriesChunkRefs{
					{lset: labels.FromStrings("a", "2", "b", "1")},
				}},
				{series: []seriesChunkRefs{
					{lset: labels.FromStrings("a", "2", "b", "2")},
				}},
			},
		},
		"partitions multiple chunks into 2 ranges": {
			matcher:   labels.MustNewMatcher(labels.MatchRegexp, "a", "3"),
			batchSize: 1,
			expectedSeries: []seriesChunkRefsSet{
				{series: []seriesChunkRefs{
					{lset: labels.FromStrings("a", "3", "b", "1"), chunksRanges: []seriesChunkRefsRange{
						{refs: []seriesChunkRef{
							{segFileOffset: 358, length: 49, minTime: 0, maxTime: 124},
							{segFileOffset: 407, length: 50, minTime: 125, maxTime: 249},
							{segFileOffset: 457, length: 50, minTime: 250, maxTime: 374},
							{segFileOffset: 507, length: 50, minTime: 375, maxTime: 499},
							{segFileOffset: 557, length: 50, minTime: 500, maxTime: 624},
							{segFileOffset: 607, length: 50, minTime: 625, maxTime: 749},
							{segFileOffset: 657, length: 50, minTime: 750, maxTime: 874},
							{segFileOffset: 707, length: 50, minTime: 875, maxTime: 999},
							{segFileOffset: 757, length: 50, minTime: 1000, maxTime: 1124},
							{segFileOffset: 807, length: 50, minTime: 1125, maxTime: 1249},
						}},
						{refs: []seriesChunkRef{
							{segFileOffset: 857, length: 50, minTime: 1250, maxTime: 1374},
							{segFileOffset: 907, length: 50, minTime: 1375, maxTime: 1499},
							{segFileOffset: 957, length: tsdb.EstimatedMaxChunkSize, minTime: 1500, maxTime: 1559},
						}},
					}},
				}},
				{series: []seriesChunkRefs{
					{lset: labels.FromStrings("a", "3", "b", "2"), chunksRanges: []seriesChunkRefsRange{
						{refs: []seriesChunkRef{
							{segFileOffset: 991, length: 49, minTime: 0, maxTime: 124},
							{segFileOffset: 1040, length: 50, minTime: 125, maxTime: 249},
							{segFileOffset: 1090, length: 50, minTime: 250, maxTime: 374},
							{segFileOffset: 1140, length: 50, minTime: 375, maxTime: 499},
							{segFileOffset: 1190, length: 50, minTime: 500, maxTime: 624},
							{segFileOffset: 1240, length: 50, minTime: 625, maxTime: 749},
							{segFileOffset: 1290, length: 50, minTime: 750, maxTime: 874},
							{segFileOffset: 1340, length: 50, minTime: 875, maxTime: 999},
							{segFileOffset: 1390, length: 50, minTime: 1000, maxTime: 1124},
							{segFileOffset: 1440, length: 50, minTime: 1125, maxTime: 1249},
						}},
						{refs: []seriesChunkRef{
							{segFileOffset: 1490, length: 50, minTime: 1250, maxTime: 1374},
							{segFileOffset: 1540, length: 50, minTime: 1375, maxTime: 1499},
							{segFileOffset: 1590, length: tsdb.EstimatedMaxChunkSize, minTime: 1500, maxTime: 1559},
						}},
					}},
				}},
			},
		},
		"doesn't return a series if its chunks are around minT/maxT but not within it": {
			matcher: labels.MustNewMatcher(labels.MatchRegexp, "a", "4"),
			minT:    500, maxT: 600, // The chunks for this timeseries are between 0 and 99 and 1000 and 1099
			batchSize:      100,
			expectedSeries: []seriesChunkRefsSet{},
		},
	}

	for testName, testCase := range testCases {
		testName, testCase := testName, testCase
		t.Run(testName, func(t *testing.T) {
			t.Parallel()

			var block = newTestBlock()
			// All test cases have a single matcher, so the strategy wouldn't really make a difference.
			// Pending matchers are tested in other tests.
			indexReader := block.indexReader(selectAllStrategy{})
			defer indexReader.Close()

			hashCache := hashcache.NewSeriesHashCache(1024 * 1024).GetBlockCache(block.meta.ULID.String())

			minT, maxT := block.meta.MinTime, block.meta.MaxTime
			if testCase.minT != 0 {
				minT = testCase.minT
			}
			if testCase.maxT != 0 {
				maxT = testCase.maxT
			}

			var strategy seriesIteratorStrategy
			if testCase.skipChunks {
				strategy |= noChunks
			}
			iterator, _, _, err := openBlockSeriesChunkRefsSetsIterator(
				ctx,
				testCase.batchSize,
				"",
				indexReader,
				newInMemoryIndexCache(t),
				block.meta,
				[]*labels.Matcher{testCase.matcher},
				nil,
				cachedSeriesHasher{hashCache},
				strategy,
				minT,
				maxT,
				2,
				newSafeQueryStats(),
<<<<<<< HEAD
				nil, nil,
				nil,
=======
				log.NewNopLogger(),
>>>>>>> b4bb8956
			)
			require.NoError(t, err)

			actualSeriesSets := readAllSeriesChunkRefsSet(iterator)
			assertSeriesChunkRefsSetsEqual(t, block.meta.ULID, testCase.expectedSeries, actualSeriesSets)
			if testCase.expectedErr != "" {
				assert.ErrorContains(t, iterator.Err(), "test limit exceeded")
			} else {
				assert.NoError(t, iterator.Err())
			}
		})
	}
}

func TestOpenBlockSeriesChunkRefsSetsIterator_pendingMatchers(t *testing.T) {
	ctx, cancel := context.WithCancel(context.Background())
	t.Cleanup(cancel)

	newTestBlock := prepareTestBlock(test.NewTB(t), appendTestSeries(10_000))

	testCases := map[string]struct {
		matchers        []*labels.Matcher
		pendingMatchers []*labels.Matcher
		batchSize       int
	}{
		"applies pending matchers": {
			matchers: []*labels.Matcher{
				labels.MustNewMatcher(labels.MatchRegexp, "n", "1_1.*"),
				labels.MustNewMatcher(labels.MatchRegexp, "i", "100.*"),
			},
			pendingMatchers: []*labels.Matcher{
				labels.MustNewMatcher(labels.MatchRegexp, "n", "1_1.*"),
			},
			batchSize: 100,
		},
		"applies pending matchers when they match all series": {
			matchers: []*labels.Matcher{
				labels.MustNewMatcher(labels.MatchNotEqual, "n", ""),
				labels.MustNewMatcher(labels.MatchEqual, "s", "foo"),
				labels.MustNewMatcher(labels.MatchRegexp, "i", "100.*"),
			},
			pendingMatchers: []*labels.Matcher{
				labels.MustNewMatcher(labels.MatchNotEqual, "n", ""),
			},
			batchSize: 100,
		},
		"applies pending matchers when they match all series (with some completely empty batches)": {
			matchers: []*labels.Matcher{
				labels.MustNewMatcher(labels.MatchNotEqual, "n", ""),
				labels.MustNewMatcher(labels.MatchEqual, "s", "foo"),
				labels.MustNewMatcher(labels.MatchRegexp, "i", "100.*"),
			},
			pendingMatchers: []*labels.Matcher{
				labels.MustNewMatcher(labels.MatchNotEqual, "n", ""),
			},
			batchSize: 1,
		},
		"applies pending matchers when they match no series": {
			matchers: []*labels.Matcher{
				labels.MustNewMatcher(labels.MatchEqual, "n", ""),
				labels.MustNewMatcher(labels.MatchEqual, "s", "foo"),
				labels.MustNewMatcher(labels.MatchRegexp, "i", "100.*"),
			},
			pendingMatchers: []*labels.Matcher{
				labels.MustNewMatcher(labels.MatchEqual, "n", ""),
			},
			batchSize: 100,
		},
	}

	for testName, testCase := range testCases {
		testName, testCase := testName, testCase
		t.Run(testName, func(t *testing.T) {
			matchersAsStrings := func(ms []*labels.Matcher) (matcherStr []string) {
				for _, m := range ms {
					matcherStr = append(matcherStr, m.String())
				}
				return
			}
			require.Subset(t, matchersAsStrings(testCase.matchers), matchersAsStrings(testCase.pendingMatchers), "pending matchers should be a subset of all matchers")

			var block = newTestBlock()
			block.pendingReaders.Add(2) // this is hacky, but can be replaced only block.indexReade() accepts a strategy
			querySeries := func(indexReader *bucketIndexReader) []seriesChunkRefsSet {
				hashCache := hashcache.NewSeriesHashCache(1024 * 1024).GetBlockCache(block.meta.ULID.String())
				iterator, _, _, err := openBlockSeriesChunkRefsSetsIterator(
					ctx,
					testCase.batchSize,
					"",
					indexReader,
					newInMemoryIndexCache(t),
					block.meta,
					testCase.matchers,
					nil,
					cachedSeriesHasher{hashCache},
					noChunks, // skip chunks since we are testing labels filtering
					block.meta.MinTime,
					block.meta.MaxTime,
					2,
					newSafeQueryStats(),
<<<<<<< HEAD
					nil, nil,
					nil,
=======
					log.NewNopLogger(),
>>>>>>> b4bb8956
				)
				require.NoError(t, err)
				allSets := readAllSeriesChunkRefsSet(iterator)
				assert.NoError(t, iterator.Err())
				return allSets
			}

			indexReaderOmittingMatchers := newBucketIndexReader(block, omitMatchersStrategy{testCase.pendingMatchers})
			defer indexReaderOmittingMatchers.Close()

			indexReader := newBucketIndexReader(block, selectAllStrategy{})
			defer indexReader.Close()

			assert.Equal(t, querySeries(indexReader), querySeries(indexReaderOmittingMatchers))
		})
	}

}

func BenchmarkOpenBlockSeriesChunkRefsSetsIterator(b *testing.B) {
	const series = 5e6

	newTestBlock := prepareTestBlock(test.NewTB(b), appendTestSeries(series))

	testSetups := map[string]struct {
		indexCache indexcache.IndexCache
	}{
		"without index cache": {indexCache: noopCache{}},
		"with index cache":    {indexCache: newInMemoryIndexCache(b)},
	}

	for name, setup := range testSetups {
		b.Run(name, func(b *testing.B) {
			for _, testCase := range seriesSelectionTestCases(test.NewTB(b), series) {
				b.Run(testCase.name, func(b *testing.B) {
					ctx, cancel := context.WithCancel(context.Background())
					b.Cleanup(cancel)

					var block = newTestBlock()
					indexReader := block.indexReader(selectAllStrategy{})
					b.Cleanup(func() { require.NoError(b, indexReader.Close()) })

					hashCache := hashcache.NewSeriesHashCache(1024 * 1024).GetBlockCache(block.meta.ULID.String())

					b.ResetTimer()
					b.ReportAllocs()

					for i := 0; i < b.N; i++ {
						iterator, _, _, err := openBlockSeriesChunkRefsSetsIterator(
							ctx,
							5000,
							"",
							indexReader,
							setup.indexCache,
							block.meta,
							testCase.matchers,
							nil,
							cachedSeriesHasher{hashCache},
							defaultStrategy, // we don't skip chunks, so we can measure impact in loading chunk refs too
							block.meta.MinTime,
							block.meta.MaxTime,
							2,
							newSafeQueryStats(),
<<<<<<< HEAD
							nil, nil,
							nil,
=======
							log.NewNopLogger(),
>>>>>>> b4bb8956
						)
						require.NoError(b, err)

						actualSeriesSets := readAllSeriesChunkRefs(newFlattenedSeriesChunkRefsIterator(iterator))
						assert.Len(b, actualSeriesSets, testCase.expectedSeriesLen)
						assert.NoError(b, iterator.Err())
					}
				})
			}
		})
	}
}

func TestMetasToRanges(t *testing.T) {
	blockID := ulid.MustNew(1, nil)
	testCases := map[string]struct {
		partitions     [][]chunks.Meta
		minT, maxT     int64
		expectedRanges []seriesChunkRefsRange
	}{
		"returns no ranges if partitions cover minT/maxT, but no individual chunk overlaps with the range": {
			minT: 16,
			maxT: 17,
			partitions: [][]chunks.Meta{
				{{Ref: chunkRef(1, 23), MinTime: 1, MaxTime: 15}, {Ref: chunkRef(1, 45), MinTime: 20, MaxTime: 27}},
				{{Ref: chunkRef(1, 58), MinTime: 78, MaxTime: 90}, {Ref: chunkRef(1, 79), MinTime: 91, MaxTime: 105}},
			},
			expectedRanges: nil,
		},
		"returns no ranges if no partitions cover minT/maxT": {
			minT: 5,
			maxT: 50,
			partitions: [][]chunks.Meta{
				{{Ref: chunkRef(1, 23), MinTime: 78, MaxTime: 90}, {Ref: chunkRef(1, 45), MinTime: 90, MaxTime: 100}},
				{{Ref: chunkRef(1, 58), MinTime: 101, MaxTime: 120}},
			},
			expectedRanges: nil,
		},
		"returns all partitions": {
			minT: 5,
			maxT: 500,
			partitions: [][]chunks.Meta{
				{{Ref: chunkRef(1, 2), MinTime: 9, MaxTime: 20}, {Ref: chunkRef(1, 10), MinTime: 50, MaxTime: 88}},
				{{Ref: chunkRef(1, 23), MinTime: 90, MaxTime: 100}, {Ref: chunkRef(1, 45), MinTime: 101, MaxTime: 120}},
				{{Ref: chunkRef(1, 58), MinTime: 130, MaxTime: 150}},
			},
			expectedRanges: []seriesChunkRefsRange{
				{blockID: blockID, segmentFile: 1, refs: []seriesChunkRef{{segFileOffset: 2, length: 8, minTime: 9, maxTime: 20}, {segFileOffset: 10, length: 13, minTime: 50, maxTime: 88}}},
				{blockID: blockID, segmentFile: 1, refs: []seriesChunkRef{{segFileOffset: 23, length: 22, minTime: 90, maxTime: 100}, {segFileOffset: 45, length: 13, minTime: 101, maxTime: 120}}},
				{blockID: blockID, segmentFile: 1, refs: []seriesChunkRef{{segFileOffset: 58, length: tsdb.EstimatedMaxChunkSize, minTime: 130, maxTime: 150}}},
			},
		},
		"a single input partition": {
			minT: 5,
			maxT: 500,
			partitions: [][]chunks.Meta{
				{{Ref: chunkRef(1, 2), MinTime: 9, MaxTime: 20}, {Ref: chunkRef(1, 10), MinTime: 50, MaxTime: 88}},
			},
			expectedRanges: []seriesChunkRefsRange{
				{blockID: blockID, segmentFile: 1, refs: []seriesChunkRef{{segFileOffset: 2, length: 8, minTime: 9, maxTime: 20}, {segFileOffset: 10, length: tsdb.EstimatedMaxChunkSize, minTime: 50, maxTime: 88}}},
			},
		},
		"doesn't estimate length of chunks when they are from different segment files": {
			minT: 5,
			maxT: 500,
			partitions: [][]chunks.Meta{
				{{Ref: chunkRef(1, 2), MinTime: 9, MaxTime: 20}, {Ref: chunkRef(1, 10), MinTime: 50, MaxTime: 88}},
				{{Ref: chunkRef(1, 23), MinTime: 90, MaxTime: 100}, {Ref: chunkRef(1, 45), MinTime: 101, MaxTime: 120}},
				{{Ref: chunkRef(2, 4), MinTime: 130, MaxTime: 150}},
			},
			expectedRanges: []seriesChunkRefsRange{
				{blockID: blockID, segmentFile: 1, refs: []seriesChunkRef{{segFileOffset: 2, length: 8, minTime: 9, maxTime: 20}, {segFileOffset: 10, length: 13, minTime: 50, maxTime: 88}}},
				{blockID: blockID, segmentFile: 1, refs: []seriesChunkRef{{segFileOffset: 23, length: 22, minTime: 90, maxTime: 100}, {segFileOffset: 45, length: tsdb.EstimatedMaxChunkSize, minTime: 101, maxTime: 120}}},
				{blockID: blockID, segmentFile: 2, refs: []seriesChunkRef{{segFileOffset: 4, length: tsdb.EstimatedMaxChunkSize, minTime: 130, maxTime: 150}}},
			},
		},
		"clamps the length of a chunk if the diff to the next chunk is larger than 16KB": {
			minT: 5,
			maxT: 500,
			partitions: [][]chunks.Meta{
				{{Ref: chunkRef(1, 2), MinTime: 9, MaxTime: 20}, {Ref: chunkRef(1, 100_000), MinTime: 50, MaxTime: 88}},
			},
			expectedRanges: []seriesChunkRefsRange{
				{blockID: blockID, segmentFile: 1, refs: []seriesChunkRef{{segFileOffset: 2, length: tsdb.EstimatedMaxChunkSize, minTime: 9, maxTime: 20}, {segFileOffset: 100_000, length: tsdb.EstimatedMaxChunkSize, minTime: 50, maxTime: 88}}},
			},
		},
		"returns some ranges when some partitions overlap with minT/maxT": {
			minT: 100,
			maxT: 140,
			partitions: [][]chunks.Meta{
				{{Ref: chunkRef(1, 2), MinTime: 9, MaxTime: 20}, {Ref: chunkRef(1, 10), MinTime: 50, MaxTime: 88}},
				{{Ref: chunkRef(1, 23), MinTime: 90, MaxTime: 100}, {Ref: chunkRef(1, 45), MinTime: 101, MaxTime: 120}},
				{{Ref: chunkRef(1, 58), MinTime: 130, MaxTime: 150}},
			},
			expectedRanges: []seriesChunkRefsRange{
				{blockID: blockID, segmentFile: 1, refs: []seriesChunkRef{{segFileOffset: 23, length: 22, minTime: 90, maxTime: 100}, {segFileOffset: 45, length: 13, minTime: 101, maxTime: 120}}},
				{blockID: blockID, segmentFile: 1, refs: []seriesChunkRef{{segFileOffset: 58, length: tsdb.EstimatedMaxChunkSize, minTime: 130, maxTime: 150}}},
			},
		},
		"returns some ranges when some partitions overlap at the edge with with minT/maxT": {
			minT: 120,
			maxT: 130,
			partitions: [][]chunks.Meta{
				{{Ref: chunkRef(1, 2), MinTime: 9, MaxTime: 20}, {Ref: chunkRef(1, 10), MinTime: 50, MaxTime: 88}},
				{{Ref: chunkRef(1, 23), MinTime: 90, MaxTime: 100}, {Ref: chunkRef(1, 45), MinTime: 101, MaxTime: 120}},
				{{Ref: chunkRef(2, 4), MinTime: 130, MaxTime: 150}},
			},
			expectedRanges: []seriesChunkRefsRange{
				{blockID: blockID, segmentFile: 1, refs: []seriesChunkRef{{segFileOffset: 23, length: 22, minTime: 90, maxTime: 100}, {segFileOffset: 45, length: tsdb.EstimatedMaxChunkSize, minTime: 101, maxTime: 120}}},
				{blockID: blockID, segmentFile: 2, refs: []seriesChunkRef{{segFileOffset: 4, length: tsdb.EstimatedMaxChunkSize, minTime: 130, maxTime: 150}}},
			},
		},
		"still estimates length using chunks that aren't returned in any range": {
			minT: 95,
			maxT: 105,
			partitions: [][]chunks.Meta{
				{{Ref: chunkRef(1, 2), MinTime: 9, MaxTime: 20}, {Ref: chunkRef(1, 10), MinTime: 50, MaxTime: 88}},
				{{Ref: chunkRef(1, 23), MinTime: 90, MaxTime: 100}, {Ref: chunkRef(1, 45), MinTime: 101, MaxTime: 120}},
				{{Ref: chunkRef(1, 57), MinTime: 121, MaxTime: 125}, {Ref: chunkRef(1, 78), MinTime: 126, MaxTime: 129}},
				{{Ref: chunkRef(2, 4), MinTime: 130, MaxTime: 150}},
			},
			expectedRanges: []seriesChunkRefsRange{
				{blockID: blockID, segmentFile: 1, refs: []seriesChunkRef{{segFileOffset: 23, length: 22, minTime: 90, maxTime: 100}, {segFileOffset: 45, length: 12, minTime: 101, maxTime: 120}}},
			},
		},
	}

	for testName, testCase := range testCases {
		t.Run(testName, func(t *testing.T) {
			actualRanges := metasToRanges(testCase.partitions, blockID, testCase.minT, testCase.maxT)
			assert.Equal(t, testCase.expectedRanges, actualRanges)
			assert.Equal(t, len(testCase.expectedRanges), cap(actualRanges)) // Assert that we've done the slice preallocation correctly. This won't always catch all incorrect or missing preallocations, but might catch some.
		})
	}
}

func TestPartitionChunks(t *testing.T) {
	testCases := map[string]struct {
		targetNumRanges, minChunksPerRange int
		input                              []chunks.Meta
		expectedPartitions                 [][]chunks.Meta
	}{
		"empty input chunks": {
			targetNumRanges: 10, minChunksPerRange: 3,
		},
		"even distribution into partitions": {
			targetNumRanges: 4, minChunksPerRange: 1,
			input: []chunks.Meta{
				{Ref: chunkRef(1, 1), MinTime: 1, MaxTime: 2},
				{Ref: chunkRef(1, 2), MinTime: 3, MaxTime: 4},
				{Ref: chunkRef(1, 3), MinTime: 5, MaxTime: 6},
				{Ref: chunkRef(1, 4), MinTime: 7, MaxTime: 8},
				{Ref: chunkRef(1, 5), MinTime: 9, MaxTime: 10},
				{Ref: chunkRef(1, 6), MinTime: 11, MaxTime: 12},
				{Ref: chunkRef(1, 7), MinTime: 13, MaxTime: 14},
				{Ref: chunkRef(1, 8), MinTime: 15, MaxTime: 16},
				{Ref: chunkRef(1, 9), MinTime: 17, MaxTime: 18},
				{Ref: chunkRef(1, 10), MinTime: 19, MaxTime: 20},
				{Ref: chunkRef(1, 11), MinTime: 21, MaxTime: 22},
				{Ref: chunkRef(1, 12), MinTime: 23, MaxTime: 24},
			},
			expectedPartitions: [][]chunks.Meta{
				{
					{Ref: chunkRef(1, 1), MinTime: 1, MaxTime: 2},
					{Ref: chunkRef(1, 2), MinTime: 3, MaxTime: 4},
					{Ref: chunkRef(1, 3), MinTime: 5, MaxTime: 6},
				},
				{
					{Ref: chunkRef(1, 4), MinTime: 7, MaxTime: 8},
					{Ref: chunkRef(1, 5), MinTime: 9, MaxTime: 10},
					{Ref: chunkRef(1, 6), MinTime: 11, MaxTime: 12},
				},
				{
					{Ref: chunkRef(1, 7), MinTime: 13, MaxTime: 14},
					{Ref: chunkRef(1, 8), MinTime: 15, MaxTime: 16},
					{Ref: chunkRef(1, 9), MinTime: 17, MaxTime: 18},
				},
				{
					{Ref: chunkRef(1, 10), MinTime: 19, MaxTime: 20},
					{Ref: chunkRef(1, 11), MinTime: 21, MaxTime: 22},
					{Ref: chunkRef(1, 12), MinTime: 23, MaxTime: 24},
				},
			},
		},
		"when number of chunks per range would be less than minChunksPerRange, then targetNumRanges isn't used": {
			targetNumRanges: 3, minChunksPerRange: 4,
			input: []chunks.Meta{
				{Ref: chunkRef(1, 1), MinTime: 1, MaxTime: 2},
				{Ref: chunkRef(1, 2), MinTime: 3, MaxTime: 4},
				{Ref: chunkRef(1, 3), MinTime: 5, MaxTime: 6},
				{Ref: chunkRef(1, 4), MinTime: 7, MaxTime: 8},
				{Ref: chunkRef(1, 5), MinTime: 9, MaxTime: 10},
				{Ref: chunkRef(1, 6), MinTime: 11, MaxTime: 12},
				{Ref: chunkRef(1, 7), MinTime: 13, MaxTime: 14},
				{Ref: chunkRef(1, 8), MinTime: 15, MaxTime: 16},
				{Ref: chunkRef(1, 9), MinTime: 17, MaxTime: 18},
				{Ref: chunkRef(1, 10), MinTime: 19, MaxTime: 20},
				{Ref: chunkRef(1, 11), MinTime: 21, MaxTime: 22},
				{Ref: chunkRef(1, 12), MinTime: 23, MaxTime: 24},
			},
			expectedPartitions: [][]chunks.Meta{
				{
					{Ref: chunkRef(1, 1), MinTime: 1, MaxTime: 2},
					{Ref: chunkRef(1, 2), MinTime: 3, MaxTime: 4},
					{Ref: chunkRef(1, 3), MinTime: 5, MaxTime: 6},
					{Ref: chunkRef(1, 4), MinTime: 7, MaxTime: 8},
				},
				{
					{Ref: chunkRef(1, 5), MinTime: 9, MaxTime: 10},
					{Ref: chunkRef(1, 6), MinTime: 11, MaxTime: 12},
					{Ref: chunkRef(1, 7), MinTime: 13, MaxTime: 14},
					{Ref: chunkRef(1, 8), MinTime: 15, MaxTime: 16},
				},
				{
					{Ref: chunkRef(1, 9), MinTime: 17, MaxTime: 18},
					{Ref: chunkRef(1, 10), MinTime: 19, MaxTime: 20},
					{Ref: chunkRef(1, 11), MinTime: 21, MaxTime: 22},
					{Ref: chunkRef(1, 12), MinTime: 23, MaxTime: 24},
				},
			},
		},
		"remainder of division with targetNumRanges is put in the last range": {
			targetNumRanges: 3, minChunksPerRange: 1,
			input: []chunks.Meta{
				{Ref: chunkRef(1, 1), MinTime: 1, MaxTime: 2},
				{Ref: chunkRef(1, 2), MinTime: 3, MaxTime: 4},
				{Ref: chunkRef(1, 3), MinTime: 5, MaxTime: 6},
				{Ref: chunkRef(1, 4), MinTime: 7, MaxTime: 8},
				{Ref: chunkRef(1, 5), MinTime: 9, MaxTime: 10},
				{Ref: chunkRef(1, 6), MinTime: 11, MaxTime: 12},
				{Ref: chunkRef(1, 7), MinTime: 13, MaxTime: 14},
				{Ref: chunkRef(1, 8), MinTime: 15, MaxTime: 16},
				{Ref: chunkRef(1, 9), MinTime: 17, MaxTime: 18},
				{Ref: chunkRef(1, 10), MinTime: 19, MaxTime: 20},
				{Ref: chunkRef(1, 11), MinTime: 21, MaxTime: 22},
			},
			expectedPartitions: [][]chunks.Meta{
				{
					{Ref: chunkRef(1, 1), MinTime: 1, MaxTime: 2},
					{Ref: chunkRef(1, 2), MinTime: 3, MaxTime: 4},
					{Ref: chunkRef(1, 3), MinTime: 5, MaxTime: 6},
				},
				{
					{Ref: chunkRef(1, 4), MinTime: 7, MaxTime: 8},
					{Ref: chunkRef(1, 5), MinTime: 9, MaxTime: 10},
					{Ref: chunkRef(1, 6), MinTime: 11, MaxTime: 12},
				},
				{
					{Ref: chunkRef(1, 7), MinTime: 13, MaxTime: 14},
					{Ref: chunkRef(1, 8), MinTime: 15, MaxTime: 16},
					{Ref: chunkRef(1, 9), MinTime: 17, MaxTime: 18},
					{Ref: chunkRef(1, 10), MinTime: 19, MaxTime: 20},
					{Ref: chunkRef(1, 11), MinTime: 21, MaxTime: 22},
				},
			},
		},
		"targetNumRanges can be exceeded when there are chunks from multiple segment files": {
			targetNumRanges: 3, minChunksPerRange: 1,
			input: []chunks.Meta{
				{Ref: chunkRef(1, 1), MinTime: 1, MaxTime: 2},
				{Ref: chunkRef(1, 2), MinTime: 3, MaxTime: 4},
				{Ref: chunkRef(1, 3), MinTime: 5, MaxTime: 6},
				{Ref: chunkRef(1, 4), MinTime: 7, MaxTime: 8},
				{Ref: chunkRef(1, 5), MinTime: 9, MaxTime: 10},
				{Ref: chunkRef(1, 6), MinTime: 11, MaxTime: 12},
				{Ref: chunkRef(1, 7), MinTime: 13, MaxTime: 14},
				{Ref: chunkRef(2, 1), MinTime: 15, MaxTime: 16},
				{Ref: chunkRef(2, 2), MinTime: 17, MaxTime: 18},
				{Ref: chunkRef(2, 3), MinTime: 19, MaxTime: 20},
				{Ref: chunkRef(2, 4), MinTime: 21, MaxTime: 22},
			},
			expectedPartitions: [][]chunks.Meta{
				{
					{Ref: chunkRef(1, 1), MinTime: 1, MaxTime: 2},
					{Ref: chunkRef(1, 2), MinTime: 3, MaxTime: 4},
					{Ref: chunkRef(1, 3), MinTime: 5, MaxTime: 6},
				},
				{
					{Ref: chunkRef(1, 4), MinTime: 7, MaxTime: 8},
					{Ref: chunkRef(1, 5), MinTime: 9, MaxTime: 10},
					{Ref: chunkRef(1, 6), MinTime: 11, MaxTime: 12},
				},
				{
					// This is an unfortunate case where one chunk is on its own because the next chunk is in a different segment file.
					{Ref: chunkRef(1, 7), MinTime: 13, MaxTime: 14},
				},
				{
					{Ref: chunkRef(2, 1), MinTime: 15, MaxTime: 16},
					{Ref: chunkRef(2, 2), MinTime: 17, MaxTime: 18},
					{Ref: chunkRef(2, 3), MinTime: 19, MaxTime: 20},
				},
				{
					{Ref: chunkRef(2, 4), MinTime: 21, MaxTime: 22},
				},
			},
		},
		"chunks from separate segment files get their own range even when below minChunksPerRange": {
			targetNumRanges: 3, minChunksPerRange: 1,
			input: []chunks.Meta{
				{Ref: chunkRef(1, 1), MinTime: 1, MaxTime: 2},
				{Ref: chunkRef(1, 2), MinTime: 3, MaxTime: 4},
				{Ref: chunkRef(1, 3), MinTime: 5, MaxTime: 6},
				{Ref: chunkRef(1, 4), MinTime: 7, MaxTime: 8},
				{Ref: chunkRef(1, 5), MinTime: 9, MaxTime: 10},
				{Ref: chunkRef(1, 6), MinTime: 11, MaxTime: 12},
				{Ref: chunkRef(1, 7), MinTime: 13, MaxTime: 14},
				{Ref: chunkRef(1, 8), MinTime: 15, MaxTime: 16},
				{Ref: chunkRef(1, 9), MinTime: 17, MaxTime: 18},
				{Ref: chunkRef(1, 10), MinTime: 19, MaxTime: 20},
				{Ref: chunkRef(2, 1), MinTime: 21, MaxTime: 22},
			},
			expectedPartitions: [][]chunks.Meta{
				{
					{Ref: chunkRef(1, 1), MinTime: 1, MaxTime: 2},
					{Ref: chunkRef(1, 2), MinTime: 3, MaxTime: 4},
					{Ref: chunkRef(1, 3), MinTime: 5, MaxTime: 6},
				},
				{
					{Ref: chunkRef(1, 4), MinTime: 7, MaxTime: 8},
					{Ref: chunkRef(1, 5), MinTime: 9, MaxTime: 10},
					{Ref: chunkRef(1, 6), MinTime: 11, MaxTime: 12},
				},
				{
					{Ref: chunkRef(1, 7), MinTime: 13, MaxTime: 14},
					{Ref: chunkRef(1, 8), MinTime: 15, MaxTime: 16},
					{Ref: chunkRef(1, 9), MinTime: 17, MaxTime: 18},
					{Ref: chunkRef(1, 10), MinTime: 19, MaxTime: 20},
				},
				{
					{Ref: chunkRef(2, 1), MinTime: 21, MaxTime: 22},
				},
			},
		},
	}
	for testName, testCase := range testCases {
		t.Run(testName, func(t *testing.T) {
			actualPartitions := partitionChunks(testCase.input, testCase.targetNumRanges, testCase.minChunksPerRange)
			assert.Equal(t, testCase.expectedPartitions, actualPartitions)
		})
	}
}

// TestOpenBlockSeriesChunkRefsSetsIterator_SeriesCaching currently tests logic in loadingSeriesChunkRefsSetIterator.
// If openBlockSeriesChunkRefsSetsIterator becomes more complex, consider making this a test for loadingSeriesChunkRefsSetIterator only.
func TestOpenBlockSeriesChunkRefsSetsIterator_SeriesCaching(t *testing.T) {
	newTestBlock := prepareTestBlock(test.NewTB(t), func(tb testing.TB, appender storage.Appender) {
		existingSeries := []labels.Labels{
			labels.FromStrings("a", "1", "b", "1"), // series ref 32
			labels.FromStrings("a", "1", "b", "2"), // series ref 48
			labels.FromStrings("a", "2", "b", "1"), // series ref 64
			labels.FromStrings("a", "2", "b", "2"), // series ref 80
			labels.FromStrings("a", "3", "b", "1"), // series ref 96
			labels.FromStrings("a", "3", "b", "2"), // series ref 112
		}
		for ts := int64(0); ts < 10; ts++ {
			for _, s := range existingSeries {
				_, err := appender.Append(0, s, ts, 0)
				assert.NoError(t, err)
			}
		}
		assert.NoError(t, appender.Commit())
	})

	mockedSeriesHashes := map[string]uint64{
		`{a="1", b="1"}`: 1,
		`{a="1", b="2"}`: 0,
		`{a="2", b="1"}`: 1,
		`{a="2", b="2"}`: 0,
		`{a="3", b="1"}`: 1,
		`{a="3", b="2"}`: 0,
	}

	testCases := map[string]struct {
		batchSizes []int
		shard      *sharding.ShardSelector
		matchers   []*labels.Matcher

		cachedSeriesHashesWithColdCache map[storage.SeriesRef]uint64
		cachedSeriesHashesWithWarmCache map[storage.SeriesRef]uint64

		expectedLabelSets                        []labels.Labels
		expectedSeriesReadFromBlockWithColdCache int
		expectedSeriesReadFromBlockWithWarmCache int
	}{
		"without sharding, without series hash caches": {
			matchers:                                 []*labels.Matcher{labels.MustNewMatcher(labels.MatchRegexp, "a", ".+")},
			batchSizes:                               []int{1, 2, 3, 4, 5, 6, 7},
			expectedSeriesReadFromBlockWithColdCache: 6,
			expectedSeriesReadFromBlockWithWarmCache: 0,
			expectedLabelSets: []labels.Labels{
				labels.FromStrings("a", "1", "b", "1"),
				labels.FromStrings("a", "1", "b", "2"),
				labels.FromStrings("a", "2", "b", "1"),
				labels.FromStrings("a", "2", "b", "2"),
				labels.FromStrings("a", "3", "b", "1"),
				labels.FromStrings("a", "3", "b", "2"),
			},
		},
		"without sharding; series hash isn't looked at when request isn't sharded": {
			matchers:   []*labels.Matcher{labels.MustNewMatcher(labels.MatchRegexp, "a", ".+")},
			batchSizes: []int{1, 2, 3, 4, 5, 6, 7},
			cachedSeriesHashesWithWarmCache: map[storage.SeriesRef]uint64{ // have some bogus series hash cache
				32:  1,
				48:  2,
				64:  3,
				80:  4,
				96:  5,
				112: 6,
			},
			expectedSeriesReadFromBlockWithColdCache: 6,
			expectedSeriesReadFromBlockWithWarmCache: 0,
			expectedLabelSets: []labels.Labels{
				labels.FromStrings("a", "1", "b", "1"),
				labels.FromStrings("a", "1", "b", "2"),
				labels.FromStrings("a", "2", "b", "1"),
				labels.FromStrings("a", "2", "b", "2"),
				labels.FromStrings("a", "3", "b", "1"),
				labels.FromStrings("a", "3", "b", "2"),
			},
		},
		"with sharding, cached series hashes": {
			batchSizes: []int{1, 2, 3, 4},
			matchers:   []*labels.Matcher{labels.MustNewMatcher(labels.MatchRegexp, "a", ".+")},
			shard:      &sharding.ShardSelector{ShardIndex: 1, ShardCount: 2},
			cachedSeriesHashesWithColdCache: map[storage.SeriesRef]uint64{
				32:  1,
				48:  0,
				64:  1,
				80:  0,
				96:  1,
				112: 0,
			},
			cachedSeriesHashesWithWarmCache: map[storage.SeriesRef]uint64{
				32:  1,
				48:  0,
				64:  1,
				80:  0,
				96:  1,
				112: 0,
			},
			expectedSeriesReadFromBlockWithColdCache: 3, // we omit reading the block for series when know are outside of our shard
			expectedSeriesReadFromBlockWithWarmCache: 0,
			expectedLabelSets: []labels.Labels{
				labels.FromStrings("a", "1", "b", "1"),
				labels.FromStrings("a", "2", "b", "1"),
				labels.FromStrings("a", "3", "b", "1"),
			},
		},
		"with sharding without series hash cache": {
			batchSizes:                               []int{1, 2, 3, 4},
			matchers:                                 []*labels.Matcher{labels.MustNewMatcher(labels.MatchRegexp, "a", ".+")},
			shard:                                    &sharding.ShardSelector{ShardIndex: 1, ShardCount: 2},
			cachedSeriesHashesWithColdCache:          map[storage.SeriesRef]uint64{},
			expectedSeriesReadFromBlockWithColdCache: 6,
			expectedSeriesReadFromBlockWithWarmCache: 0,
			expectedLabelSets: []labels.Labels{
				labels.FromStrings("a", "1", "b", "1"),
				labels.FromStrings("a", "2", "b", "1"),
				labels.FromStrings("a", "3", "b", "1"),
			},
		},
		// This case simulates having different series hash caches on different store-gateway replicas.
		// Having a batch size of 1 means that some batches are entirely of series what don't fall in our shard.
		// The series in such batches may end up being read from the block and then discarded.
		"with sharding, with different series hash caches before and after caching, whole batches with unowned series": {
			matchers:   []*labels.Matcher{labels.MustNewMatcher(labels.MatchRegexp, "a", ".+")},
			batchSizes: []int{1},
			shard:      &sharding.ShardSelector{ShardIndex: 1, ShardCount: 2},
			cachedSeriesHashesWithColdCache: map[storage.SeriesRef]uint64{
				32: 1,
				48: 0,
				64: 1,
			},
			cachedSeriesHashesWithWarmCache: map[storage.SeriesRef]uint64{
				80:  0,
				96:  1,
				112: 0,
			},
			expectedSeriesReadFromBlockWithColdCache: 3 + 2, // 2 reads for the series on which we miss the hash cache, and 3 for series in our shard
			expectedSeriesReadFromBlockWithWarmCache: 1,     // 1 read for the series on which we miss the hash cache and are not in our shard (so we also didn't cache them last time)
			expectedLabelSets: []labels.Labels{
				labels.FromStrings("a", "1", "b", "1"),
				labels.FromStrings("a", "2", "b", "1"),
				labels.FromStrings("a", "3", "b", "1"),
			},
		},
		// This case simulates having different series hash caches on different store-gateway replicas.
		// With batch size 2 at least one of the series in each batch is in our shard.
		// This causes us to cache the result of the batch and not have to refresh the series even though we miss on the series hash cache.
		"with sharding, with different series hash caches before and after caching, batches with some non-owned series": {
			matchers:   []*labels.Matcher{labels.MustNewMatcher(labels.MatchRegexp, "a", ".+")},
			batchSizes: []int{2},
			shard:      &sharding.ShardSelector{ShardIndex: 1, ShardCount: 2},
			cachedSeriesHashesWithColdCache: map[storage.SeriesRef]uint64{
				32: 1,
				48: 0,
				64: 1,
			},
			cachedSeriesHashesWithWarmCache: map[storage.SeriesRef]uint64{
				80:  0,
				96:  1,
				112: 0,
			},
			expectedSeriesReadFromBlockWithColdCache: 3 + 2, // 2 reads for the series on which we miss the hash cache, and 3 for series in our shard
			expectedSeriesReadFromBlockWithWarmCache: 0,     // at least one series in each batch was in our shard, so we should've cached everything
			expectedLabelSets: []labels.Labels{
				labels.FromStrings("a", "1", "b", "1"),
				labels.FromStrings("a", "2", "b", "1"),
				labels.FromStrings("a", "3", "b", "1"),
			},
		},
	}

	for testName, testCase := range testCases {
		testCase := testCase
		t.Run(testName, func(t *testing.T) {
			for _, batchSize := range testCase.batchSizes {
				batchSize := batchSize
				t.Run(fmt.Sprintf("batch size %d", batchSize), func(t *testing.T) {
					b := newTestBlock()
					b.indexCache = newInMemoryIndexCache(t)

					// Run 1 with a cold cache
					seriesHasher := mockSeriesHasher{
						hashes: mockedSeriesHashes,
						cached: testCase.cachedSeriesHashesWithColdCache,
					}

					statsColdCache := newSafeQueryStats()
					// All test cases have a single matcher, so the strategy wouldn't really make a difference.
					// Pending matchers are tested in other tests.
					indexReader := b.indexReader(selectAllStrategy{})
					ss, _, _, err := openBlockSeriesChunkRefsSetsIterator(
						context.Background(),
						batchSize,
						"",
						indexReader,
						b.indexCache,
						b.meta,
						testCase.matchers,
						testCase.shard,
						seriesHasher,
						noChunks,
						b.meta.MinTime,
						b.meta.MaxTime,
						1,
						statsColdCache,
						nil, nil,
						log.NewNopLogger(),
					)

					require.NoError(t, err)
					lset := extractLabelsFromSeriesChunkRefsSets(readAllSeriesChunkRefsSet(ss))
					require.NoError(t, ss.Err())
					assert.Equal(t, testCase.expectedLabelSets, lset)
					assert.Equal(t, testCase.expectedSeriesReadFromBlockWithColdCache, statsColdCache.export().seriesFetched)

					// Run 2 with a warm cache
					seriesHasher = mockSeriesHasher{
						hashes: mockedSeriesHashes,
						cached: testCase.cachedSeriesHashesWithWarmCache,
					}

					statsWarnCache := newSafeQueryStats()
					ss, _, _, err = openBlockSeriesChunkRefsSetsIterator(
						context.Background(),
						batchSize,
						"",
						indexReader,
						b.indexCache,
						b.meta,
						testCase.matchers,
						testCase.shard,
						seriesHasher,
						noChunks,
						b.meta.MinTime,
						b.meta.MaxTime,
						1,
						statsWarnCache,
						nil, nil,
						log.NewNopLogger(),
					)
					require.NoError(t, err)
					lset = extractLabelsFromSeriesChunkRefsSets(readAllSeriesChunkRefsSet(ss))
					require.NoError(t, ss.Err())
					assert.Equal(t, testCase.expectedLabelSets, lset)
					assert.Equal(t, testCase.expectedSeriesReadFromBlockWithWarmCache, statsWarnCache.export().seriesFetched)
				})
			}
		})
	}
}

type forbiddenFetchMultiPostingsIndexCache struct {
	indexcache.IndexCache

	t *testing.T
}

func (c forbiddenFetchMultiPostingsIndexCache) FetchMultiPostings(context.Context, string, ulid.ULID, []labels.Label) indexcache.BytesResult {
	assert.Fail(c.t, "index cache FetchMultiPostings should not be called")
	return nil
}

func extractLabelsFromSeriesChunkRefsSets(sets []seriesChunkRefsSet) (result []labels.Labels) {
	for _, set := range sets {
		for _, series := range set.series {
			result = append(result, series.lset)
		}
	}
	return
}

func TestPostingsSetsIterator(t *testing.T) {
	testCases := map[string]struct {
		postings        []storage.SeriesRef
		batchSize       int
		expectedBatches [][]storage.SeriesRef
	}{
		"single series": {
			postings:        []storage.SeriesRef{1},
			batchSize:       3,
			expectedBatches: [][]storage.SeriesRef{{1}},
		},
		"single batch": {
			postings:        []storage.SeriesRef{1, 2, 3},
			batchSize:       3,
			expectedBatches: [][]storage.SeriesRef{{1, 2, 3}},
		},
		"two batches, evenly split": {
			postings:        []storage.SeriesRef{1, 2, 3, 4},
			batchSize:       2,
			expectedBatches: [][]storage.SeriesRef{{1, 2}, {3, 4}},
		},
		"two batches, last not full": {
			postings:        []storage.SeriesRef{1, 2, 3, 4, 5},
			batchSize:       3,
			expectedBatches: [][]storage.SeriesRef{{1, 2, 3}, {4, 5}},
		},
		"empty postings": {
			postings:        []storage.SeriesRef{},
			batchSize:       2,
			expectedBatches: [][]storage.SeriesRef{},
		},
	}

	for testName, testCase := range testCases {
		testName, testCase := testName, testCase
		t.Run(testName, func(t *testing.T) {
			iterator := newPostingsSetsIterator(testCase.postings, testCase.batchSize)

			var actualBatches [][]storage.SeriesRef
			for iterator.Next() {
				actualBatches = append(actualBatches, iterator.At())
			}

			assert.ElementsMatch(t, testCase.expectedBatches, actualBatches)
		})
	}
}

type mockSeriesHasher struct {
	cached map[storage.SeriesRef]uint64
	hashes map[string]uint64
}

func (a mockSeriesHasher) CachedHash(seriesID storage.SeriesRef, _ *queryStats) (uint64, bool) {
	hash, isCached := a.cached[seriesID]
	return hash, isCached
}

func (a mockSeriesHasher) Hash(_ storage.SeriesRef, lset labels.Labels, _ *queryStats) uint64 {
	return a.hashes[lset.String()]
}

// sliceSeriesChunkRefsSetIterator implements seriesChunkRefsSetIterator and
// returns the provided err when the sets are exhausted.
type sliceSeriesChunkRefsSetIterator struct {
	current int
	sets    []seriesChunkRefsSet
	err     error
}

func newSliceSeriesChunkRefsSetIterator(err error, sets ...seriesChunkRefsSet) *sliceSeriesChunkRefsSetIterator {
	s := &sliceSeriesChunkRefsSetIterator{err: err}
	s.reset(sets)
	return s
}

func (s *sliceSeriesChunkRefsSetIterator) reset(sets []seriesChunkRefsSet) {
	s.current = -1
	s.sets = sets
}

func (s *sliceSeriesChunkRefsSetIterator) Next() bool {
	s.current++
	return s.current < len(s.sets)
}

func (s *sliceSeriesChunkRefsSetIterator) At() seriesChunkRefsSet {
	return s.sets[s.current]
}

func (s *sliceSeriesChunkRefsSetIterator) Err() error {
	if s.current >= len(s.sets) {
		return s.err
	}
	return nil
}

type staticLimiter struct {
	limit   int
	current atomic.Uint64
}

func (l *staticLimiter) Reserve(num uint64) error {
	if l.current.Add(num) > uint64(l.limit) {
		return errors.New("test limit exceeded")
	}
	return nil
}

func generateSeriesChunksRanges(blockID ulid.ULID, numRanges int) []seriesChunkRefsRange {
	return generateSeriesChunksRangesN(blockID, 1, numRanges)
}

func generateSeriesChunksRangesN(blockID ulid.ULID, numChunksPerRange, numRanges int) []seriesChunkRefsRange {
	chunksRanges := make([]seriesChunkRefsRange, 0, numRanges)

	for i := 0; i < numRanges; i++ {
		refs := make([]seriesChunkRef, numChunksPerRange)
		for rIdx := range refs {
			refs[rIdx] = seriesChunkRef{segFileOffset: 10 * uint32(i),
				minTime: int64(i),
				maxTime: int64(i),
				length:  10,
			}
		}
		chunksRanges = append(chunksRanges, seriesChunkRefsRange{
			blockID:     blockID,
			segmentFile: 1,
			refs:        refs,
		})
	}

	return chunksRanges
}

func readAllSeriesChunkRefsSet(it seriesChunkRefsSetIterator) []seriesChunkRefsSet {
	var out []seriesChunkRefsSet
	for it.Next() {
		out = append(out, it.At())
	}
	return out
}

func readAllSeriesChunkRefs(it seriesChunkRefsIterator) []seriesChunkRefs {
	var out []seriesChunkRefs
	for it.Next() {
		out = append(out, it.At())
	}
	return out
}

// createSeriesChunkRefsSet creates a seriesChunkRefsSet with series whose name is generated
// based on the provided minSeriesID and maxSeriesID (both inclusive). Each series has the ID
// incremented by +1.
func createSeriesChunkRefsSet(minSeriesID, maxSeriesID int, releasable bool) seriesChunkRefsSet {
	set := newSeriesChunkRefsSet(maxSeriesID-minSeriesID+1, releasable)

	for seriesID := minSeriesID; seriesID <= maxSeriesID; seriesID++ {
		set.series = append(set.series, seriesChunkRefs{
			lset: labels.FromStrings(labels.MetricName, fmt.Sprintf("metric_%06d", seriesID)),
		})
	}

	return set
}

func TestCreateSeriesChunkRefsSet(t *testing.T) {
	set := createSeriesChunkRefsSet(5, 7, true)
	require.Len(t, set.series, 3)
	assert.Equal(t, seriesChunkRefs{lset: labels.FromStrings(labels.MetricName, "metric_000005")}, set.series[0])
	assert.Equal(t, seriesChunkRefs{lset: labels.FromStrings(labels.MetricName, "metric_000006")}, set.series[1])
	assert.Equal(t, seriesChunkRefs{lset: labels.FromStrings(labels.MetricName, "metric_000007")}, set.series[2])
}

func BenchmarkFetchCachedSeriesForPostings(b *testing.B) {
	somePostingsKey := indexcache.CanonicalPostingsKey([]storage.SeriesRef{1, 2, 3})

	testCases := map[string]struct {
		cachedEntryLabels          []labels.Labels
		cachedEntryEncodedPostings []storage.SeriesRef
		shard                      *sharding.ShardSelector

		requestedEncodedPostings []storage.SeriesRef
		requestedPostingsKey     indexcache.PostingsKey

		expectedHit bool
	}{
		"6000 series with 6 labels each with sharding": {
			cachedEntryEncodedPostings: generatePostings(6000),
			cachedEntryLabels:          generateSeries([]int{1, 2, 3, 10, 10, 10}),
			shard:                      &sharding.ShardSelector{ShardIndex: 10, ShardCount: 100},

			requestedEncodedPostings: generatePostings(6000),
			requestedPostingsKey:     somePostingsKey,
			expectedHit:              true,
		},
		"6000 series with 6 labels each": {
			cachedEntryEncodedPostings: generatePostings(6000),
			cachedEntryLabels:          generateSeries([]int{1, 2, 3, 10, 10, 10}),

			requestedPostingsKey:     somePostingsKey,
			requestedEncodedPostings: generatePostings(6000),
			expectedHit:              true,
		},
		"6000 series with 6 labels with more repetitions": {
			cachedEntryEncodedPostings: generatePostings(6000),
			cachedEntryLabels:          generateSeries([]int{1, 1, 1, 1, 1, 6000}),

			requestedPostingsKey:     somePostingsKey,
			requestedEncodedPostings: generatePostings(6000),
			expectedHit:              true,
		},
		"1000 series with 1 matcher": {
			cachedEntryEncodedPostings: generatePostings(1000),
			cachedEntryLabels:          generateSeries([]int{10, 10, 10}),

			requestedPostingsKey:     somePostingsKey,
			requestedEncodedPostings: generatePostings(1000),
			expectedHit:              true,
		},
		"1000 series with 1 matcher, mismatching encoded postings": {
			cachedEntryEncodedPostings: generatePostings(999),

			requestedEncodedPostings: generatePostings(1000),
			expectedHit:              false,
		},
	}

	for testName, testCase := range testCases {
		testCase := testCase
		b.Run(testName, func(b *testing.B) {
			ctx := context.Background()
			logger := log.NewNopLogger()

			blockID := ulid.MustNew(1671103209, nil)

			cacheEntryContents, err := encodeCachedSeriesForPostings(seriesChunkRefsSetFromLabelSets(testCase.cachedEntryLabels), mustDiffVarintSnappyEncode(b, testCase.cachedEntryEncodedPostings))
			require.NoError(b, err)

			var mockCache indexcache.IndexCache = mockIndexCache{fetchSeriesForPostingsResponse: mockIndexCacheEntry{
				contents: cacheEntryContents,
				cached:   true,
			}}

			cachedSeriesID := cachedSeriesForPostingsID{
				postingsKey:     testCase.requestedPostingsKey,
				encodedPostings: mustDiffVarintSnappyEncode(b, testCase.requestedEncodedPostings),
			}

			b.ReportAllocs()
			b.ResetTimer()
			for i := 0; i < b.N; i++ {
				set, ok := fetchCachedSeriesForPostings(ctx, "tenant-1", mockCache, blockID, testCase.shard, cachedSeriesID, logger)
				assert.Equal(b, testCase.expectedHit, ok)
				if testCase.expectedHit {
					assert.NotZero(b, set)
				} else {
					assert.Zero(b, set)
				}
			}
		})
	}
}

func seriesChunkRefsSetFromLabelSets(labelSets []labels.Labels) (result seriesChunkRefsSet) {
	for _, lset := range labelSets {
		result.series = append(result.series, seriesChunkRefs{lset: lset})
	}
	return
}

func BenchmarkStoreCachedSeriesForPostings(b *testing.B) {
	testCases := map[string]struct {
		seriesToCache seriesChunkRefsSet

		matchersToCache []*labels.Matcher
		shardToCache    *sharding.ShardSelector
	}{
		"with sharding": {
			seriesToCache: seriesChunkRefsSetFromLabelSets(generateSeries([]int{1})),
			shardToCache:  &sharding.ShardSelector{ShardIndex: 1, ShardCount: 10},
		},
		"without sharding": {
			seriesToCache: seriesChunkRefsSetFromLabelSets([]labels.Labels{labels.FromStrings("a", "1")}),
		},
		"6000 series with 6 labels each": {
			seriesToCache: seriesChunkRefsSetFromLabelSets(generateSeries([]int{1, 2, 3, 10, 10, 10})),
		},
		"6000 series with 6 labels with more repetitions": {
			seriesToCache: seriesChunkRefsSetFromLabelSets(generateSeries([]int{1, 1, 1, 1, 1, 6000})),
		},
		"1000 series with 1 matcher": {
			seriesToCache: seriesChunkRefsSetFromLabelSets(generateSeries([]int{10, 10, 10})),
		},
	}

	for testName, testCase := range testCases {
		testCase := testCase
		b.Run(testName, func(b *testing.B) {
			ctx := context.Background()
			// We use a logger that fails the benchmark when used.
			// We assume that on a failed cache attempt we log an error.
			var logger log.Logger = testFailingLogger{b}
			blockID := ulid.MustNew(1671103209, nil)
			cachedSeriesID := cachedSeriesForPostingsID{
				// We can use the same postings key for all cases because it's a fixed-length hash
				postingsKey:     indexcache.CanonicalPostingsKey([]storage.SeriesRef{1, 2, 3}),
				encodedPostings: mustDiffVarintSnappyEncode(b, generatePostings(testCase.seriesToCache.len())),
			}

			var mockCache indexcache.IndexCache = noopCache{}

			b.ReportAllocs()
			b.ResetTimer()
			for i := 0; i < b.N; i++ {
				storeCachedSeriesForPostings(ctx, mockCache, "tenant-1", blockID, testCase.shardToCache, cachedSeriesID, testCase.seriesToCache, logger)
			}
		})
	}
}

func TestCachedSeriesHasher_Hash_ShouldGuaranteeSeriesShardingConsistencyOverTheTime(t *testing.T) {
	// You should NEVER CHANGE the expected hashes here, otherwise it means you're introducing
	// a backward incompatible change.
	expectedHashesBySeries := map[uint64]labels.Labels{
		13889224011166452370: labels.FromStrings("series_id", "0"),
		307103556485211698:   labels.FromStrings("series_id", "1"),
		17573969331475051845: labels.FromStrings("series_id", "2"),
		8613144804601828350:  labels.FromStrings("series_id", "3"),
		16472193458282740080: labels.FromStrings("series_id", "4"),
		7729501881553818438:  labels.FromStrings("series_id", "5"),
		14697344322548709486: labels.FromStrings("series_id", "6"),
		969809569297678032:   labels.FromStrings("series_id", "7"),
		4148606829831788279:  labels.FromStrings("series_id", "8"),
		7860098726487602753:  labels.FromStrings("series_id", "9"),
	}

	cache := hashcache.NewSeriesHashCache(1024 * 1024).GetBlockCache("test")
	hasher := cachedSeriesHasher{cache}

	seriesRef := storage.SeriesRef(0)

	for expectedHash, seriesLabels := range expectedHashesBySeries {
		actualHash := hasher.Hash(seriesRef, seriesLabels, &queryStats{})
		assert.Equal(t, expectedHash, actualHash, "series: %s", seriesLabels.String())

		seriesRef++
	}
}

func generatePostings(numPostings int) []storage.SeriesRef {
	postings := make([]storage.SeriesRef, numPostings)
	for i := range postings {
		postings[i] = storage.SeriesRef(i * 100)
	}
	return postings
}

func mustDiffVarintSnappyEncode(t testing.TB, postings []storage.SeriesRef) []byte {
	b, err := diffVarintSnappyEncode(index.NewListPostings(postings), len(postings))
	require.NoError(t, err)
	return b
}

type testFailingLogger struct {
	tb testing.TB
}

func (t testFailingLogger) Log(keyvals ...interface{}) error {
	assert.Fail(t.tb, "didn't expect logger to be called", "was called with %v", keyvals)
	return nil
}

type mockIndexCache struct {
	indexcache.IndexCache

	fetchSeriesForPostingsResponse mockIndexCacheEntry
}

type mockIndexCacheEntry struct {
	contents []byte
	cached   bool
}

func (c mockIndexCache) FetchSeriesForPostings(context.Context, string, ulid.ULID, *sharding.ShardSelector, indexcache.PostingsKey) ([]byte, bool) {
	return c.fetchSeriesForPostingsResponse.contents, c.fetchSeriesForPostingsResponse.cached
}<|MERGE_RESOLUTION|>--- conflicted
+++ resolved
@@ -1734,12 +1734,8 @@
 				maxT,
 				2,
 				newSafeQueryStats(),
-<<<<<<< HEAD
 				nil, nil,
-				nil,
-=======
 				log.NewNopLogger(),
->>>>>>> b4bb8956
 			)
 			require.NoError(t, err)
 
@@ -1840,12 +1836,8 @@
 					block.meta.MaxTime,
 					2,
 					newSafeQueryStats(),
-<<<<<<< HEAD
 					nil, nil,
-					nil,
-=======
 					log.NewNopLogger(),
->>>>>>> b4bb8956
 				)
 				require.NoError(t, err)
 				allSets := readAllSeriesChunkRefsSet(iterator)
@@ -1909,12 +1901,8 @@
 							block.meta.MaxTime,
 							2,
 							newSafeQueryStats(),
-<<<<<<< HEAD
 							nil, nil,
-							nil,
-=======
 							log.NewNopLogger(),
->>>>>>> b4bb8956
 						)
 						require.NoError(b, err)
 
