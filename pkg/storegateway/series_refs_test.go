// SPDX-License-Identifier: AGPL-3.0-only

package storegateway

import (
<<<<<<< HEAD
	"context"
	"errors"
	"fmt"
=======
	"errors"
>>>>>>> a697fa65
	"sort"
	"testing"

	"github.com/go-kit/log"
	"github.com/oklog/ulid"
	"github.com/prometheus/prometheus/model/labels"
	"github.com/prometheus/prometheus/storage"
	"github.com/prometheus/prometheus/tsdb/chunks"
	"github.com/prometheus/prometheus/tsdb/hashcache"
	"github.com/stretchr/testify/assert"
	"github.com/stretchr/testify/require"
	"github.com/thanos-io/objstore"

	"github.com/grafana/mimir/pkg/storage/sharding"
	"github.com/grafana/mimir/pkg/util/test"
)

func TestSeriesChunkRef_Compare(t *testing.T) {
	input := []seriesChunkRef{
		{blockID: ulid.MustNew(0, nil), minTime: 2, maxTime: 5},
		{blockID: ulid.MustNew(1, nil), minTime: 1, maxTime: 5},
		{blockID: ulid.MustNew(2, nil), minTime: 1, maxTime: 3},
		{blockID: ulid.MustNew(3, nil), minTime: 4, maxTime: 7},
		{blockID: ulid.MustNew(4, nil), minTime: 3, maxTime: 6},
	}

	expected := []seriesChunkRef{
		{blockID: ulid.MustNew(2, nil), minTime: 1, maxTime: 3},
		{blockID: ulid.MustNew(1, nil), minTime: 1, maxTime: 5},
		{blockID: ulid.MustNew(0, nil), minTime: 2, maxTime: 5},
		{blockID: ulid.MustNew(4, nil), minTime: 3, maxTime: 6},
		{blockID: ulid.MustNew(3, nil), minTime: 4, maxTime: 7},
	}

	sort.Slice(input, func(i, j int) bool {
		return input[i].Compare(input[j]) > 0
	})

	assert.Equal(t, expected, input)
}

func TestSeriesChunkRefsIterator(t *testing.T) {
	c := generateSeriesChunkRef(5)
	series1 := labels.FromStrings(labels.MetricName, "metric_1")
	series2 := labels.FromStrings(labels.MetricName, "metric_2")
	series3 := labels.FromStrings(labels.MetricName, "metric_3")
	series4 := labels.FromStrings(labels.MetricName, "metric_4")

	t.Run("should iterate an empty set", func(t *testing.T) {
		it := newSeriesChunkRefsIterator(seriesChunkRefsSet{
			series: []seriesChunkRefs{},
		})

		require.True(t, it.Done())
		require.Zero(t, it.At())

		require.False(t, it.Next())
		require.True(t, it.Done())
		require.Zero(t, it.At())
	})

	t.Run("should iterate a set with some items", func(t *testing.T) {
		it := newSeriesChunkRefsIterator(seriesChunkRefsSet{
			series: []seriesChunkRefs{
				{lset: series1, chunks: []seriesChunkRef{c[0], c[1]}},
				{lset: series2, chunks: []seriesChunkRef{c[2]}},
				{lset: series3, chunks: []seriesChunkRef{c[3], c[4]}},
			},
		})

		require.False(t, it.Done())
		require.Zero(t, it.At())

		require.True(t, it.Next())
		require.Equal(t, seriesChunkRefs{lset: series1, chunks: []seriesChunkRef{c[0], c[1]}}, it.At())
		require.False(t, it.Done())

		require.True(t, it.Next())
		require.Equal(t, seriesChunkRefs{lset: series2, chunks: []seriesChunkRef{c[2]}}, it.At())
		require.False(t, it.Done())

		require.True(t, it.Next())
		require.Equal(t, seriesChunkRefs{lset: series3, chunks: []seriesChunkRef{c[3], c[4]}}, it.At())
		require.False(t, it.Done())

		require.False(t, it.Next())
		require.True(t, it.Done())
		require.Zero(t, it.At())
	})

	t.Run("should re-initialize the internal state on reset()", func(t *testing.T) {
		it := newSeriesChunkRefsIterator(seriesChunkRefsSet{
			series: []seriesChunkRefs{
				{lset: series1, chunks: []seriesChunkRef{c[0], c[1]}},
				{lset: series2, chunks: []seriesChunkRef{c[2]}},
				{lset: series3, chunks: []seriesChunkRef{c[3], c[4]}},
			},
		})

		require.False(t, it.Done())
		require.Zero(t, it.At())

		require.True(t, it.Next())
		require.Equal(t, seriesChunkRefs{lset: series1, chunks: []seriesChunkRef{c[0], c[1]}}, it.At())
		require.False(t, it.Done())

		require.True(t, it.Next())
		require.Equal(t, seriesChunkRefs{lset: series2, chunks: []seriesChunkRef{c[2]}}, it.At())
		require.False(t, it.Done())

		// Reset.
		it.reset(seriesChunkRefsSet{
			series: []seriesChunkRefs{
				{lset: series1, chunks: []seriesChunkRef{c[3]}},
				{lset: series4, chunks: []seriesChunkRef{c[4]}},
			},
		})

		require.False(t, it.Done())

		require.True(t, it.Next())
		require.Equal(t, seriesChunkRefs{lset: series1, chunks: []seriesChunkRef{c[3]}}, it.At())
		require.False(t, it.Done())

		require.True(t, it.Next())
		require.Equal(t, seriesChunkRefs{lset: series4, chunks: []seriesChunkRef{c[4]}}, it.At())
		require.False(t, it.Done())

		require.False(t, it.Next())
		require.True(t, it.Done())
		require.Zero(t, it.At())
	})
}

func TestFlattenedSeriesChunkRefs(t *testing.T) {
	// Generate some chunk fixtures so that we can ensure the right chunks are returned.
	c := generateSeriesChunkRef(6)

	testCases := map[string]struct {
		input    seriesChunkRefsSetIterator
		expected []seriesChunkRefs
	}{
		"should iterate on no sets": {
			input:    newSliceSeriesChunkRefsSetIterator(nil),
			expected: nil,
		},
		"should iterate an empty set": {
			input:    newSliceSeriesChunkRefsSetIterator(nil, seriesChunkRefsSet{}),
			expected: nil,
		},
		"should iterate a set with multiple items": {
			input: newSliceSeriesChunkRefsSetIterator(nil,
				seriesChunkRefsSet{series: []seriesChunkRefs{
					{lset: labels.FromStrings("l1", "v1"), chunks: []seriesChunkRef{c[1]}},
					{lset: labels.FromStrings("l1", "v2"), chunks: []seriesChunkRef{c[2]}},
				}}),
			expected: []seriesChunkRefs{
				{lset: labels.FromStrings("l1", "v1"), chunks: []seriesChunkRef{c[1]}},
				{lset: labels.FromStrings("l1", "v2"), chunks: []seriesChunkRef{c[2]}},
			},
		},
		"should iterate multiple sets with multiple items each": {
			input: newSliceSeriesChunkRefsSetIterator(nil,
				seriesChunkRefsSet{series: []seriesChunkRefs{
					{lset: labels.FromStrings("l1", "v1"), chunks: []seriesChunkRef{c[1]}},
					{lset: labels.FromStrings("l1", "v2"), chunks: []seriesChunkRef{c[2]}},
				}},
				seriesChunkRefsSet{series: []seriesChunkRefs{
					{lset: labels.FromStrings("l1", "v3"), chunks: []seriesChunkRef{c[3]}},
				}},
				seriesChunkRefsSet{series: []seriesChunkRefs{
					{lset: labels.FromStrings("l1", "v4"), chunks: []seriesChunkRef{c[4]}},
					{lset: labels.FromStrings("l1", "v5"), chunks: []seriesChunkRef{c[5]}},
				}}),
			expected: []seriesChunkRefs{
				{lset: labels.FromStrings("l1", "v1"), chunks: []seriesChunkRef{c[1]}},
				{lset: labels.FromStrings("l1", "v2"), chunks: []seriesChunkRef{c[2]}},
				{lset: labels.FromStrings("l1", "v3"), chunks: []seriesChunkRef{c[3]}},
				{lset: labels.FromStrings("l1", "v4"), chunks: []seriesChunkRef{c[4]}},
				{lset: labels.FromStrings("l1", "v5"), chunks: []seriesChunkRef{c[5]}},
			},
		},
		"should keep iterating on empty sets": {
			input: newSliceSeriesChunkRefsSetIterator(nil,
				seriesChunkRefsSet{},
				seriesChunkRefsSet{series: []seriesChunkRefs{
					{lset: labels.FromStrings("l1", "v1"), chunks: []seriesChunkRef{c[1]}},
					{lset: labels.FromStrings("l1", "v2"), chunks: []seriesChunkRef{c[2]}},
				}},
				seriesChunkRefsSet{},
				seriesChunkRefsSet{series: []seriesChunkRefs{
					{lset: labels.FromStrings("l1", "v3"), chunks: []seriesChunkRef{c[3]}},
				}},
				seriesChunkRefsSet{},
				seriesChunkRefsSet{series: []seriesChunkRefs{
					{lset: labels.FromStrings("l1", "v4"), chunks: []seriesChunkRef{c[4]}},
					{lset: labels.FromStrings("l1", "v5"), chunks: []seriesChunkRef{c[5]}},
				}},
				seriesChunkRefsSet{}),
			expected: []seriesChunkRefs{
				{lset: labels.FromStrings("l1", "v1"), chunks: []seriesChunkRef{c[1]}},
				{lset: labels.FromStrings("l1", "v2"), chunks: []seriesChunkRef{c[2]}},
				{lset: labels.FromStrings("l1", "v3"), chunks: []seriesChunkRef{c[3]}},
				{lset: labels.FromStrings("l1", "v4"), chunks: []seriesChunkRef{c[4]}},
				{lset: labels.FromStrings("l1", "v5"), chunks: []seriesChunkRef{c[5]}},
			},
		},
	}

	for name, testCase := range testCases {
		name, testCase := name, testCase
		t.Run(name, func(t *testing.T) {
			t.Parallel()

			flattenedIterator := newFlattenedSeriesChunkRefsIterator(testCase.input)
			actual := readAllSeriesChunkRefs(flattenedIterator)
			require.NoError(t, flattenedIterator.Err())
			assert.Equal(t, testCase.expected, actual)
		})
	}
}

func TestMergedSeriesChunkRefsSet(t *testing.T) {
	// Generate some chunk fixtures so that we can ensure the right chunks are merged.
	c := generateSeriesChunkRef(6)

	testCases := map[string]struct {
		batchSize    int
		set1, set2   seriesChunkRefsSetIterator
		expectedSets []seriesChunkRefsSet
		expectedErr  string
	}{
		"merges two sets without overlap": {
			batchSize: 100,
			set1: newSliceSeriesChunkRefsSetIterator(nil, seriesChunkRefsSet{
				series: []seriesChunkRefs{
					{lset: labels.FromStrings("l1", "v1"), chunks: []seriesChunkRef{c[0]}},
				},
			}),
			set2: newSliceSeriesChunkRefsSetIterator(nil, seriesChunkRefsSet{
				series: []seriesChunkRefs{
					{lset: labels.FromStrings("l1", "v2"), chunks: []seriesChunkRef{c[1], c[2], c[3]}},
				},
			}),
			expectedSets: []seriesChunkRefsSet{
				{series: []seriesChunkRefs{
					{lset: labels.FromStrings("l1", "v1"), chunks: []seriesChunkRef{c[0]}},
					{lset: labels.FromStrings("l1", "v2"), chunks: []seriesChunkRef{c[1], c[2], c[3]}},
				}},
			},
		},
		"merges two sets with last series from each overlapping": {
			batchSize: 100,
			set1: newSliceSeriesChunkRefsSetIterator(nil, seriesChunkRefsSet{
				series: []seriesChunkRefs{
					{lset: labels.FromStrings("l1", "v2"), chunks: []seriesChunkRef{c[0]}},
				},
			}),
			set2: newSliceSeriesChunkRefsSetIterator(nil, seriesChunkRefsSet{
				series: []seriesChunkRefs{
					{lset: labels.FromStrings("l1", "v1"), chunks: []seriesChunkRef{c[1]}},
					{lset: labels.FromStrings("l1", "v2"), chunks: []seriesChunkRef{c[0], c[2], c[3]}},
				},
			}),
			expectedSets: []seriesChunkRefsSet{
				{series: []seriesChunkRefs{
					{lset: labels.FromStrings("l1", "v1"), chunks: []seriesChunkRef{c[1]}},
					{lset: labels.FromStrings("l1", "v2"), chunks: []seriesChunkRef{c[0], c[0], c[2], c[3]}},
				}},
			},
		},
		"merges two sets where the first is empty": {
			batchSize: 100,
			set1:      emptySeriesChunkRefsSetIterator{},
			set2: newSliceSeriesChunkRefsSetIterator(nil, seriesChunkRefsSet{
				series: []seriesChunkRefs{
					{lset: labels.FromStrings("l1", "v1"), chunks: []seriesChunkRef{c[0]}},
					{lset: labels.FromStrings("l1", "v2"), chunks: []seriesChunkRef{c[1]}},
				},
			}),
			expectedSets: []seriesChunkRefsSet{
				{series: []seriesChunkRefs{
					{lset: labels.FromStrings("l1", "v1"), chunks: []seriesChunkRef{c[0]}},
					{lset: labels.FromStrings("l1", "v2"), chunks: []seriesChunkRef{c[1]}},
				}},
			},
		},
		"merges two sets with first one erroring at the end": {
			batchSize: 100,
			set1: newSliceSeriesChunkRefsSetIterator(errors.New("something went wrong"), seriesChunkRefsSet{
				series: []seriesChunkRefs{
					{lset: labels.FromStrings("l1", "v2"), chunks: []seriesChunkRef{c[1]}},
				},
			}),
			set2: newSliceSeriesChunkRefsSetIterator(nil, seriesChunkRefsSet{
				series: []seriesChunkRefs{
					{lset: labels.FromStrings("l1", "v1"), chunks: []seriesChunkRef{c[0]}},
				},
			}),
			expectedSets: nil, // We expect no returned sets because an error occurred while creating the first one.
			expectedErr:  "something went wrong",
		},
		"merges two sets with second one erroring at the end": {
			batchSize: 100,
			set1: newSliceSeriesChunkRefsSetIterator(errors.New("something went wrong"), seriesChunkRefsSet{
				series: []seriesChunkRefs{
					{lset: labels.FromStrings("l1", "v2"), chunks: []seriesChunkRef{c[1]}},
				},
			}),
			set2: newSliceSeriesChunkRefsSetIterator(nil, seriesChunkRefsSet{
				series: []seriesChunkRefs{
					{lset: labels.FromStrings("l1", "v1"), chunks: []seriesChunkRef{c[0]}},
				},
			}),
			expectedSets: nil, // We expect no returned sets because an error occurred while creating the first one.
			expectedErr:  "something went wrong",
		},
		"merges two sets with shorter one erroring at the end": {
			batchSize: 100,
			set1: newSliceSeriesChunkRefsSetIterator(errors.New("something went wrong"), seriesChunkRefsSet{
				series: []seriesChunkRefs{
					{lset: labels.FromStrings("l1", "v1"), chunks: make([]seriesChunkRef, 1)},
					{lset: labels.FromStrings("l1", "v2"), chunks: make([]seriesChunkRef, 1)},
				},
			}),
			set2: newSliceSeriesChunkRefsSetIterator(nil, seriesChunkRefsSet{
				series: []seriesChunkRefs{
					{lset: labels.FromStrings("l1", "v2"), chunks: make([]seriesChunkRef, 1)},
					{lset: labels.FromStrings("l1", "v3"), chunks: make([]seriesChunkRef, 1)},
					{lset: labels.FromStrings("l1", "v4"), chunks: make([]seriesChunkRef, 1)},
				},
			}),
			expectedSets: nil, // We expect no returned sets because an error occurred while creating the first one.
			expectedErr:  "something went wrong",
		},
		"should stop iterating as soon as the first underlying set returns an error": {
			batchSize: 1, // Use a batch size of 1 in this test so that we can see when the iteration stops.
			set1: newSliceSeriesChunkRefsSetIterator(errors.New("something went wrong"), seriesChunkRefsSet{
				series: []seriesChunkRefs{
					{lset: labels.FromStrings("l1", "v1"), chunks: []seriesChunkRef{c[0]}},
					{lset: labels.FromStrings("l1", "v3"), chunks: []seriesChunkRef{c[2]}},
				},
			}),
			set2: newSliceSeriesChunkRefsSetIterator(nil, seriesChunkRefsSet{
				series: []seriesChunkRefs{
					{lset: labels.FromStrings("l1", "v2"), chunks: []seriesChunkRef{c[1]}},
					{lset: labels.FromStrings("l1", "v4"), chunks: []seriesChunkRef{c[3]}},
				},
			}),
			expectedSets: []seriesChunkRefsSet{
				{series: []seriesChunkRefs{
					{lset: labels.FromStrings("l1", "v1"), chunks: []seriesChunkRef{c[0]}},
				}},
				{series: []seriesChunkRefs{
					{lset: labels.FromStrings("l1", "v2"), chunks: []seriesChunkRef{c[1]}},
				}},
				{series: []seriesChunkRefs{
					{lset: labels.FromStrings("l1", "v3"), chunks: []seriesChunkRef{c[2]}},
				}},
			},
			expectedErr: "something went wrong",
		},
		"should return merged chunks sorted by min time (assuming source sets have sorted chunks) on first chunk on first set": {
			batchSize: 100,
			set1: newSliceSeriesChunkRefsSetIterator(nil, seriesChunkRefsSet{
				series: []seriesChunkRefs{
					{lset: labels.FromStrings("l1", "v1"), chunks: []seriesChunkRef{c[1], c[3]}},
				},
			}),
			set2: newSliceSeriesChunkRefsSetIterator(nil, seriesChunkRefsSet{
				series: []seriesChunkRefs{
					{lset: labels.FromStrings("l1", "v1"), chunks: []seriesChunkRef{c[0], c[2]}},
				},
			}),
			expectedSets: []seriesChunkRefsSet{
				{series: []seriesChunkRefs{
					{lset: labels.FromStrings("l1", "v1"), chunks: []seriesChunkRef{c[0], c[1], c[2], c[3]}},
				}},
			},
		},
		"should return merged chunks sorted by min time (assuming source sets have sorted chunks) on first chunk on second set": {
			batchSize: 100,
			set1: newSliceSeriesChunkRefsSetIterator(nil, seriesChunkRefsSet{
				series: []seriesChunkRefs{
					{lset: labels.FromStrings("l1", "v1"), chunks: []seriesChunkRef{c[0], c[3]}},
				},
			}),
			set2: newSliceSeriesChunkRefsSetIterator(nil, seriesChunkRefsSet{
				series: []seriesChunkRefs{
					{lset: labels.FromStrings("l1", "v1"), chunks: []seriesChunkRef{c[1], c[2]}},
				},
			}),
			expectedSets: []seriesChunkRefsSet{
				{series: []seriesChunkRefs{
					{lset: labels.FromStrings("l1", "v1"), chunks: []seriesChunkRef{c[0], c[1], c[2], c[3]}},
				}},
			},
		},
		"should keep iterating on empty underlying sets (batch size = 1)": {
			batchSize: 1,
			set1: newSliceSeriesChunkRefsSetIterator(nil,
				seriesChunkRefsSet{},
				seriesChunkRefsSet{series: []seriesChunkRefs{{lset: labels.FromStrings("l1", "v1"), chunks: []seriesChunkRef{c[1]}}}},
				seriesChunkRefsSet{},
				seriesChunkRefsSet{},
				seriesChunkRefsSet{series: []seriesChunkRefs{{lset: labels.FromStrings("l1", "v3"), chunks: []seriesChunkRef{c[3]}}}},
				seriesChunkRefsSet{},
				seriesChunkRefsSet{series: []seriesChunkRefs{{lset: labels.FromStrings("l1", "v5"), chunks: []seriesChunkRef{c[5]}}}},
				seriesChunkRefsSet{},
			),
			set2: newSliceSeriesChunkRefsSetIterator(nil,
				seriesChunkRefsSet{},
				seriesChunkRefsSet{series: []seriesChunkRefs{{lset: labels.FromStrings("l1", "v2"), chunks: []seriesChunkRef{c[2]}}}},
				seriesChunkRefsSet{series: []seriesChunkRefs{{lset: labels.FromStrings("l1", "v3"), chunks: []seriesChunkRef{c[3]}}}},
				seriesChunkRefsSet{},
				seriesChunkRefsSet{series: []seriesChunkRefs{{lset: labels.FromStrings("l1", "v4"), chunks: []seriesChunkRef{c[4]}}}},
			),
			expectedSets: []seriesChunkRefsSet{
				{series: []seriesChunkRefs{{lset: labels.FromStrings("l1", "v1"), chunks: []seriesChunkRef{c[1]}}}},
				{series: []seriesChunkRefs{{lset: labels.FromStrings("l1", "v2"), chunks: []seriesChunkRef{c[2]}}}},
				{series: []seriesChunkRefs{{lset: labels.FromStrings("l1", "v3"), chunks: []seriesChunkRef{c[3], c[3]}}}},
				{series: []seriesChunkRefs{{lset: labels.FromStrings("l1", "v4"), chunks: []seriesChunkRef{c[4]}}}},
				{series: []seriesChunkRefs{{lset: labels.FromStrings("l1", "v5"), chunks: []seriesChunkRef{c[5]}}}},
			},
		},
		"should keep iterating on empty underlying sets (batch size = 2)": {
			batchSize: 2,
			set1: newSliceSeriesChunkRefsSetIterator(nil,
				seriesChunkRefsSet{},
				seriesChunkRefsSet{series: []seriesChunkRefs{{lset: labels.FromStrings("l1", "v1"), chunks: []seriesChunkRef{c[1]}}}},
				seriesChunkRefsSet{},
				seriesChunkRefsSet{},
				seriesChunkRefsSet{series: []seriesChunkRefs{{lset: labels.FromStrings("l1", "v3"), chunks: []seriesChunkRef{c[3]}}}},
				seriesChunkRefsSet{},
				seriesChunkRefsSet{series: []seriesChunkRefs{{lset: labels.FromStrings("l1", "v5"), chunks: []seriesChunkRef{c[5]}}}},
				seriesChunkRefsSet{},
			),
			set2: newSliceSeriesChunkRefsSetIterator(nil,
				seriesChunkRefsSet{},
				seriesChunkRefsSet{series: []seriesChunkRefs{{lset: labels.FromStrings("l1", "v2"), chunks: []seriesChunkRef{c[2]}}}},
				seriesChunkRefsSet{series: []seriesChunkRefs{{lset: labels.FromStrings("l1", "v3"), chunks: []seriesChunkRef{c[3]}}}},
				seriesChunkRefsSet{},
				seriesChunkRefsSet{series: []seriesChunkRefs{{lset: labels.FromStrings("l1", "v4"), chunks: []seriesChunkRef{c[4]}}}},
			),
			expectedSets: []seriesChunkRefsSet{
				{series: []seriesChunkRefs{
					{lset: labels.FromStrings("l1", "v1"), chunks: []seriesChunkRef{c[1]}},
					{lset: labels.FromStrings("l1", "v2"), chunks: []seriesChunkRef{c[2]}},
				}},
				{series: []seriesChunkRefs{
					{lset: labels.FromStrings("l1", "v3"), chunks: []seriesChunkRef{c[3], c[3]}},
					{lset: labels.FromStrings("l1", "v4"), chunks: []seriesChunkRef{c[4]}},
				}},
				{series: []seriesChunkRefs{
					{lset: labels.FromStrings("l1", "v5"), chunks: []seriesChunkRef{c[5]}},
				}},
			},
		},
		"should keep iterating on second set after first set is exhausted (batch size = 1)": {
			batchSize: 1,
			set1: newSliceSeriesChunkRefsSetIterator(nil,
				seriesChunkRefsSet{series: []seriesChunkRefs{{lset: labels.FromStrings("l1", "v2"), chunks: []seriesChunkRef{c[2]}}}},
				seriesChunkRefsSet{series: []seriesChunkRefs{{lset: labels.FromStrings("l1", "v3"), chunks: []seriesChunkRef{c[3]}}}},
			),
			set2: newSliceSeriesChunkRefsSetIterator(nil,
				seriesChunkRefsSet{},
				seriesChunkRefsSet{series: []seriesChunkRefs{{lset: labels.FromStrings("l1", "v1"), chunks: []seriesChunkRef{c[1]}}}},
				seriesChunkRefsSet{},
				seriesChunkRefsSet{series: []seriesChunkRefs{{lset: labels.FromStrings("l1", "v4"), chunks: []seriesChunkRef{c[4]}}}},
				seriesChunkRefsSet{series: []seriesChunkRefs{{lset: labels.FromStrings("l1", "v5"), chunks: []seriesChunkRef{c[5]}}}},
			),
			expectedSets: []seriesChunkRefsSet{
				{series: []seriesChunkRefs{{lset: labels.FromStrings("l1", "v1"), chunks: []seriesChunkRef{c[1]}}}},
				{series: []seriesChunkRefs{{lset: labels.FromStrings("l1", "v2"), chunks: []seriesChunkRef{c[2]}}}},
				{series: []seriesChunkRefs{{lset: labels.FromStrings("l1", "v3"), chunks: []seriesChunkRef{c[3]}}}},
				{series: []seriesChunkRefs{{lset: labels.FromStrings("l1", "v4"), chunks: []seriesChunkRef{c[4]}}}},
				{series: []seriesChunkRefs{{lset: labels.FromStrings("l1", "v5"), chunks: []seriesChunkRef{c[5]}}}},
			},
		},
		"should keep iterating on second set after first set is exhausted (batch size = 100)": {
			batchSize: 100,
			set1: newSliceSeriesChunkRefsSetIterator(nil,
				seriesChunkRefsSet{series: []seriesChunkRefs{{lset: labels.FromStrings("l1", "v2"), chunks: []seriesChunkRef{c[2]}}}},
				seriesChunkRefsSet{series: []seriesChunkRefs{{lset: labels.FromStrings("l1", "v3"), chunks: []seriesChunkRef{c[3]}}}},
			),
			set2: newSliceSeriesChunkRefsSetIterator(nil,
				seriesChunkRefsSet{},
				seriesChunkRefsSet{series: []seriesChunkRefs{{lset: labels.FromStrings("l1", "v1"), chunks: []seriesChunkRef{c[1]}}}},
				seriesChunkRefsSet{},
				seriesChunkRefsSet{series: []seriesChunkRefs{{lset: labels.FromStrings("l1", "v4"), chunks: []seriesChunkRef{c[4]}}}},
				seriesChunkRefsSet{series: []seriesChunkRefs{{lset: labels.FromStrings("l1", "v5"), chunks: []seriesChunkRef{c[5]}}}},
			),
			expectedSets: []seriesChunkRefsSet{
				{series: []seriesChunkRefs{
					{lset: labels.FromStrings("l1", "v1"), chunks: []seriesChunkRef{c[1]}},
					{lset: labels.FromStrings("l1", "v2"), chunks: []seriesChunkRef{c[2]}},
					{lset: labels.FromStrings("l1", "v3"), chunks: []seriesChunkRef{c[3]}},
					{lset: labels.FromStrings("l1", "v4"), chunks: []seriesChunkRef{c[4]}},
					{lset: labels.FromStrings("l1", "v5"), chunks: []seriesChunkRef{c[5]}},
				}},
			},
		},
		"should keep iterating on first set after second set is exhausted (batch size = 1)": {
			batchSize: 1,
			set1: newSliceSeriesChunkRefsSetIterator(nil,
				seriesChunkRefsSet{},
				seriesChunkRefsSet{series: []seriesChunkRefs{{lset: labels.FromStrings("l1", "v1"), chunks: []seriesChunkRef{c[1]}}}},
				seriesChunkRefsSet{},
				seriesChunkRefsSet{series: []seriesChunkRefs{{lset: labels.FromStrings("l1", "v4"), chunks: []seriesChunkRef{c[4]}}}},
				seriesChunkRefsSet{series: []seriesChunkRefs{{lset: labels.FromStrings("l1", "v5"), chunks: []seriesChunkRef{c[5]}}}},
			),
			set2: newSliceSeriesChunkRefsSetIterator(nil,
				seriesChunkRefsSet{series: []seriesChunkRefs{{lset: labels.FromStrings("l1", "v2"), chunks: []seriesChunkRef{c[2]}}}},
				seriesChunkRefsSet{series: []seriesChunkRefs{{lset: labels.FromStrings("l1", "v3"), chunks: []seriesChunkRef{c[3]}}}},
			),
			expectedSets: []seriesChunkRefsSet{
				{series: []seriesChunkRefs{{lset: labels.FromStrings("l1", "v1"), chunks: []seriesChunkRef{c[1]}}}},
				{series: []seriesChunkRefs{{lset: labels.FromStrings("l1", "v2"), chunks: []seriesChunkRef{c[2]}}}},
				{series: []seriesChunkRefs{{lset: labels.FromStrings("l1", "v3"), chunks: []seriesChunkRef{c[3]}}}},
				{series: []seriesChunkRefs{{lset: labels.FromStrings("l1", "v4"), chunks: []seriesChunkRef{c[4]}}}},
				{series: []seriesChunkRefs{{lset: labels.FromStrings("l1", "v5"), chunks: []seriesChunkRef{c[5]}}}},
			},
		},
		"should keep iterating on first set after second set is exhausted (batch size = 100)": {
			batchSize: 100,
			set1: newSliceSeriesChunkRefsSetIterator(nil,
				seriesChunkRefsSet{},
				seriesChunkRefsSet{series: []seriesChunkRefs{{lset: labels.FromStrings("l1", "v1"), chunks: []seriesChunkRef{c[1]}}}},
				seriesChunkRefsSet{},
				seriesChunkRefsSet{series: []seriesChunkRefs{{lset: labels.FromStrings("l1", "v4"), chunks: []seriesChunkRef{c[4]}}}},
				seriesChunkRefsSet{series: []seriesChunkRefs{{lset: labels.FromStrings("l1", "v5"), chunks: []seriesChunkRef{c[5]}}}},
			),
			set2: newSliceSeriesChunkRefsSetIterator(nil,
				seriesChunkRefsSet{series: []seriesChunkRefs{{lset: labels.FromStrings("l1", "v2"), chunks: []seriesChunkRef{c[2]}}}},
				seriesChunkRefsSet{series: []seriesChunkRefs{{lset: labels.FromStrings("l1", "v3"), chunks: []seriesChunkRef{c[3]}}}},
			),
			expectedSets: []seriesChunkRefsSet{
				{series: []seriesChunkRefs{
					{lset: labels.FromStrings("l1", "v1"), chunks: []seriesChunkRef{c[1]}},
					{lset: labels.FromStrings("l1", "v2"), chunks: []seriesChunkRef{c[2]}},
					{lset: labels.FromStrings("l1", "v3"), chunks: []seriesChunkRef{c[3]}},
					{lset: labels.FromStrings("l1", "v4"), chunks: []seriesChunkRef{c[4]}},
					{lset: labels.FromStrings("l1", "v5"), chunks: []seriesChunkRef{c[5]}},
				}},
			},
		},
	}

	for name, testCase := range testCases {
		name, testCase := name, testCase
		t.Run(name, func(t *testing.T) {
			t.Parallel()

			mergedSetIterator := newMergedSeriesChunkRefsSet(testCase.batchSize, testCase.set1, testCase.set2)
			sets := readAllSeriesChunkRefsSet(mergedSetIterator)

			if testCase.expectedErr != "" {
				assert.EqualError(t, mergedSetIterator.Err(), testCase.expectedErr)
			} else {
				assert.NoError(t, mergedSetIterator.Err())
			}

			require.Len(t, sets, len(testCase.expectedSets))
			for setIdx, expectedSet := range testCase.expectedSets {
				require.Len(t, sets[setIdx].series, len(expectedSet.series))
				for expectedSeriesIdx, expectedSeries := range expectedSet.series {
					assert.Equal(t, expectedSeries.lset, sets[setIdx].series[expectedSeriesIdx].lset)
					assert.Equal(t, expectedSeries.chunks, sets[setIdx].series[expectedSeriesIdx].chunks)
				}
			}
		})
	}
}

func TestSeriesSetWithoutChunks(t *testing.T) {
	// Generate some chunk fixtures so that we can ensure the right chunks are returned.
	c := generateSeriesChunkRef(6)

	testCases := map[string]struct {
		input    seriesChunkRefsSetIterator
		expected []labels.Labels
	}{
		"should iterate on no sets": {
			input:    newSliceSeriesChunkRefsSetIterator(nil),
			expected: nil,
		},
		"should iterate an empty set": {
			input:    newSliceSeriesChunkRefsSetIterator(nil, seriesChunkRefsSet{}),
			expected: nil,
		},
		"should iterate a set with multiple items": {
			input: newSliceSeriesChunkRefsSetIterator(nil,
				seriesChunkRefsSet{series: []seriesChunkRefs{
					{lset: labels.FromStrings("l1", "v1"), chunks: []seriesChunkRef{c[1]}},
					{lset: labels.FromStrings("l1", "v2"), chunks: []seriesChunkRef{c[2]}},
				}}),
			expected: []labels.Labels{
				labels.FromStrings("l1", "v1"),
				labels.FromStrings("l1", "v2"),
			},
		},
		"should iterate multiple sets with multiple items each": {
			input: newSliceSeriesChunkRefsSetIterator(nil,
				seriesChunkRefsSet{series: []seriesChunkRefs{
					{lset: labels.FromStrings("l1", "v1"), chunks: []seriesChunkRef{c[1]}},
					{lset: labels.FromStrings("l1", "v2"), chunks: []seriesChunkRef{c[2]}},
				}},
				seriesChunkRefsSet{series: []seriesChunkRefs{
					{lset: labels.FromStrings("l1", "v3"), chunks: []seriesChunkRef{c[3]}},
				}},
				seriesChunkRefsSet{series: []seriesChunkRefs{
					{lset: labels.FromStrings("l1", "v4"), chunks: []seriesChunkRef{c[4]}},
					{lset: labels.FromStrings("l1", "v5"), chunks: []seriesChunkRef{c[5]}},
				}}),
			expected: []labels.Labels{
				labels.FromStrings("l1", "v1"),
				labels.FromStrings("l1", "v2"),
				labels.FromStrings("l1", "v3"),
				labels.FromStrings("l1", "v4"),
				labels.FromStrings("l1", "v5"),
			},
		},
		"should keep iterating on empty sets": {
			input: newSliceSeriesChunkRefsSetIterator(nil,
				seriesChunkRefsSet{},
				seriesChunkRefsSet{series: []seriesChunkRefs{
					{lset: labels.FromStrings("l1", "v1"), chunks: []seriesChunkRef{c[1]}},
					{lset: labels.FromStrings("l1", "v2"), chunks: []seriesChunkRef{c[2]}},
				}},
				seriesChunkRefsSet{},
				seriesChunkRefsSet{series: []seriesChunkRefs{
					{lset: labels.FromStrings("l1", "v3"), chunks: []seriesChunkRef{c[3]}},
				}},
				seriesChunkRefsSet{},
				seriesChunkRefsSet{series: []seriesChunkRefs{
					{lset: labels.FromStrings("l1", "v4"), chunks: []seriesChunkRef{c[4]}},
					{lset: labels.FromStrings("l1", "v5"), chunks: []seriesChunkRef{c[5]}},
				}},
				seriesChunkRefsSet{}),
			expected: []labels.Labels{
				labels.FromStrings("l1", "v1"),
				labels.FromStrings("l1", "v2"),
				labels.FromStrings("l1", "v3"),
				labels.FromStrings("l1", "v4"),
				labels.FromStrings("l1", "v5"),
			},
		},
	}

	for name, testCase := range testCases {
		name, testCase := name, testCase
		t.Run(name, func(t *testing.T) {
			t.Parallel()

			chainedSet := newSeriesSetWithoutChunks(testCase.input)
			actual := readAllSeriesLabels(chainedSet)
			require.NoError(t, chainedSet.Err())
			assert.Equal(t, testCase.expected, actual)
		})
	}
}

func TestDeduplicatingSeriesChunkRefsSetIterator(t *testing.T) {
	// Generate some chunk fixtures so that we can ensure the right chunks are returned.
	c := generateSeriesChunkRef(8)

	series1 := labels.FromStrings("l1", "v1")
	series2 := labels.FromStrings("l1", "v2")
	series3 := labels.FromStrings("l1", "v3")
	sourceSets := []seriesChunkRefsSet{
		{series: []seriesChunkRefs{
			{lset: series1, chunks: []seriesChunkRef{c[0], c[1]}},
			{lset: series1, chunks: []seriesChunkRef{c[2], c[3], c[4]}},
		}},
		{series: []seriesChunkRefs{
			{lset: series2, chunks: []seriesChunkRef{c[0], c[1], c[2], c[3]}},
			{lset: series3, chunks: []seriesChunkRef{c[0]}},
			{lset: series3, chunks: []seriesChunkRef{c[1]}},
		}},
	}

	t.Run("batch size: 1", func(t *testing.T) {
		repeatingIterator := newSliceSeriesChunkRefsSetIterator(nil, sourceSets...)
		deduplicatingIterator := newDeduplicatingSeriesChunkRefsSetIterator(1, repeatingIterator)
		sets := readAllSeriesChunkRefsSet(deduplicatingIterator)

		require.NoError(t, deduplicatingIterator.Err())
		require.Len(t, sets, 3)

		require.Len(t, sets[0].series, 1)
		assert.Equal(t, series1, sets[0].series[0].lset)
		assert.Equal(t, []seriesChunkRef{c[0], c[1], c[2], c[3], c[4]}, sets[0].series[0].chunks)

		require.Len(t, sets[1].series, 1)
		assert.Equal(t, series2, sets[1].series[0].lset)
		assert.Equal(t, []seriesChunkRef{c[0], c[1], c[2], c[3]}, sets[1].series[0].chunks)

		require.Len(t, sets[2].series, 1)
		assert.Equal(t, series3, sets[2].series[0].lset)
		assert.Equal(t, []seriesChunkRef{c[0], c[1]}, sets[2].series[0].chunks)
	})

	t.Run("batch size: 2", func(t *testing.T) {
		repeatingIterator := newSliceSeriesChunkRefsSetIterator(nil, sourceSets...)
		duplicatingIterator := newDeduplicatingSeriesChunkRefsSetIterator(2, repeatingIterator)
		sets := readAllSeriesChunkRefsSet(duplicatingIterator)

		require.NoError(t, duplicatingIterator.Err())
		require.Len(t, sets, 2)

		// First batch.
		require.Len(t, sets[0].series, 2)

		assert.Equal(t, series1, sets[0].series[0].lset)
		assert.Equal(t, []seriesChunkRef{c[0], c[1], c[2], c[3], c[4]}, sets[0].series[0].chunks)

		assert.Equal(t, series2, sets[0].series[1].lset)
		assert.Equal(t, []seriesChunkRef{c[0], c[1], c[2], c[3]}, sets[0].series[1].chunks)

		// Second batch.
		require.Len(t, sets[1].series, 1)

		assert.Equal(t, series3, sets[1].series[0].lset)
		assert.Equal(t, []seriesChunkRef{c[0], c[1]}, sets[1].series[0].chunks)
	})

	t.Run("batch size: 3", func(t *testing.T) {
		repeatingIterator := newSliceSeriesChunkRefsSetIterator(nil, sourceSets...)
		deduplciatingIterator := newDeduplicatingSeriesChunkRefsSetIterator(3, repeatingIterator)
		sets := readAllSeriesChunkRefsSet(deduplciatingIterator)

		require.NoError(t, deduplciatingIterator.Err())
		require.Len(t, sets, 1)
		require.Len(t, sets[0].series, 3)

		assert.Equal(t, series1, sets[0].series[0].lset)
		assert.Equal(t, []seriesChunkRef{c[0], c[1], c[2], c[3], c[4]}, sets[0].series[0].chunks)

		assert.Equal(t, series2, sets[0].series[1].lset)
		assert.Equal(t, []seriesChunkRef{c[0], c[1], c[2], c[3]}, sets[0].series[1].chunks)

		assert.Equal(t, series3, sets[0].series[2].lset)
		assert.Equal(t, []seriesChunkRef{c[0], c[1]}, sets[0].series[2].chunks)
	})
}

func TestDeduplicatingSeriesChunkRefsSetIterator_PropagatesErrors(t *testing.T) {
	chainedSet := newDeduplicatingSeriesChunkRefsSetIterator(100, newSliceSeriesChunkRefsSetIterator(errors.New("something went wrong"), seriesChunkRefsSet{
		series: []seriesChunkRefs{
			{lset: labels.FromStrings("l1", "v1"), chunks: make([]seriesChunkRef, 1)},
			{lset: labels.FromStrings("l1", "v1"), chunks: make([]seriesChunkRef, 1)},
			{lset: labels.FromStrings("l1", "v2"), chunks: make([]seriesChunkRef, 1)},
			{lset: labels.FromStrings("l1", "v2"), chunks: make([]seriesChunkRef, 1)},
		},
	}))

	for chainedSet.Next() {
	}

	assert.ErrorContains(t, chainedSet.Err(), "something went wrong")
}

<<<<<<< HEAD
func TestLimitingSeriesChunkRefsSetIterator(t *testing.T) {
	testCases := map[string]struct {
		sets                     []seriesChunkRefsSet
		seriesLimit, chunksLimit int
		upstreamErr              error

		expectedSetsCount int
		expectedErr       string
	}{
		"doesn't exceed limits": {
			seriesLimit:       5,
			chunksLimit:       5,
			expectedSetsCount: 1,
			sets: []seriesChunkRefsSet{
				{series: []seriesChunkRefs{
					{lset: labels.FromStrings("l1", "v1"), chunks: make([]seriesChunkRef, 1)},
					{lset: labels.FromStrings("l1", "v2"), chunks: make([]seriesChunkRef, 1)},
					{lset: labels.FromStrings("l2", "v1"), chunks: make([]seriesChunkRef, 1)},
					{lset: labels.FromStrings("l2", "v2"), chunks: make([]seriesChunkRef, 1)},
				}},
			},
		},
		"exceeds chunks limit": {
			seriesLimit:       5,
			chunksLimit:       9,
			expectedSetsCount: 0,
			expectedErr:       "exceeded chunks limit",
			sets: []seriesChunkRefsSet{
				{series: []seriesChunkRefs{
					{lset: labels.FromStrings("l1", "v1"), chunks: make([]seriesChunkRef, 1)},
					{lset: labels.FromStrings("l1", "v2"), chunks: make([]seriesChunkRef, 2)},
					{lset: labels.FromStrings("l2", "v1"), chunks: make([]seriesChunkRef, 3)},
					{lset: labels.FromStrings("l2", "v2"), chunks: make([]seriesChunkRef, 4)},
				}},
			},
		},
		"exceeds chunks limit on second set": {
			seriesLimit:       5,
			chunksLimit:       3,
			expectedSetsCount: 1,
			expectedErr:       "exceeded chunks limit",
			sets: []seriesChunkRefsSet{
				{series: []seriesChunkRefs{
					{lset: labels.FromStrings("l1", "v1"), chunks: make([]seriesChunkRef, 1)},
					{lset: labels.FromStrings("l1", "v2"), chunks: make([]seriesChunkRef, 1)},
				}},
				{series: []seriesChunkRefs{
					{lset: labels.FromStrings("l2", "v1"), chunks: make([]seriesChunkRef, 1)},
					{lset: labels.FromStrings("l2", "v2"), chunks: make([]seriesChunkRef, 1)},
				}},
			},
		},
		"exceeds series limit": {
			seriesLimit:       3,
			chunksLimit:       5,
			expectedSetsCount: 0,
			expectedErr:       "exceeded series limit",
			sets: []seriesChunkRefsSet{
				{series: []seriesChunkRefs{
					{lset: labels.FromStrings("l1", "v1"), chunks: make([]seriesChunkRef, 1)},
					{lset: labels.FromStrings("l1", "v2"), chunks: make([]seriesChunkRef, 1)},
					{lset: labels.FromStrings("l2", "v1"), chunks: make([]seriesChunkRef, 1)},
					{lset: labels.FromStrings("l2", "v2"), chunks: make([]seriesChunkRef, 1)},
				}},
			},
		},
		"exceeds series limit on second set": {
			seriesLimit:       3,
			chunksLimit:       5,
			expectedSetsCount: 1,
			expectedErr:       "exceeded series limit",
			sets: []seriesChunkRefsSet{
				{series: []seriesChunkRefs{
					{lset: labels.FromStrings("l1", "v1"), chunks: make([]seriesChunkRef, 1)},
					{lset: labels.FromStrings("l1", "v2"), chunks: make([]seriesChunkRef, 1)},
				}},
				{series: []seriesChunkRefs{
					{lset: labels.FromStrings("l2", "v1"), chunks: make([]seriesChunkRef, 1)},
					{lset: labels.FromStrings("l2", "v2"), chunks: make([]seriesChunkRef, 1)},
				}},
			},
		},
		"propagates error": {
			seriesLimit:       5,
			chunksLimit:       5,
			upstreamErr:       errors.New("something went wrong"),
			expectedSetsCount: 2,
			expectedErr:       "something went wrong",
			sets: []seriesChunkRefsSet{
				{series: []seriesChunkRefs{
					{lset: labels.FromStrings("l1", "v1"), chunks: make([]seriesChunkRef, 1)},
					{lset: labels.FromStrings("l1", "v2"), chunks: make([]seriesChunkRef, 1)},
				}},
				{series: []seriesChunkRefs{
					{lset: labels.FromStrings("l2", "v1"), chunks: make([]seriesChunkRef, 1)},
					{lset: labels.FromStrings("l2", "v2"), chunks: make([]seriesChunkRef, 1)},
				}},
			},
		},
	}

	for testName, testCase := range testCases {
		testName, testCase := testName, testCase
		t.Run(testName, func(t *testing.T) {
			iterator := newLimitingSeriesChunkRefsSetIterator(
				newSliceSeriesChunkRefsSetIterator(testCase.upstreamErr, testCase.sets...),
				&limiter{limit: testCase.chunksLimit},
				&limiter{limit: testCase.seriesLimit},
			)

			sets := readAllSeriesChunkRefsSet(iterator)
			assert.Equal(t, testCase.expectedSetsCount, len(sets))
			if testCase.expectedErr == "" {
				assert.NoError(t, iterator.Err())
			} else {
				assert.ErrorContains(t, iterator.Err(), testCase.expectedErr)
			}
		})
	}
}

func TestLoadingSeriesChunkRefsSetIterator(t *testing.T) {
	newTestBlock := prepareTestBlock(test.NewTB(t), func(t testing.TB, appender storage.Appender) {
		for i := 0; i < 100; i++ {
			_, err := appender.Append(0, labels.FromStrings("l1", fmt.Sprintf("v%d", i)), int64(i*10), 0)
			assert.NoError(t, err)
		}
		assert.NoError(t, appender.Commit())
	})

	testCases := map[string]struct {
		shard        *sharding.ShardSelector
		matchers     []*labels.Matcher
		seriesHasher mockSeriesHasher
		skipChunks   bool
		minT, maxT   int64
		batchSize    int

		expectedSets []seriesChunkRefsSet
	}{
		"loads one batch": {
			minT:      0,
			maxT:      10000,
			batchSize: 100,
			matchers:  []*labels.Matcher{labels.MustNewMatcher(labels.MatchRegexp, "l1", "v[1-4]")},
			expectedSets: []seriesChunkRefsSet{
				{series: []seriesChunkRefs{
					{lset: labels.FromStrings("l1", "v1"), chunks: []seriesChunkRef{{minTime: 10, maxTime: 10, ref: 26}}},
					{lset: labels.FromStrings("l1", "v2"), chunks: []seriesChunkRef{{minTime: 20, maxTime: 20, ref: 234}}},
					{lset: labels.FromStrings("l1", "v3"), chunks: []seriesChunkRef{{minTime: 30, maxTime: 30, ref: 442}}},
					{lset: labels.FromStrings("l1", "v4"), chunks: []seriesChunkRef{{minTime: 40, maxTime: 40, ref: 650}}},
				}},
			},
		},
		"loads multiple batches": {
			minT:      0,
			maxT:      10000,
			batchSize: 2,
			matchers:  []*labels.Matcher{labels.MustNewMatcher(labels.MatchRegexp, "l1", "v[1-4]")},
			expectedSets: []seriesChunkRefsSet{
				{series: []seriesChunkRefs{
					{lset: labels.FromStrings("l1", "v1"), chunks: []seriesChunkRef{{minTime: 10, maxTime: 10, ref: 26}}},
					{lset: labels.FromStrings("l1", "v2"), chunks: []seriesChunkRef{{minTime: 20, maxTime: 20, ref: 234}}},
				}},
				{series: []seriesChunkRefs{
					{lset: labels.FromStrings("l1", "v3"), chunks: []seriesChunkRef{{minTime: 30, maxTime: 30, ref: 442}}},
					{lset: labels.FromStrings("l1", "v4"), chunks: []seriesChunkRef{{minTime: 40, maxTime: 40, ref: 650}}},
				}},
			},
		},
		"skips chunks": {
			skipChunks: true,
			minT:       0,
			maxT:       40,
			batchSize:  100,
			matchers:   []*labels.Matcher{labels.MustNewMatcher(labels.MatchRegexp, "l1", "v[1-4]")},
			expectedSets: []seriesChunkRefsSet{
				{series: []seriesChunkRefs{
					{lset: labels.FromStrings("l1", "v1")},
					{lset: labels.FromStrings("l1", "v2")},
					{lset: labels.FromStrings("l1", "v3")},
					{lset: labels.FromStrings("l1", "v4")},
				}},
			},
		},
		"doesn't return series if they are outside of minT/maxT": {
			minT:         20,
			maxT:         30,
			batchSize:    100,
			matchers:     []*labels.Matcher{labels.MustNewMatcher(labels.MatchRegexp, "l1", "v1")},
			expectedSets: []seriesChunkRefsSet{},
		},
		"omits empty batches because they fall outside of minT/maxT": {
			minT:      30,
			maxT:      40,
			batchSize: 2,
			matchers:  []*labels.Matcher{labels.MustNewMatcher(labels.MatchRegexp, "l1", "v[1-4]")},
			expectedSets: []seriesChunkRefsSet{
				{series: []seriesChunkRefs{
					{lset: labels.FromStrings("l1", "v3"), chunks: []seriesChunkRef{{minTime: 30, maxTime: 30, ref: 442}}},
					{lset: labels.FromStrings("l1", "v4"), chunks: []seriesChunkRef{{minTime: 40, maxTime: 40, ref: 650}}},
				}},
			},
		},
		"returns no batches when no series are owned by shard": {
			shard:        &sharding.ShardSelector{ShardIndex: 1, ShardCount: 2},
			minT:         0,
			maxT:         40,
			batchSize:    2,
			matchers:     []*labels.Matcher{labels.MustNewMatcher(labels.MatchRegexp, "l1", "v[1-4]")},
			expectedSets: []seriesChunkRefsSet{},
		},
		"returns only series that are owned by shard": {
			seriesHasher: mockSeriesHasher{
				hashes: map[string]uint64{`{l1="v3"}`: 1},
			},
			shard:     &sharding.ShardSelector{ShardIndex: 1, ShardCount: 2},
			minT:      0,
			maxT:      40,
			batchSize: 2,
			matchers:  []*labels.Matcher{labels.MustNewMatcher(labels.MatchRegexp, "l1", "v[1-4]")},
			expectedSets: []seriesChunkRefsSet{
				{series: []seriesChunkRefs{
					{lset: labels.FromStrings("l1", "v3"), chunks: []seriesChunkRef{{minTime: 30, maxTime: 30, ref: 442}}},
				}},
			},
		},
		"ignores mixT/maxT when skipping chunks": {
			minT:       0,
			maxT:       10,
			skipChunks: true,
			batchSize:  4,
			matchers:   []*labels.Matcher{labels.MustNewMatcher(labels.MatchRegexp, "l1", "v[1-4]")},
			expectedSets: []seriesChunkRefsSet{
				{series: []seriesChunkRefs{
					{lset: labels.FromStrings("l1", "v1")},
					{lset: labels.FromStrings("l1", "v2")},
					{lset: labels.FromStrings("l1", "v3")},
					{lset: labels.FromStrings("l1", "v4")},
				}},
			},
		},
	}

	for testName, testCase := range testCases {
		testName, testCase := testName, testCase
		t.Run(testName, func(t *testing.T) {
			t.Parallel()

			// Setup
			block := newTestBlock()
			indexr := block.indexReader()
			postings, err := indexr.ExpandedPostings(context.Background(), testCase.matchers, newSafeQueryStats())
			require.NoError(t, err)
			postingsIterator := newPostingsSetsIterator(
				postings,
				testCase.batchSize,
			)
			loadingIterator := newLoadingSeriesChunkRefsSetIterator(
				context.Background(),
				postingsIterator,
				indexr,
				newSafeQueryStats(),
				block.meta,
				testCase.shard,
				testCase.seriesHasher,
				testCase.skipChunks,
				testCase.minT,
				testCase.maxT,
			)

			// Tests
			sets := readAllSeriesChunkRefsSet(loadingIterator)
			assert.NoError(t, loadingIterator.Err())
			if !assert.Len(t, sets, len(testCase.expectedSets)) {
				return
			}

			for i, actualSet := range sets {
				expectedSet := testCase.expectedSets[i]
				if !assert.Equalf(t, expectedSet.len(), actualSet.len(), "%d", i) {
					continue
				}
				for j, actualSeries := range actualSet.series {
					expectedSeries := expectedSet.series[j]
					assert.Truef(t, labels.Equal(actualSeries.lset, expectedSeries.lset), "%d, %d: expected labels %s got %s", i, j, expectedSeries.lset, actualSeries.lset)
					if !assert.Lenf(t, actualSeries.chunks, len(expectedSeries.chunks), "%d, %d", i, j) {
						continue
					}
					for k, actualChunk := range actualSeries.chunks {
						expectedChunk := expectedSeries.chunks[k]
						assert.Equalf(t, expectedChunk.maxTime, actualChunk.maxTime, "%d, %d, %d", i, j, k)
						assert.Equalf(t, expectedChunk.minTime, actualChunk.minTime, "%d, %d, %d", i, j, k)
						assert.Equalf(t, int(expectedChunk.ref), int(actualChunk.ref), "%d, %d, %d", i, j, k)
						assert.Equalf(t, block.meta.ULID, actualChunk.blockID, "%d, %d, %d", i, j, k)
					}
				}
			}
		})
	}
}

func TestOpenBlockSeriesChunkRefsSetsIterator(t *testing.T) {
	ctx, cancel := context.WithCancel(context.Background())
	t.Cleanup(cancel)

	testCases := map[string]struct {
		matcher        *labels.Matcher
		batchSize      int
		chunksLimit    int
		seriesLimit    int
		expectedErr    string
		expectedSeries []seriesChunkRefsSet
	}{
		"chunks limits reached": {
			matcher:     labels.MustNewMatcher(labels.MatchRegexp, "a", ".+"),
			batchSize:   100,
			chunksLimit: 1,
			seriesLimit: 100,
			expectedErr: "test limit exceeded",
		},
		"series limits reached": {
			matcher:     labels.MustNewMatcher(labels.MatchRegexp, "a", ".+"),
			batchSize:   100,
			chunksLimit: 100,
			seriesLimit: 1,
			expectedErr: "test limit exceeded",
		},
		"selects all series in a single batch": {
			matcher:     labels.MustNewMatcher(labels.MatchRegexp, "a", ".+"),
			batchSize:   100,
			chunksLimit: 100,
			seriesLimit: 100,
			expectedSeries: []seriesChunkRefsSet{
				{series: []seriesChunkRefs{
					{lset: labels.FromStrings("a", "1", "b", "1")},
					{lset: labels.FromStrings("a", "1", "b", "2")},
					{lset: labels.FromStrings("a", "2", "b", "1")},
					{lset: labels.FromStrings("a", "2", "b", "2")},
				}},
			},
		},
		"selects all series in multiple batches": {
			matcher:     labels.MustNewMatcher(labels.MatchRegexp, "a", ".+"),
			batchSize:   1,
			chunksLimit: 100,
			seriesLimit: 100,
			expectedSeries: []seriesChunkRefsSet{
				{series: []seriesChunkRefs{
					{lset: labels.FromStrings("a", "1", "b", "1")},
				}},
				{series: []seriesChunkRefs{
					{lset: labels.FromStrings("a", "1", "b", "2")},
				}},
				{series: []seriesChunkRefs{
					{lset: labels.FromStrings("a", "2", "b", "1")},
				}},
				{series: []seriesChunkRefs{
					{lset: labels.FromStrings("a", "2", "b", "2")},
				}},
			},
		},
		"selects some series in single batch": {
			matcher:     labels.MustNewMatcher(labels.MatchEqual, "a", "1"),
			batchSize:   100,
			chunksLimit: 100,
			seriesLimit: 100,
			expectedSeries: []seriesChunkRefsSet{
				{series: []seriesChunkRefs{
					{lset: labels.FromStrings("a", "1", "b", "1")},
					{lset: labels.FromStrings("a", "1", "b", "2")},
				}},
			},
		},
		"selects some series in multiple batches": {
			matcher:     labels.MustNewMatcher(labels.MatchEqual, "a", "1"),
			batchSize:   1,
			chunksLimit: 100,
			seriesLimit: 100,
			expectedSeries: []seriesChunkRefsSet{
				{series: []seriesChunkRefs{
					{lset: labels.FromStrings("a", "1", "b", "1")},
				}},
				{series: []seriesChunkRefs{
					{lset: labels.FromStrings("a", "1", "b", "2")},
				}},
			},
		},
	}

	for testName, testCase := range testCases {
		testName, testCase := testName, testCase
		t.Run(testName, func(t *testing.T) {
			t.Parallel()

			suite := prepareStoreWithTestBlocks(t, t.TempDir(), objstore.NewInMemBucket(), false, NewChunksLimiterFactory(0), NewSeriesLimiterFactory(0))
			var firstBlock *bucketBlock
			// Find the block with the smallest timestamp in its ULID.
			// The test setup creates two blocks - each takes 4 different timeseries; each has
			// a timestamp of time.Now() when its being created.
			// We want the first created block because we want to assert on the series inside it.
			// The block created first contains a known set of 4 series.
			// TODO dimitarvdimitrov change this setup to use prepareTestBlock() and assert on the chunks too
			for _, b := range suite.store.blocks {
				if firstBlock == nil {
					firstBlock = b
					continue
				}
				if b.meta.ULID.Time() < firstBlock.meta.ULID.Time() {
					firstBlock = b
				}
			}
			suite.cache.SwapWith(noopCache{})

			indexReader := firstBlock.indexReader()
			defer indexReader.Close()

			iterator, err := openBlockSeriesChunkRefsSetsIterator(
				ctx,
				testCase.batchSize,
				indexReader,
				firstBlock.meta,
				[]*labels.Matcher{testCase.matcher},
				nil,
				hashcache.NewSeriesHashCache(1024*1024).GetBlockCache(firstBlock.meta.ULID.String()),
				&limiter{limit: testCase.chunksLimit},
				&limiter{limit: testCase.seriesLimit},
				false,
				firstBlock.meta.MinTime,
				firstBlock.meta.MaxTime,
				newSafeQueryStats(),
				log.NewNopLogger(),
			)
			require.NoError(t, err)

			actualSeriesSets := readAllSeriesChunkRefsSet(iterator)

			require.Lenf(t, actualSeriesSets, len(testCase.expectedSeries), "expected %d sets, but got %d", len(testCase.expectedSeries), len(actualSeriesSets))
			for i, actualSeriesSet := range actualSeriesSets {
				expectedSeriesSet := testCase.expectedSeries[i]
				require.Equal(t, expectedSeriesSet.len(), actualSeriesSet.len())
				for j, actualSeries := range actualSeriesSet.series {
					expectedSeries := testCase.expectedSeries[i].series[j]

					actualLset := actualSeries.lset
					expectedLset := expectedSeries.lset
					assert.Truef(t, labels.Equal(actualLset, expectedLset), "%d, %d: expected labels %s got labels %s", i, j, expectedLset, actualLset)

					// We can't test anything else from the chunk ref because it is generated on the go in each test case
					assert.Len(t, actualSeries.chunks, 1)
					assert.Equal(t, firstBlock.meta.ULID, actualSeries.chunks[0].blockID)
				}
			}
			if testCase.expectedErr != "" {
				assert.ErrorContains(t, iterator.Err(), "test limit exceeded")
			} else {
				assert.NoError(t, iterator.Err())
			}
		})
	}
}

func TestPostingsSetsIterator(t *testing.T) {
	testCases := map[string]struct {
		postings        []storage.SeriesRef
		batchSize       int
		expectedBatches [][]storage.SeriesRef
	}{
		"single series": {
			postings:        []storage.SeriesRef{1},
			batchSize:       3,
			expectedBatches: [][]storage.SeriesRef{{1}},
		},
		"single batch": {
			postings:        []storage.SeriesRef{1, 2, 3},
			batchSize:       3,
			expectedBatches: [][]storage.SeriesRef{{1, 2, 3}},
		},
		"two batches, evenly split": {
			postings:        []storage.SeriesRef{1, 2, 3, 4},
			batchSize:       2,
			expectedBatches: [][]storage.SeriesRef{{1, 2}, {3, 4}},
		},
		"two batches, last not full": {
			postings:        []storage.SeriesRef{1, 2, 3, 4, 5},
			batchSize:       3,
			expectedBatches: [][]storage.SeriesRef{{1, 2, 3}, {4, 5}},
		},
		"empty postings": {
			postings:        []storage.SeriesRef{},
			batchSize:       2,
			expectedBatches: [][]storage.SeriesRef{},
		},
	}

	for testName, testCase := range testCases {
		testName, testCase := testName, testCase
		t.Run(testName, func(t *testing.T) {
			iterator := newPostingsSetsIterator(testCase.postings, testCase.batchSize)

			var actualBatches [][]storage.SeriesRef
			for iterator.Next() {
				actualBatches = append(actualBatches, iterator.At())
			}

			assert.ElementsMatch(t, testCase.expectedBatches, actualBatches)
		})
	}
}

type mockSeriesHasher struct {
	hashes map[string]uint64
}

func (a mockSeriesHasher) Hash(seriesID storage.SeriesRef, lset labels.Labels, stats *queryStats) uint64 {
	return a.hashes[lset.String()]
}

=======
>>>>>>> a697fa65
// sliceSeriesChunkRefsSetIterator implements seriesChunkRefsSetIterator and
// returns the provided err when the sets are exhausted.
//
//nolint:unused // dead code while we are working on PR 3355
type sliceSeriesChunkRefsSetIterator struct {
	current int
	sets    []seriesChunkRefsSet
	err     error
}

//nolint:unused // dead code while we are working on PR 3355
func newSliceSeriesChunkRefsSetIterator(err error, sets ...seriesChunkRefsSet) seriesChunkRefsSetIterator {
	return &sliceSeriesChunkRefsSetIterator{
		current: -1,
		sets:    sets,
		err:     err,
	}
}

//nolint:unused // dead code while we are working on PR 3355
func (s *sliceSeriesChunkRefsSetIterator) Next() bool {
	s.current++
	return s.current < len(s.sets)
}

//nolint:unused // dead code while we are working on PR 3355
func (s *sliceSeriesChunkRefsSetIterator) At() seriesChunkRefsSet {
	return s.sets[s.current]
}

//nolint:unused // dead code while we are working on PR 3355
func (s *sliceSeriesChunkRefsSetIterator) Err() error {
	if s.current >= len(s.sets) {
		return s.err
	}
	return nil
}

func generateSeriesChunkRef(num int) []seriesChunkRef {
	out := make([]seriesChunkRef, 0, num)

	for i := 0; i < num; i++ {
		out = append(out, seriesChunkRef{
			blockID: ulid.MustNew(uint64(i), nil),
			ref:     chunks.ChunkRef(i),
			minTime: int64(i),
			maxTime: int64(i),
		})
	}

	return out
}

func readAllSeriesChunkRefsSet(it seriesChunkRefsSetIterator) []seriesChunkRefsSet {
	var out []seriesChunkRefsSet
	for it.Next() {
		out = append(out, it.At())
	}
	return out
}

func readAllSeriesChunkRefs(it seriesChunkRefsIterator) []seriesChunkRefs {
	var out []seriesChunkRefs
	for it.Next() {
		out = append(out, it.At())
	}
	return out
}<|MERGE_RESOLUTION|>--- conflicted
+++ resolved
@@ -3,13 +3,9 @@
 package storegateway
 
 import (
-<<<<<<< HEAD
 	"context"
 	"errors"
 	"fmt"
-=======
-	"errors"
->>>>>>> a697fa65
 	"sort"
 	"testing"
 
@@ -772,7 +768,6 @@
 	assert.ErrorContains(t, chainedSet.Err(), "something went wrong")
 }
 
-<<<<<<< HEAD
 func TestLimitingSeriesChunkRefsSetIterator(t *testing.T) {
 	testCases := map[string]struct {
 		sets                     []seriesChunkRefsSet
@@ -1291,8 +1286,6 @@
 	return a.hashes[lset.String()]
 }
 
-=======
->>>>>>> a697fa65
 // sliceSeriesChunkRefsSetIterator implements seriesChunkRefsSetIterator and
 // returns the provided err when the sets are exhausted.
 //
