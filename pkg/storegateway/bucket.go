--- conflicted
+++ resolved
@@ -709,12 +709,12 @@
 	return nil
 }
 
-<<<<<<< HEAD
 func (s *BucketStore) recordRequestAmbientTime(stats *safeQueryStats, requestStart time.Time) {
 	stats.update(func(stats *queryStats) {
 		stats.streamingSeriesAmbientTime += time.Since(requestStart)
 	})
-=======
+}
+
 func (s *BucketStore) limitConcurrentQueries(ctx context.Context, stats *safeQueryStats) (done func(), err error) {
 	span, spanCtx := opentracing.StartSpanFromContext(ctx, "store_query_gate_ismyturn")
 	defer span.Finish()
@@ -728,7 +728,6 @@
 		return nil, errors.Wrapf(err, "failed to wait for turn")
 	}
 	return s.queryGate.Done, nil
->>>>>>> 5dcae42a
 }
 
 // sendStreamingSeriesLabelsAndStats sends the labels of the streaming series.
