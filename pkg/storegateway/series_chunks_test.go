// SPDX-License-Identifier: AGPL-3.0-only

package storegateway

import (
	"context"
	"errors"
	"fmt"
	"testing"
	"time"

	"github.com/prometheus/prometheus/model/labels"
	"github.com/prometheus/prometheus/tsdb/chunks"
	"github.com/stretchr/testify/require"
<<<<<<< HEAD
=======
	"go.uber.org/atomic"
>>>>>>> a697fa65

	"github.com/grafana/mimir/pkg/storegateway/storepb"
	"github.com/grafana/mimir/pkg/util/test"
)

func TestSeriesChunksSeriesSet(t *testing.T) {
	c := generateAggrChunk(6)

	series1 := labels.FromStrings(labels.MetricName, "metric_1")
	series2 := labels.FromStrings(labels.MetricName, "metric_2")
	series3 := labels.FromStrings(labels.MetricName, "metric_3")
	series4 := labels.FromStrings(labels.MetricName, "metric_4")
	series5 := labels.FromStrings(labels.MetricName, "metric_4")

	// Utility function to create sets, so that each test starts from a clean setup (e.g. releaser is not released).
	createSets := func() (sets []seriesChunksSet, releasers []*releaserMock) {
		for i := 0; i < 3; i++ {
			releasers = append(releasers, newReleaserMock())
		}

		sets = append(sets,
			seriesChunksSet{
				chunksReleaser: releasers[0],
				series: []seriesEntry{
					{lset: series1, chks: []storepb.AggrChunk{c[1]}},
					{lset: series2, chks: []storepb.AggrChunk{c[2]}},
				}},
			seriesChunksSet{
				chunksReleaser: releasers[1],
				series: []seriesEntry{
					{lset: series3, chks: []storepb.AggrChunk{c[3]}},
					{lset: series4, chks: []storepb.AggrChunk{c[4]}},
				}},
			seriesChunksSet{
				chunksReleaser: releasers[2],
				series: []seriesEntry{
					{lset: series5, chks: []storepb.AggrChunk{c[5]}},
				}},
		)

		return
	}

	t.Run("should iterate over a single set and release it once done", func(t *testing.T) {
		sets, releasers := createSets()
		source := newSliceSeriesChunksSetIterator(sets[0])
		it := newSeriesChunksSeriesSet(source)

		lbls, chks := it.At()
		require.Zero(t, lbls)
		require.Zero(t, chks)
		require.NoError(t, it.Err())

		require.True(t, it.Next())
		lbls, chks = it.At()
		require.Equal(t, series1, lbls)
		require.Equal(t, []storepb.AggrChunk{c[1]}, chks)
		require.NoError(t, it.Err())
		require.False(t, releasers[0].isReleased())

		require.True(t, it.Next())
		lbls, chks = it.At()
		require.Equal(t, series2, lbls)
		require.Equal(t, []storepb.AggrChunk{c[2]}, chks)
		require.NoError(t, it.Err())
		require.False(t, releasers[0].isReleased())

		require.False(t, it.Next())
		lbls, chks = it.At()
		require.Zero(t, lbls)
		require.Zero(t, chks)
		require.NoError(t, it.Err())
		require.True(t, releasers[0].isReleased())
	})

	t.Run("should iterate over a multiple sets and release each set once we begin to iterate the next one", func(t *testing.T) {
		sets, releasers := createSets()
		source := newSliceSeriesChunksSetIterator(sets[0], sets[1])
		it := newSeriesChunksSeriesSet(source)

		lbls, chks := it.At()
		require.Zero(t, lbls)
		require.Zero(t, chks)
		require.NoError(t, it.Err())

		// Set 1.
		require.True(t, it.Next())
		lbls, chks = it.At()
		require.Equal(t, series1, lbls)
		require.Equal(t, []storepb.AggrChunk{c[1]}, chks)
		require.NoError(t, it.Err())
		require.False(t, releasers[0].isReleased())
		require.False(t, releasers[1].isReleased())

		require.True(t, it.Next())
		lbls, chks = it.At()
		require.Equal(t, series2, lbls)
		require.Equal(t, []storepb.AggrChunk{c[2]}, chks)
		require.NoError(t, it.Err())
		require.False(t, releasers[0].isReleased())
		require.False(t, releasers[1].isReleased())

		// Set 2.
		require.True(t, it.Next())
		lbls, chks = it.At()
		require.Equal(t, series3, lbls)
		require.Equal(t, []storepb.AggrChunk{c[3]}, chks)
		require.NoError(t, it.Err())
		require.True(t, releasers[0].isReleased())
		require.False(t, releasers[1].isReleased())

		require.True(t, it.Next())
		lbls, chks = it.At()
		require.Equal(t, series4, lbls)
		require.Equal(t, []storepb.AggrChunk{c[4]}, chks)
		require.NoError(t, it.Err())
		require.True(t, releasers[0].isReleased())
		require.False(t, releasers[1].isReleased())

		require.False(t, it.Next())
		lbls, chks = it.At()
		require.Zero(t, lbls)
		require.Zero(t, chks)
		require.NoError(t, it.Err())
		require.True(t, releasers[0].isReleased())
	})

	t.Run("should release the current set on error", func(t *testing.T) {
		expectedErr := errors.New("mocked error")

		sets, releasers := createSets()
		source := newSliceSeriesChunksSetIteratorWithError(expectedErr, 1, sets[0], sets[1], sets[2])
		it := newSeriesChunksSeriesSet(source)

		lbls, chks := it.At()
		require.Zero(t, lbls)
		require.Zero(t, chks)
		require.NoError(t, it.Err())

		require.True(t, it.Next())
		lbls, chks = it.At()
		require.Equal(t, series1, lbls)
		require.Equal(t, []storepb.AggrChunk{c[1]}, chks)
		require.NoError(t, it.Err())
		require.False(t, releasers[0].isReleased())

		require.True(t, it.Next())
		lbls, chks = it.At()
		require.Equal(t, series2, lbls)
		require.Equal(t, []storepb.AggrChunk{c[2]}, chks)
		require.NoError(t, it.Err())
		require.False(t, releasers[0].isReleased())

		require.False(t, it.Next())
		lbls, chks = it.At()
		require.Zero(t, lbls)
		require.Zero(t, chks)
		require.Equal(t, expectedErr, it.Err())

		// The current set is released.
		require.True(t, releasers[0].isReleased())

		// Can't release the next ones because can't move forward with the iteration (due to the error).
		require.False(t, releasers[1].isReleased())
		require.False(t, releasers[2].isReleased())
	})
}

func TestPreloadingSeriesChunkSetIterator(t *testing.T) {
	test.VerifyNoLeak(t)

	const delay = 10 * time.Millisecond

	// Create some sets, each set containing 1 series.
	sets := make([]seriesChunksSet, 0, 10)
	for i := 0; i < 10; i++ {
		sets = append(sets, seriesChunksSet{
			series: []seriesEntry{{
				lset: labels.FromStrings("__name__", fmt.Sprintf("metric_%d", i)),
				refs: []chunks.ChunkRef{chunks.ChunkRef(i)},
			}},
		})
	}

	t.Run("should iterate all sets if no error occurs", func(t *testing.T) {
		for preloadSize := 1; preloadSize <= len(sets)+1; preloadSize++ {
			preloadSize := preloadSize

			t.Run(fmt.Sprintf("preload size: %d", preloadSize), func(t *testing.T) {
				t.Parallel()

				source := newSliceSeriesChunksSetIterator(sets...)
				source = newDelayedSeriesChunksSetIterator(delay, source)

				preloading := newPreloadingSeriesChunkSetIterator(context.Background(), preloadSize, source)

				// Ensure expected sets are returned in order.
				expectedIdx := 0
				for preloading.Next() {
					require.NoError(t, preloading.Err())
					require.Equal(t, sets[expectedIdx], preloading.At())
					expectedIdx++
				}

				// Ensure all sets have been returned.
				require.NoError(t, preloading.Err())
				require.Equal(t, len(sets), expectedIdx)
			})
		}
	})

	t.Run("should stop iterating once an error is found", func(t *testing.T) {
		for preloadSize := 1; preloadSize <= len(sets)+1; preloadSize++ {
			preloadSize := preloadSize

			t.Run(fmt.Sprintf("preload size: %d", preloadSize), func(t *testing.T) {
				t.Parallel()

				source := newSliceSeriesChunksSetIteratorWithError(errors.New("mocked error"), len(sets), sets...)
				source = newDelayedSeriesChunksSetIterator(delay, source)

				preloading := newPreloadingSeriesChunkSetIterator(context.Background(), preloadSize, source)

				// Ensure expected sets are returned in order.
				expectedIdx := 0
				for preloading.Next() {
					require.NoError(t, preloading.Err())
					require.Equal(t, sets[expectedIdx], preloading.At())
					expectedIdx++
				}

				// Ensure an error is returned at the end.
				require.Error(t, preloading.Err())
				require.Equal(t, len(sets), expectedIdx)
			})
		}
	})

	t.Run("should not leak preloading goroutine if caller doesn't iterated until the end of sets but context is canceled", func(t *testing.T) {
		t.Parallel()

		ctx, cancelCtx := context.WithCancel(context.Background())

		source := newSliceSeriesChunksSetIteratorWithError(errors.New("mocked error"), len(sets), sets...)
		source = newDelayedSeriesChunksSetIterator(delay, source)

		preloading := newPreloadingSeriesChunkSetIterator(ctx, 1, source)

		// Just call Next() once.
		require.True(t, preloading.Next())
		require.NoError(t, preloading.Err())
		require.Equal(t, sets[0], preloading.At())

		// Cancel the context.
		cancelCtx()

		// Give a short time to the preloader goroutine to react to the context cancellation.
		// This is required to avoid a flaky test.
		time.Sleep(100 * time.Millisecond)

		// At this point we expect Next() to return false.
		require.False(t, preloading.Next())
		require.NoError(t, preloading.Err())
	})

	t.Run("should not leak preloading goroutine if caller doesn't call Next() until false but context is canceled", func(t *testing.T) {
		t.Parallel()

		ctx, cancelCtx := context.WithCancel(context.Background())

		source := newSliceSeriesChunksSetIteratorWithError(errors.New("mocked error"), len(sets), sets...)
		source = newDelayedSeriesChunksSetIterator(delay, source)

		preloading := newPreloadingSeriesChunkSetIterator(ctx, 1, source)

		// Just call Next() once.
		require.True(t, preloading.Next())
		require.NoError(t, preloading.Err())
		require.Equal(t, sets[0], preloading.At())

		// Cancel the context. Do NOT call Next() after canceling the context.
		cancelCtx()
	})
}

// sliceSeriesChunksSetIterator implements seriesChunksSetIterator and
// returns the provided err when the sets are exhausted
//
//nolint:unused // dead code while we are working on PR 3355
type sliceSeriesChunksSetIterator struct {
	current int
	sets    []seriesChunksSet

	err   error
	errAt int
<<<<<<< HEAD
}

//nolint:unused // dead code while we are working on PR 3355
func newSliceSeriesChunksSetIterator(sets ...seriesChunksSet) seriesChunksSetIterator {
	return &sliceSeriesChunksSetIterator{
		current: -1,
		sets:    sets,
	}
}

//nolint:unused // dead code while we are working on PR 3355
=======
}

//nolint:unused // dead code while we are working on PR 3355
func newSliceSeriesChunksSetIterator(sets ...seriesChunksSet) seriesChunksSetIterator {
	return &sliceSeriesChunksSetIterator{
		current: -1,
		sets:    sets,
	}
}

//nolint:unused // dead code while we are working on PR 3355
>>>>>>> a697fa65
func newSliceSeriesChunksSetIteratorWithError(err error, errAt int, sets ...seriesChunksSet) seriesChunksSetIterator {
	return &sliceSeriesChunksSetIterator{
		current: -1,
		sets:    sets,
		err:     err,
		errAt:   errAt,
	}
}

//nolint:unused // dead code while we are working on PR 3355
func (s *sliceSeriesChunksSetIterator) Next() bool {
	s.current++

	// If the next item should fail, we return false. The Err() function will return the error.
	if s.err != nil && s.current >= s.errAt {
		return false
	}

	return s.current < len(s.sets)
}

//nolint:unused // dead code while we are working on PR 3355
func (s *sliceSeriesChunksSetIterator) At() seriesChunksSet {
	return s.sets[s.current]
}

//nolint:unused // dead code while we are working on PR 3355
func (s *sliceSeriesChunksSetIterator) Err() error {
	if s.err != nil && s.current >= s.errAt {
		return s.err
	}
	return nil
}

// delayedSeriesChunksSetIterator implements seriesChunksSetIterator and
// introduces an artificial delay before returning from Next() and At().
type delayedSeriesChunksSetIterator struct {
	wrapped seriesChunksSetIterator
	delay   time.Duration
}

func newDelayedSeriesChunksSetIterator(delay time.Duration, wrapped seriesChunksSetIterator) seriesChunksSetIterator {
	return &delayedSeriesChunksSetIterator{
		wrapped: wrapped,
		delay:   delay,
	}
}

func (s *delayedSeriesChunksSetIterator) Next() bool {
	time.Sleep(s.delay)
	return s.wrapped.Next()
}

func (s *delayedSeriesChunksSetIterator) At() seriesChunksSet {
	time.Sleep(s.delay)
	return s.wrapped.At()
}

func (s *delayedSeriesChunksSetIterator) Err() error {
	return s.wrapped.Err()
}

func generateAggrChunk(num int) []storepb.AggrChunk {
	out := make([]storepb.AggrChunk, 0, num)

	for i := 0; i < num; i++ {
		out = append(out, storepb.AggrChunk{
			MinTime: int64(i),
			MaxTime: int64(i),
		})
	}

	return out
<<<<<<< HEAD
=======
}

type releaserMock struct {
	released *atomic.Bool
}

func newReleaserMock() *releaserMock {
	return &releaserMock{
		released: atomic.NewBool(false),
	}
}

func (r *releaserMock) Release() {
	r.released.Store(true)
}

func (r *releaserMock) isReleased() bool {
	return r.released.Load()
}

//nolint:unused // dead code while we are working on PR 3355
func readAllSeriesChunksSets(it seriesChunksSetIterator) []seriesChunksSet {
	var out []seriesChunksSet
	for it.Next() {
		out = append(out, it.At())
	}
	return out
}

func readAllSeriesLabels(it storepb.SeriesSet) []labels.Labels {
	var out []labels.Labels
	for it.Next() {
		lbls, _ := it.At()
		out = append(out, lbls)
	}
	return out
>>>>>>> a697fa65
}<|MERGE_RESOLUTION|>--- conflicted
+++ resolved
@@ -12,10 +12,7 @@
 	"github.com/prometheus/prometheus/model/labels"
 	"github.com/prometheus/prometheus/tsdb/chunks"
 	"github.com/stretchr/testify/require"
-<<<<<<< HEAD
-=======
 	"go.uber.org/atomic"
->>>>>>> a697fa65
 
 	"github.com/grafana/mimir/pkg/storegateway/storepb"
 	"github.com/grafana/mimir/pkg/util/test"
@@ -311,7 +308,6 @@
 
 	err   error
 	errAt int
-<<<<<<< HEAD
 }
 
 //nolint:unused // dead code while we are working on PR 3355
@@ -323,19 +319,6 @@
 }
 
 //nolint:unused // dead code while we are working on PR 3355
-=======
-}
-
-//nolint:unused // dead code while we are working on PR 3355
-func newSliceSeriesChunksSetIterator(sets ...seriesChunksSet) seriesChunksSetIterator {
-	return &sliceSeriesChunksSetIterator{
-		current: -1,
-		sets:    sets,
-	}
-}
-
-//nolint:unused // dead code while we are working on PR 3355
->>>>>>> a697fa65
 func newSliceSeriesChunksSetIteratorWithError(err error, errAt int, sets ...seriesChunksSet) seriesChunksSetIterator {
 	return &sliceSeriesChunksSetIterator{
 		current: -1,
@@ -409,8 +392,6 @@
 	}
 
 	return out
-<<<<<<< HEAD
-=======
 }
 
 type releaserMock struct {
@@ -431,7 +412,6 @@
 	return r.released.Load()
 }
 
-//nolint:unused // dead code while we are working on PR 3355
 func readAllSeriesChunksSets(it seriesChunksSetIterator) []seriesChunksSet {
 	var out []seriesChunksSet
 	for it.Next() {
@@ -447,5 +427,4 @@
 		out = append(out, lbls)
 	}
 	return out
->>>>>>> a697fa65
 }