// SPDX-License-Identifier: AGPL-3.0-only

package storegateway

import (
	"context"
	"errors"
	"fmt"
<<<<<<< HEAD
	"math/rand"
	"testing"
	"time"

	"github.com/oklog/ulid"
	"github.com/prometheus/prometheus/model/labels"
	"github.com/prometheus/prometheus/tsdb/chunks"
	"github.com/stretchr/testify/assert"
=======
	"testing"
	"time"

	"github.com/prometheus/prometheus/model/labels"
	"github.com/prometheus/prometheus/tsdb/chunks"
>>>>>>> 04f91816
	"github.com/stretchr/testify/require"
	"go.uber.org/atomic"

	"github.com/grafana/mimir/pkg/storegateway/storepb"
<<<<<<< HEAD
	"github.com/grafana/mimir/pkg/util/pool"
=======
>>>>>>> 04f91816
	"github.com/grafana/mimir/pkg/util/test"
)

func TestSeriesChunksSeriesSet(t *testing.T) {
	c := generateAggrChunk(6)

	series1 := labels.FromStrings(labels.MetricName, "metric_1")
	series2 := labels.FromStrings(labels.MetricName, "metric_2")
	series3 := labels.FromStrings(labels.MetricName, "metric_3")
	series4 := labels.FromStrings(labels.MetricName, "metric_4")
	series5 := labels.FromStrings(labels.MetricName, "metric_4")

	// Utility function to create sets, so that each test starts from a clean setup (e.g. releaser is not released).
	createSets := func() (sets []seriesChunksSet, releasers []*releaserMock) {
		for i := 0; i < 3; i++ {
			releasers = append(releasers, newReleaserMock())
		}

		sets = append(sets,
			seriesChunksSet{
				chunksReleaser: releasers[0],
				series: []seriesEntry{
					{lset: series1, chks: []storepb.AggrChunk{c[1]}},
					{lset: series2, chks: []storepb.AggrChunk{c[2]}},
				}},
			seriesChunksSet{
				chunksReleaser: releasers[1],
				series: []seriesEntry{
					{lset: series3, chks: []storepb.AggrChunk{c[3]}},
					{lset: series4, chks: []storepb.AggrChunk{c[4]}},
				}},
			seriesChunksSet{
				chunksReleaser: releasers[2],
				series: []seriesEntry{
					{lset: series5, chks: []storepb.AggrChunk{c[5]}},
				}},
		)

		return
	}

	t.Run("should iterate over a single set and release it once done", func(t *testing.T) {
		sets, releasers := createSets()
		source := newSliceSeriesChunksSetIterator(sets[0])
		it := newSeriesChunksSeriesSet(source)

		lbls, chks := it.At()
		require.Zero(t, lbls)
		require.Zero(t, chks)
		require.NoError(t, it.Err())

		require.True(t, it.Next())
		lbls, chks = it.At()
		require.Equal(t, series1, lbls)
		require.Equal(t, []storepb.AggrChunk{c[1]}, chks)
		require.NoError(t, it.Err())
		require.False(t, releasers[0].isReleased())

		require.True(t, it.Next())
		lbls, chks = it.At()
		require.Equal(t, series2, lbls)
		require.Equal(t, []storepb.AggrChunk{c[2]}, chks)
		require.NoError(t, it.Err())
		require.False(t, releasers[0].isReleased())

		require.False(t, it.Next())
		lbls, chks = it.At()
		require.Zero(t, lbls)
		require.Zero(t, chks)
		require.NoError(t, it.Err())
		require.True(t, releasers[0].isReleased())
	})

	t.Run("should iterate over a multiple sets and release each set once we begin to iterate the next one", func(t *testing.T) {
		sets, releasers := createSets()
		source := newSliceSeriesChunksSetIterator(sets[0], sets[1])
		it := newSeriesChunksSeriesSet(source)

		lbls, chks := it.At()
		require.Zero(t, lbls)
		require.Zero(t, chks)
		require.NoError(t, it.Err())

		// Set 1.
		require.True(t, it.Next())
		lbls, chks = it.At()
		require.Equal(t, series1, lbls)
		require.Equal(t, []storepb.AggrChunk{c[1]}, chks)
		require.NoError(t, it.Err())
		require.False(t, releasers[0].isReleased())
		require.False(t, releasers[1].isReleased())

		require.True(t, it.Next())
		lbls, chks = it.At()
		require.Equal(t, series2, lbls)
		require.Equal(t, []storepb.AggrChunk{c[2]}, chks)
		require.NoError(t, it.Err())
		require.False(t, releasers[0].isReleased())
		require.False(t, releasers[1].isReleased())

		// Set 2.
		require.True(t, it.Next())
		lbls, chks = it.At()
		require.Equal(t, series3, lbls)
		require.Equal(t, []storepb.AggrChunk{c[3]}, chks)
		require.NoError(t, it.Err())
		require.True(t, releasers[0].isReleased())
		require.False(t, releasers[1].isReleased())

		require.True(t, it.Next())
		lbls, chks = it.At()
		require.Equal(t, series4, lbls)
		require.Equal(t, []storepb.AggrChunk{c[4]}, chks)
		require.NoError(t, it.Err())
		require.True(t, releasers[0].isReleased())
		require.False(t, releasers[1].isReleased())

		require.False(t, it.Next())
		lbls, chks = it.At()
		require.Zero(t, lbls)
		require.Zero(t, chks)
		require.NoError(t, it.Err())
		require.True(t, releasers[0].isReleased())
	})

	t.Run("should release the current set on error", func(t *testing.T) {
		expectedErr := errors.New("mocked error")

		sets, releasers := createSets()
		source := newSliceSeriesChunksSetIteratorWithError(expectedErr, 1, sets[0], sets[1], sets[2])
		it := newSeriesChunksSeriesSet(source)

		lbls, chks := it.At()
		require.Zero(t, lbls)
		require.Zero(t, chks)
		require.NoError(t, it.Err())

		require.True(t, it.Next())
		lbls, chks = it.At()
		require.Equal(t, series1, lbls)
		require.Equal(t, []storepb.AggrChunk{c[1]}, chks)
		require.NoError(t, it.Err())
		require.False(t, releasers[0].isReleased())

		require.True(t, it.Next())
		lbls, chks = it.At()
		require.Equal(t, series2, lbls)
		require.Equal(t, []storepb.AggrChunk{c[2]}, chks)
		require.NoError(t, it.Err())
		require.False(t, releasers[0].isReleased())

		require.False(t, it.Next())
		lbls, chks = it.At()
		require.Zero(t, lbls)
		require.Zero(t, chks)
		require.Equal(t, expectedErr, it.Err())

		// The current set is released.
		require.True(t, releasers[0].isReleased())

		// Can't release the next ones because can't move forward with the iteration (due to the error).
		require.False(t, releasers[1].isReleased())
		require.False(t, releasers[2].isReleased())
	})
}

<<<<<<< HEAD
func TestPreloadingSetIterator(t *testing.T) {
=======
func TestPreloadingSeriesChunkSetIterator(t *testing.T) {
>>>>>>> 04f91816
	test.VerifyNoLeak(t)

	const delay = 10 * time.Millisecond

	// Create some sets, each set containing 1 series.
	sets := make([]seriesChunksSet, 0, 10)
	for i := 0; i < 10; i++ {
		sets = append(sets, seriesChunksSet{
			series: []seriesEntry{{
				lset: labels.FromStrings("__name__", fmt.Sprintf("metric_%d", i)),
				refs: []chunks.ChunkRef{chunks.ChunkRef(i)},
			}},
		})
	}

	t.Run("should iterate all sets if no error occurs", func(t *testing.T) {
		for preloadSize := 1; preloadSize <= len(sets)+1; preloadSize++ {
			preloadSize := preloadSize

			t.Run(fmt.Sprintf("preload size: %d", preloadSize), func(t *testing.T) {
				t.Parallel()

				source := newSliceSeriesChunksSetIterator(sets...)
				source = newDelayedSeriesChunksSetIterator(delay, source)

<<<<<<< HEAD
				preloading := newPreloadingSetIterator[seriesChunksSet](context.Background(), preloadSize, source)
=======
				preloading := newPreloadingSeriesChunkSetIterator(context.Background(), preloadSize, source)
>>>>>>> 04f91816

				// Ensure expected sets are returned in order.
				expectedIdx := 0
				for preloading.Next() {
					require.NoError(t, preloading.Err())
					require.Equal(t, sets[expectedIdx], preloading.At())
					expectedIdx++
				}

				// Ensure all sets have been returned.
				require.NoError(t, preloading.Err())
				require.Equal(t, len(sets), expectedIdx)
			})
		}
	})

	t.Run("should stop iterating once an error is found", func(t *testing.T) {
		for preloadSize := 1; preloadSize <= len(sets)+1; preloadSize++ {
			preloadSize := preloadSize

			t.Run(fmt.Sprintf("preload size: %d", preloadSize), func(t *testing.T) {
				t.Parallel()

				source := newSliceSeriesChunksSetIteratorWithError(errors.New("mocked error"), len(sets), sets...)
				source = newDelayedSeriesChunksSetIterator(delay, source)

<<<<<<< HEAD
				preloading := newPreloadingSetIterator[seriesChunksSet](context.Background(), preloadSize, source)
=======
				preloading := newPreloadingSeriesChunkSetIterator(context.Background(), preloadSize, source)
>>>>>>> 04f91816

				// Ensure expected sets are returned in order.
				expectedIdx := 0
				for preloading.Next() {
					require.NoError(t, preloading.Err())
					require.Equal(t, sets[expectedIdx], preloading.At())
					expectedIdx++
				}

				// Ensure an error is returned at the end.
				require.Error(t, preloading.Err())
				require.Equal(t, len(sets), expectedIdx)
			})
		}
	})

	t.Run("should not leak preloading goroutine if caller doesn't iterated until the end of sets but context is canceled", func(t *testing.T) {
		t.Parallel()

		ctx, cancelCtx := context.WithCancel(context.Background())

		source := newSliceSeriesChunksSetIteratorWithError(errors.New("mocked error"), len(sets), sets...)
		source = newDelayedSeriesChunksSetIterator(delay, source)

<<<<<<< HEAD
		preloading := newPreloadingSetIterator[seriesChunksSet](ctx, 1, source)
=======
		preloading := newPreloadingSeriesChunkSetIterator(ctx, 1, source)
>>>>>>> 04f91816

		// Just call Next() once.
		require.True(t, preloading.Next())
		require.NoError(t, preloading.Err())
		require.Equal(t, sets[0], preloading.At())

		// Cancel the context.
		cancelCtx()

		// Give a short time to the preloader goroutine to react to the context cancellation.
		// This is required to avoid a flaky test.
		time.Sleep(100 * time.Millisecond)

		// At this point we expect Next() to return false.
		require.False(t, preloading.Next())
		require.NoError(t, preloading.Err())
	})

	t.Run("should not leak preloading goroutine if caller doesn't call Next() until false but context is canceled", func(t *testing.T) {
		t.Parallel()

		ctx, cancelCtx := context.WithCancel(context.Background())

		source := newSliceSeriesChunksSetIteratorWithError(errors.New("mocked error"), len(sets), sets...)
		source = newDelayedSeriesChunksSetIterator(delay, source)

<<<<<<< HEAD
		preloading := newPreloadingSetIterator[seriesChunksSet](ctx, 1, source)
=======
		preloading := newPreloadingSeriesChunkSetIterator(ctx, 1, source)
>>>>>>> 04f91816

		// Just call Next() once.
		require.True(t, preloading.Next())
		require.NoError(t, preloading.Err())
		require.Equal(t, sets[0], preloading.At())

		// Cancel the context. Do NOT call Next() after canceling the context.
		cancelCtx()
	})
}

<<<<<<< HEAD
func TestPreloadingSetIterator_Concurrency(t *testing.T) {
	const (
		numRuns     = 100
		numBatches  = 100
		preloadSize = 10
	)

	// Create some batches.
	batches := make([]seriesChunksSet, 0, numBatches)
	for i := 0; i < numBatches; i++ {
		batches = append(batches, seriesChunksSet{
			series: []seriesEntry{{
				lset: labels.FromStrings("__name__", fmt.Sprintf("metric_%d", i)),
			}},
		})
	}

	// Run many times to increase the likelihood to find a race (if any).
	for i := 0; i < numRuns; i++ {
		source := newSliceSeriesChunksSetIteratorWithError(errors.New("mocked error"), len(batches), batches...)
		preloading := newPreloadingSetIterator[seriesChunksSet](context.Background(), preloadSize, source)

		for preloading.Next() {
			require.NoError(t, preloading.Err())
			require.NotZero(t, preloading.At())
		}
		require.Error(t, preloading.Err())
	}

}

func TestLoadingSeriesChunksSetIterator(t *testing.T) {
	type testBlock struct {
		ulid   ulid.ULID
		series []seriesEntry
	}

	block1 := testBlock{
		ulid:   ulid.MustNew(1, nil),
		series: generateSeriesEntriesWithChunks(t, 10),
	}

	block2 := testBlock{
		ulid:   ulid.MustNew(2, nil),
		series: generateSeriesEntriesWithChunks(t, 10),
	}

	toSeriesChunkRefs := func(block testBlock, seriesIndex int) seriesChunkRefs {
		series := block.series[seriesIndex]

		chunkRefs := make([]seriesChunkRef, len(series.chks))
		for i, c := range series.chks {
			chunkRefs[i] = seriesChunkRef{
				blockID: block.ulid,
				ref:     series.refs[i],
				minTime: c.MinTime,
				maxTime: c.MaxTime,
			}
		}

		return seriesChunkRefs{
			lset:   series.lset,
			chunks: chunkRefs,
		}
	}

	testCases := map[string]struct {
		existingBlocks      []testBlock
		setsToLoad          []seriesChunkRefsSet
		expectedSets        []seriesChunksSet
		addLoadErr, loadErr error
		expectedErr         string
	}{
		"loads single set from single block": {
			existingBlocks: []testBlock{block1},
			setsToLoad: []seriesChunkRefsSet{
				{series: []seriesChunkRefs{toSeriesChunkRefs(block1, 0), toSeriesChunkRefs(block1, 1)}},
			},
			expectedSets: []seriesChunksSet{
				{series: []seriesEntry{block1.series[0], block1.series[1]}},
			},
		},
		"loads multiple sets from single block": {
			existingBlocks: []testBlock{block1},
			setsToLoad: []seriesChunkRefsSet{
				{series: []seriesChunkRefs{toSeriesChunkRefs(block1, 0), toSeriesChunkRefs(block1, 1)}},
				{series: []seriesChunkRefs{toSeriesChunkRefs(block1, 2), toSeriesChunkRefs(block1, 3)}},
			},
			expectedSets: []seriesChunksSet{
				{series: []seriesEntry{block1.series[0], block1.series[1]}},
				{series: []seriesEntry{block1.series[2], block1.series[3]}},
			},
		},
		"loads single set from multiple blocks": {
			existingBlocks: []testBlock{block1, block2},
			setsToLoad: []seriesChunkRefsSet{
				{series: []seriesChunkRefs{toSeriesChunkRefs(block1, 0), toSeriesChunkRefs(block2, 1)}},
			},
			expectedSets: []seriesChunksSet{
				{series: []seriesEntry{block1.series[0], block2.series[1]}},
			},
		},
		"loads multiple sets from multiple blocks": {
			existingBlocks: []testBlock{block1, block2},
			setsToLoad: []seriesChunkRefsSet{
				{series: []seriesChunkRefs{toSeriesChunkRefs(block1, 0), toSeriesChunkRefs(block1, 1)}},
				{series: []seriesChunkRefs{toSeriesChunkRefs(block2, 0), toSeriesChunkRefs(block2, 1)}},
			},
			expectedSets: []seriesChunksSet{
				{series: []seriesEntry{block1.series[0], block1.series[1]}},
				{series: []seriesEntry{block2.series[0], block2.series[1]}},
			},
		},
		"loads sets from multiple blocks mixed": {
			existingBlocks: []testBlock{block1, block2},
			setsToLoad: []seriesChunkRefsSet{
				{series: []seriesChunkRefs{toSeriesChunkRefs(block1, 0), toSeriesChunkRefs(block2, 0)}},
				{series: []seriesChunkRefs{toSeriesChunkRefs(block1, 1), toSeriesChunkRefs(block2, 1)}},
			},
			expectedSets: []seriesChunksSet{
				{series: []seriesEntry{block1.series[0], block2.series[0]}},
				{series: []seriesEntry{block1.series[1], block2.series[1]}},
			},
		},
		"loads series with chunks from different blocks": {
			existingBlocks: []testBlock{block1, block2},
			setsToLoad: []seriesChunkRefsSet{
				{series: func() []seriesChunkRefs {
					series := toSeriesChunkRefs(block1, 0)
					series.chunks = append(series.chunks, toSeriesChunkRefs(block2, 0).chunks...)
					return []seriesChunkRefs{series}
				}()},
			},
			expectedSets: []seriesChunksSet{
				{series: func() []seriesEntry {
					entry := block1.series[0]
					entry.chks = append(entry.chks, block2.series[0].chks...)
					return []seriesEntry{entry}
				}()},
			},
		},
		"handles error in addLoad": {
			existingBlocks: []testBlock{block1, block2},
			setsToLoad: []seriesChunkRefsSet{
				{series: []seriesChunkRefs{toSeriesChunkRefs(block1, 0), toSeriesChunkRefs(block1, 1)}},
				{series: []seriesChunkRefs{toSeriesChunkRefs(block2, 0), toSeriesChunkRefs(block2, 1)}},
			},
			expectedSets: []seriesChunksSet{},
			addLoadErr:   errors.New("test err"),
			expectedErr:  "test err",
		},
		"handles error in load": {
			existingBlocks: []testBlock{block1, block2},
			setsToLoad: []seriesChunkRefsSet{
				{series: []seriesChunkRefs{toSeriesChunkRefs(block1, 0), toSeriesChunkRefs(block1, 1)}},
				{series: []seriesChunkRefs{toSeriesChunkRefs(block2, 0), toSeriesChunkRefs(block2, 1)}},
			},
			expectedSets: []seriesChunksSet{},
			loadErr:      errors.New("test err"),
			expectedErr:  "test err",
		},
	}

	for testName, testCase := range testCases {
		testName, testCase := testName, testCase
		t.Run(testName, func(t *testing.T) {
			t.Parallel()
			// Setup
			bytesPool := &mockedPool{parent: pool.NoopBytes{}}
			readersMap := make(map[ulid.ULID]chunkReader, len(testCase.existingBlocks))
			for _, block := range testCase.existingBlocks {
				readersMap[block.ulid] = newFakeChunkReaderWithSeries(block.series, testCase.addLoadErr, testCase.loadErr)
			}
			readers := newChunkReaders(readersMap)

			// Run test
			set := newLoadingSeriesChunksSetIterator(*readers, bytesPool, newSliceSeriesChunkRefsSetIterator(nil, testCase.setsToLoad...), newSafeQueryStats())
			loadedSets := readAllSeriesChunksSets(set)

			// Assertions
			if testCase.expectedErr != "" {
				assert.ErrorContains(t, set.Err(), testCase.expectedErr)
			} else {
				assert.NoError(t, set.Err())
			}
			// NoopBytes should allocate slices just the right size, so the packing optimization in BatchBytes should not be used
			// This allows to assert on the exact number of bytes allocated.
			var expectedReservedBytes int
			for _, set := range testCase.expectedSets {
				for _, s := range set.series {
					for _, c := range s.chks {
						expectedReservedBytes += len(c.Raw.Data)
					}
				}
			}
			assert.Equal(t, expectedReservedBytes, int(bytesPool.balance.Load()))

			// Check that chunks bytes are what we expect
			require.Len(t, loadedSets, len(testCase.expectedSets))
			for i, loadedSet := range loadedSets {
				require.Len(t, loadedSet.series, len(testCase.expectedSets[i].series))
				for j, loadedSeries := range loadedSet.series {
					assert.ElementsMatch(t, testCase.expectedSets[i].series[j].chks, loadedSeries.chks)
					assert.Truef(t, labels.Equal(testCase.expectedSets[i].series[j].lset, loadedSeries.lset),
						"%d, %d: labels don't match, expected %s, got %s", i, j, testCase.expectedSets[i].series[j].lset, loadedSeries.lset,
					)
				}
			}

			// Release the sets and expect that they also return their chunk bytes to the pool
			for _, s := range loadedSets {
				s.release()
			}
			assert.Zero(t, int(bytesPool.balance.Load()))
		})
	}
}

type chunkReaderMock struct {
	chunks              map[chunks.ChunkRef]storepb.AggrChunk
	addLoadErr, loadErr error

	toLoad map[chunks.ChunkRef]loadIdx
}

func newFakeChunkReaderWithSeries(series []seriesEntry, addLoadErr, loadErr error) *chunkReaderMock {
	chks := map[chunks.ChunkRef]storepb.AggrChunk{}
	for _, s := range series {
		for i := range s.chks {
			chks[s.refs[i]] = s.chks[i]
		}
	}
	return &chunkReaderMock{
		chunks:     chks,
		addLoadErr: addLoadErr,
		loadErr:    loadErr,
		toLoad:     make(map[chunks.ChunkRef]loadIdx),
	}
}

func (f *chunkReaderMock) Close() error {
	return nil
}

func (f *chunkReaderMock) addLoad(id chunks.ChunkRef, seriesEntry, chunk int) error {
	if f.addLoadErr != nil {
		return f.addLoadErr
	}
	f.toLoad[id] = loadIdx{seriesEntry: seriesEntry, chunk: chunk}
	return nil
}

func (f *chunkReaderMock) load(result []seriesEntry, chunksPool *pool.BatchBytes, _ *safeQueryStats) error {
	if f.loadErr != nil {
		return f.loadErr
	}
	for chunkRef, indices := range f.toLoad {
		// Take bytes from the pool, so we can assert on number of allocations and that frees are happening
		chunkData := f.chunks[chunkRef].Raw.Data
		copiedChunkData, err := chunksPool.Get(len(chunkData))
		if err != nil {
			return fmt.Errorf("couldn't copy test data: %w", err)
		}
		copy(copiedChunkData, chunkData)
		result[indices.seriesEntry].chks[indices.chunk].Raw = &storepb.Chunk{Data: copiedChunkData}
	}
	return nil
}

func (f *chunkReaderMock) reset() {
	f.toLoad = make(map[chunks.ChunkRef]loadIdx)
}

// generateSeriesEntriesWithChunks generates seriesEntries with chunks. Each chunk is a random byte slice.
func generateSeriesEntriesWithChunks(t *testing.T, numSeries int) []seriesEntry {
	const numChunksPerSeries = 2

	out := make([]seriesEntry, 0, numSeries)
	labels := generateSeries([]int{numSeries})

	for i := 0; i < numSeries; i++ {
		entry := seriesEntry{
			lset: labels[i],
			refs: make([]chunks.ChunkRef, 0, numChunksPerSeries),
			chks: make([]storepb.AggrChunk, 0, numChunksPerSeries),
		}

		for j := 0; j < numChunksPerSeries; j++ {
			chunkBytes := make([]byte, 10)
			readBytes, err := rand.Read(chunkBytes)
			require.NoError(t, err, "couldn't generate test data")
			require.Equal(t, 10, readBytes, "couldn't generate test data")

			entry.refs = append(entry.refs, chunks.ChunkRef(i*numChunksPerSeries+j))
			entry.chks = append(entry.chks, storepb.AggrChunk{
				MinTime: int64(10 * j),
				MaxTime: int64(10 * (j + 1)),
				Raw:     &storepb.Chunk{Data: chunkBytes},
			})
		}
		out = append(out, entry)
	}
	return out
}

=======
>>>>>>> 04f91816
// sliceSeriesChunksSetIterator implements seriesChunksSetIterator and
// returns the provided err when the sets are exhausted
type sliceSeriesChunksSetIterator struct {
	current int
	sets    []seriesChunksSet

	err   error
	errAt int
<<<<<<< HEAD
}

//nolint:unused // dead code while we are working on PR 3355
func newSliceSeriesChunksSetIterator(sets ...seriesChunksSet) seriesChunksSetIterator {
	return &sliceSeriesChunksSetIterator{
		current: -1,
		sets:    sets,
	}
}

//nolint:unused // dead code while we are working on PR 3355
=======
}

func newSliceSeriesChunksSetIterator(sets ...seriesChunksSet) seriesChunksSetIterator {
	return &sliceSeriesChunksSetIterator{
		current: -1,
		sets:    sets,
	}
}

>>>>>>> 04f91816
func newSliceSeriesChunksSetIteratorWithError(err error, errAt int, sets ...seriesChunksSet) seriesChunksSetIterator {
	return &sliceSeriesChunksSetIterator{
		current: -1,
		sets:    sets,
		err:     err,
		errAt:   errAt,
	}
}

func (s *sliceSeriesChunksSetIterator) Next() bool {
	s.current++

	// If the next item should fail, we return false. The Err() function will return the error.
	if s.err != nil && s.current >= s.errAt {
		return false
	}

	return s.current < len(s.sets)
}

func (s *sliceSeriesChunksSetIterator) At() seriesChunksSet {
	return s.sets[s.current]
}

func (s *sliceSeriesChunksSetIterator) Err() error {
	if s.err != nil && s.current >= s.errAt {
		return s.err
	}
	return nil
}

// delayedSeriesChunksSetIterator implements seriesChunksSetIterator and
// introduces an artificial delay before returning from Next() and At().
type delayedSeriesChunksSetIterator struct {
	wrapped seriesChunksSetIterator
	delay   time.Duration
}

func newDelayedSeriesChunksSetIterator(delay time.Duration, wrapped seriesChunksSetIterator) seriesChunksSetIterator {
	return &delayedSeriesChunksSetIterator{
		wrapped: wrapped,
		delay:   delay,
	}
}

func (s *delayedSeriesChunksSetIterator) Next() bool {
	time.Sleep(s.delay)
	return s.wrapped.Next()
}

func (s *delayedSeriesChunksSetIterator) At() seriesChunksSet {
	time.Sleep(s.delay)
	return s.wrapped.At()
}

func (s *delayedSeriesChunksSetIterator) Err() error {
	return s.wrapped.Err()
}

func generateAggrChunk(num int) []storepb.AggrChunk {
	out := make([]storepb.AggrChunk, 0, num)

	for i := 0; i < num; i++ {
		out = append(out, storepb.AggrChunk{
			MinTime: int64(i),
			MaxTime: int64(i),
		})
	}

	return out
}

type releaserMock struct {
	released *atomic.Bool
}

func newReleaserMock() *releaserMock {
	return &releaserMock{
		released: atomic.NewBool(false),
	}
}

func (r *releaserMock) Release() {
	r.released.Store(true)
}

func (r *releaserMock) isReleased() bool {
	return r.released.Load()
}

<<<<<<< HEAD
=======
//nolint:unused // dead code while we are working on PR 3355
>>>>>>> 04f91816
func readAllSeriesChunksSets(it seriesChunksSetIterator) []seriesChunksSet {
	var out []seriesChunksSet
	for it.Next() {
		out = append(out, it.At())
	}
	return out
}

func readAllSeriesLabels(it storepb.SeriesSet) []labels.Labels {
	var out []labels.Labels
	for it.Next() {
		lbls, _ := it.At()
		out = append(out, lbls)
	}
	return out
}<|MERGE_RESOLUTION|>--- conflicted
+++ resolved
@@ -6,7 +6,6 @@
 	"context"
 	"errors"
 	"fmt"
-<<<<<<< HEAD
 	"math/rand"
 	"testing"
 	"time"
@@ -15,21 +14,11 @@
 	"github.com/prometheus/prometheus/model/labels"
 	"github.com/prometheus/prometheus/tsdb/chunks"
 	"github.com/stretchr/testify/assert"
-=======
-	"testing"
-	"time"
-
-	"github.com/prometheus/prometheus/model/labels"
-	"github.com/prometheus/prometheus/tsdb/chunks"
->>>>>>> 04f91816
 	"github.com/stretchr/testify/require"
 	"go.uber.org/atomic"
 
 	"github.com/grafana/mimir/pkg/storegateway/storepb"
-<<<<<<< HEAD
 	"github.com/grafana/mimir/pkg/util/pool"
-=======
->>>>>>> 04f91816
 	"github.com/grafana/mimir/pkg/util/test"
 )
 
@@ -196,11 +185,7 @@
 	})
 }
 
-<<<<<<< HEAD
 func TestPreloadingSetIterator(t *testing.T) {
-=======
-func TestPreloadingSeriesChunkSetIterator(t *testing.T) {
->>>>>>> 04f91816
 	test.VerifyNoLeak(t)
 
 	const delay = 10 * time.Millisecond
@@ -226,11 +211,7 @@
 				source := newSliceSeriesChunksSetIterator(sets...)
 				source = newDelayedSeriesChunksSetIterator(delay, source)
 
-<<<<<<< HEAD
 				preloading := newPreloadingSetIterator[seriesChunksSet](context.Background(), preloadSize, source)
-=======
-				preloading := newPreloadingSeriesChunkSetIterator(context.Background(), preloadSize, source)
->>>>>>> 04f91816
 
 				// Ensure expected sets are returned in order.
 				expectedIdx := 0
@@ -257,11 +238,7 @@
 				source := newSliceSeriesChunksSetIteratorWithError(errors.New("mocked error"), len(sets), sets...)
 				source = newDelayedSeriesChunksSetIterator(delay, source)
 
-<<<<<<< HEAD
 				preloading := newPreloadingSetIterator[seriesChunksSet](context.Background(), preloadSize, source)
-=======
-				preloading := newPreloadingSeriesChunkSetIterator(context.Background(), preloadSize, source)
->>>>>>> 04f91816
 
 				// Ensure expected sets are returned in order.
 				expectedIdx := 0
@@ -286,11 +263,7 @@
 		source := newSliceSeriesChunksSetIteratorWithError(errors.New("mocked error"), len(sets), sets...)
 		source = newDelayedSeriesChunksSetIterator(delay, source)
 
-<<<<<<< HEAD
 		preloading := newPreloadingSetIterator[seriesChunksSet](ctx, 1, source)
-=======
-		preloading := newPreloadingSeriesChunkSetIterator(ctx, 1, source)
->>>>>>> 04f91816
 
 		// Just call Next() once.
 		require.True(t, preloading.Next())
@@ -317,11 +290,7 @@
 		source := newSliceSeriesChunksSetIteratorWithError(errors.New("mocked error"), len(sets), sets...)
 		source = newDelayedSeriesChunksSetIterator(delay, source)
 
-<<<<<<< HEAD
 		preloading := newPreloadingSetIterator[seriesChunksSet](ctx, 1, source)
-=======
-		preloading := newPreloadingSeriesChunkSetIterator(ctx, 1, source)
->>>>>>> 04f91816
 
 		// Just call Next() once.
 		require.True(t, preloading.Next())
@@ -333,7 +302,6 @@
 	})
 }
 
-<<<<<<< HEAD
 func TestPreloadingSetIterator_Concurrency(t *testing.T) {
 	const (
 		numRuns     = 100
@@ -639,8 +607,6 @@
 	return out
 }
 
-=======
->>>>>>> 04f91816
 // sliceSeriesChunksSetIterator implements seriesChunksSetIterator and
 // returns the provided err when the sets are exhausted
 type sliceSeriesChunksSetIterator struct {
@@ -649,10 +615,8 @@
 
 	err   error
 	errAt int
-<<<<<<< HEAD
-}
-
-//nolint:unused // dead code while we are working on PR 3355
+}
+
 func newSliceSeriesChunksSetIterator(sets ...seriesChunksSet) seriesChunksSetIterator {
 	return &sliceSeriesChunksSetIterator{
 		current: -1,
@@ -660,18 +624,6 @@
 	}
 }
 
-//nolint:unused // dead code while we are working on PR 3355
-=======
-}
-
-func newSliceSeriesChunksSetIterator(sets ...seriesChunksSet) seriesChunksSetIterator {
-	return &sliceSeriesChunksSetIterator{
-		current: -1,
-		sets:    sets,
-	}
-}
-
->>>>>>> 04f91816
 func newSliceSeriesChunksSetIteratorWithError(err error, errAt int, sets ...seriesChunksSet) seriesChunksSetIterator {
 	return &sliceSeriesChunksSetIterator{
 		current: -1,
@@ -762,10 +714,6 @@
 	return r.released.Load()
 }
 
-<<<<<<< HEAD
-=======
-//nolint:unused // dead code while we are working on PR 3355
->>>>>>> 04f91816
 func readAllSeriesChunksSets(it seriesChunksSetIterator) []seriesChunksSet {
 	var out []seriesChunksSet
 	for it.Next() {
