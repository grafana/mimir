// SPDX-License-Identifier: AGPL-3.0-only
// Provenance-includes-location: https://github.com/prometheus/prometheus/blob/main/tsdb/index/postings.go
// Provenance-includes-license: Apache-2.0
// Provenance-includes-copyright: The Prometheus Authors.

package index

import (
	"fmt"
	"hash/crc32"
	"sort"
	"strings"

	"github.com/grafana/dskit/runutil"
	"github.com/pkg/errors"
	"github.com/prometheus/prometheus/tsdb/index"
	"golang.org/x/exp/slices"

	streamencoding "github.com/grafana/mimir/pkg/storegateway/indexheader/encoding"
)

const postingLengthFieldSize = 4

type PostingOffsetTable interface {
	// PostingsOffset returns the byte range of the postings section for the label with the given name and value.
	PostingsOffset(name string, value string) (rng index.Range, found bool, err error)

	// LabelValues returns a list of values for the label named name that match filter.
	LabelValues(name string, filter func(string) bool) ([]string, error)

	// LabelNames returns a sorted list of all label names in this table.
	LabelNames() ([]string, error)
}

type PostingOffsetTableV1 struct {
	// For the v1 format, labelname -> labelvalue -> offset.
	postings map[string]map[string]index.Range
}

func NewPostingOffsetTable(factory *streamencoding.DecbufFactory, tableOffset int, indexVersion int, indexLastPostingEnd uint64, postingOffsetsInMemSampling int) (PostingOffsetTable, error) {
	if indexVersion == index.FormatV1 {
		return newV1PostingOffsetTable(factory, tableOffset, indexLastPostingEnd)
	} else if indexVersion == index.FormatV2 {
		return newV2PostingOffsetTable(factory, tableOffset, indexLastPostingEnd, postingOffsetsInMemSampling)
	}

	return nil, fmt.Errorf("unknown index version %v", indexVersion)
}

func newV1PostingOffsetTable(factory *streamencoding.DecbufFactory, tableOffset int, indexLastPostingEnd uint64) (*PostingOffsetTableV1, error) {
	t := PostingOffsetTableV1{
		postings: map[string]map[string]index.Range{},
	}

	// Earlier V1 formats don't have a sorted postings offset table, so
	// load the whole offset table into memory.
	var lastKey string
	var lastValue string
	var prevRng index.Range

	if err := readOffsetTable(factory, tableOffset, func(key string, value string, off uint64) error {
		if len(t.postings) > 0 {
			prevRng.End = int64(off - crc32.Size)
			t.postings[lastKey][lastValue] = prevRng
		}

		if _, ok := t.postings[key]; !ok {
			t.postings[key] = map[string]index.Range{}
		}

		lastKey = key
		lastValue = value
		prevRng = index.Range{Start: int64(off + postingLengthFieldSize)}
		return nil
	}); err != nil {
		return nil, errors.Wrap(err, "read postings table")
	}

	if len(t.postings) > 0 {
		prevRng.End = int64(indexLastPostingEnd) - crc32.Size // Each posting offset table ends with a CRC32 checksum.
		t.postings[lastKey][lastValue] = prevRng
	}

	return &t, nil
}

func newV2PostingOffsetTable(factory *streamencoding.DecbufFactory, tableOffset int, indexLastPostingEnd uint64, postingOffsetsInMemSampling int) (table *PostingOffsetTableV2, err error) {
	t := PostingOffsetTableV2{
		factory:                     factory,
		tableOffset:                 tableOffset,
		postings:                    map[string]*postingValueOffsets{},
		postingOffsetsInMemSampling: postingOffsetsInMemSampling,
	}

	d := factory.NewDecbufAtChecked(tableOffset, castagnoliTable)
	defer runutil.CloseWithErrCapture(&err, &d, "read offset table")

	remainingCount := d.Be32()
	currentName := ""
	valuesForCurrentKey := 0
	lastEntryOffsetInTable := -1

	for d.Err() == nil && remainingCount > 0 {
		lastName := currentName
		offsetInTable := d.Position()
		keyCount := d.Uvarint()

		// The Postings offset table takes only 2 keys per entry (name and value of label).
		if keyCount != 2 {
			return nil, errors.Errorf("unexpected key length for posting table %d", keyCount)
		}

		// Important: this value is only valid as long as we don't perform any further reads from d.
		// If we need to retain its value, we must copy it before performing another read.
		if unsafeName := d.UnsafeUvarintBytes(); len(t.postings) == 0 || lastName != string(unsafeName) {
			newName := string(unsafeName)

			if lastEntryOffsetInTable != -1 {
				// We haven't recorded the last offset for the last value of the previous name.
				// Go back and read the last value for the previous name.
				newValueOffsetInTable := d.Position()
				d.ResetAt(lastEntryOffsetInTable)
				d.Uvarint()          // Skip the key count
				d.SkipUvarintBytes() // Skip the name
				value := d.UvarintStr()
				t.postings[lastName].offsets = append(t.postings[lastName].offsets, postingOffset{value: value, tableOff: lastEntryOffsetInTable})

				// Skip ahead to where we were before we called ResetAt() above.
				d.Skip(newValueOffsetInTable - d.Position())
			}

			currentName = newName
			t.postings[currentName] = &postingValueOffsets{}
			valuesForCurrentKey = 0
		}

		// Retain every 1-in-postingOffsetsInMemSampling entries, starting with the first one.
		if valuesForCurrentKey%postingOffsetsInMemSampling == 0 {
			value := d.UvarintStr()
			off := d.Uvarint64()
			t.postings[currentName].offsets = append(t.postings[currentName].offsets, postingOffset{value: value, tableOff: offsetInTable})

			if lastName != currentName {
				t.postings[lastName].lastValOffset = int64(off - crc32.Size)
			}

			// If the current value is the last one for this name, we don't need to record it again.
			lastEntryOffsetInTable = -1
		} else {
			// We only need to store this value if it's the last one for this name.
			// Record our current position in the table and come back to it if it turns out this is the last value.
			lastEntryOffsetInTable = offsetInTable

			// Skip over the value and offset.
			d.SkipUvarintBytes()
			d.Uvarint64()
		}

		valuesForCurrentKey++
		remainingCount--
	}

	if lastEntryOffsetInTable != -1 {
		// We haven't recorded the last offset for the last value of the last key
		// Go back and read the last value for the last key.
		d.ResetAt(lastEntryOffsetInTable)
		d.Uvarint()          // Skip the key count
		d.SkipUvarintBytes() // Skip the key
		value := d.UvarintStr()
		t.postings[currentName].offsets = append(t.postings[currentName].offsets, postingOffset{value: value, tableOff: lastEntryOffsetInTable})
	}

	if d.Err() != nil {
		return nil, errors.Wrap(d.Err(), "read postings table")
	}

	if len(t.postings) > 0 {
		// In any case lastValOffset is unknown as don't have next posting anymore. Guess from TOC table.
		// In worst case we will overfetch a few bytes.
		t.postings[currentName].lastValOffset = int64(indexLastPostingEnd) - crc32.Size // Each posting offset table ends with a CRC32 checksum.
	}

	// Trim any extra space in the slices.
	for k, v := range t.postings {
		if len(v.offsets) == cap(v.offsets) {
			continue
		}

		l := make([]postingOffset, len(v.offsets))
		copy(l, v.offsets)
		t.postings[k].offsets = l
	}

	return &t, nil
}

// readOffsetTable reads an offset table and at the given position calls f for each
// found entry. If f returns an error it stops decoding and returns the received error.
func readOffsetTable(factory *streamencoding.DecbufFactory, tableOffset int, f func(string, string, uint64) error) (err error) {
	d := factory.NewDecbufAtChecked(tableOffset, castagnoliTable)
	defer runutil.CloseWithErrCapture(&err, &d, "read offset table")

	cnt := d.Be32()

	for d.Err() == nil && d.Len() > 0 && cnt > 0 {
		keyCount := d.Uvarint()

		// The Postings offset table takes only 2 keys per entry (name and value of label).
		if keyCount != 2 {
			return errors.Errorf("unexpected key length for posting table %d", keyCount)
		}

		key := d.UvarintStr()
		value := d.UvarintStr()
		o := d.Uvarint64()
		if d.Err() != nil {
			break
		}
		if err := f(key, value, o); err != nil {
			return err
		}
		cnt--
	}
	return d.Err()
}

func (t *PostingOffsetTableV1) PostingsOffset(name string, value string) (index.Range, bool, error) {
	e, ok := t.postings[name]
	if !ok {
		return index.Range{}, false, nil
	}
	rng, ok := e[value]
	if !ok {
		return index.Range{}, false, nil
	}
	return rng, true, nil
}

func (t *PostingOffsetTableV1) LabelValues(name string, filter func(string) bool) ([]string, error) {
	e, ok := t.postings[name]
	if !ok {
		return nil, nil
	}
	values := make([]string, 0, len(e))
	for k := range e {
		if filter == nil || filter(k) {
			values = append(values, k)
		}
	}
	slices.Sort(values)
	return values, nil
}

func (t *PostingOffsetTableV1) LabelNames() ([]string, error) {
	labelNames := make([]string, 0, len(t.postings))
	allPostingsKeyName, _ := index.AllPostingsKey()

	for name := range t.postings {
		if name == allPostingsKeyName {
			continue
		}

		labelNames = append(labelNames, name)
	}

	slices.Sort(labelNames)

	return labelNames, nil
}

type PostingOffsetTableV2 struct {
	// Map of LabelName to a list of some LabelValues's position in the offset table.
	// The first and last values for each name are always present, we keep only 1/postingOffsetsInMemSampling of the rest.
	postings map[string]*postingValueOffsets

	postingOffsetsInMemSampling int

	factory     *streamencoding.DecbufFactory
	tableOffset int
}

type postingValueOffsets struct {
	offsets       []postingOffset
	lastValOffset int64
}

type postingOffset struct {
	// label value.
	value string
	// offset of this entry in posting offset table in index-header file.
	tableOff int
}

func (t *PostingOffsetTableV2) PostingsOffset(name string, value string) (r index.Range, found bool, err error) {
	e, ok := t.postings[name]
	if !ok {
		return index.Range{}, false, nil
	}

	if value < e.offsets[0].value {
		// The desired value sorts before the first known value.
		return index.Range{}, false, nil
	}

	d := t.factory.NewDecbufAtUnchecked(t.tableOffset)
	defer runutil.CloseWithErrCapture(&err, &d, "get postings offsets")
	if err := d.Err(); err != nil {
		return index.Range{}, false, err
	}

	i := sort.Search(len(e.offsets), func(i int) bool { return e.offsets[i].value >= value })

	if i == len(e.offsets) {
		// The desired value sorts after the last known value.
		return index.Range{}, false, nil
	}

<<<<<<< HEAD
	if i > 0 && e.offsets[i].value != value {
		// Need to look from previous entry.
		i--
	}
=======
		// Reusing the same decoding buffer on each iteration so make sure it's reset to
		// the beginning of the posting offset table before we search
		d.ResetAt(e.offsets[i].tableOff)

		// Iterate on the offset table.
		newSameRngs = newSameRngs[:0]
		for d.Err() == nil {
			// Posting format entry is as follows:
			// │ ┌────────────────────────────────────────┐ │
			// │ │  n = 2 <1b>                            │ │
			// │ ├──────────────────────┬─────────────────┤ │
			// │ │ len(name) <uvarint>  │ name <bytes>    │ │
			// │ ├──────────────────────┼─────────────────┤ │
			// │ │ len(value) <uvarint> │ value <bytes>   │ │
			// │ ├──────────────────────┴─────────────────┤ │
			// │ │  offset <uvarint64>                    │ │
			// │ └────────────────────────────────────────┘ │
			// First, let's skip n and name.
			skipNAndName(&d, &buf)
			value := d.UvarintStr() // Label value.
			postingOffset := int64(d.Uvarint64())

			if len(newSameRngs) > 0 {
				// We added some ranges in previous iteration. Use next posting offset as end of all our new ranges.
				for j := range newSameRngs {
					newSameRngs[j].End = postingOffset - crc32.Size
				}
				rngs = append(rngs, newSameRngs...)
				newSameRngs = newSameRngs[:0]
			}
>>>>>>> b6bbe103

	d.ResetAt(e.offsets[i].tableOff + 4) // 4 byte length of the offset table
	nAndNameSize := 0

	for d.Err() == nil {
		// Posting format entry is as follows:
		// │ ┌────────────────────────────────────────┐ │
		// │ │  n = 2 <1b>                            │ │
		// │ ├──────────────────────┬─────────────────┤ │
		// │ │ len(name) <uvarint>  │ name <bytes>    │ │
		// │ ├──────────────────────┼─────────────────┤ │
		// │ │ len(value) <uvarint> │ value <bytes>   │ │
		// │ ├──────────────────────┴─────────────────┤ │
		// │ │  offset <uvarint64>                    │ │
		// │ └────────────────────────────────────────┘ │
		skipNAndName(&d, &nAndNameSize)
		currentValue := d.UvarintStr()
		postingOffset := int64(d.Uvarint64())

		if currentValue > value {
			// There is no entry for value.
			return index.Range{}, false, nil
		}

		if currentValue == value {
			rng := index.Range{Start: postingOffset + postingLengthFieldSize}

			if i+1 == len(e.offsets) {
				// No more offsets for this name.
				rng.End = e.lastValOffset
			} else {
				// There's at least one more value for this name, use that as the end of the range.
				skipNAndName(&d, &nAndNameSize)
				d.SkipUvarintBytes() // Label value.
				postingOffset := int64(d.Uvarint64())
				rng.End = postingOffset - crc32.Size
			}

			if d.Err() != nil {
				return index.Range{}, false, errors.Wrap(d.Err(), "get postings offset entry")
			}

			return rng, true, nil
		}
	}

	if d.Err() != nil {
		return index.Range{}, false, errors.Wrap(d.Err(), "get postings offset entry")
	}

	// If we get to here, there is no entry for value.
	return index.Range{}, false, nil
}

func (t *PostingOffsetTableV2) LabelValues(name string, filter func(string) bool) (v []string, err error) {
	e, ok := t.postings[name]
	if !ok {
		return nil, nil
	}
	if len(e.offsets) == 0 {
		return nil, nil
	}
	values := make([]string, 0, len(e.offsets)*t.postingOffsetsInMemSampling)

	// Don't Crc32 the entire postings offset table, this is very slow
	// so hope any issues were caught at startup.
	d := t.factory.NewDecbufAtUnchecked(t.tableOffset)
	defer runutil.CloseWithErrCapture(&err, &d, "get label values")

	d.ResetAt(e.offsets[0].tableOff)
	lastVal := e.offsets[len(e.offsets)-1].value

	skip := 0
	for d.Err() == nil {
		if skip == 0 {
			// These are always the same number of bytes,
			// and it's faster to skip than parse.
			skip = d.Len()
			d.Uvarint()          // Keycount.
			d.SkipUvarintBytes() // Label name.
			skip -= d.Len()
		} else {
			d.Skip(skip)
		}
		s := yoloString(d.UnsafeUvarintBytes()) // Label value.
		if filter == nil || filter(s) {
			// Clone the yolo string since its bytes will be invalidated as soon as
			// any other reads against the decoding buffer are performed.
			values = append(values, strings.Clone(s))
		}
		if s == lastVal {
			break
		}
		d.Uvarint64() // Offset.
	}
	if d.Err() != nil {
		return nil, errors.Wrap(d.Err(), "get label values")
	}
	return values, nil
}

func (t *PostingOffsetTableV2) LabelNames() ([]string, error) {
	labelNames := make([]string, 0, len(t.postings))
	allPostingsKeyName, _ := index.AllPostingsKey()

	for name := range t.postings {
		if name == allPostingsKeyName {
			continue
		}

		labelNames = append(labelNames, name)
	}

	slices.Sort(labelNames)

	return labelNames, nil
}

func skipNAndName(d *streamencoding.Decbuf, buf *int) {
	if *buf == 0 {
		// Keycount+LabelName are always the same number of bytes,
		// and it's faster to skip than parse.
		*buf = d.Len()
		d.Uvarint()          // Keycount.
		d.SkipUvarintBytes() // Label name.
		*buf -= d.Len()
		return
	}
	d.Skip(*buf)
}<|MERGE_RESOLUTION|>--- conflicted
+++ resolved
@@ -315,43 +315,10 @@
 		return index.Range{}, false, nil
 	}
 
-<<<<<<< HEAD
 	if i > 0 && e.offsets[i].value != value {
 		// Need to look from previous entry.
 		i--
 	}
-=======
-		// Reusing the same decoding buffer on each iteration so make sure it's reset to
-		// the beginning of the posting offset table before we search
-		d.ResetAt(e.offsets[i].tableOff)
-
-		// Iterate on the offset table.
-		newSameRngs = newSameRngs[:0]
-		for d.Err() == nil {
-			// Posting format entry is as follows:
-			// │ ┌────────────────────────────────────────┐ │
-			// │ │  n = 2 <1b>                            │ │
-			// │ ├──────────────────────┬─────────────────┤ │
-			// │ │ len(name) <uvarint>  │ name <bytes>    │ │
-			// │ ├──────────────────────┼─────────────────┤ │
-			// │ │ len(value) <uvarint> │ value <bytes>   │ │
-			// │ ├──────────────────────┴─────────────────┤ │
-			// │ │  offset <uvarint64>                    │ │
-			// │ └────────────────────────────────────────┘ │
-			// First, let's skip n and name.
-			skipNAndName(&d, &buf)
-			value := d.UvarintStr() // Label value.
-			postingOffset := int64(d.Uvarint64())
-
-			if len(newSameRngs) > 0 {
-				// We added some ranges in previous iteration. Use next posting offset as end of all our new ranges.
-				for j := range newSameRngs {
-					newSameRngs[j].End = postingOffset - crc32.Size
-				}
-				rngs = append(rngs, newSameRngs...)
-				newSameRngs = newSameRngs[:0]
-			}
->>>>>>> b6bbe103
 
 	d.ResetAt(e.offsets[i].tableOff + 4) // 4 byte length of the offset table
 	nAndNameSize := 0
