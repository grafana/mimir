--- conflicted
+++ resolved
@@ -181,11 +181,7 @@
 			expectedBatches: []unloadedBatch{
 				{Entries: []unloadedBatchEntry{
 					{lset: labels.FromStrings("l1", "v1"), chunks: []unloadedChunk{c[1]}},
-<<<<<<< HEAD
 					{lset: labels.FromStrings("l1", "v2"), chunks: []unloadedChunk{c[0], c[0], c[2], c[3]}},
-=======
-					{lset: labels.FromStrings("l1", "v2"), chunks: []unloadedChunk{c[0], c[2], c[3], c[0]}},
->>>>>>> bed730fa
 				}},
 			},
 		},
