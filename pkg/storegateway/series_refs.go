// SPDX-License-Identifier: AGPL-3.0-only

package storegateway

import (
	"bytes"
	"context"
	"fmt"
	"math"
	"sync"
	"time"

	"github.com/go-kit/log"
	"github.com/go-kit/log/level"
	"github.com/golang/snappy"
	"github.com/oklog/ulid"
	"github.com/pkg/errors"
	"github.com/prometheus/prometheus/model/labels"
	"github.com/prometheus/prometheus/storage"
	"github.com/prometheus/prometheus/tsdb/chunks"
	"github.com/prometheus/prometheus/tsdb/hashcache"
	"github.com/prometheus/prometheus/tsdb/index"
	"golang.org/x/exp/slices"

	"github.com/grafana/mimir/pkg/mimirpb"
	"github.com/grafana/mimir/pkg/storage/sharding"
	"github.com/grafana/mimir/pkg/storage/tsdb"
	"github.com/grafana/mimir/pkg/storage/tsdb/block"
	"github.com/grafana/mimir/pkg/storegateway/indexcache"
	"github.com/grafana/mimir/pkg/storegateway/storepb"
	util_math "github.com/grafana/mimir/pkg/util/math"
	"github.com/grafana/mimir/pkg/util/pool"
	"github.com/grafana/mimir/pkg/util/spanlogger"
)

var (
	seriesChunkRefsSetPool = pool.Interface(&sync.Pool{
		// Intentionally return nil if the pool is empty, so that the caller can preallocate
		// the slice with the right size.
		New: nil,
	})

	symbolizedSeriesChunkRefsSetsPool = pool.Interface(&sync.Pool{
		// Intentionally return nil if the pool is empty, so that the caller can preallocate
		// the slice with the right size.
		New: nil,
	})

	symbolizedLabelsPool = pool.Interface(&sync.Pool{
		// Intentionally return nil if the pool is empty, so that the caller can preallocate
		// the slice with the right size.
		New: nil,
	})
)

const (
	ErrSeriesLimitMessage = "exceeded series limit"
	ErrChunksLimitMessage = "exceeded chunks limit"
)

// seriesChunkRefsSetIterator is the interface implemented by an iterator returning a sequence of seriesChunkRefsSet.
type seriesChunkRefsSetIterator interface {
	Next() bool

	// At returns the current seriesChunkRefsSet. The caller should (but NOT must) invoke seriesChunkRefsSet.release()
	// on the returned set once it's guaranteed it will not be used anymore.
	At() seriesChunkRefsSet

	Err() error
}

// seriesChunkRefsIterator is the interface implemented by an iterator returning a sequence of seriesChunkRefs.
type seriesChunkRefsIterator interface {
	Next() bool
	At() seriesChunkRefs
	Err() error
}

// seriesChunkRefsSet holds a set of a set of series (sorted by labels) and their chunk references.
type seriesChunkRefsSet struct {
	// series sorted by labels.
	series []seriesChunkRefs

	// releasable holds whether the series slice (but not its content) can be released to a memory pool.
	releasable bool
}

type symbolizedSeriesChunkRefsSet struct {
	// series sorted by labels.
	series []symbolizedSeriesChunkRefs

	labelsPool *pool.SlabPool[symbolizedLabel]
}

func newSymbolizedSeriesChunkRefsSet(capacity int) symbolizedSeriesChunkRefsSet {
	var prealloc []symbolizedSeriesChunkRefs

	if reused := symbolizedSeriesChunkRefsSetsPool.Get(); reused != nil {
		prealloc = *(reused.(*[]symbolizedSeriesChunkRefs))
	}

	if prealloc == nil {
		prealloc = make([]symbolizedSeriesChunkRefs, 0, capacity)
	}

	return symbolizedSeriesChunkRefsSet{
		series:     prealloc,
		labelsPool: pool.NewSlabPool[symbolizedLabel](symbolizedLabelsPool, 1024),
	}
}

// release the internal series slice to a memory pool.
//
// This function is not idempotent. Calling it twice would introduce subtle bugs.
func (b symbolizedSeriesChunkRefsSet) release() {
	b.labelsPool.Release()
	reuse := b.series[:0]
	symbolizedSeriesChunkRefsSetsPool.Put(&reuse)
}

type symbolizedSeriesChunkRefs struct {
	lset         []symbolizedLabel
	chunksRanges []seriesChunkRefsRange
}

// newSeriesChunkRefsSet creates a new seriesChunkRefsSet with the given capacity.
// If releasable is true, then a subsequent call release() will put the internal
// series slices to a memory pool for reusing.
func newSeriesChunkRefsSet(capacity int, releasable bool) seriesChunkRefsSet {
	var prealloc []seriesChunkRefs

	// If it's releasable then we try to reuse a slice from the pool.
	if releasable {
		if reused := seriesChunkRefsSetPool.Get(); reused != nil {
			prealloc = *(reused.(*[]seriesChunkRefs))
		}
	}

	if prealloc == nil {
		prealloc = make([]seriesChunkRefs, 0, capacity)
	}

	return seriesChunkRefsSet{
		series:     prealloc,
		releasable: releasable,
	}
}

func (b seriesChunkRefsSet) len() int {
	return len(b.series)
}

// release the internal series slice to a memory pool. This function call has no effect
// if seriesChunkRefsSet was created to be not releasable.
//
// This function is not idempotent. Calling it twice would introduce subtle bugs.
func (b seriesChunkRefsSet) release() {
	if b.series == nil || !b.releasable {
		return
	}

	reuse := b.series[:0]
	seriesChunkRefsSetPool.Put(&reuse)
}

// seriesChunkRefs holds a series with a list of chunk references.
type seriesChunkRefs struct {
	lset         labels.Labels
	chunksRanges []seriesChunkRefsRange
}

func (s seriesChunkRefs) numChunks() (n int) {
	for _, r := range s.chunksRanges {
		n += len(r.refs)
	}
	return
}

// seriesChunkRefsRange contains chunks from the same block and the same segment file. They are ordered by their minTime
type seriesChunkRefsRange struct {
	blockID     ulid.ULID
	segmentFile uint32
	refs        []seriesChunkRef
}

func (g seriesChunkRefsRange) firstRef() chunks.ChunkRef {
	if len(g.refs) == 0 {
		return 0
	}
	return chunkRef(g.segmentFile, g.refs[0].segFileOffset)
}

func (g seriesChunkRefsRange) minTime() int64 {
	if len(g.refs) == 0 {
		return 0
	}
	// Since chunks in the groups are ordered by minTime, then we can just take the minTime of the first one.
	return g.refs[0].minTime
}

func (g seriesChunkRefsRange) maxTime() int64 {
	// Since chunks are only ordered by minTime, we have no guarantee for their maxTime, so we need to iterate all.
	maxT := int64(math.MinInt64)
	for _, c := range g.refs {
		if c.maxTime > maxT {
			maxT = c.maxTime
		}
	}
	return maxT
}

func (g seriesChunkRefsRange) Compare(other seriesChunkRefsRange) int {
	if g.minTime() < other.minTime() {
		return -1
	}
	if g.minTime() > other.minTime() {
		return 1
	}
	// Same min time.

	if g.maxTime() < other.maxTime() {
		return -1
	}
	if g.maxTime() > other.maxTime() {
		return 1
	}
	return 0
}

// seriesChunkRef holds the reference to a chunk in a given block.
type seriesChunkRef struct {
	// The order of these fields matters; having the uint32 on top makes the whole struct 24 bytes; in a different order the struct is 32B
	segFileOffset uint32
	// length will be 0 when the length of the chunk isn't known
	length uint32
	// minTime and maxTime are inclusive
	minTime, maxTime int64
}

// seriesChunkRefsIteratorImpl implements an iterator returning a sequence of seriesChunkRefs.
type seriesChunkRefsIteratorImpl struct {
	currentOffset int
	set           seriesChunkRefsSet
}

func newSeriesChunkRefsIterator(set seriesChunkRefsSet) *seriesChunkRefsIteratorImpl {
	c := &seriesChunkRefsIteratorImpl{}
	c.reset(set)

	return c
}

// reset replaces the current set with the provided one. After calling reset() you
// must call Next() to advance the iterator to the first element.
//
// This function just reset the internal state and it does NOT invoke release()
// on the previous seriesChunkRefsSet.
func (c *seriesChunkRefsIteratorImpl) reset(set seriesChunkRefsSet) {
	c.set = set
	c.currentOffset = -1
}

// resetIteratorAndReleasePreviousSet is like reset() but also release the previous seriesChunkRefsSet
// hold internally. Invoke this function if none else except this iterator is holding a
// reference to the previous seriesChunkRefsSet.
func (c *seriesChunkRefsIteratorImpl) resetIteratorAndReleasePreviousSet(set seriesChunkRefsSet) {
	c.set.release()
	c.reset(set)
}

func (c *seriesChunkRefsIteratorImpl) Next() bool {
	c.currentOffset++
	return !c.Done()
}

// Done returns true if the iterator trespassed the end and the item returned by At()
// is the zero value. If the iterator is on the last item, the value returned by At()
// is the actual item and Done() returns false.
func (c *seriesChunkRefsIteratorImpl) Done() bool {
	setLength := c.set.len()
	return setLength == 0 || c.currentOffset >= setLength
}

func (c *seriesChunkRefsIteratorImpl) At() seriesChunkRefs {
	if c.currentOffset < 0 || c.currentOffset >= c.set.len() {
		return seriesChunkRefs{}
	}
	return c.set.series[c.currentOffset]
}

func (c *seriesChunkRefsIteratorImpl) Err() error {
	return nil
}

type flattenedSeriesChunkRefsIterator struct {
	from     seriesChunkRefsSetIterator
	iterator *seriesChunkRefsIteratorImpl
}

func newFlattenedSeriesChunkRefsIterator(from seriesChunkRefsSetIterator) seriesChunkRefsIterator {
	return &flattenedSeriesChunkRefsIterator{
		from:     from,
		iterator: newSeriesChunkRefsIterator(seriesChunkRefsSet{}), // start with an empty set and initialize on the first call to Next()
	}
}

func (c flattenedSeriesChunkRefsIterator) Next() bool {
	if c.iterator.Next() {
		return true
	}

	// The current iterator has no more elements. We check if there's another
	// iterator to fetch and then iterate on.
	if !c.from.Next() {
		// We can safely release the previous set because none retained it except the
		// iterator itself (which we're going to reset).
		c.iterator.resetIteratorAndReleasePreviousSet(seriesChunkRefsSet{})
		return false
	}

	// We can safely release the previous set because none retained it except the
	// iterator itself (which we're going to reset).
	c.iterator.resetIteratorAndReleasePreviousSet(c.from.At())

	// We've replaced the current iterator, so can recursively call Next()
	// to check if there's any item in the new iterator and further advance it if not.
	return c.Next()
}

func (c flattenedSeriesChunkRefsIterator) At() seriesChunkRefs {
	return c.iterator.At()
}

func (c flattenedSeriesChunkRefsIterator) Err() error {
	return c.from.Err()
}

type emptySeriesChunkRefsSetIterator struct {
}

func (emptySeriesChunkRefsSetIterator) Next() bool             { return false }
func (emptySeriesChunkRefsSetIterator) At() seriesChunkRefsSet { return seriesChunkRefsSet{} }
func (emptySeriesChunkRefsSetIterator) Err() error             { return nil }

func mergedSeriesChunkRefsSetIterators(mergedBatchSize int, all ...seriesChunkRefsSetIterator) seriesChunkRefsSetIterator {
	switch len(all) {
	case 0:
		return emptySeriesChunkRefsSetIterator{}
	case 1:
		return newDeduplicatingSeriesChunkRefsSetIterator(mergedBatchSize, all[0])
	}
	h := len(all) / 2

	return newMergedSeriesChunkRefsSet(
		mergedBatchSize,
		mergedSeriesChunkRefsSetIterators(mergedBatchSize, all[:h]...),
		mergedSeriesChunkRefsSetIterators(mergedBatchSize, all[h:]...),
	)
}

type mergedSeriesChunkRefsSet struct {
	batchSize int

	a, b     seriesChunkRefsSetIterator
	aAt, bAt *seriesChunkRefsIteratorImpl
	current  seriesChunkRefsSet
	done     bool
}

func newMergedSeriesChunkRefsSet(mergedBatchSize int, a, b seriesChunkRefsSetIterator) *mergedSeriesChunkRefsSet {
	return &mergedSeriesChunkRefsSet{
		batchSize: mergedBatchSize,
		a:         a,
		b:         b,
		done:      false,
		// start iterator on an empty set. It will be reset with a non-empty set when Next() is called
		aAt: newSeriesChunkRefsIterator(seriesChunkRefsSet{}),
		bAt: newSeriesChunkRefsIterator(seriesChunkRefsSet{}),
	}
}

func (s *mergedSeriesChunkRefsSet) Err() error {
	if err := s.a.Err(); err != nil {
		return err
	} else if err = s.b.Err(); err != nil {
		return err
	}
	return nil
}

func (s *mergedSeriesChunkRefsSet) At() seriesChunkRefsSet {
	return s.current
}

func (s *mergedSeriesChunkRefsSet) Next() bool {
	if s.done {
		return false
	}

	// This can be released by the caller because mergedSeriesChunkRefsSet doesn't retain it
	// after Next() will be called again.
	next := newSeriesChunkRefsSet(s.batchSize, true)

	for i := 0; i < s.batchSize; i++ {
		if err := s.ensureItemAvailableToRead(s.aAt, s.a); err != nil {
			// Stop iterating on first error encountered.
			s.current = seriesChunkRefsSet{}
			s.done = true
			return false
		}

		if err := s.ensureItemAvailableToRead(s.bAt, s.b); err != nil {
			// Stop iterating on first error encountered.
			s.current = seriesChunkRefsSet{}
			s.done = true
			return false
		}

		nextSeries, ok := s.nextUniqueEntry(s.aAt, s.bAt)
		if !ok {
			break
		}
		next.series = append(next.series, nextSeries)
	}

	// We have reached the end of the iterator and next set is empty, so we can
	// directly release it.
	if next.len() == 0 {
		next.release()
		s.current = seriesChunkRefsSet{}
		s.done = true
		return false
	}

	s.current = next
	return true
}

// ensureItemAvailableToRead ensures curr has an item available to read, unless we reached the
// end of all sets. If curr has no item available to read, it will advance the iterator, eventually
// picking the next one from the set.
func (s *mergedSeriesChunkRefsSet) ensureItemAvailableToRead(curr *seriesChunkRefsIteratorImpl, set seriesChunkRefsSetIterator) error {
	// Ensure curr has an item available, otherwise fetch the next set.
	for curr.Done() {
		if set.Next() {
			// We can release the previous set because it hasn't been retained by anyone else.
			curr.resetIteratorAndReleasePreviousSet(set.At())

			// Advance the iterator to the first element. If the iterator is empty,
			// it will be detected and handled by the outer for loop.
			curr.Next()
			continue
		}

		// Release the previous set because won't be accessed anymore.
		curr.resetIteratorAndReleasePreviousSet(seriesChunkRefsSet{})

		if set.Err() != nil {
			// Stop iterating on first error encountered.
			return set.Err()
		}

		// No more sets.
		return nil
	}

	return nil
}

// nextUniqueEntry returns the next unique entry from both a and b. If a.At() and b.At() have the same
// label set, nextUniqueEntry merges their chunks ranges. The merged ranges are sorted by their MinTime and then by MaxTime.
func (s *mergedSeriesChunkRefsSet) nextUniqueEntry(a, b *seriesChunkRefsIteratorImpl) (toReturn seriesChunkRefs, _ bool) {
	if a.Done() && b.Done() {
		return toReturn, false
	} else if a.Done() {
		toReturn = b.At()
		b.Next()
		return toReturn, true
	} else if b.Done() {
		toReturn = a.At()
		a.Next()
		return toReturn, true
	}

	aAt := a.At()
	lsetA, chksA := aAt.lset, aAt.chunksRanges
	bAt := b.At()
	lsetB, chksB := bAt.lset, bAt.chunksRanges

	if d := labels.Compare(lsetA, lsetB); d > 0 {
		toReturn = b.At()
		b.Next()
		return toReturn, true
	} else if d < 0 {
		toReturn = a.At()
		a.Next()
		return toReturn, true
	}

	// Both a and b contains the same series. Go through all chunk ranges and concatenate them from both
	// series sets. We best effortly assume chunk ranges are sorted by min time. This means that
	// if the ranges overlap, then the resulting chunks will not be in min time order.
	// This is ok since the series API doesn't require us to return sorted chunks.
	toReturn.lset = lsetA

	// Slice reuse is not generally safe with nested merge iterators.
	// We err on the safe side and create a new slice.
	toReturn.chunksRanges = make([]seriesChunkRefsRange, 0, len(chksA)+len(chksB))

	bChunksOffset := 0
Outer:
	for aChunksOffset := range chksA {
		for {
			if bChunksOffset >= len(chksB) {
				// No more b chunks.
				toReturn.chunksRanges = append(toReturn.chunksRanges, chksA[aChunksOffset:]...)
				break Outer
			}

			if chksA[aChunksOffset].Compare(chksB[bChunksOffset]) < 0 {
				toReturn.chunksRanges = append(toReturn.chunksRanges, chksA[aChunksOffset])
				break
			}

			toReturn.chunksRanges = append(toReturn.chunksRanges, chksB[bChunksOffset])
			bChunksOffset++
		}
	}

	if bChunksOffset < len(chksB) {
		toReturn.chunksRanges = append(toReturn.chunksRanges, chksB[bChunksOffset:]...)
	}

	a.Next()
	b.Next()
	return toReturn, true
}

type seriesChunkRefsSeriesSet struct {
	from seriesChunkRefsSetIterator

	currentIterator *seriesChunkRefsIteratorImpl
}

func newSeriesChunkRefsSeriesSet(from seriesChunkRefsSetIterator) storepb.SeriesSet {
	return &seriesChunkRefsSeriesSet{
		from:            from,
		currentIterator: newSeriesChunkRefsIterator(seriesChunkRefsSet{}),
	}
}

func newSeriesSetWithoutChunks(ctx context.Context, iterator seriesChunkRefsSetIterator, stats *safeQueryStats) storepb.SeriesSet {
	iterator = newPreloadingAndStatsTrackingSetIterator[seriesChunkRefsSet](ctx, 1, iterator, stats)
	return newSeriesChunkRefsSeriesSet(iterator)
}

func (s *seriesChunkRefsSeriesSet) Next() bool {
	if s.currentIterator.Next() {
		return true
	}

	// The current iterator has no more elements. We check if there's another
	// iterator to fetch and then iterate on.
	if !s.from.Next() {
		// We can safely release the previous set because none retained it except the
		// iterator itself (which we're going to reset).
		s.currentIterator.resetIteratorAndReleasePreviousSet(seriesChunkRefsSet{})

		return false
	}

	next := s.from.At()

	// We can safely release the previous set because none retained it except the
	// iterator itself (which we're going to reset).
	s.currentIterator.resetIteratorAndReleasePreviousSet(next)

	// We've replaced the current iterator, so can recursively call Next()
	// to check if there's any item in the new iterator and further advance it if not.
	return s.Next()
}

func (s *seriesChunkRefsSeriesSet) At() (labels.Labels, []storepb.AggrChunk) {
	return s.currentIterator.At().lset, nil
}

func (s *seriesChunkRefsSeriesSet) Err() error {
	return s.from.Err()
}

// deduplicatingSeriesChunkRefsSetIterator implements seriesChunkRefsSetIterator, and merges together consecutive
// series in an underlying seriesChunkRefsSetIterator.
type deduplicatingSeriesChunkRefsSetIterator struct {
	batchSize int

	from    seriesChunkRefsIterator
	peek    *seriesChunkRefs
	current seriesChunkRefsSet
}

func newDeduplicatingSeriesChunkRefsSetIterator(batchSize int, wrapped seriesChunkRefsSetIterator) seriesChunkRefsSetIterator {
	return &deduplicatingSeriesChunkRefsSetIterator{
		batchSize: batchSize,
		from:      newFlattenedSeriesChunkRefsIterator(wrapped),
	}
}

func (s *deduplicatingSeriesChunkRefsSetIterator) Err() error {
	return s.from.Err()
}

func (s *deduplicatingSeriesChunkRefsSetIterator) At() seriesChunkRefsSet {
	return s.current
}

func (s *deduplicatingSeriesChunkRefsSetIterator) Next() bool {
	var firstSeries seriesChunkRefs
	if s.peek == nil {
		if !s.from.Next() {
			return false
		}
		firstSeries = s.from.At()
	} else {
		firstSeries = *s.peek
		s.peek = nil
	}

	// This can be released by the caller because deduplicatingSeriesChunkRefsSetIterator doesn't retain it
	// after Next() will be called again.
	nextSet := newSeriesChunkRefsSet(s.batchSize, true)
	nextSet.series = append(nextSet.series, firstSeries)

	var nextSeries seriesChunkRefs
	for i := 0; i < s.batchSize; {
		if !s.from.Next() {
			break
		}
		nextSeries = s.from.At()

		if labels.Equal(nextSet.series[i].lset, nextSeries.lset) {
			// We don't need to ensure that chunks are in any particular order. The querier will sort the chunks for a single series.
			nextSet.series[i].chunksRanges = append(nextSet.series[i].chunksRanges, nextSeries.chunksRanges...)
		} else {
			i++
			if i >= s.batchSize {
				s.peek = &nextSeries
				break
			}
			nextSet.series = append(nextSet.series, nextSeries)
		}
	}
	s.current = nextSet
	return true
}

type limitingSeriesChunkRefsSetIterator struct {
	from          seriesChunkRefsSetIterator
	chunksLimiter ChunksLimiter
	seriesLimiter SeriesLimiter

	err          error
	currentBatch seriesChunkRefsSet
}

func newLimitingSeriesChunkRefsSetIterator(from seriesChunkRefsSetIterator, chunksLimiter ChunksLimiter, seriesLimiter SeriesLimiter) *limitingSeriesChunkRefsSetIterator {
	return &limitingSeriesChunkRefsSetIterator{
		from:          from,
		chunksLimiter: chunksLimiter,
		seriesLimiter: seriesLimiter,
	}
}

func (l *limitingSeriesChunkRefsSetIterator) Next() bool {
	if l.err != nil {
		return false
	}

	if !l.from.Next() {
		l.err = l.from.Err()
		return false
	}

	l.currentBatch = l.from.At()
	err := l.seriesLimiter.Reserve(uint64(l.currentBatch.len()))
	if err != nil {
		l.err = errors.Wrap(err, ErrSeriesLimitMessage)
		return false
	}

	var totalChunks int
	for _, s := range l.currentBatch.series {
		for _, r := range s.chunksRanges {
			totalChunks += len(r.refs)
		}
	}

	err = l.chunksLimiter.Reserve(uint64(totalChunks))
	if err != nil {
		l.err = errors.Wrap(err, ErrChunksLimitMessage)
		return false
	}
	return true
}

func (l *limitingSeriesChunkRefsSetIterator) At() seriesChunkRefsSet {
	return l.currentBatch
}

func (l *limitingSeriesChunkRefsSetIterator) Err() error {
	return l.err
}

type loadingSeriesChunkRefsSetIterator struct {
	ctx                  context.Context
	postingsSetIterator  *postingsSetsIterator
	indexr               *bucketIndexReader
	indexCache           indexcache.IndexCache
	stats                *safeQueryStats
	blockID              ulid.ULID
	shard                *sharding.ShardSelector
	seriesHasher         seriesHasher
	strategy             seriesIteratorStrategy
	minTime, maxTime     int64
	tenantID             string
	chunkRangesPerSeries int
	logger               log.Logger

	chunkMetasBuffer []chunks.Meta

	err        error
	currentSet seriesChunkRefsSet
}

func openBlockSeriesChunkRefsSetsIterator(
	ctx context.Context,
	batchSize int,
	tenantID string,
	indexr *bucketIndexReader, // Index reader for block.
	indexCache indexcache.IndexCache,
	blockMeta *block.Meta,
	matchers []*labels.Matcher, // Series matchers.
	shard *sharding.ShardSelector, // Shard selector.
	seriesHasher seriesHasher,
	strategy seriesIteratorStrategy,
	minTime, maxTime int64, // Series must have data in this time range to be returned (ignored if skipChunks=true).
	chunkRangesPerSeries int,
	stats *safeQueryStats,
	ps []storage.SeriesRef, // If this is not empty, these posting are used as it is without fetching new ones.
	pendingMatchers []*labels.Matcher, // This is used in conjunction with 'ps'.
	logger log.Logger,
) (seriesChunkRefsSetIterator, []storage.SeriesRef, []*labels.Matcher, error) {
	if batchSize <= 0 {
		return nil, nil, nil, errors.New("set size must be a positive number")
	}

	if len(ps) == 0 {
		var err error
		ps, pendingMatchers, err = indexr.ExpandedPostings(ctx, matchers, stats)
		if err != nil {
			return nil, nil, nil, errors.Wrap(err, "expanded matching postings")
		}
	}

	var iterator seriesChunkRefsSetIterator
	iterator = newLoadingSeriesChunkRefsSetIterator(
		ctx,
		newPostingsSetsIterator(ps, batchSize),
		indexr,
		indexCache,
		stats,
		blockMeta,
		shard,
		seriesHasher,
		strategy,
		minTime,
		maxTime,
		tenantID,
		chunkRangesPerSeries,
		logger,
	)
	if len(pendingMatchers) > 0 {
		iterator = newFilteringSeriesChunkRefsSetIterator(pendingMatchers, iterator, stats)
	}

	return seriesStreamingFetchRefsDurationIterator(iterator, stats), ps, pendingMatchers, nil
}

// seriesStreamingFetchRefsDurationIterator tracks the time spent loading series and chunk refs.
func seriesStreamingFetchRefsDurationIterator(iterator seriesChunkRefsSetIterator, stats *safeQueryStats) genericIterator[seriesChunkRefsSet] {
	return newNextDurationMeasuringIterator[seriesChunkRefsSet](iterator, func(duration time.Duration, _ bool) {
		stats.update(func(stats *queryStats) {
			stats.streamingSeriesFetchRefsDuration += duration
		})
	})
}

// seriesIteratorStrategy defines the strategy to use when loading the series and their chunk refs.
// See below for available options.
type seriesIteratorStrategy byte

const (
	// By default, the strategy is to fetch series labels AND chunk refs
	// for time ranges overlapping mint and maxt provided.
	// To change the default behavior, use the flags below this.
	defaultStrategy seriesIteratorStrategy = 0

	// noChunks flag when used by itself fetches only series labels for series in the entire block.
	noChunks seriesIteratorStrategy = 0b00000001
	// overlapMintMaxt flag is used to be used together with noChunks. With this, only the series whose
	// chunks overlap with mint->maxt are selected.
	overlapMintMaxt seriesIteratorStrategy = 0b00000010
)

func (s seriesIteratorStrategy) isNoChunks() bool {
	return s&noChunks != 0
}

func (s seriesIteratorStrategy) isOverlapMintMaxt() bool {
	return s&overlapMintMaxt != 0
}

func (s seriesIteratorStrategy) isNoChunksOnEntireBlock() bool {
	return s.isNoChunks() && !s.isOverlapMintMaxt()
}

func (s seriesIteratorStrategy) isNoChunksAndOverlapMintMaxt() bool {
	return s.isNoChunks() && s.isOverlapMintMaxt()
}

func newLoadingSeriesChunkRefsSetIterator(
	ctx context.Context,
	postingsSetIterator *postingsSetsIterator,
	indexr *bucketIndexReader,
	indexCache indexcache.IndexCache,
	stats *safeQueryStats,
	blockMeta *block.Meta,
	shard *sharding.ShardSelector,
	seriesHasher seriesHasher,
	strategy seriesIteratorStrategy,
	minTime int64,
	maxTime int64,
	tenantID string,
	chunkRangesPerSeries int,
	logger log.Logger,
) *loadingSeriesChunkRefsSetIterator {
	if strategy.isNoChunksOnEntireBlock() {
		minTime, maxTime = blockMeta.MinTime, blockMeta.MaxTime
	}

	return &loadingSeriesChunkRefsSetIterator{
		ctx:                  ctx,
		postingsSetIterator:  postingsSetIterator,
		indexr:               indexr,
		indexCache:           indexCache,
		stats:                stats,
		blockID:              blockMeta.ULID,
		shard:                shard,
		seriesHasher:         seriesHasher,
		strategy:             strategy,
		minTime:              minTime,
		maxTime:              maxTime,
		tenantID:             tenantID,
		logger:               logger,
		chunkRangesPerSeries: chunkRangesPerSeries,
	}
}

func (s *loadingSeriesChunkRefsSetIterator) Next() bool {
	if s.err != nil {
		return false
	}
	if !s.postingsSetIterator.Next() {
		return false
	}

	defer func(startTime time.Time) {
		spanLog := spanlogger.FromContext(s.ctx, s.logger)
		level.Debug(spanLog).Log(
			"msg", "loaded series and chunk refs",
			"block_id", s.blockID.String(),
			"series_count", s.At().len(),
			"err", s.Err(),
			"duration", time.Since(startTime),
		)
	}(time.Now())

	nextPostings := s.postingsSetIterator.At()

	var cachedSeriesID cachedSeriesForPostingsID
	if s.strategy.isNoChunksOnEntireBlock() {
		var err error
		// Calculate the cache ID before we filter out anything from the postings,
		// so that the key doesn't depend on the series hash cache or any other filtering we do on the postings list.
		// Calculate the cache item ID only if we'll actually use it.
		cachedSeriesID.postingsKey = indexcache.CanonicalPostingsKey(nextPostings)
		cachedSeriesID.encodedPostings, err = diffVarintSnappyEncode(index.NewListPostings(nextPostings), len(nextPostings))
		if err != nil {
			level.Warn(s.logger).Log("msg", "could not encode postings for series cache key", "err", err)
		} else {
			if cachedSet, isCached := fetchCachedSeriesForPostings(s.ctx, s.tenantID, s.indexCache, s.blockID, s.shard, cachedSeriesID, s.logger); isCached {
				s.currentSet = cachedSet
				return true
			}
		}
	}

	// Track the series loading statistics in a not synchronized data structure to avoid locking for each series
	// and then merge before returning from the function.
	loadStats := &queryStats{}
	defer s.stats.merge(loadStats)

	// We can't compute the series hash yet because we're still missing the series labels.
	// However, if the hash is already in the cache, then we can remove all postings for series
	// not belonging to the shard.
	if s.shard != nil {
		nextPostings = filterPostingsByCachedShardHash(nextPostings, s.shard, s.seriesHasher, loadStats)
	}

	symbolizedSet, err := s.symbolizedSet(s.ctx, nextPostings, loadStats)
	if err != nil {
		s.err = err
		return false
	}
	defer symbolizedSet.release() // We only retain the slices of chunk ranges from this set. These are still not pooled, and it's ok to retain them.

	nextSet, err := s.stringifiedSet(symbolizedSet)
	if err != nil {
		s.err = err
		return false
	}

	nextSet = s.filterSeries(nextSet, nextPostings, loadStats)

	if len(nextSet.series) == 0 {
		// Try with the next set of postings.
		return s.Next()
	}

	s.currentSet = nextSet
<<<<<<< HEAD
	if s.strategy.isNoChunks() && cachedSeriesID.isSet() {
		storeCachedSeriesForPostings(ctx, s.indexCache, s.tenantID, s.blockID, s.shard, cachedSeriesID, nextSet, s.logger)
=======
	if s.skipChunks && cachedSeriesID.isSet() {
		storeCachedSeriesForPostings(s.ctx, s.indexCache, s.tenantID, s.blockID, s.shard, cachedSeriesID, nextSet, s.logger)
>>>>>>> b4bb8956
	}
	return true
}

func (s *loadingSeriesChunkRefsSetIterator) symbolizedSet(ctx context.Context, postings []storage.SeriesRef, stats *queryStats) (_ symbolizedSeriesChunkRefsSet, err error) {
	symbolizedSet := newSymbolizedSeriesChunkRefsSet(len(postings))
	defer func() {
		if err != nil {
			symbolizedSet.release()
		}
	}()

	loadedSeries, err := s.indexr.preloadSeries(ctx, postings, s.stats)
	if err != nil {
		return symbolizedSeriesChunkRefsSet{}, errors.Wrap(err, "preload series")
	}

	for _, id := range postings {
		var (
			metas  []chunks.Meta
			series symbolizedSeriesChunkRefs
		)
		series.lset, metas, err = s.loadSeries(id, loadedSeries, stats, symbolizedSet.labelsPool)
		if err != nil {
			return symbolizedSeriesChunkRefsSet{}, errors.Wrap(err, "read series")
		}
		if !s.strategy.isNoChunks() {
			clampLastChunkLength(symbolizedSet.series, metas)
			series.chunksRanges = metasToRanges(partitionChunks(metas, s.chunkRangesPerSeries, minChunksPerRange), s.blockID, s.minTime, s.maxTime)
		}
		symbolizedSet.series = append(symbolizedSet.series, series)
	}
	return symbolizedSet, nil
}

func (s *loadingSeriesChunkRefsSetIterator) stringifiedSet(symbolizedSet symbolizedSeriesChunkRefsSet) (seriesChunkRefsSet, error) {
	if len(symbolizedSet.series) > 256 {
		// This approach comes with some overhead in data structures.
		// It starts making more sense with more label values only.
		return s.singlePassStringify(symbolizedSet)
	}

	return s.multiLookupStringify(symbolizedSet)
}

// clampLastChunkLength checks the length of the last chunk in the last range of the last series.
// If the length of that chunk is larger than the difference with the first chunk ref in metas
// then the length is clamped at that difference.
// clampLastChunkLength assumes that the chunks are sorted by their refs
// (currently this is equivalent to also being sorted by their minTime) and that all series belong to the same block.
// clampLastChunkLength is a noop if metas or series is empty.
func clampLastChunkLength(series []symbolizedSeriesChunkRefs, nextSeriesChunkMetas []chunks.Meta) {
	if len(series) == 0 || len(nextSeriesChunkMetas) == 0 {
		return
	}
	var lastSeriesRanges = series[len(series)-1].chunksRanges
	if len(lastSeriesRanges) == 0 {
		return
	}
	var (
		lastRange       = lastSeriesRanges[len(lastSeriesRanges)-1]
		lastSeriesChunk = lastRange.refs[len(lastRange.refs)-1]
		firstRef        = nextSeriesChunkMetas[0].Ref
	)

	// We only compare the segment file of the series because they all come from the same block.
	if lastRange.segmentFile != uint32(chunkSegmentFile(firstRef)) {
		return
	}
	diffWithNextChunk := chunkOffset(firstRef) - lastSeriesChunk.segFileOffset
	// The diff should always be positive, but if for some reason it isn't (a bug?), we don't want to set length to a negative value.
	if diffWithNextChunk > 0 && lastSeriesChunk.length > diffWithNextChunk {
		lastRange.refs[len(lastRange.refs)-1].length = diffWithNextChunk
	}
}

// filterSeries filters out series that don't belong to this shard (if sharding is configured) or that don't have any
// chunk ranges and skipChunks=false. Empty chunks ranges indicates that the series doesn't have any chunk ranges in the
// requested time range.
func (s *loadingSeriesChunkRefsSetIterator) filterSeries(set seriesChunkRefsSet, postings []storage.SeriesRef, stats *queryStats) seriesChunkRefsSet {
	writeIdx := 0
	for sIdx, series := range set.series {
		// An empty label set means the series had no chunks in this block, so we skip it.
		// No chunk ranges means the series doesn't have a single chunk range in the requested range.
		if series.lset.IsEmpty() || (!s.strategy.isNoChunks() && len(series.chunksRanges) == 0) {
			continue
		}
		if !shardOwned(s.shard, s.seriesHasher, postings[sIdx], series.lset, stats) {
			continue
		}
		set.series[writeIdx] = set.series[sIdx]
		writeIdx++
	}
	set.series = set.series[:writeIdx]
	return set
}

const (
	minChunksPerRange = 10
)

// partitionChunks creates a slice of []chunks.Meta for each range of chunks within the same segment file.
// The partitioning here should be fairly static and not depend on the actual Series() request because
// the resulting ranges may be used for caching, and we want our cache entries to be reusable between requests.
// partitionChunks tries to partition the metas into targetNumRanges ranges. If any of those ranges will have
// less than minChunksPerRange metas, then partitionChunks will return less ranges than targetNumRanges.
// Regardless of targetNumRanges and minChunksPerRange, partitionChunks will keep chunks from separate segment files
// in separate partitions.
func partitionChunks(chks []chunks.Meta, targetNumRanges, minChunksPerRange int) [][]chunks.Meta {
	if len(chks) == 0 {
		return nil
	}
	chunksPerRange := util_math.Max(minChunksPerRange, len(chks)/targetNumRanges)

	ranges := make([][]chunks.Meta, 0, util_math.Min(targetNumRanges, len(chks)/chunksPerRange))

	currentRangeFirstChunkIdx := 0
	for i := range chks {
		isDifferentSegmentFile := chunkSegmentFile(chks[currentRangeFirstChunkIdx].Ref) != chunkSegmentFile(chks[i].Ref)
		currentRangeIsFull := i-currentRangeFirstChunkIdx >= chunksPerRange
		atLastRange := len(ranges) == targetNumRanges-1

		if isDifferentSegmentFile || (currentRangeIsFull && !atLastRange) {
			ranges = append(ranges, chks[currentRangeFirstChunkIdx:i])
			currentRangeFirstChunkIdx = i
		}
	}

	ranges = append(ranges, chks[currentRangeFirstChunkIdx:])

	return ranges
}

// metasToRanges converts partitioned metas to ranges of chunk refs. It excludes any ranges that do not have
// at least one chunk which overlaps with minT and maxT
func metasToRanges(partitions [][]chunks.Meta, blockID ulid.ULID, minT, maxT int64) []seriesChunkRefsRange {
	someMetaOverlapsWithMinTMaxT := func(gr []chunks.Meta) bool {
		for _, m := range gr {
			if m.MinTime <= maxT && m.MaxTime >= minT {
				return true
			}
		}
		return false
	}

	rangesWithinTime := 0
	for _, gr := range partitions {
		if someMetaOverlapsWithMinTMaxT(gr) {
			rangesWithinTime++
		}
	}
	if rangesWithinTime == 0 {
		return nil
	}
	ranges := make([]seriesChunkRefsRange, 0, rangesWithinTime)

	for pIdx, partition := range partitions {
		if !someMetaOverlapsWithMinTMaxT(partition) {
			continue
		}

		chunkRefs := make([]seriesChunkRef, 0, len(partition))
		for cIdx, c := range partition {
			var chunkLen uint32
			// We can only calculate the length of this chunk, if we know the ref of the next chunk
			// and the two chunks are in the same segment file.
			// We do that by taking the difference between the chunk references. This works since the chunk references are offsets in a file.
			// If the chunks are in different segment files (unlikely, but possible),
			// then this chunk ends at the end of the segment file, and we don't know how big the segment file is.
			if nextRef, ok := nextChunkRef(partitions, pIdx, cIdx); ok && chunkSegmentFile(nextRef) == chunkSegmentFile(c.Ref) {
				chunkLen = chunkOffset(nextRef) - chunkOffset(c.Ref)
				if chunkLen > tsdb.EstimatedMaxChunkSize {
					// Clamp the length in case chunks are scattered across a segment file. This should never happen,
					// but if it does, we don't want to have an erroneously large length.
					chunkLen = tsdb.EstimatedMaxChunkSize
				}
			} else {
				chunkLen = tsdb.EstimatedMaxChunkSize
			}
			chunkRefs = append(chunkRefs, seriesChunkRef{
				segFileOffset: chunkOffset(c.Ref),
				minTime:       c.MinTime,
				maxTime:       c.MaxTime,
				length:        chunkLen,
			})
		}

		ranges = append(ranges, seriesChunkRefsRange{
			blockID: blockID,
			// We have a guarantee that each meta in a partition will be from the same segment file; we can just take the segment file of the first chunk.
			// The cast to uint32 is safe because the segment file seq must fit in the first 32 bytes of the chunk ref
			segmentFile: uint32(chunkSegmentFile(partition[0].Ref)),
			refs:        chunkRefs,
		})
	}
	return ranges
}

func nextChunkRef(metas [][]chunks.Meta, gIdx int, cIdx int) (chunks.ChunkRef, bool) {
	if cIdx+1 >= len(metas[gIdx]) && gIdx+1 >= len(metas) {
		return 0, false
	}

	if cIdx+1 < len(metas[gIdx]) {
		return metas[gIdx][cIdx+1].Ref, true
	}
	return metas[gIdx+1][0].Ref, true
}

func (s *loadingSeriesChunkRefsSetIterator) At() seriesChunkRefsSet {
	return s.currentSet
}

func (s *loadingSeriesChunkRefsSetIterator) Err() error {
	return s.err
}

// loadSeries returns a for chunks. It is not safe to use the returned []chunks.Meta after calling loadSeries again
func (s *loadingSeriesChunkRefsSetIterator) loadSeries(ref storage.SeriesRef, loadedSeries *bucketIndexLoadedSeries, stats *queryStats, lsetPool *pool.SlabPool[symbolizedLabel]) ([]symbolizedLabel, []chunks.Meta, error) {
	ok, lbls, err := loadedSeries.unsafeLoadSeries(ref, &s.chunkMetasBuffer, s.minTime, s.maxTime, s.strategy, stats, lsetPool)
	if !ok || err != nil {
		return nil, nil, errors.Wrap(err, "loadSeries")
	}

	return lbls, s.chunkMetasBuffer, nil
}

func (s *loadingSeriesChunkRefsSetIterator) singlePassStringify(symbolizedSet symbolizedSeriesChunkRefsSet) (seriesChunkRefsSet, error) {
	// Some conservative map pre-allocation; the goal is to get an order of magnitude size of the map, so we minimize map growth.
	symbols := make(map[uint32]string, len(symbolizedSet.series)/2)
	maxLabelsPerSeries := 0

	for _, series := range symbolizedSet.series {
		if numLabels := len(series.lset); maxLabelsPerSeries < numLabels {
			maxLabelsPerSeries = numLabels
		}
		for _, symRef := range series.lset {
			symbols[symRef.value] = ""
			symbols[symRef.name] = ""
		}
	}

	allSymbols := make([]uint32, 0, len(symbols))
	for sym := range symbols {
		allSymbols = append(allSymbols, sym)
	}
	slices.Sort(allSymbols)

	symReader, err := s.indexr.indexHeaderReader.SymbolsReader()
	if err != nil {
		return seriesChunkRefsSet{}, err
	}
	defer symReader.Close()
	for _, sym := range allSymbols {
		symbols[sym], err = symReader.Read(sym)
		if err != nil {
			return seriesChunkRefsSet{}, err
		}
	}

	// This can be released by the caller because loadingSeriesChunkRefsSetIterator doesn't retain it after Next() is called again.
	set := newSeriesChunkRefsSet(len(symbolizedSet.series), true)

	labelsBuilder := labels.NewScratchBuilder(maxLabelsPerSeries)
	for _, series := range symbolizedSet.series {
		labelsBuilder.Reset()
		for _, symRef := range series.lset {
			labelsBuilder.Add(symbols[symRef.name], symbols[symRef.value])
		}

		set.series = append(set.series, seriesChunkRefs{
			lset:         labelsBuilder.Labels(),
			chunksRanges: series.chunksRanges,
		})
	}

	return set, nil
}

func (s *loadingSeriesChunkRefsSetIterator) multiLookupStringify(symbolizedSet symbolizedSeriesChunkRefsSet) (seriesChunkRefsSet, error) {
	// This can be released by the caller because loadingSeriesChunkRefsSetIterator doesn't retain it after Next() is called again.
	set := newSeriesChunkRefsSet(len(symbolizedSet.series), true)

	labelsBuilder := labels.NewScratchBuilder(16)
	for _, series := range symbolizedSet.series {
		lset, err := s.indexr.LookupLabelsSymbols(series.lset, &labelsBuilder)
		if err != nil {
			return seriesChunkRefsSet{}, err
		}

		set.series = append(set.series, seriesChunkRefs{
			lset:         lset,
			chunksRanges: series.chunksRanges,
		})
	}
	return set, nil
}

type filteringSeriesChunkRefsSetIterator struct {
	stats    *safeQueryStats
	from     seriesChunkRefsSetIterator
	matchers []*labels.Matcher

	current seriesChunkRefsSet
}

func newFilteringSeriesChunkRefsSetIterator(matchers []*labels.Matcher, from seriesChunkRefsSetIterator, stats *safeQueryStats) *filteringSeriesChunkRefsSetIterator {
	return &filteringSeriesChunkRefsSetIterator{
		stats:    stats,
		from:     from,
		matchers: matchers,
	}
}

func (m *filteringSeriesChunkRefsSetIterator) Next() bool {
	if !m.from.Next() {
		return false
	}

	next := m.from.At()
	writeIdx := 0

	for _, series := range next.series {
		matches := true
		for _, matcher := range m.matchers {
			if !matcher.Matches(series.lset.Get(matcher.Name)) {
				matches = false
				break
			}
		}
		if matches {
			next.series[writeIdx] = series
			writeIdx++
		}
	}
	m.stats.update(func(stats *queryStats) {
		stats.seriesOmitted += next.len() - writeIdx
	})
	next.series = next.series[:writeIdx]

	if next.len() == 0 {
		next.release()
		return m.Next()
	}
	m.current = next
	return true
}

func (m *filteringSeriesChunkRefsSetIterator) At() seriesChunkRefsSet {
	return m.current
}

func (m *filteringSeriesChunkRefsSetIterator) Err() error {
	return m.from.Err()
}

// cachedSeriesForPostingsID contains enough information to be able to tell whether a cache entry
// is the right cache entry that we are looking for. We store only the postingsKey in the
// cache key because the encoded postings are too big. We store the encoded postings within
// the item and compare them when we need to fetch postings.
type cachedSeriesForPostingsID struct {
	postingsKey     indexcache.PostingsKey
	encodedPostings []byte
}

func (i cachedSeriesForPostingsID) isSet() bool {
	return i.postingsKey != "" && len(i.encodedPostings) > 0
}

func fetchCachedSeriesForPostings(ctx context.Context, userID string, indexCache indexcache.IndexCache, blockID ulid.ULID, shard *sharding.ShardSelector, itemID cachedSeriesForPostingsID, logger log.Logger) (seriesChunkRefsSet, bool) {
	data, ok := indexCache.FetchSeriesForPostings(ctx, userID, blockID, shard, itemID.postingsKey)
	if !ok {
		return seriesChunkRefsSet{}, false
	}
	data, err := snappy.Decode(nil, data)
	if err != nil {
		logSeriesForPostingsCacheEvent(ctx, logger, userID, blockID, shard, itemID, "msg", "can't decode series cache snappy", "err", err)
		return seriesChunkRefsSet{}, false
	}
	var entry storepb.CachedSeries
	if err = entry.Unmarshal(data); err != nil {
		logSeriesForPostingsCacheEvent(ctx, logger, userID, blockID, shard, itemID, "msg", "can't decode series cache", "err", err)
		return seriesChunkRefsSet{}, false
	}

	if !bytes.Equal(itemID.encodedPostings, entry.DiffEncodedPostings) {
		logSeriesForPostingsCacheEvent(ctx, logger, userID, blockID, shard, itemID, "msg", "cached series postings doesn't match, possible collision", "cached_trimmed_postings", previewDiffEncodedPostings(entry.DiffEncodedPostings))
		return seriesChunkRefsSet{}, false
	}

	// This can be released by the caller because loadingSeriesChunkRefsSetIterator (where this function is called) doesn't retain it
	// after Next() will be called again.
	res := newSeriesChunkRefsSet(len(entry.Series), true)
	for _, lset := range entry.Series {
		res.series = append(res.series, seriesChunkRefs{
			lset: mimirpb.FromLabelAdaptersToLabels(lset.Labels),
		})
	}
	return res, true
}

func storeCachedSeriesForPostings(ctx context.Context, indexCache indexcache.IndexCache, userID string, blockID ulid.ULID, shard *sharding.ShardSelector, itemID cachedSeriesForPostingsID, set seriesChunkRefsSet, logger log.Logger) {
	data, err := encodeCachedSeriesForPostings(set, itemID.encodedPostings)
	if err != nil {
		logSeriesForPostingsCacheEvent(ctx, logger, userID, blockID, shard, itemID, "msg", "can't encode series for caching", "err", err)
		return
	}
	indexCache.StoreSeriesForPostings(userID, blockID, shard, itemID.postingsKey, data)
}

func encodeCachedSeriesForPostings(set seriesChunkRefsSet, diffEncodedPostings []byte) ([]byte, error) {
	entry := &storepb.CachedSeries{
		Series:              make([]mimirpb.PreallocatingMetric, set.len()),
		DiffEncodedPostings: diffEncodedPostings,
	}
	for i, s := range set.series {
		entry.Series[i].Metric.Labels = mimirpb.FromLabelsToLabelAdapters(s.lset)
	}

	uncompressed, err := entry.Marshal()
	if err != nil {
		return nil, err
	}
	return snappy.Encode(nil, uncompressed), nil
}

func logSeriesForPostingsCacheEvent(ctx context.Context, logger log.Logger, userID string, blockID ulid.ULID, shard *sharding.ShardSelector, itemID cachedSeriesForPostingsID, msgAndArgs ...any) {
	nonNilShard := maybeNilShard(shard)
	msgAndArgs = append(msgAndArgs,
		"tenant_id", userID,
		"block_ulid", blockID.String(),
		"requested_shard_index", nonNilShard.ShardIndex,
		"requested_shard_count", nonNilShard.ShardCount,
		"postings_key", itemID.postingsKey,
		"requested_trimmed_postings", previewDiffEncodedPostings(itemID.encodedPostings),
	)
	level.Warn(spanlogger.FromContext(ctx, logger)).Log(msgAndArgs...)
}

// previewDiffEncodedPostings truncates the postings to just 100 bytes and prints them as a golang byte slice
func previewDiffEncodedPostings(b []byte) string {
	if len(b) > 100 {
		b = b[:100]
	}
	return fmt.Sprintf("%v", b)
}

type seriesHasher interface {
	Hash(seriesID storage.SeriesRef, lset labels.Labels, stats *queryStats) uint64
	CachedHash(seriesID storage.SeriesRef, stats *queryStats) (uint64, bool)
}

type cachedSeriesHasher struct {
	cache *hashcache.BlockSeriesHashCache
}

func (b cachedSeriesHasher) CachedHash(seriesID storage.SeriesRef, stats *queryStats) (uint64, bool) {
	stats.seriesHashCacheRequests++
	hash, isCached := b.cache.Fetch(seriesID)
	if isCached {
		stats.seriesHashCacheHits++
	}
	return hash, isCached
}

func (b cachedSeriesHasher) Hash(id storage.SeriesRef, lset labels.Labels, stats *queryStats) uint64 {
	hash, ok := b.CachedHash(id, stats)
	if !ok {
		hash = labels.StableHash(lset)
		b.cache.Store(id, hash)
	}
	return hash
}

func shardOwned(shard *sharding.ShardSelector, hasher seriesHasher, id storage.SeriesRef, lset labels.Labels, stats *queryStats) bool {
	if shard == nil {
		return true
	}
	hash := hasher.Hash(id, lset, stats)

	return hash%shard.ShardCount == shard.ShardIndex
}

// postingsSetsIterator splits the provided postings into sets, while retaining their original order.
type postingsSetsIterator struct {
	postings []storage.SeriesRef

	batchSize               int
	nextBatchPostingsOffset int
	currentBatch            []storage.SeriesRef
}

func newPostingsSetsIterator(postings []storage.SeriesRef, batchSize int) *postingsSetsIterator {
	return &postingsSetsIterator{
		postings:  postings,
		batchSize: batchSize,
	}
}

func (s *postingsSetsIterator) Next() bool {
	if s.nextBatchPostingsOffset >= len(s.postings) {
		return false
	}

	end := s.nextBatchPostingsOffset + s.batchSize
	if end > len(s.postings) {
		end = len(s.postings)
	}
	s.currentBatch = s.postings[s.nextBatchPostingsOffset:end]
	s.nextBatchPostingsOffset += s.batchSize

	return true
}

func (s *postingsSetsIterator) At() []storage.SeriesRef {
	return s.currentBatch
}<|MERGE_RESOLUTION|>--- conflicted
+++ resolved
@@ -937,13 +937,8 @@
 	}
 
 	s.currentSet = nextSet
-<<<<<<< HEAD
 	if s.strategy.isNoChunks() && cachedSeriesID.isSet() {
-		storeCachedSeriesForPostings(ctx, s.indexCache, s.tenantID, s.blockID, s.shard, cachedSeriesID, nextSet, s.logger)
-=======
-	if s.skipChunks && cachedSeriesID.isSet() {
 		storeCachedSeriesForPostings(s.ctx, s.indexCache, s.tenantID, s.blockID, s.shard, cachedSeriesID, nextSet, s.logger)
->>>>>>> b4bb8956
 	}
 	return true
 }
