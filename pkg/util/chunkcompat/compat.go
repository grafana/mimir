--- conflicted
+++ resolved
@@ -103,11 +103,7 @@
 				Value:     model.SampleValue(sam.Value),
 			})
 
-<<<<<<< HEAD
-			// TODO(histograms): add histograms, but this only seems to be used in tests
-=======
 			// Only used in tests. Add native histogram support later: https://github.com/grafana/mimir/issues/4378
->>>>>>> a0332543
 		}
 
 		result = append(result, &model.SampleStream{
