// SPDX-License-Identifier: AGPL-3.0-only
// Provenance-includes-location: https://github.com/cortexproject/cortex/blob/master/pkg/util/validation/limits.go
// Provenance-includes-license: Apache-2.0
// Provenance-includes-copyright: The Cortex Authors.

package validation

import (
	"bytes"
	"encoding/json"
	"errors"
	"flag"
	"fmt"
	"math"
	"reflect"
	"strings"
	"time"

	"github.com/grafana/dskit/flagext"
	"github.com/prometheus/common/model"
	"github.com/prometheus/prometheus/model/relabel"
	"golang.org/x/time/rate"
	"gopkg.in/yaml.v3"

	"github.com/grafana/mimir/pkg/ingester/activeseries"
	"github.com/grafana/mimir/pkg/storage/tsdb/block"
)

const (
	MaxSeriesPerMetricFlag                   = "ingester.max-global-series-per-metric"
	MaxMetadataPerMetricFlag                 = "ingester.max-global-metadata-per-metric"
	MaxSeriesPerUserFlag                     = "ingester.max-global-series-per-user"
	MaxMetadataPerUserFlag                   = "ingester.max-global-metadata-per-user"
	MaxChunksPerQueryFlag                    = "querier.max-fetched-chunks-per-query"
	MaxChunkBytesPerQueryFlag                = "querier.max-fetched-chunk-bytes-per-query"
	MaxSeriesPerQueryFlag                    = "querier.max-fetched-series-per-query"
	MaxEstimatedChunksPerQueryMultiplierFlag = "querier.max-estimated-fetched-chunks-per-query-multiplier"
	MaxLabelNamesPerSeriesFlag               = "validation.max-label-names-per-series"
	MaxLabelNameLengthFlag                   = "validation.max-length-label-name"
	MaxLabelValueLengthFlag                  = "validation.max-length-label-value"
	MaxMetadataLengthFlag                    = "validation.max-metadata-length"
	maxNativeHistogramBucketsFlag            = "validation.max-native-histogram-buckets"
	CreationGracePeriodFlag                  = "validation.create-grace-period"
	maxPartialQueryLengthFlag                = "querier.max-partial-query-length"
	maxTotalQueryLengthFlag                  = "query-frontend.max-total-query-length"
	maxQueryExpressionSizeBytesFlag          = "query-frontend.max-query-expression-size-bytes"
	RequestRateFlag                          = "distributor.request-rate-limit"
	RequestBurstSizeFlag                     = "distributor.request-burst-size"
	IngestionRateFlag                        = "distributor.ingestion-rate-limit"
	IngestionBurstSizeFlag                   = "distributor.ingestion-burst-size"
	HATrackerMaxClustersFlag                 = "distributor.ha-tracker.max-clusters"
	resultsCacheTTLFlag                      = "query-frontend.results-cache-ttl"
	resultsCacheTTLForOutOfOrderWindowFlag   = "query-frontend.results-cache-ttl-for-out-of-order-time-window"
	QueryIngestersWithinFlag                 = "querier.query-ingesters-within"

	// MinCompactorPartialBlockDeletionDelay is the minimum partial blocks deletion delay that can be configured in Mimir.
	MinCompactorPartialBlockDeletionDelay = 4 * time.Hour
)

// LimitError are errors that do not comply with the limits specified.
type LimitError string

func (e LimitError) Error() string {
	return string(e)
}

// Limits describe all the limits for users; can be used to describe global default
// limits via flags, or per-user limits via yaml config.
type Limits struct {
	// Distributor enforced limits.
	RequestRate                                 float64             `yaml:"request_rate" json:"request_rate"`
	RequestBurstSize                            int                 `yaml:"request_burst_size" json:"request_burst_size"`
	IngestionRate                               float64             `yaml:"ingestion_rate" json:"ingestion_rate"`
	IngestionBurstSize                          int                 `yaml:"ingestion_burst_size" json:"ingestion_burst_size"`
	AcceptHASamples                             bool                `yaml:"accept_ha_samples" json:"accept_ha_samples"`
	HAClusterLabel                              string              `yaml:"ha_cluster_label" json:"ha_cluster_label"`
	HAReplicaLabel                              string              `yaml:"ha_replica_label" json:"ha_replica_label"`
	HAMaxClusters                               int                 `yaml:"ha_max_clusters" json:"ha_max_clusters"`
	DropLabels                                  flagext.StringSlice `yaml:"drop_labels" json:"drop_labels" category:"advanced"`
	MaxLabelNameLength                          int                 `yaml:"max_label_name_length" json:"max_label_name_length"`
	MaxLabelValueLength                         int                 `yaml:"max_label_value_length" json:"max_label_value_length"`
	MaxLabelNamesPerSeries                      int                 `yaml:"max_label_names_per_series" json:"max_label_names_per_series"`
	MaxMetadataLength                           int                 `yaml:"max_metadata_length" json:"max_metadata_length"`
	MaxNativeHistogramBuckets                   int                 `yaml:"max_native_histogram_buckets" json:"max_native_histogram_buckets"`
	CreationGracePeriod                         model.Duration      `yaml:"creation_grace_period" json:"creation_grace_period" category:"advanced"`
	EnforceMetadataMetricName                   bool                `yaml:"enforce_metadata_metric_name" json:"enforce_metadata_metric_name" category:"advanced"`
	IngestionTenantShardSize                    int                 `yaml:"ingestion_tenant_shard_size" json:"ingestion_tenant_shard_size"`
	MetricRelabelConfigs                        []*relabel.Config   `yaml:"metric_relabel_configs,omitempty" json:"metric_relabel_configs,omitempty" doc:"nocli|description=List of metric relabel configurations. Note that in most situations, it is more effective to use metrics relabeling directly in the Prometheus server, e.g. remote_write.write_relabel_configs. Labels available during the relabeling phase and cleaned afterwards: __meta_tenant_id" category:"experimental"`
	ServiceOverloadStatusCodeOnRateLimitEnabled bool                `yaml:"service_overload_status_code_on_rate_limit_enabled" json:"service_overload_status_code_on_rate_limit_enabled" category:"experimental"`
	// Ingester enforced limits.
	// Series
	MaxGlobalSeriesPerUser   int `yaml:"max_global_series_per_user" json:"max_global_series_per_user"`
	MaxGlobalSeriesPerMetric int `yaml:"max_global_series_per_metric" json:"max_global_series_per_metric"`
	// Metadata
	MaxGlobalMetricsWithMetadataPerUser int `yaml:"max_global_metadata_per_user" json:"max_global_metadata_per_user"`
	MaxGlobalMetadataPerMetric          int `yaml:"max_global_metadata_per_metric" json:"max_global_metadata_per_metric"`
	// Exemplars
	MaxGlobalExemplarsPerUser int `yaml:"max_global_exemplars_per_user" json:"max_global_exemplars_per_user" category:"experimental"`
	// Native histograms
	NativeHistogramsIngestionEnabled bool `yaml:"native_histograms_ingestion_enabled" json:"native_histograms_ingestion_enabled" category:"experimental"`
	// Active series custom trackers
	ActiveSeriesCustomTrackersConfig activeseries.CustomTrackersConfig `yaml:"active_series_custom_trackers" json:"active_series_custom_trackers" doc:"description=Additional custom trackers for active metrics. If there are active series matching a provided matcher (map value), the count will be exposed in the custom trackers metric labeled using the tracker name (map key). Zero valued counts are not exposed (and removed when they go back to zero)." category:"advanced"`
	// Max allowed time window for out-of-order samples.
	OutOfOrderTimeWindow                 model.Duration `yaml:"out_of_order_time_window" json:"out_of_order_time_window" category:"experimental"`
	OutOfOrderBlocksExternalLabelEnabled bool           `yaml:"out_of_order_blocks_external_label_enabled" json:"out_of_order_blocks_external_label_enabled" category:"experimental"`

	// User defined label to give the option of subdividing specific metrics by another label
	SeparateMetricsGroupLabel string `yaml:"separate_metrics_group_label" json:"separate_metrics_group_label" category:"experimental"`

	// Querier enforced limits.
	MaxChunksPerQuery                    int            `yaml:"max_fetched_chunks_per_query" json:"max_fetched_chunks_per_query"`
	MaxEstimatedChunksPerQueryMultiplier float64        `yaml:"max_estimated_fetched_chunks_per_query_multiplier" json:"max_estimated_fetched_chunks_per_query_multiplier" category:"experimental"`
	MaxFetchedSeriesPerQuery             int            `yaml:"max_fetched_series_per_query" json:"max_fetched_series_per_query"`
	MaxFetchedChunkBytesPerQuery         int            `yaml:"max_fetched_chunk_bytes_per_query" json:"max_fetched_chunk_bytes_per_query"`
	MaxQueryLookback                     model.Duration `yaml:"max_query_lookback" json:"max_query_lookback"`
	MaxPartialQueryLength                model.Duration `yaml:"max_partial_query_length" json:"max_partial_query_length"`
	MaxQueryParallelism                  int            `yaml:"max_query_parallelism" json:"max_query_parallelism"`
	MaxLabelsQueryLength                 model.Duration `yaml:"max_labels_query_length" json:"max_labels_query_length"`
	MaxCacheFreshness                    model.Duration `yaml:"max_cache_freshness" json:"max_cache_freshness" category:"advanced"`
	MaxQueriersPerTenant                 int            `yaml:"max_queriers_per_tenant" json:"max_queriers_per_tenant"`
	QueryShardingTotalShards             int            `yaml:"query_sharding_total_shards" json:"query_sharding_total_shards"`
	QueryShardingMaxShardedQueries       int            `yaml:"query_sharding_max_sharded_queries" json:"query_sharding_max_sharded_queries"`
	QueryShardingMaxRegexpSizeBytes      int            `yaml:"query_sharding_max_regexp_size_bytes" json:"query_sharding_max_regexp_size_bytes"`
	SplitInstantQueriesByInterval        model.Duration `yaml:"split_instant_queries_by_interval" json:"split_instant_queries_by_interval" category:"experimental"`
	QueryIngestersWithin                 model.Duration `yaml:"query_ingesters_within" json:"query_ingesters_within" category:"advanced"`

	// Query-frontend limits.
	MaxTotalQueryLength                    model.Duration  `yaml:"max_total_query_length" json:"max_total_query_length"`
	ResultsCacheTTL                        model.Duration  `yaml:"results_cache_ttl" json:"results_cache_ttl"`
	ResultsCacheTTLForOutOfOrderTimeWindow model.Duration  `yaml:"results_cache_ttl_for_out_of_order_time_window" json:"results_cache_ttl_for_out_of_order_time_window"`
	ResultsCacheTTLForCardinalityQuery     model.Duration  `yaml:"results_cache_ttl_for_cardinality_query" json:"results_cache_ttl_for_cardinality_query"`
	ResultsCacheTTLForLabelsQuery          model.Duration  `yaml:"results_cache_ttl_for_labels_query" json:"results_cache_ttl_for_labels_query"`
	ResultsCacheForUnalignedQueryEnabled   bool            `yaml:"cache_unaligned_requests" json:"cache_unaligned_requests" category:"advanced"`
	MaxQueryExpressionSizeBytes            int             `yaml:"max_query_expression_size_bytes" json:"max_query_expression_size_bytes"`
	BlockedQueries                         []*BlockedQuery `yaml:"blocked_queries,omitempty" json:"blocked_queries,omitempty" doc:"nocli|description=List of queries to block." category:"experimental"`

	// Cardinality
	CardinalityAnalysisEnabled                    bool `yaml:"cardinality_analysis_enabled" json:"cardinality_analysis_enabled"`
	LabelNamesAndValuesResultsMaxSizeBytes        int  `yaml:"label_names_and_values_results_max_size_bytes" json:"label_names_and_values_results_max_size_bytes"`
	LabelValuesMaxCardinalityLabelNamesPerRequest int  `yaml:"label_values_max_cardinality_label_names_per_request" json:"label_values_max_cardinality_label_names_per_request"`

	// Ruler defaults and limits.
	RulerEvaluationDelay                 model.Duration `yaml:"ruler_evaluation_delay_duration" json:"ruler_evaluation_delay_duration"`
	RulerTenantShardSize                 int            `yaml:"ruler_tenant_shard_size" json:"ruler_tenant_shard_size"`
	RulerMaxRulesPerRuleGroup            int            `yaml:"ruler_max_rules_per_rule_group" json:"ruler_max_rules_per_rule_group"`
	RulerMaxRuleGroupsPerTenant          int            `yaml:"ruler_max_rule_groups_per_tenant" json:"ruler_max_rule_groups_per_tenant"`
	RulerRecordingRulesEvaluationEnabled bool           `yaml:"ruler_recording_rules_evaluation_enabled" json:"ruler_recording_rules_evaluation_enabled" category:"experimental"`
	RulerAlertingRulesEvaluationEnabled  bool           `yaml:"ruler_alerting_rules_evaluation_enabled" json:"ruler_alerting_rules_evaluation_enabled" category:"experimental"`
	RulerSyncRulesOnChangesEnabled       bool           `yaml:"ruler_sync_rules_on_changes_enabled" json:"ruler_sync_rules_on_changes_enabled" category:"advanced"`

	// Store-gateway.
	StoreGatewayTenantShardSize int `yaml:"store_gateway_tenant_shard_size" json:"store_gateway_tenant_shard_size"`

	// Compactor.
	CompactorBlocksRetentionPeriod        model.Duration `yaml:"compactor_blocks_retention_period" json:"compactor_blocks_retention_period"`
	CompactorSplitAndMergeShards          int            `yaml:"compactor_split_and_merge_shards" json:"compactor_split_and_merge_shards"`
	CompactorSplitGroups                  int            `yaml:"compactor_split_groups" json:"compactor_split_groups"`
	CompactorTenantShardSize              int            `yaml:"compactor_tenant_shard_size" json:"compactor_tenant_shard_size"`
	CompactorPartialBlockDeletionDelay    model.Duration `yaml:"compactor_partial_block_deletion_delay" json:"compactor_partial_block_deletion_delay"`
	CompactorBlockUploadEnabled           bool           `yaml:"compactor_block_upload_enabled" json:"compactor_block_upload_enabled"`
	CompactorBlockUploadValidationEnabled bool           `yaml:"compactor_block_upload_validation_enabled" json:"compactor_block_upload_validation_enabled"`
	CompactorBlockUploadVerifyChunks      bool           `yaml:"compactor_block_upload_verify_chunks" json:"compactor_block_upload_verify_chunks"`
	CompactorBlockUploadMaxBlockSizeBytes int64          `yaml:"compactor_block_upload_max_block_size_bytes" json:"compactor_block_upload_max_block_size_bytes" category:"advanced"`

	// This config doesn't have a CLI flag registered here because they're registered in
	// their own original config struct.
	S3SSEType                 string `yaml:"s3_sse_type" json:"s3_sse_type" doc:"nocli|description=S3 server-side encryption type. Required to enable server-side encryption overrides for a specific tenant. If not set, the default S3 client settings are used."`
	S3SSEKMSKeyID             string `yaml:"s3_sse_kms_key_id" json:"s3_sse_kms_key_id" doc:"nocli|description=S3 server-side encryption KMS Key ID. Ignored if the SSE type override is not set."`
	S3SSEKMSEncryptionContext string `yaml:"s3_sse_kms_encryption_context" json:"s3_sse_kms_encryption_context" doc:"nocli|description=S3 server-side encryption KMS encryption context. If unset and the key ID override is set, the encryption context will not be provided to S3. Ignored if the SSE type override is not set."`

	// Alertmanager.
	AlertmanagerReceiversBlockCIDRNetworks     flagext.CIDRSliceCSV `yaml:"alertmanager_receivers_firewall_block_cidr_networks" json:"alertmanager_receivers_firewall_block_cidr_networks"`
	AlertmanagerReceiversBlockPrivateAddresses bool                 `yaml:"alertmanager_receivers_firewall_block_private_addresses" json:"alertmanager_receivers_firewall_block_private_addresses"`

	NotificationRateLimit               float64                  `yaml:"alertmanager_notification_rate_limit" json:"alertmanager_notification_rate_limit"`
	NotificationRateLimitPerIntegration NotificationRateLimitMap `yaml:"alertmanager_notification_rate_limit_per_integration" json:"alertmanager_notification_rate_limit_per_integration"`

	AlertmanagerMaxConfigSizeBytes             int `yaml:"alertmanager_max_config_size_bytes" json:"alertmanager_max_config_size_bytes"`
	AlertmanagerMaxTemplatesCount              int `yaml:"alertmanager_max_templates_count" json:"alertmanager_max_templates_count"`
	AlertmanagerMaxTemplateSizeBytes           int `yaml:"alertmanager_max_template_size_bytes" json:"alertmanager_max_template_size_bytes"`
	AlertmanagerMaxDispatcherAggregationGroups int `yaml:"alertmanager_max_dispatcher_aggregation_groups" json:"alertmanager_max_dispatcher_aggregation_groups"`
	AlertmanagerMaxAlertsCount                 int `yaml:"alertmanager_max_alerts_count" json:"alertmanager_max_alerts_count"`
	AlertmanagerMaxAlertsSizeBytes             int `yaml:"alertmanager_max_alerts_size_bytes" json:"alertmanager_max_alerts_size_bytes"`

	// OpenTelemetry
	OTelMetricSuffixesEnabled bool `yaml:"otel_metric_suffixes_enabled" json:"otel_metric_suffixes_enabled" category:"advanced"`

	extensions map[string]interface{}
}

// RegisterFlags adds the flags required to config this to the given FlagSet
func (l *Limits) RegisterFlags(f *flag.FlagSet) {
	f.IntVar(&l.IngestionTenantShardSize, "distributor.ingestion-tenant-shard-size", 0, "The tenant's shard size used by shuffle-sharding. This value is the total size of the shard (ie. it is not the number of ingesters in the shard per zone, but the number of ingesters in the shard across all zones, if zone-awareness is enabled). Must be set both on ingesters and distributors. 0 disables shuffle sharding.")
	f.Float64Var(&l.RequestRate, RequestRateFlag, 0, "Per-tenant push request rate limit in requests per second. 0 to disable.")
	f.IntVar(&l.RequestBurstSize, RequestBurstSizeFlag, 0, "Per-tenant allowed push request burst size. 0 to disable.")
	f.Float64Var(&l.IngestionRate, IngestionRateFlag, 10000, "Per-tenant ingestion rate limit in samples per second.")
	f.IntVar(&l.IngestionBurstSize, IngestionBurstSizeFlag, 200000, "Per-tenant allowed ingestion burst size (in number of samples).")
	f.BoolVar(&l.AcceptHASamples, "distributor.ha-tracker.enable-for-all-users", false, "Flag to enable, for all tenants, handling of samples with external labels identifying replicas in an HA Prometheus setup.")
	f.StringVar(&l.HAClusterLabel, "distributor.ha-tracker.cluster", "cluster", "Prometheus label to look for in samples to identify a Prometheus HA cluster.")
	f.StringVar(&l.HAReplicaLabel, "distributor.ha-tracker.replica", "__replica__", "Prometheus label to look for in samples to identify a Prometheus HA replica.")
	f.IntVar(&l.HAMaxClusters, HATrackerMaxClustersFlag, 100, "Maximum number of clusters that HA tracker will keep track of for a single tenant. 0 to disable the limit.")
	f.Var(&l.DropLabels, "distributor.drop-label", "This flag can be used to specify label names that to drop during sample ingestion within the distributor and can be repeated in order to drop multiple labels.")
	f.IntVar(&l.MaxLabelNameLength, MaxLabelNameLengthFlag, 1024, "Maximum length accepted for label names")
	f.IntVar(&l.MaxLabelValueLength, MaxLabelValueLengthFlag, 2048, "Maximum length accepted for label value. This setting also applies to the metric name")
	f.IntVar(&l.MaxLabelNamesPerSeries, MaxLabelNamesPerSeriesFlag, 30, "Maximum number of label names per series.")
	f.IntVar(&l.MaxMetadataLength, MaxMetadataLengthFlag, 1024, "Maximum length accepted for metric metadata. Metadata refers to Metric Name, HELP and UNIT. Longer metadata is dropped except for HELP which is truncated.")
	f.IntVar(&l.MaxNativeHistogramBuckets, maxNativeHistogramBucketsFlag, 0, "Maximum number of buckets per native histogram sample. 0 to disable the limit.")
	_ = l.CreationGracePeriod.Set("10m")
	f.Var(&l.CreationGracePeriod, CreationGracePeriodFlag, "Controls how far into the future incoming samples and exemplars are accepted compared to the wall clock. Any sample or exemplar will be rejected if its timestamp is greater than '(now + grace_period)'. This configuration is enforced in the distributor, ingester and query-frontend (to avoid querying too far into the future).")
	f.BoolVar(&l.EnforceMetadataMetricName, "validation.enforce-metadata-metric-name", true, "Enforce every metadata has a metric name.")
<<<<<<< HEAD
	f.BoolVar(&l.ServiceOverloadStatusCodeOnRateLimitEnabled, "distributor.service-overload-status-code-on-rate-limit-enabled", false, "If enabled, rate limit errors will be reported to the client with HTTP status code 529 (Service is overloaded). If disabled, status code 429 (Too Many Requests) is used.")
	f.BoolVar(&l.OTelMetricSuffixesEnabled, "distributor.otel-metric-suffixes-enabled", false, "Whether to enable automatic suffixes to OTel metric names.")
=======
	f.BoolVar(&l.ServiceOverloadStatusCodeOnRateLimitEnabled, "distributor.service-overload-status-code-on-rate-limit-enabled", false, "If enabled, rate limit errors will be reported to the client with HTTP status code 529 (Service is overloaded). If disabled, status code 429 (Too Many Requests) is used. Enabling -distributor.retry-after-header.enabled before utilizing this option is strongly recommended as it helps prevent premature request retries by the client.")
>>>>>>> bb5ef321

	f.IntVar(&l.MaxGlobalSeriesPerUser, MaxSeriesPerUserFlag, 150000, "The maximum number of in-memory series per tenant, across the cluster before replication. 0 to disable.")
	f.IntVar(&l.MaxGlobalSeriesPerMetric, MaxSeriesPerMetricFlag, 0, "The maximum number of in-memory series per metric name, across the cluster before replication. 0 to disable.")

	f.IntVar(&l.MaxGlobalMetricsWithMetadataPerUser, MaxMetadataPerUserFlag, 0, "The maximum number of in-memory metrics with metadata per tenant, across the cluster. 0 to disable.")
	f.IntVar(&l.MaxGlobalMetadataPerMetric, MaxMetadataPerMetricFlag, 0, "The maximum number of metadata per metric, across the cluster. 0 to disable.")
	f.IntVar(&l.MaxGlobalExemplarsPerUser, "ingester.max-global-exemplars-per-user", 0, "The maximum number of exemplars in memory, across the cluster. 0 to disable exemplars ingestion.")
	f.Var(&l.ActiveSeriesCustomTrackersConfig, "ingester.active-series-custom-trackers", "Additional active series metrics, matching the provided matchers. Matchers should be in form <name>:<matcher>, like 'foobar:{foo=\"bar\"}'. Multiple matchers can be provided either providing the flag multiple times or providing multiple semicolon-separated values to a single flag.")
	f.Var(&l.OutOfOrderTimeWindow, "ingester.out-of-order-time-window", fmt.Sprintf("Non-zero value enables out-of-order support for most recent samples that are within the time window in relation to the TSDB's maximum time, i.e., within [db.maxTime-timeWindow, db.maxTime]). The ingester will need more memory as a factor of rate of out-of-order samples being ingested and the number of series that are getting out-of-order samples. If query falls into this window, cached results will use value from -%s option to specify TTL for resulting cache entry.", resultsCacheTTLForOutOfOrderWindowFlag))
	f.BoolVar(&l.NativeHistogramsIngestionEnabled, "ingester.native-histograms-ingestion-enabled", false, "Enable ingestion of native histogram samples. If false, native histogram samples are ignored without an error. To query native histograms with query-sharding enabled make sure to set -query-frontend.query-result-response-format to 'protobuf'.")
	f.BoolVar(&l.OutOfOrderBlocksExternalLabelEnabled, "ingester.out-of-order-blocks-external-label-enabled", false, "Whether the shipper should label out-of-order blocks with an external label before uploading them. Setting this label will compact out-of-order blocks separately from non-out-of-order blocks")

	f.StringVar(&l.SeparateMetricsGroupLabel, "validation.separate-metrics-group-label", "", "Label used to define the group label for metrics separation. For each write request, the group is obtained from the first non-empty group label from the first timeseries in the incoming list of timeseries. Specific distributor and ingester metrics will be further separated adding a 'group' label with group label's value. Currently applies to the following metrics: cortex_discarded_samples_total")

	f.IntVar(&l.MaxChunksPerQuery, MaxChunksPerQueryFlag, 2e6, "Maximum number of chunks that can be fetched in a single query from ingesters and long-term storage. This limit is enforced in the querier, ruler and store-gateway. 0 to disable.")
	f.Float64Var(&l.MaxEstimatedChunksPerQueryMultiplier, MaxEstimatedChunksPerQueryMultiplierFlag, 0, "Maximum number of chunks estimated to be fetched in a single query from ingesters and long-term storage, as a multiple of -"+MaxChunksPerQueryFlag+". This limit is enforced in the querier. Must be greater than or equal to 1, or 0 to disable.")
	f.IntVar(&l.MaxFetchedSeriesPerQuery, MaxSeriesPerQueryFlag, 0, "The maximum number of unique series for which a query can fetch samples from each ingesters and storage. This limit is enforced in the querier, ruler and store-gateway. 0 to disable")
	f.IntVar(&l.MaxFetchedChunkBytesPerQuery, MaxChunkBytesPerQueryFlag, 0, "The maximum size of all chunks in bytes that a query can fetch from each ingester and storage. This limit is enforced in the querier and ruler. 0 to disable.")
	f.Var(&l.MaxPartialQueryLength, maxPartialQueryLengthFlag, "Limit the time range for partial queries at the querier level.")
	f.Var(&l.MaxQueryLookback, "querier.max-query-lookback", "Limit how long back data (series and metadata) can be queried, up until <lookback> duration ago. This limit is enforced in the query-frontend, querier and ruler. If the requested time range is outside the allowed range, the request will not fail but will be manipulated to only query data within the allowed time range. 0 to disable.")
	f.IntVar(&l.MaxQueryParallelism, "querier.max-query-parallelism", 14, "Maximum number of split (by time) or partial (by shard) queries that will be scheduled in parallel by the query-frontend for a single input query. This limit is introduced to have a fairer query scheduling and avoid a single query over a large time range saturating all available queriers.")
	f.Var(&l.MaxLabelsQueryLength, "store.max-labels-query-length", "Limit the time range (end - start time) of series, label names and values queries. This limit is enforced in the querier. If the requested time range is outside the allowed range, the request will not fail but will be manipulated to only query data within the allowed time range. 0 to disable.")
	f.IntVar(&l.LabelNamesAndValuesResultsMaxSizeBytes, "querier.label-names-and-values-results-max-size-bytes", 400*1024*1024, "Maximum size in bytes of distinct label names and values. When querier receives response from ingester, it merges the response with responses from other ingesters. This maximum size limit is applied to the merged(distinct) results. If the limit is reached, an error is returned.")
	f.BoolVar(&l.CardinalityAnalysisEnabled, "querier.cardinality-analysis-enabled", false, "Enables endpoints used for cardinality analysis.")
	f.IntVar(&l.LabelValuesMaxCardinalityLabelNamesPerRequest, "querier.label-values-max-cardinality-label-names-per-request", 100, "Maximum number of label names allowed to be queried in a single /api/v1/cardinality/label_values API call.")
	_ = l.MaxCacheFreshness.Set("1m")
	f.Var(&l.MaxCacheFreshness, "query-frontend.max-cache-freshness", "Most recent allowed cacheable result per-tenant, to prevent caching very recent results that might still be in flux.")

	f.IntVar(&l.MaxQueriersPerTenant, "query-frontend.max-queriers-per-tenant", 0, "Maximum number of queriers that can handle requests for a single tenant. If set to 0 or value higher than number of available queriers, *all* queriers will handle requests for the tenant. Each frontend (or query-scheduler, if used) will select the same set of queriers for the same tenant (given that all queriers are connected to all frontends / query-schedulers). This option only works with queriers connecting to the query-frontend / query-scheduler, not when using downstream URL.")
	f.IntVar(&l.QueryShardingTotalShards, "query-frontend.query-sharding-total-shards", 16, "The amount of shards to use when doing parallelisation via query sharding by tenant. 0 to disable query sharding for tenant. Query sharding implementation will adjust the number of query shards based on compactor shards. This allows querier to not search the blocks which cannot possibly have the series for given query shard.")
	f.IntVar(&l.QueryShardingMaxShardedQueries, "query-frontend.query-sharding-max-sharded-queries", 128, "The max number of sharded queries that can be run for a given received query. 0 to disable limit.")
	f.IntVar(&l.QueryShardingMaxRegexpSizeBytes, "query-frontend.query-sharding-max-regexp-size-bytes", 4096, "Disable query sharding for any query containing a regular expression matcher longer than the configured number of bytes. 0 to disable the limit.")
	f.Var(&l.SplitInstantQueriesByInterval, "query-frontend.split-instant-queries-by-interval", "Split instant queries by an interval and execute in parallel. 0 to disable it.")
	_ = l.QueryIngestersWithin.Set("13h")
	f.Var(&l.QueryIngestersWithin, QueryIngestersWithinFlag, "Maximum lookback beyond which queries are not sent to ingester. 0 means all queries are sent to ingester.")

	_ = l.RulerEvaluationDelay.Set("1m")
	f.Var(&l.RulerEvaluationDelay, "ruler.evaluation-delay-duration", "Duration to delay the evaluation of rules to ensure the underlying metrics have been pushed.")
	f.IntVar(&l.RulerTenantShardSize, "ruler.tenant-shard-size", 0, "The tenant's shard size when sharding is used by ruler. Value of 0 disables shuffle sharding for the tenant, and tenant rules will be sharded across all ruler replicas.")
	f.IntVar(&l.RulerMaxRulesPerRuleGroup, "ruler.max-rules-per-rule-group", 20, "Maximum number of rules per rule group per-tenant. 0 to disable.")
	f.IntVar(&l.RulerMaxRuleGroupsPerTenant, "ruler.max-rule-groups-per-tenant", 70, "Maximum number of rule groups per-tenant. 0 to disable.")
	f.BoolVar(&l.RulerRecordingRulesEvaluationEnabled, "ruler.recording-rules-evaluation-enabled", true, "Controls whether recording rules evaluation is enabled. This configuration option can be used to forcefully disable recording rules evaluation on a per-tenant basis.")
	f.BoolVar(&l.RulerAlertingRulesEvaluationEnabled, "ruler.alerting-rules-evaluation-enabled", true, "Controls whether alerting rules evaluation is enabled. This configuration option can be used to forcefully disable alerting rules evaluation on a per-tenant basis.")
	f.BoolVar(&l.RulerSyncRulesOnChangesEnabled, "ruler.sync-rules-on-changes-enabled", true, "True to enable a re-sync of the configured rule groups as soon as they're changed via ruler's config API. This re-sync is in addition of the periodic syncing. When enabled, it may take up to few tens of seconds before a configuration change triggers the re-sync.")

	f.Var(&l.CompactorBlocksRetentionPeriod, "compactor.blocks-retention-period", "Delete blocks containing samples older than the specified retention period. Also used by query-frontend to avoid querying beyond the retention period. 0 to disable.")
	f.IntVar(&l.CompactorSplitAndMergeShards, "compactor.split-and-merge-shards", 0, "The number of shards to use when splitting blocks. 0 to disable splitting.")
	f.IntVar(&l.CompactorSplitGroups, "compactor.split-groups", 1, "Number of groups that blocks for splitting should be grouped into. Each group of blocks is then split separately. Number of output split shards is controlled by -compactor.split-and-merge-shards.")
	f.IntVar(&l.CompactorTenantShardSize, "compactor.compactor-tenant-shard-size", 0, "Max number of compactors that can compact blocks for single tenant. 0 to disable the limit and use all compactors.")
	_ = l.CompactorPartialBlockDeletionDelay.Set("1d")
	f.Var(&l.CompactorPartialBlockDeletionDelay, "compactor.partial-block-deletion-delay", fmt.Sprintf("If a partial block (unfinished block without %s file) hasn't been modified for this time, it will be marked for deletion. The minimum accepted value is %s: a lower value will be ignored and the feature disabled. 0 to disable.", block.MetaFilename, MinCompactorPartialBlockDeletionDelay.String()))
	f.BoolVar(&l.CompactorBlockUploadEnabled, "compactor.block-upload-enabled", false, "Enable block upload API for the tenant.")
	f.BoolVar(&l.CompactorBlockUploadValidationEnabled, "compactor.block-upload-validation-enabled", true, "Enable block upload validation for the tenant.")
	f.BoolVar(&l.CompactorBlockUploadVerifyChunks, "compactor.block-upload-verify-chunks", true, "Verify chunks when uploading blocks via the upload API for the tenant.")
	f.Int64Var(&l.CompactorBlockUploadMaxBlockSizeBytes, "compactor.block-upload-max-block-size-bytes", 0, "Maximum size in bytes of a block that is allowed to be uploaded or validated. 0 = no limit.")

	// Query-frontend.
	f.Var(&l.MaxTotalQueryLength, maxTotalQueryLengthFlag, "Limit the total query time range (end - start time). This limit is enforced in the query-frontend on the received query.")
	_ = l.ResultsCacheTTL.Set("7d")
	f.Var(&l.ResultsCacheTTL, resultsCacheTTLFlag, fmt.Sprintf("Time to live duration for cached query results. If query falls into out-of-order time window, -%s is used instead.", resultsCacheTTLForOutOfOrderWindowFlag))
	_ = l.ResultsCacheTTLForOutOfOrderTimeWindow.Set("10m")
	f.Var(&l.ResultsCacheTTLForOutOfOrderTimeWindow, resultsCacheTTLForOutOfOrderWindowFlag, fmt.Sprintf("Time to live duration for cached query results if query falls into out-of-order time window. This is lower than -%s so that incoming out-of-order samples are returned in the query results sooner.", resultsCacheTTLFlag))
	f.Var(&l.ResultsCacheTTLForCardinalityQuery, "query-frontend.results-cache-ttl-for-cardinality-query", "Time to live duration for cached cardinality query results. The value 0 disables the cache.")
	f.Var(&l.ResultsCacheTTLForLabelsQuery, "query-frontend.results-cache-ttl-for-labels-query", "Time to live duration for cached label names and label values query results. The value 0 disables the cache.")
	f.BoolVar(&l.ResultsCacheForUnalignedQueryEnabled, "query-frontend.cache-unaligned-requests", false, "Cache requests that are not step-aligned.")
	f.IntVar(&l.MaxQueryExpressionSizeBytes, maxQueryExpressionSizeBytesFlag, 0, "Max size of the raw query, in bytes. 0 to not apply a limit to the size of the query.")

	// Store-gateway.
	f.IntVar(&l.StoreGatewayTenantShardSize, "store-gateway.tenant-shard-size", 0, "The tenant's shard size, used when store-gateway sharding is enabled. Value of 0 disables shuffle sharding for the tenant, that is all tenant blocks are sharded across all store-gateway replicas.")

	// Alertmanager.
	f.Var(&l.AlertmanagerReceiversBlockCIDRNetworks, "alertmanager.receivers-firewall-block-cidr-networks", "Comma-separated list of network CIDRs to block in Alertmanager receiver integrations.")
	f.BoolVar(&l.AlertmanagerReceiversBlockPrivateAddresses, "alertmanager.receivers-firewall-block-private-addresses", false, "True to block private and local addresses in Alertmanager receiver integrations. It blocks private addresses defined by  RFC 1918 (IPv4 addresses) and RFC 4193 (IPv6 addresses), as well as loopback, local unicast and local multicast addresses.")

	f.Float64Var(&l.NotificationRateLimit, "alertmanager.notification-rate-limit", 0, "Per-tenant rate limit for sending notifications from Alertmanager in notifications/sec. 0 = rate limit disabled. Negative value = no notifications are allowed.")

	if l.NotificationRateLimitPerIntegration == nil {
		l.NotificationRateLimitPerIntegration = NotificationRateLimitMap{}
	}
	f.Var(&l.NotificationRateLimitPerIntegration, "alertmanager.notification-rate-limit-per-integration", "Per-integration notification rate limits. Value is a map, where each key is integration name and value is a rate-limit (float). On command line, this map is given in JSON format. Rate limit has the same meaning as -alertmanager.notification-rate-limit, but only applies for specific integration. Allowed integration names: "+strings.Join(allowedIntegrationNames, ", ")+".")
	f.IntVar(&l.AlertmanagerMaxConfigSizeBytes, "alertmanager.max-config-size-bytes", 0, "Maximum size of configuration file for Alertmanager that tenant can upload via Alertmanager API. 0 = no limit.")
	f.IntVar(&l.AlertmanagerMaxTemplatesCount, "alertmanager.max-templates-count", 0, "Maximum number of templates in tenant's Alertmanager configuration uploaded via Alertmanager API. 0 = no limit.")
	f.IntVar(&l.AlertmanagerMaxTemplateSizeBytes, "alertmanager.max-template-size-bytes", 0, "Maximum size of single template in tenant's Alertmanager configuration uploaded via Alertmanager API. 0 = no limit.")
	f.IntVar(&l.AlertmanagerMaxDispatcherAggregationGroups, "alertmanager.max-dispatcher-aggregation-groups", 0, "Maximum number of aggregation groups in Alertmanager's dispatcher that a tenant can have. Each active aggregation group uses single goroutine. When the limit is reached, dispatcher will not dispatch alerts that belong to additional aggregation groups, but existing groups will keep working properly. 0 = no limit.")
	f.IntVar(&l.AlertmanagerMaxAlertsCount, "alertmanager.max-alerts-count", 0, "Maximum number of alerts that a single tenant can have. Inserting more alerts will fail with a log message and metric increment. 0 = no limit.")
	f.IntVar(&l.AlertmanagerMaxAlertsSizeBytes, "alertmanager.max-alerts-size-bytes", 0, "Maximum total size of alerts that a single tenant can have, alert size is the sum of the bytes of its labels, annotations and generatorURL. Inserting more alerts will fail with a log message and metric increment. 0 = no limit.")
}

// UnmarshalYAML implements the yaml.Unmarshaler interface.
func (l *Limits) UnmarshalYAML(value *yaml.Node) error {
	return l.unmarshal(func(v any) error {
		return value.DecodeWithOptions(v, yaml.DecodeOptions{KnownFields: true})
	})
}

// UnmarshalJSON implements the json.Unmarshaler interface.
func (l *Limits) UnmarshalJSON(data []byte) error {
	return l.unmarshal(func(v any) error {
		dec := json.NewDecoder(bytes.NewReader(data))
		dec.DisallowUnknownFields()

		return dec.Decode(v)
	})
}

// unmarshal does both YAML and JSON.
func (l *Limits) unmarshal(decode func(any) error) error {
	// We want to set l to the defaults and then overwrite it with the input.
	if defaultLimits != nil {
		*l = *defaultLimits
		// Make copy of default limits, otherwise unmarshalling would modify map in default limits.
		l.copyNotificationIntegrationLimits(defaultLimits.NotificationRateLimitPerIntegration)
	}

	// Decode into a reflection-crafted struct that has fields for the extensions.
	cfg, getExtensions := newLimitsWithExtensions((*plainLimits)(l))
	err := decode(cfg)
	if err != nil {
		return err
	}
	l.extensions = getExtensions()

	return l.validate()
}

// RegisterExtensionsDefaults registers the default values for extensions into l.
// This is especially handy for those downstream projects that wish to have control
// over the exact moment in which the registration happens (e.g. during service
// dependency initialization).
func (l *Limits) RegisterExtensionsDefaults() {
	_, getExtensions := newLimitsWithExtensions((*plainLimits)(l))
	l.extensions = getExtensions()
}

func (l *Limits) MarshalJSON() ([]byte, error) {
	return json.Marshal(limitsToStructWithExtensionFields(l))
}

func (l *Limits) MarshalYAML() (interface{}, error) {
	return limitsToStructWithExtensionFields(l), nil
}

func (l *Limits) validate() error {
	for _, cfg := range l.MetricRelabelConfigs {
		if cfg == nil {
			return errors.New("invalid metric_relabel_configs")
		}
	}

	if l.MaxEstimatedChunksPerQueryMultiplier < 1 && l.MaxEstimatedChunksPerQueryMultiplier != 0 {
		return errors.New("invalid value for -" + MaxEstimatedChunksPerQueryMultiplierFlag + ": must be 0 or greater than or equal to 1")
	}

	return nil
}

func (l *Limits) copyNotificationIntegrationLimits(defaults NotificationRateLimitMap) {
	l.NotificationRateLimitPerIntegration = make(map[string]float64, len(defaults))
	for k, v := range defaults {
		l.NotificationRateLimitPerIntegration[k] = v
	}
}

// When we load YAML from disk, we want the various per-customer limits
// to default to any values specified on the command line, not default
// command line values.  This global contains those values.  I (Tom) cannot
// find a nicer way I'm afraid.
var defaultLimits *Limits

// SetDefaultLimitsForYAMLUnmarshalling sets global default limits, used when loading
// Limits from YAML files. This is used to ensure per-tenant limits are defaulted to
// those values.
func SetDefaultLimitsForYAMLUnmarshalling(defaults Limits) {
	defaultLimits = &defaults
}

// TenantLimits exposes per-tenant limit overrides to various resource usage limits
type TenantLimits interface {
	// ByUserID gets limits specific to a particular tenant or nil if there are none
	ByUserID(userID string) *Limits

	// AllByUserID gets a mapping of all tenant IDs and limits for that user
	AllByUserID() map[string]*Limits
}

// Overrides periodically fetch a set of per-user overrides, and provides convenience
// functions for fetching the correct value.
type Overrides struct {
	defaultLimits *Limits
	tenantLimits  TenantLimits
}

// NewOverrides makes a new Overrides.
func NewOverrides(defaults Limits, tenantLimits TenantLimits) (*Overrides, error) {
	return &Overrides{
		tenantLimits:  tenantLimits,
		defaultLimits: &defaults,
	}, nil
}

// RequestRate returns the limit on request rate (requests per second).
func (o *Overrides) RequestRate(userID string) float64 {
	return o.getOverridesForUser(userID).RequestRate
}

// RequestBurstSize returns the burst size for request rate.
func (o *Overrides) RequestBurstSize(userID string) int {
	return o.getOverridesForUser(userID).RequestBurstSize
}

// IngestionRate returns the limit on ingester rate (samples per second).
func (o *Overrides) IngestionRate(userID string) float64 {
	return o.getOverridesForUser(userID).IngestionRate
}

// LabelNamesAndValuesResultsMaxSizeBytes returns the maximum size in bytes of distinct label names and values
func (o *Overrides) LabelNamesAndValuesResultsMaxSizeBytes(userID string) int {
	return o.getOverridesForUser(userID).LabelNamesAndValuesResultsMaxSizeBytes
}

func (o *Overrides) CardinalityAnalysisEnabled(userID string) bool {
	return o.getOverridesForUser(userID).CardinalityAnalysisEnabled
}

// LabelValuesMaxCardinalityLabelNamesPerRequest returns the maximum number of label names per cardinality request.
func (o *Overrides) LabelValuesMaxCardinalityLabelNamesPerRequest(userID string) int {
	return o.getOverridesForUser(userID).LabelValuesMaxCardinalityLabelNamesPerRequest
}

// IngestionBurstSize returns the burst size for ingestion rate.
func (o *Overrides) IngestionBurstSize(userID string) int {
	return o.getOverridesForUser(userID).IngestionBurstSize
}

// AcceptHASamples returns whether the distributor should track and accept samples from HA replicas for this user.
func (o *Overrides) AcceptHASamples(userID string) bool {
	return o.getOverridesForUser(userID).AcceptHASamples
}

// ServiceOverloadStatusCodeOnRateLimitEnabled return whether the distributor uses status code 529 instead of 429 when the rate limit is exceeded.
func (o *Overrides) ServiceOverloadStatusCodeOnRateLimitEnabled(userID string) bool {
	return o.getOverridesForUser(userID).ServiceOverloadStatusCodeOnRateLimitEnabled
}

// HAClusterLabel returns the cluster label to look for when deciding whether to accept a sample from a Prometheus HA replica.
func (o *Overrides) HAClusterLabel(userID string) string {
	return o.getOverridesForUser(userID).HAClusterLabel
}

// HAReplicaLabel returns the replica label to look for when deciding whether to accept a sample from a Prometheus HA replica.
func (o *Overrides) HAReplicaLabel(userID string) string {
	return o.getOverridesForUser(userID).HAReplicaLabel
}

// DropLabels returns the list of labels to be dropped when ingesting HA samples for the user.
func (o *Overrides) DropLabels(userID string) flagext.StringSlice {
	return o.getOverridesForUser(userID).DropLabels
}

// MaxLabelNameLength returns maximum length a label name can be.
func (o *Overrides) MaxLabelNameLength(userID string) int {
	return o.getOverridesForUser(userID).MaxLabelNameLength
}

// MaxLabelValueLength returns maximum length a label value can be. This also is
// the maximum length of a metric name.
func (o *Overrides) MaxLabelValueLength(userID string) int {
	return o.getOverridesForUser(userID).MaxLabelValueLength
}

// MaxLabelNamesPerSeries returns maximum number of label/value pairs timeseries.
func (o *Overrides) MaxLabelNamesPerSeries(userID string) int {
	return o.getOverridesForUser(userID).MaxLabelNamesPerSeries
}

// MaxMetadataLength returns maximum length metadata can be. Metadata refers
// to the Metric Name, HELP and UNIT.
func (o *Overrides) MaxMetadataLength(userID string) int {
	return o.getOverridesForUser(userID).MaxMetadataLength
}

// MaxNativeHistogramBuckets returns the maximum number of buckets per native
// histogram sample.
func (o *Overrides) MaxNativeHistogramBuckets(userID string) int {
	return o.getOverridesForUser(userID).MaxNativeHistogramBuckets
}

// CreationGracePeriod is misnamed, and actually returns how far into the future
// we should accept samples.
func (o *Overrides) CreationGracePeriod(userID string) time.Duration {
	return time.Duration(o.getOverridesForUser(userID).CreationGracePeriod)
}

// MaxGlobalSeriesPerUser returns the maximum number of series a user is allowed to store across the cluster.
func (o *Overrides) MaxGlobalSeriesPerUser(userID string) int {
	return o.getOverridesForUser(userID).MaxGlobalSeriesPerUser
}

// MaxGlobalSeriesPerMetric returns the maximum number of series allowed per metric across the cluster.
func (o *Overrides) MaxGlobalSeriesPerMetric(userID string) int {
	return o.getOverridesForUser(userID).MaxGlobalSeriesPerMetric
}

func (o *Overrides) MaxChunksPerQuery(userID string) int {
	return o.getOverridesForUser(userID).MaxChunksPerQuery
}

func (o *Overrides) MaxEstimatedChunksPerQuery(userID string) int {
	overridesForUser := o.getOverridesForUser(userID)
	return int(overridesForUser.MaxEstimatedChunksPerQueryMultiplier * float64(overridesForUser.MaxChunksPerQuery))
}

// MaxFetchedSeriesPerQuery returns the maximum number of series allowed per query when fetching
// chunks from ingesters and blocks storage.
func (o *Overrides) MaxFetchedSeriesPerQuery(userID string) int {
	return o.getOverridesForUser(userID).MaxFetchedSeriesPerQuery
}

// MaxFetchedChunkBytesPerQuery returns the maximum number of bytes for chunks allowed per query when fetching
// chunks from ingesters and blocks storage.
func (o *Overrides) MaxFetchedChunkBytesPerQuery(userID string) int {
	return o.getOverridesForUser(userID).MaxFetchedChunkBytesPerQuery
}

// MaxQueryLookback returns the max lookback period of queries.
func (o *Overrides) MaxQueryLookback(userID string) time.Duration {
	return time.Duration(o.getOverridesForUser(userID).MaxQueryLookback)
}

// MaxPartialQueryLength returns the limit of the length (in time) of a (partial) query.
func (o *Overrides) MaxPartialQueryLength(userID string) time.Duration {
	return time.Duration(o.getOverridesForUser(userID).MaxPartialQueryLength)
}

// MaxTotalQueryLength returns the limit of the total length (in time) of a query.
func (o *Overrides) MaxTotalQueryLength(userID string) time.Duration {
	return time.Duration(o.getOverridesForUser(userID).MaxTotalQueryLength)
}

// MaxQueryExpressionSizeBytes returns the limit of the raw query size, in bytes.
func (o *Overrides) MaxQueryExpressionSizeBytes(userID string) int {
	return o.getOverridesForUser(userID).MaxQueryExpressionSizeBytes
}

// BlockedQueries returns the blocked queries.
func (o *Overrides) BlockedQueries(userID string) []*BlockedQuery {
	return o.getOverridesForUser(userID).BlockedQueries
}

// MaxLabelsQueryLength returns the limit of the length (in time) of a label names or values request.
func (o *Overrides) MaxLabelsQueryLength(userID string) time.Duration {
	return time.Duration(o.getOverridesForUser(userID).MaxLabelsQueryLength)
}

// MaxCacheFreshness returns the period after which results are cacheable,
// to prevent caching of very recent results.
func (o *Overrides) MaxCacheFreshness(userID string) time.Duration {
	return time.Duration(o.getOverridesForUser(userID).MaxCacheFreshness)
}

// MaxQueriersPerUser returns the maximum number of queriers that can handle requests for this user.
func (o *Overrides) MaxQueriersPerUser(userID string) int {
	return o.getOverridesForUser(userID).MaxQueriersPerTenant
}

// MaxQueryParallelism returns the limit to the number of split queries the
// frontend will process in parallel.
func (o *Overrides) MaxQueryParallelism(userID string) int {
	return o.getOverridesForUser(userID).MaxQueryParallelism
}

// QueryShardingTotalShards returns the total amount of shards to use when splitting queries via querysharding
// the frontend. When a query is shardable, each shards will be processed in parallel.
func (o *Overrides) QueryShardingTotalShards(userID string) int {
	return o.getOverridesForUser(userID).QueryShardingTotalShards
}

// QueryShardingMaxShardedQueries returns the max number of sharded queries that can
// be run for a given received query. 0 to disable limit.
func (o *Overrides) QueryShardingMaxShardedQueries(userID string) int {
	return o.getOverridesForUser(userID).QueryShardingMaxShardedQueries
}

// QueryShardingMaxRegexpSizeBytes returns the limit to the max number of bytes allowed
// for a regexp matcher in a shardable query. If a query contains a regexp matcher longer
// than this limit, the query will not be sharded. 0 to disable limit.
func (o *Overrides) QueryShardingMaxRegexpSizeBytes(userID string) int {
	return o.getOverridesForUser(userID).QueryShardingMaxRegexpSizeBytes
}

// SplitInstantQueriesByInterval returns the split time interval to use when splitting an instant query
// via the query-frontend. 0 to disable limit.
func (o *Overrides) SplitInstantQueriesByInterval(userID string) time.Duration {
	return time.Duration(o.getOverridesForUser(userID).SplitInstantQueriesByInterval)
}

// QueryIngestersWithin returns the maximum lookback beyond which queries are not sent to ingester.
// 0 means all queries are sent to ingester.
func (o *Overrides) QueryIngestersWithin(userID string) time.Duration {
	return time.Duration(o.getOverridesForUser(userID).QueryIngestersWithin)
}

// EnforceMetadataMetricName whether to enforce the presence of a metric name on metadata.
func (o *Overrides) EnforceMetadataMetricName(userID string) bool {
	return o.getOverridesForUser(userID).EnforceMetadataMetricName
}

// MaxGlobalMetricsWithMetadataPerUser returns the maximum number of metrics with metadata a user is allowed to store across the cluster.
func (o *Overrides) MaxGlobalMetricsWithMetadataPerUser(userID string) int {
	return o.getOverridesForUser(userID).MaxGlobalMetricsWithMetadataPerUser
}

// MaxGlobalMetadataPerMetric returns the maximum number of metadata allowed per metric across the cluster.
func (o *Overrides) MaxGlobalMetadataPerMetric(userID string) int {
	return o.getOverridesForUser(userID).MaxGlobalMetadataPerMetric
}

// MaxGlobalExemplarsPerUser returns the maximum number of exemplars held in memory across the cluster.
func (o *Overrides) MaxGlobalExemplarsPerUser(userID string) int {
	return o.getOverridesForUser(userID).MaxGlobalExemplarsPerUser
}

func (o *Overrides) ActiveSeriesCustomTrackersConfig(userID string) activeseries.CustomTrackersConfig {
	return o.getOverridesForUser(userID).ActiveSeriesCustomTrackersConfig
}

// OutOfOrderTimeWindow returns the out-of-order time window for the user.
func (o *Overrides) OutOfOrderTimeWindow(userID string) time.Duration {
	return time.Duration(o.getOverridesForUser(userID).OutOfOrderTimeWindow)
}

// OutOfOrderBlocksExternalLabelEnabled returns if the shipper is flagging out-of-order blocks with an external label.
func (o *Overrides) OutOfOrderBlocksExternalLabelEnabled(userID string) bool {
	return o.getOverridesForUser(userID).OutOfOrderBlocksExternalLabelEnabled
}

// SeparateMetricsGroupLabel returns the custom label used to separate specific metrics
func (o *Overrides) SeparateMetricsGroupLabel(userID string) string {
	return o.getOverridesForUser(userID).SeparateMetricsGroupLabel
}

// IngestionTenantShardSize returns the ingesters shard size for a given user.
func (o *Overrides) IngestionTenantShardSize(userID string) int {
	return o.getOverridesForUser(userID).IngestionTenantShardSize
}

// CompactorTenantShardSize returns number of compactors that this user can use. 0 = all compactors.
func (o *Overrides) CompactorTenantShardSize(userID string) int {
	return o.getOverridesForUser(userID).CompactorTenantShardSize
}

// EvaluationDelay returns the rules evaluation delay for a given user.
func (o *Overrides) EvaluationDelay(userID string) time.Duration {
	return time.Duration(o.getOverridesForUser(userID).RulerEvaluationDelay)
}

// CompactorBlocksRetentionPeriod returns the retention period for a given user.
func (o *Overrides) CompactorBlocksRetentionPeriod(userID string) time.Duration {
	return time.Duration(o.getOverridesForUser(userID).CompactorBlocksRetentionPeriod)
}

// CompactorSplitAndMergeShards returns the number of shards to use when splitting blocks.
func (o *Overrides) CompactorSplitAndMergeShards(userID string) int {
	return o.getOverridesForUser(userID).CompactorSplitAndMergeShards
}

// CompactorSplitGroups returns the number of groups that blocks for splitting should be grouped into.
func (o *Overrides) CompactorSplitGroups(userID string) int {
	return o.getOverridesForUser(userID).CompactorSplitGroups
}

// CompactorPartialBlockDeletionDelay returns the partial block deletion delay time period for a given user,
// and whether the configured value was valid. If the value wasn't valid, the returned delay is the default one
// and the caller is responsible to warn the Mimir operator about it.
func (o *Overrides) CompactorPartialBlockDeletionDelay(userID string) (delay time.Duration, valid bool) {
	delay = time.Duration(o.getOverridesForUser(userID).CompactorPartialBlockDeletionDelay)

	// Forcefully disable partial blocks deletion if the configured delay is too low.
	if delay > 0 && delay < MinCompactorPartialBlockDeletionDelay {
		return 0, false
	}

	return delay, true
}

// CompactorBlockUploadEnabled returns whether block upload is enabled for a certain tenant.
func (o *Overrides) CompactorBlockUploadEnabled(tenantID string) bool {
	return o.getOverridesForUser(tenantID).CompactorBlockUploadEnabled
}

// CompactorBlockUploadValidationEnabled returns whether block upload validation is enabled for a certain tenant.
func (o *Overrides) CompactorBlockUploadValidationEnabled(tenantID string) bool {
	return o.getOverridesForUser(tenantID).CompactorBlockUploadValidationEnabled
}

// CompactorBlockUploadVerifyChunks returns whether compaction chunk verification is enabled for a certain tenant.
func (o *Overrides) CompactorBlockUploadVerifyChunks(tenantID string) bool {
	return o.getOverridesForUser(tenantID).CompactorBlockUploadVerifyChunks
}

// CompactorBlockUploadMaxBlockSizeBytes returns the maximum size in bytes of a block that is allowed to be uploaded or validated for a given user.
func (o *Overrides) CompactorBlockUploadMaxBlockSizeBytes(userID string) int64 {
	return o.getOverridesForUser(userID).CompactorBlockUploadMaxBlockSizeBytes
}

// MetricRelabelConfigs returns the metric relabel configs for a given user.
func (o *Overrides) MetricRelabelConfigs(userID string) []*relabel.Config {
	return o.getOverridesForUser(userID).MetricRelabelConfigs
}

// NativeHistogramsIngestionEnabled returns whether to ingest native histograms in the ingester
func (o *Overrides) NativeHistogramsIngestionEnabled(userID string) bool {
	return o.getOverridesForUser(userID).NativeHistogramsIngestionEnabled
}

// RulerTenantShardSize returns shard size (number of rulers) used by this tenant when using shuffle-sharding strategy.
func (o *Overrides) RulerTenantShardSize(userID string) int {
	return o.getOverridesForUser(userID).RulerTenantShardSize
}

// RulerMaxRulesPerRuleGroup returns the maximum number of rules per rule group for a given user.
func (o *Overrides) RulerMaxRulesPerRuleGroup(userID string) int {
	return o.getOverridesForUser(userID).RulerMaxRulesPerRuleGroup
}

// RulerMaxRuleGroupsPerTenant returns the maximum number of rule groups for a given user.
func (o *Overrides) RulerMaxRuleGroupsPerTenant(userID string) int {
	return o.getOverridesForUser(userID).RulerMaxRuleGroupsPerTenant
}

// RulerRecordingRulesEvaluationEnabled returns whether the recording rules evaluation is enabled for a given user.
func (o *Overrides) RulerRecordingRulesEvaluationEnabled(userID string) bool {
	return o.getOverridesForUser(userID).RulerRecordingRulesEvaluationEnabled
}

// RulerAlertingRulesEvaluationEnabled returns whether the alerting rules evaluation is enabled for a given user.
func (o *Overrides) RulerAlertingRulesEvaluationEnabled(userID string) bool {
	return o.getOverridesForUser(userID).RulerAlertingRulesEvaluationEnabled
}

// RulerSyncRulesOnChangesEnabled returns whether the ruler's event-based sync is enabled.
func (o *Overrides) RulerSyncRulesOnChangesEnabled(userID string) bool {
	return o.getOverridesForUser(userID).RulerSyncRulesOnChangesEnabled
}

// StoreGatewayTenantShardSize returns the store-gateway shard size for a given user.
func (o *Overrides) StoreGatewayTenantShardSize(userID string) int {
	return o.getOverridesForUser(userID).StoreGatewayTenantShardSize
}

// MaxHAClusters returns maximum number of clusters that HA tracker will track for a user.
func (o *Overrides) MaxHAClusters(user string) int {
	return o.getOverridesForUser(user).HAMaxClusters
}

// S3SSEType returns the per-tenant S3 SSE type.
func (o *Overrides) S3SSEType(user string) string {
	return o.getOverridesForUser(user).S3SSEType
}

// S3SSEKMSKeyID returns the per-tenant S3 KMS-SSE key id.
func (o *Overrides) S3SSEKMSKeyID(user string) string {
	return o.getOverridesForUser(user).S3SSEKMSKeyID
}

// S3SSEKMSEncryptionContext returns the per-tenant S3 KMS-SSE encryption context.
func (o *Overrides) S3SSEKMSEncryptionContext(user string) string {
	return o.getOverridesForUser(user).S3SSEKMSEncryptionContext
}

// AlertmanagerReceiversBlockCIDRNetworks returns the list of network CIDRs that should be blocked
// in the Alertmanager receivers for the given user.
func (o *Overrides) AlertmanagerReceiversBlockCIDRNetworks(user string) []flagext.CIDR {
	return o.getOverridesForUser(user).AlertmanagerReceiversBlockCIDRNetworks
}

// AlertmanagerReceiversBlockPrivateAddresses returns true if private addresses should be blocked
// in the Alertmanager receivers for the given user.
func (o *Overrides) AlertmanagerReceiversBlockPrivateAddresses(user string) bool {
	return o.getOverridesForUser(user).AlertmanagerReceiversBlockPrivateAddresses
}

// Notification limits are special. Limits are returned in following order:
// 1. per-tenant limits for given integration
// 2. default limits for given integration
// 3. per-tenant limits
// 4. default limits
func (o *Overrides) getNotificationLimitForUser(user, integration string) float64 {
	u := o.getOverridesForUser(user)
	if n, ok := u.NotificationRateLimitPerIntegration[integration]; ok {
		return n
	}

	return u.NotificationRateLimit
}

func (o *Overrides) NotificationRateLimit(user string, integration string) rate.Limit {
	l := o.getNotificationLimitForUser(user, integration)
	if l == 0 || math.IsInf(l, 1) {
		return rate.Inf // No rate limit.
	}

	if l < 0 {
		l = 0 // No notifications will be sent.
	}
	return rate.Limit(l)
}

const maxInt = int(^uint(0) >> 1)

func (o *Overrides) NotificationBurstSize(user string, integration string) int {
	// Burst size is computed from rate limit. Rate limit is already normalized to [0, +inf), where 0 means disabled.
	l := o.NotificationRateLimit(user, integration)
	if l == 0 {
		return 0
	}

	// floats can be larger than max int. This also handles case where l == rate.Inf.
	if float64(l) >= float64(maxInt) {
		return maxInt
	}

	// For values between (0, 1), allow single notification per second (every 1/limit seconds).
	if l < 1 {
		return 1
	}

	return int(l)
}

func (o *Overrides) AlertmanagerMaxConfigSize(userID string) int {
	return o.getOverridesForUser(userID).AlertmanagerMaxConfigSizeBytes
}

func (o *Overrides) AlertmanagerMaxTemplatesCount(userID string) int {
	return o.getOverridesForUser(userID).AlertmanagerMaxTemplatesCount
}

func (o *Overrides) AlertmanagerMaxTemplateSize(userID string) int {
	return o.getOverridesForUser(userID).AlertmanagerMaxTemplateSizeBytes
}

func (o *Overrides) AlertmanagerMaxDispatcherAggregationGroups(userID string) int {
	return o.getOverridesForUser(userID).AlertmanagerMaxDispatcherAggregationGroups
}

func (o *Overrides) AlertmanagerMaxAlertsCount(userID string) int {
	return o.getOverridesForUser(userID).AlertmanagerMaxAlertsCount
}

func (o *Overrides) AlertmanagerMaxAlertsSizeBytes(userID string) int {
	return o.getOverridesForUser(userID).AlertmanagerMaxAlertsSizeBytes
}

func (o *Overrides) ResultsCacheTTL(user string) time.Duration {
	return time.Duration(o.getOverridesForUser(user).ResultsCacheTTL)
}

func (o *Overrides) ResultsCacheTTLForOutOfOrderTimeWindow(user string) time.Duration {
	return time.Duration(o.getOverridesForUser(user).ResultsCacheTTLForOutOfOrderTimeWindow)
}

func (o *Overrides) ResultsCacheTTLForCardinalityQuery(user string) time.Duration {
	return time.Duration(o.getOverridesForUser(user).ResultsCacheTTLForCardinalityQuery)
}

func (o *Overrides) ResultsCacheTTLForLabelsQuery(user string) time.Duration {
	return time.Duration(o.getOverridesForUser(user).ResultsCacheTTLForLabelsQuery)
}

func (o *Overrides) ResultsCacheForUnalignedQueryEnabled(userID string) bool {
	return o.getOverridesForUser(userID).ResultsCacheForUnalignedQueryEnabled
}

func (o *Overrides) OTelMetricSuffixesEnabled(tenantID string) bool {
	return o.getOverridesForUser(tenantID).OTelMetricSuffixesEnabled
}

func (o *Overrides) getOverridesForUser(userID string) *Limits {
	if o.tenantLimits != nil {
		l := o.tenantLimits.ByUserID(userID)
		if l != nil {
			return l
		}
	}
	return o.defaultLimits
}

// AllTrueBooleansPerTenant returns true only if limit func is true for all given tenants
func AllTrueBooleansPerTenant(tenantIDs []string, f func(string) bool) bool {
	for _, tenantID := range tenantIDs {
		if !f(tenantID) {
			return false
		}
	}
	return true
}

// SmallestPositiveIntPerTenant is returning the minimal positive value of the
// supplied limit function for all given tenants.
func SmallestPositiveIntPerTenant(tenantIDs []string, f func(string) int) int {
	var result *int
	for _, tenantID := range tenantIDs {
		v := f(tenantID)
		if result == nil || v < *result {
			result = &v
		}
	}
	if result == nil {
		return 0
	}
	return *result
}

// SmallestPositiveNonZeroIntPerTenant is returning the minimal positive and
// non-zero value of the supplied limit function for all given tenants. In many
// limits a value of 0 means unlimited so the method will return 0 only if all
// inputs have a limit of 0 or an empty tenant list is given.
func SmallestPositiveNonZeroIntPerTenant(tenantIDs []string, f func(string) int) int {
	var result *int
	for _, tenantID := range tenantIDs {
		v := f(tenantID)
		if v > 0 && (result == nil || v < *result) {
			result = &v
		}
	}
	if result == nil {
		return 0
	}
	return *result
}

// SmallestPositiveNonZeroDurationPerTenant is returning the minimal positive
// and non-zero value of the supplied limit function for all given tenants. In
// many limits a value of 0 means unlimited so the method will return 0 only if
// all inputs have a limit of 0 or an empty tenant list is given.
func SmallestPositiveNonZeroDurationPerTenant(tenantIDs []string, f func(string) time.Duration) time.Duration {
	var result *time.Duration
	for _, tenantID := range tenantIDs {
		v := f(tenantID)
		if v > 0 && (result == nil || v < *result) {
			result = &v
		}
	}
	if result == nil {
		return 0
	}
	return *result
}

// LargestPositiveNonZeroDurationPerTenant is returning the maximum positive
// and non-zero value of the supplied limit function for all given tenants. In
// many limits a value of 0 means unlimited so the method will return 0 only if
// all inputs have a limit of 0 or an empty tenant list is given.
func LargestPositiveNonZeroDurationPerTenant(tenantIDs []string, f func(string) time.Duration) time.Duration {
	var result *time.Duration
	for _, tenantID := range tenantIDs {
		v := f(tenantID)
		if v > 0 && (result == nil || v > *result) {
			result = &v
		}
	}
	if result == nil {
		return 0
	}
	return *result
}

// MinDurationPerTenant is returning the minimum duration per tenant. Without
// tenants given it will return a time.Duration(0).
func MinDurationPerTenant(tenantIDs []string, f func(string) time.Duration) time.Duration {
	result := time.Duration(0)
	for idx, tenantID := range tenantIDs {
		v := f(tenantID)

		if idx == 0 || v < result {
			result = v
		}
	}
	return result
}

// MaxDurationPerTenant is returning the maximum duration per tenant. Without
// tenants given it will return a time.Duration(0).
func MaxDurationPerTenant(tenantIDs []string, f func(string) time.Duration) time.Duration {
	result := time.Duration(0)
	for _, tenantID := range tenantIDs {
		v := f(tenantID)
		if v > result {
			result = v
		}
	}
	return result
}

// MustRegisterExtension registers the extensions type with given name
// and returns a function to get the extensions value from a *Limits instance.
//
// The provided name will be used as YAML/JSON key to decode the extensions.
//
// The returned getter will return the result of E.Default() if *Limits is nil.
//
// This method is not thread safe and should be called only during package initialization.
// Registering same name twice, or registering a name that is already a *Limits JSON or YAML key will cause a panic.
func MustRegisterExtension[E interface{ Default() E }](name string) func(*Limits) E {
	if name == "" {
		panic("extension name cannot be empty")
	}
	if _, ok := standardLimitsYAMLJSONKeys[name]; ok {
		panic(fmt.Errorf("extension %s cannot be registered because it's a standard limits field", name))
	}
	if _, ok := registeredExtensions[name]; ok {
		panic(fmt.Errorf("extension %s already registered", name))
	}

	var zeroE E
	registeredExtensions[name] = registeredExtension{
		index:            len(registeredExtensions),
		reflectedDefault: func() reflect.Value { return reflect.ValueOf(zeroE.Default()) },
	}

	limitsExtensionsFields = append(limitsExtensionsFields, reflect.StructField{
		Name: strings.ToUpper(name),
		Type: reflect.TypeOf(zeroE),
		Tag:  reflect.StructTag(fmt.Sprintf(`yaml:"%s" json:"%s"`, name, name)),
	})

	return func(l *Limits) (e E) {
		if l == nil {
			// Call e.Default() here every time instead of storing it when the extension is being registered, as it might change over time.
			// Especially when the default values are initialized after package initialization phase, where this is registered.
			return e.Default()
		}
		if l.extensions[name] == nil {
			return zeroE
		}
		return l.extensions[name].(E)
	}
}

var standardLimitsYAMLJSONKeys = map[string]struct{}{}

func init() {
	limitsType := reflect.TypeOf(Limits{})
	for i := 0; i < limitsType.NumField(); i++ {
		// yamlKey/jsonKey could be empty, but we also shouldn't allow registering a field with an empty name, so just add it to the map.
		yamlKey, _, _ := strings.Cut(limitsType.Field(i).Tag.Get("yaml"), ",")
		jsonKey, _, _ := strings.Cut(limitsType.Field(i).Tag.Get("json"), ",")
		standardLimitsYAMLJSONKeys[yamlKey] = struct{}{}
		standardLimitsYAMLJSONKeys[jsonKey] = struct{}{}
	}
}

type registeredExtension struct {
	index            int
	reflectedDefault func() reflect.Value
}

// registeredExtensions is used to keep track of the indexes of each registered extension.
var registeredExtensions = map[string]registeredExtension{}

// limitsExtensionsFields is the list of the extension fields to be added to the reflection-crafted Limits struct.
var limitsExtensionsFields []reflect.StructField

// plainLimits is used to prevent an infinite loop of calling UnmarshalJSON/UnmarshalYAML by hiding behind type indirection.
type plainLimits Limits

// plainLimitsStructField is the last field in the struct crafted by newLimitsWithExtensions.
var plainLimitsStructField = reflect.StructField{
	Name:      "PlainLimits",
	Type:      reflect.TypeOf(new(plainLimits)),
	Tag:       `yaml:",inline"`,
	Anonymous: true,
}

// buildStructWithExtensionFieldsAndDefaultValues returns an interface{} value of a pointer to a struct of type:
//
//	struct {
//	    EXTNAME1    T1                     `yaml:"extname1" json:"extname1"`
//	    // ...
//	    EXTNAMEN    TN                     `yaml:"extnameN" json:"extnameN"`
//
//	    PlainLimits map[string]interface{} `yaml:",inline"`
//	}
//
// Where TN is the type of the registered extension N, and extnameN is the name of it.
// This makes the JSON/YAML unmarshaler go through each extension field, and unmarshal the rest of the payload in the plain limits field.
//
// Embedding PlainLimits in the struct makes JSON parser act like `yaml:",inline"`.
//
// This method doesn't set any field values.
func buildStructWithExtensionFieldsAndDefaultValues() reflect.Value {
	// We have extensions, craft our own type.
	// It's not strictly necessary to create a new slice here, we could just append to limitsExtensionsFields assuming that
	// this would allocate a new underlying array, but that is too fragile, so let's copy the fields to a new slice.
	fields := make([]reflect.StructField, 0, len(limitsExtensionsFields)+1)
	fields = append(fields, limitsExtensionsFields...)
	fields = append(fields, plainLimitsStructField)

	// typ is the type of the new struct.
	typ := reflect.StructOf(fields)
	// cfg is an instance of a pointer to a new struct.
	cfg := reflect.New(typ)
	return cfg
}

// newLimitsWithExtensions returns struct suitable for unmarshalling and a function to return map of extension values.
func newLimitsWithExtensions(limits *plainLimits) (any interface{}, getExtensions func() map[string]interface{}) {
	if len(registeredExtensions) == 0 {
		// No extensions, so just return the plain limits and an extension getter that returns nil.
		return limits, func() map[string]interface{} { return nil }
	}

	cfg := buildStructWithExtensionFieldsAndDefaultValues()

	// Set default values of each field
	// In other words:
	//     cfg.EXTNAME1 = cfg.EXTNAME1.Default()
	for _, ext := range registeredExtensions {
		cfg.Elem().Field(ext.index).Set(ext.reflectedDefault())
	}

	// set the limits provided (they probably contain default limits) to the new struct, so we'll unmarshal on top of them.
	// In other words:
	//     cfg.PlainLimits = limits
	cfg.Elem().FieldByName(plainLimitsStructField.Name).Set(reflect.ValueOf(limits))

	return cfg.Interface(), func() map[string]interface{} {
		ext := map[string]interface{}{}
		for name, re := range registeredExtensions {
			ext[name] = cfg.Elem().Field(re.index).Interface()
		}
		return ext
	}
}

// limitsToStructWithExtensionFields converts existing Limits into a struct that contains all extension fields
// set to values in the limits. This struct can be used for JSON/YAML marshalling.
func limitsToStructWithExtensionFields(limits *Limits) interface{} {
	if len(registeredExtensions) == 0 {
		return (*plainLimits)(limits)
	}

	cfg := buildStructWithExtensionFieldsAndDefaultValues()

	// Set values from limits.
	// In other words:
	//     cfg.PlainLimits = limits
	cfg.Elem().FieldByName(plainLimitsStructField.Name).Set(reflect.ValueOf((*plainLimits)(limits)))

	// Set value of each extension field based on value stored in supplied limits.
	// Some values may not be set.
	// In other words:
	//     cfg.EXTNAME = limits.extension[EXTNAME]
	for name, val := range limits.extensions {
		ext := registeredExtensions[name]
		cfg.Elem().Field(ext.index).Set(reflect.ValueOf(val))
	}

	return cfg.Interface()
}<|MERGE_RESOLUTION|>--- conflicted
+++ resolved
@@ -208,12 +208,8 @@
 	_ = l.CreationGracePeriod.Set("10m")
 	f.Var(&l.CreationGracePeriod, CreationGracePeriodFlag, "Controls how far into the future incoming samples and exemplars are accepted compared to the wall clock. Any sample or exemplar will be rejected if its timestamp is greater than '(now + grace_period)'. This configuration is enforced in the distributor, ingester and query-frontend (to avoid querying too far into the future).")
 	f.BoolVar(&l.EnforceMetadataMetricName, "validation.enforce-metadata-metric-name", true, "Enforce every metadata has a metric name.")
-<<<<<<< HEAD
-	f.BoolVar(&l.ServiceOverloadStatusCodeOnRateLimitEnabled, "distributor.service-overload-status-code-on-rate-limit-enabled", false, "If enabled, rate limit errors will be reported to the client with HTTP status code 529 (Service is overloaded). If disabled, status code 429 (Too Many Requests) is used.")
+	f.BoolVar(&l.ServiceOverloadStatusCodeOnRateLimitEnabled, "distributor.service-overload-status-code-on-rate-limit-enabled", false, "If enabled, rate limit errors will be reported to the client with HTTP status code 529 (Service is overloaded). If disabled, status code 429 (Too Many Requests) is used. Enabling -distributor.retry-after-header.enabled before utilizing this option is strongly recommended as it helps prevent premature request retries by the client.")
 	f.BoolVar(&l.OTelMetricSuffixesEnabled, "distributor.otel-metric-suffixes-enabled", false, "Whether to enable automatic suffixes to OTel metric names.")
-=======
-	f.BoolVar(&l.ServiceOverloadStatusCodeOnRateLimitEnabled, "distributor.service-overload-status-code-on-rate-limit-enabled", false, "If enabled, rate limit errors will be reported to the client with HTTP status code 529 (Service is overloaded). If disabled, status code 429 (Too Many Requests) is used. Enabling -distributor.retry-after-header.enabled before utilizing this option is strongly recommended as it helps prevent premature request retries by the client.")
->>>>>>> bb5ef321
 
 	f.IntVar(&l.MaxGlobalSeriesPerUser, MaxSeriesPerUserFlag, 150000, "The maximum number of in-memory series per tenant, across the cluster before replication. 0 to disable.")
 	f.IntVar(&l.MaxGlobalSeriesPerMetric, MaxSeriesPerMetricFlag, 0, "The maximum number of in-memory series per metric name, across the cluster before replication. 0 to disable.")
