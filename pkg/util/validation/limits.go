--- conflicted
+++ resolved
@@ -136,7 +136,6 @@
 	// other than the replica written in the KVStore if the difference
 	// between the stored timestamp and the time we received a sample is
 	// more than this duration
-<<<<<<< HEAD
 	HATrackerFailoverTimeout model.Duration `yaml:"ha_tracker_failover_timeout" json:"ha_tracker_failover_timeout" category:"advanced" doc:"description=If we don't receive any samples from the accepted replica for a cluster in this amount of time we will failover to the next replica we receive a sample from. This value must be greater than the update timeout."`
 	// We should only failover to accepting samples from a replica
 	// other than the replica written in the KVStore if the difference
@@ -145,25 +144,7 @@
 	// If set, this is an additional check to the HATrackerFailoverTimeout.
 	// If the earliest sample time is the same as the current time, setting
 	// this to the same value as HATrackerFailoverTimeout makes no difference.
-	HATrackerFailoverSampleTimeout              model.Duration      `yaml:"ha_tracker_sample_failover_timeout" json:"ha_tracker_sample_failover_timeout" category:"advanced"`
-	DropLabels                                  flagext.StringSlice `yaml:"drop_labels" json:"drop_labels" category:"advanced"`
-	MaxLabelNameLength                          int                 `yaml:"max_label_name_length" json:"max_label_name_length"`
-	MaxLabelValueLength                         int                 `yaml:"max_label_value_length" json:"max_label_value_length"`
-	MaxLabelNamesPerSeries                      int                 `yaml:"max_label_names_per_series" json:"max_label_names_per_series"`
-	MaxLabelNamesPerInfoSeries                  int                 `yaml:"max_label_names_per_info_series" json:"max_label_names_per_info_series"`
-	MaxMetadataLength                           int                 `yaml:"max_metadata_length" json:"max_metadata_length"`
-	MaxNativeHistogramBuckets                   int                 `yaml:"max_native_histogram_buckets" json:"max_native_histogram_buckets"`
-	MaxExemplarsPerSeriesPerRequest             int                 `yaml:"max_exemplars_per_series_per_request" json:"max_exemplars_per_series_per_request" category:"experimental"`
-	ReduceNativeHistogramOverMaxBuckets         bool                `yaml:"reduce_native_histogram_over_max_buckets" json:"reduce_native_histogram_over_max_buckets"`
-	CreationGracePeriod                         model.Duration      `yaml:"creation_grace_period" json:"creation_grace_period" category:"advanced"`
-	PastGracePeriod                             model.Duration      `yaml:"past_grace_period" json:"past_grace_period" category:"advanced"`
-	EnforceMetadataMetricName                   bool                `yaml:"enforce_metadata_metric_name" json:"enforce_metadata_metric_name" category:"advanced"`
-	IngestionTenantShardSize                    int                 `yaml:"ingestion_tenant_shard_size" json:"ingestion_tenant_shard_size"`
-	MetricRelabelConfigs                        []*relabel.Config   `yaml:"metric_relabel_configs,omitempty" json:"metric_relabel_configs,omitempty" doc:"nocli|description=List of metric relabel configurations. Note that in most situations, it is more effective to use metrics relabeling directly in the Prometheus server, e.g. remote_write.write_relabel_configs. Labels available during the relabeling phase and cleaned afterwards: __meta_tenant_id" category:"experimental"`
-	MetricRelabelingEnabled                     bool                `yaml:"metric_relabeling_enabled" json:"metric_relabeling_enabled" category:"experimental"`
-	ServiceOverloadStatusCodeOnRateLimitEnabled bool                `yaml:"service_overload_status_code_on_rate_limit_enabled" json:"service_overload_status_code_on_rate_limit_enabled" category:"experimental"`
-=======
-	HATrackerFailoverTimeout                    model.Duration                    `yaml:"ha_tracker_failover_timeout" json:"ha_tracker_failover_timeout" category:"advanced" doc:"description=If we don't receive any samples from the accepted replica for a cluster in this amount of time we will failover to the next replica we receive a sample from. This value must be greater than the update timeout."`
+	HATrackerFailoverSampleTimeout              model.Duration                    `yaml:"ha_tracker_sample_failover_timeout" json:"ha_tracker_sample_failover_timeout" category:"advanced"`
 	DropLabels                                  flagext.StringSlice               `yaml:"drop_labels" json:"drop_labels" category:"advanced"`
 	MaxLabelNameLength                          int                               `yaml:"max_label_name_length" json:"max_label_name_length"`
 	MaxLabelValueLength                         int                               `yaml:"max_label_value_length" json:"max_label_value_length"`
@@ -181,7 +162,6 @@
 	MetricRelabelConfigs                        []*relabel.Config                 `yaml:"metric_relabel_configs,omitempty" json:"metric_relabel_configs,omitempty" doc:"nocli|description=List of metric relabel configurations. Note that in most situations, it is more effective to use metrics relabeling directly in the Prometheus server, e.g. remote_write.write_relabel_configs. Labels available during the relabeling phase and cleaned afterwards: __meta_tenant_id" category:"experimental"`
 	MetricRelabelingEnabled                     bool                              `yaml:"metric_relabeling_enabled" json:"metric_relabeling_enabled" category:"experimental"`
 	ServiceOverloadStatusCodeOnRateLimitEnabled bool                              `yaml:"service_overload_status_code_on_rate_limit_enabled" json:"service_overload_status_code_on_rate_limit_enabled" category:"experimental"`
->>>>>>> 09b370b6
 
 	IngestionArtificialDelay                                         model.Duration `yaml:"ingestion_artificial_delay" json:"ingestion_artificial_delay" category:"experimental" doc:"hidden"`
 	IngestionArtificialDelayConditionForTenantsWithLessThanMaxSeries int            `yaml:"ingestion_artificial_delay_condition_for_tenants_with_less_than_max_series" json:"ingestion_artificial_delay_condition_for_tenants_with_less_than_max_series" category:"experimental" doc:"hidden"`
