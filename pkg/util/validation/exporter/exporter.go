--- conflicted
+++ resolved
@@ -244,15 +244,7 @@
 	}
 
 	// Add extra exported metrics
-<<<<<<< HEAD
-	exportedMetrics = append(exportedMetrics, oe.extraMetrics...)
-=======
-	for _, em := range extraMetrics {
-		if enabledMetrics.IsAllowed(em.Name) {
-			exportedMetrics = append(exportedMetrics, em)
-		}
-	}
->>>>>>> d38715b9
+	exportedMetrics = append(exportedMetrics, extraMetrics...)
 
 	return exportedMetrics
 }
