// SPDX-License-Identifier: AGPL-3.0-only

package globalerror

import (
	"fmt"
	"strings"
)

type ID string

// This block defines error IDs exposed to the final user. These IDs are expected to be
// *immutable*, so don't rename them over time.
const (
	errPrefix = "err-mimir-"

	MissingMetricName             ID = "missing-metric-name"
	InvalidMetricName             ID = "metric-name-invalid"
	MaxLabelNamesPerSeries        ID = "max-label-names-per-series"
	SeriesInvalidLabel            ID = "label-invalid"
	SeriesLabelNameTooLong        ID = "label-name-too-long"
	SeriesLabelValueTooLong       ID = "label-value-too-long"
	SeriesWithDuplicateLabelNames ID = "duplicate-label-names"
	SeriesLabelsNotSorted         ID = "labels-not-sorted"
	SampleTooFarInFuture          ID = "too-far-in-future"
	MaxSeriesPerMetric            ID = "max-series-per-metric"
	MaxMetadataPerMetric          ID = "max-metadata-per-metric"
	MaxSeriesPerUser              ID = "max-series-per-user"
	MaxEphemeralSeriesPerUser     ID = "max-ephemeral-series-per-user"
	MaxMetadataPerUser            ID = "max-metadata-per-user"
	MaxChunksPerQuery             ID = "max-chunks-per-query"
	MaxSeriesPerQuery             ID = "max-series-per-query"
	MaxChunkBytesPerQuery         ID = "max-chunks-bytes-per-query"

	DistributorMaxIngestionRate             ID = "distributor-max-ingestion-rate"
	DistributorMaxInflightPushRequests      ID = "distributor-max-inflight-push-requests"
	DistributorMaxInflightPushRequestsBytes ID = "distributor-max-inflight-push-requests-bytes"

	IngesterMaxIngestionRate           ID = "ingester-max-ingestion-rate"
	IngesterMaxTenants                 ID = "ingester-max-tenants"
	IngesterMaxInMemorySeries          ID = "ingester-max-series"
	IngesterMaxInMemoryEphemeralSeries ID = "ingester-max-ephemeral-series"
	IngesterMaxInflightPushRequests    ID = "ingester-max-inflight-push-requests"

	ExemplarLabelsMissing    ID = "exemplar-labels-missing"
	ExemplarLabelsTooLong    ID = "exemplar-labels-too-long"
	ExemplarTimestampInvalid ID = "exemplar-timestamp-invalid"

	MetricMetadataMissingMetricName ID = "metadata-missing-metric-name"
	MetricMetadataMetricNameTooLong ID = "metric-name-too-long"
	MetricMetadataHelpTooLong       ID = "help-too-long" // unused, left here to prevent reuse for different purpose
	MetricMetadataUnitTooLong       ID = "unit-too-long"

	MaxQueryLength       ID = "max-query-length"
	MaxTotalQueryLength  ID = "max-total-query-length"
	RequestRateLimited   ID = "tenant-max-request-rate"
	IngestionRateLimited ID = "tenant-max-ingestion-rate"
	TooManyHAClusters    ID = "tenant-too-many-ha-clusters"

	SampleTimestampTooOld    ID = "sample-timestamp-too-old"
	SampleOutOfOrder         ID = "sample-out-of-order"
	SampleDuplicateTimestamp ID = "sample-duplicate-timestamp"
	ExemplarSeriesMissing    ID = "exemplar-series-missing"

	EphemeralSampleTimestampTooOld    ID = "ephemeral-sample-timestamp-too-old"
	EphemeralSampleOutOfOrder         ID = "ephemeral-sample-out-of-order"
	EphemeralSampleDuplicateTimestamp ID = "ephemeral-sample-duplicate-timestamp"

	StoreConsistencyCheckFailed ID = "store-consistency-check-failed"
	BucketIndexTooOld           ID = "bucket-index-too-old"

	DistributorMaxWriteMessageSize ID = "distributor-max-write-message-size"

<<<<<<< HEAD
	HistogramSpansBucketsMismatch ID = "histogram-spans-buckets-mismatch"
	HistogramSpanNegativeOffset   ID = "histogram-span-negative-offset"
	HistogramNegativeBucketCount  ID = "histogram-negative-bucket-count"
	HistogramCountNotBigEnough    ID = "histogram-count-not-big-enough"
=======
	EphemeralStorageNotEnabledForUser ID = "ephemeral-storage-not-enabled-for-user"
>>>>>>> 7bb0a86f
)

// Message returns the provided msg, appending the error id.
func (id ID) Message(msg string) string {
	return fmt.Sprintf("%s (%s%s)", msg, errPrefix, id)
}

// MessageWithPerInstanceLimitConfig returns the provided msg, appending the error id and a suggestion on
// which configuration flag(s) to use to change the per-instance limit.
func (id ID) MessageWithPerInstanceLimitConfig(msg, flag string, addFlags ...string) string {
	flagsList, plural := buildFlagsList(flag, addFlags...)
	return fmt.Sprintf("%s (%s%s). To adjust the related limit%s, configure %s, or contact your service administrator.", msg, errPrefix, id, plural, flagsList)
}

// MessageWithPerTenantLimitConfig returns the provided msg, appending the error id and a suggestion on
// which configuration flag(s) to use to change the per-tenant limit.
func (id ID) MessageWithPerTenantLimitConfig(msg, flag string, addFlags ...string) string {
	flagsList, plural := buildFlagsList(flag, addFlags...)
	return fmt.Sprintf("%s (%s%s). To adjust the related per-tenant limit%s, configure %s, or contact your service administrator.", msg, errPrefix, id, plural, flagsList)
}

func buildFlagsList(flag string, addFlags ...string) (string, string) {
	var sb strings.Builder
	sb.WriteString("-")
	sb.WriteString(flag)
	plural := ""
	if len(addFlags) > 0 {
		plural = "s"
		for _, addFlag := range addFlags[:len(addFlags)-1] {
			sb.WriteString(", -")
			sb.WriteString(addFlag)
		}
		sb.WriteString(" and -")
		sb.WriteString(addFlags[len(addFlags)-1])
	}

	return sb.String(), plural
}<|MERGE_RESOLUTION|>--- conflicted
+++ resolved
@@ -71,14 +71,12 @@
 
 	DistributorMaxWriteMessageSize ID = "distributor-max-write-message-size"
 
-<<<<<<< HEAD
 	HistogramSpansBucketsMismatch ID = "histogram-spans-buckets-mismatch"
 	HistogramSpanNegativeOffset   ID = "histogram-span-negative-offset"
 	HistogramNegativeBucketCount  ID = "histogram-negative-bucket-count"
 	HistogramCountNotBigEnough    ID = "histogram-count-not-big-enough"
-=======
+
 	EphemeralStorageNotEnabledForUser ID = "ephemeral-storage-not-enabled-for-user"
->>>>>>> 7bb0a86f
 )
 
 // Message returns the provided msg, appending the error id.
