// SPDX-License-Identifier: AGPL-3.0-only

package ruler

import (
	"bytes"
	"context"
	"encoding/json"
	"flag"
	"fmt"
	"net/http"
	"net/textproto"
	"net/url"
	"strconv"
	"time"

	"github.com/go-kit/log"
	"github.com/go-kit/log/level"
	"github.com/gogo/protobuf/proto"
	"github.com/golang/snappy"
	"github.com/grafana/dskit/grpcclient"
	otgrpc "github.com/opentracing-contrib/go-grpc"
	"github.com/opentracing/opentracing-go"
	"github.com/pkg/errors"
	"github.com/prometheus/common/model"
	prommodel "github.com/prometheus/common/model"
	"github.com/prometheus/prometheus/model/labels"
	"github.com/prometheus/prometheus/prompb"
	"github.com/prometheus/prometheus/promql"
	"github.com/weaveworks/common/httpgrpc"
	"github.com/weaveworks/common/middleware"
	"github.com/weaveworks/common/user"
	"google.golang.org/grpc"

	"github.com/grafana/mimir/pkg/util/spanlogger"
	"github.com/grafana/mimir/pkg/util/version"
)

const (
	serviceConfig = `{"loadBalancingPolicy": "round_robin"}`

	readEndpointPath  = "/api/v1/read"
	queryEndpointPath = "/api/v1/query"

	mimeTypeFormPost = "application/x-www-form-urlencoded"

	statusError = "error"
)

var userAgent = fmt.Sprintf("mimir/%s", version.Version)

// QueryFrontendConfig defines query-frontend transport configuration.
type QueryFrontendConfig struct {
	// Address is the address of the query-frontend to connect to.
	Address string `yaml:"address"`

<<<<<<< HEAD
=======
	// Timeout is the length of time we wait on the query-frontend before giving up.
	Timeout time.Duration `yaml:"timeout"`

>>>>>>> e42496e0
	// GRPCClientConfig contains gRPC specific config options.
	GRPCClientConfig grpcclient.Config `yaml:"grpc_client_config"`
}

func (c *QueryFrontendConfig) RegisterFlags(f *flag.FlagSet) {
	f.StringVar(&c.Address,
		"ruler.query-frontend.address",
		"",
		"GRPC listen address of the query-frontend(s). Must be a DNS address (prefixed with dns:///) "+
			"to enable client side load balancing.")

<<<<<<< HEAD
=======
	f.DurationVar(&c.Timeout, "ruler.query-frontend.timeout", 2*time.Minute, "The timeout for a rule query being evaluated by the query-frontend.")

>>>>>>> e42496e0
	c.GRPCClientConfig.RegisterFlagsWithPrefix("ruler.query-frontend.grpc-client-config", f)
}

// DialQueryFrontend creates and initializes a new httpgrpc.HTTPClient taking a QueryFrontendConfig configuration.
func DialQueryFrontend(cfg QueryFrontendConfig) (httpgrpc.HTTPClient, error) {
	opts, err := cfg.GRPCClientConfig.DialOption([]grpc.UnaryClientInterceptor{
		otgrpc.OpenTracingClientInterceptor(opentracing.GlobalTracer()),
		middleware.ClientUserHeaderInterceptor,
	}, nil)
	if err != nil {
		return nil, err
	}
	opts = append(opts, grpc.WithDefaultServiceConfig(serviceConfig))

	conn, err := grpc.Dial(cfg.Address, opts...)
	if err != nil {
		return nil, err
	}
	return httpgrpc.NewHTTPClient(conn), nil
}

// Middleware provides a mechanism to inspect outgoing remote querier requests.
type Middleware func(ctx context.Context, req *httpgrpc.HTTPRequest) error

// RemoteQuerier executes read operations against a httpgrpc.HTTPClient.
type RemoteQuerier struct {
	client         httpgrpc.HTTPClient
	timeout        time.Duration
	middlewares    []Middleware
	promHTTPPrefix string
	logger         log.Logger
}

// NewRemoteQuerier creates and initializes a new RemoteQuerier instance.
func NewRemoteQuerier(
	client httpgrpc.HTTPClient,
	timeout time.Duration,
	prometheusHTTPPrefix string,
	logger log.Logger,
	middlewares ...Middleware,
) *RemoteQuerier {
	return &RemoteQuerier{
		client:         client,
		timeout:        timeout,
		middlewares:    middlewares,
		promHTTPPrefix: prometheusHTTPPrefix,
		logger:         logger,
	}
}

// Read satisfies Prometheus remote.ReadClient.
// See: https://github.com/prometheus/prometheus/blob/1291ec71851a7383de30b089f456fdb6202d037a/storage/remote/client.go#L264
func (q *RemoteQuerier) Read(ctx context.Context, query *prompb.Query) (*prompb.QueryResult, error) {
	log, ctx := spanlogger.NewWithLogger(ctx, q.logger, "ruler.RemoteQuerier.Read")
	defer log.Span.Finish()

	rdReq := &prompb.ReadRequest{
		Queries: []*prompb.Query{
			query,
		},
	}
	data, err := proto.Marshal(rdReq)
	if err != nil {
		return nil, errors.Wrapf(err, "unable to marshal read request")
	}

	req := httpgrpc.HTTPRequest{
		Method: http.MethodPost,
		Url:    q.promHTTPPrefix + readEndpointPath,
		Body:   snappy.Encode(nil, data),
		Headers: []*httpgrpc.Header{
			{Key: textproto.CanonicalMIMEHeaderKey("Content-Encoding"), Values: []string{"snappy"}},
			{Key: textproto.CanonicalMIMEHeaderKey("Accept-Encoding"), Values: []string{"snappy"}},
			{Key: textproto.CanonicalMIMEHeaderKey("Content-Type"), Values: []string{"application/x-protobuf"}},
			{Key: textproto.CanonicalMIMEHeaderKey("User-Agent"), Values: []string{userAgent}},
			{Key: textproto.CanonicalMIMEHeaderKey("X-Prometheus-Remote-Read-Version"), Values: []string{"0.1.0"}},
		},
	}

	for _, mdw := range q.middlewares {
		if err := mdw(ctx, &req); err != nil {
			return nil, err
		}
	}

	ctx, cancel := context.WithTimeout(ctx, q.timeout)
	defer cancel()

	resp, err := q.client.Handle(ctx, &req)
	if err != nil {
		level.Warn(log).Log("msg", "failed to perform remote read", "err", err, "qs", query)
		return nil, err
	}
	if resp.Code/100 != 2 {
		return nil, fmt.Errorf("unexpected response status code %d: %s", resp.Code, string(resp.Body))
	}
	level.Debug(log).Log("msg", "remote read successfully performed", "qs", query)

	uncompressed, err := snappy.Decode(nil, resp.Body)
	if err != nil {
		return nil, errors.Wrap(err, "error reading response")
	}
	var rdResp prompb.ReadResponse

	err = proto.Unmarshal(uncompressed, &rdResp)
	if err != nil {
		return nil, errors.Wrap(err, "unable to unmarshal response body")
	}

	if len(rdResp.Results) != 1 {
		return nil, errors.Errorf("responses: want %d, got %d", 1, len(rdResp.Results))
	}
	return rdResp.Results[0], nil
}

// Query performs a query for the given time.
func (q *RemoteQuerier) Query(ctx context.Context, qs string, t time.Time) (promql.Vector, error) {
	logger, ctx := spanlogger.NewWithLogger(ctx, q.logger, "ruler.RemoteQuerier.Query")
	defer logger.Span.Finish()

	valTyp, res, err := q.query(ctx, qs, t, logger)
	if err != nil {
		return nil, err
	}
	return decodeQueryResponse(valTyp, res)
}

func (q *RemoteQuerier) query(ctx context.Context, query string, ts time.Time, logger log.Logger) (model.ValueType, json.RawMessage, error) {
	args := make(url.Values)
	args.Set("query", query)
	if !ts.IsZero() {
		args.Set("time", ts.Format(time.RFC3339Nano))
	}
	body := []byte(args.Encode())

	req := httpgrpc.HTTPRequest{
		Method: http.MethodPost,
		Url:    q.promHTTPPrefix + queryEndpointPath,
		Body:   body,
		Headers: []*httpgrpc.Header{
			{Key: textproto.CanonicalMIMEHeaderKey("User-Agent"), Values: []string{userAgent}},
			{Key: textproto.CanonicalMIMEHeaderKey("Content-Type"), Values: []string{mimeTypeFormPost}},
			{Key: textproto.CanonicalMIMEHeaderKey("Content-Length"), Values: []string{strconv.Itoa(len(body))}},
		},
	}

	for _, mdw := range q.middlewares {
		if err := mdw(ctx, &req); err != nil {
			return model.ValNone, nil, err
		}
	}

	ctx, cancel := context.WithTimeout(ctx, q.timeout)
	defer cancel()

	resp, err := q.client.Handle(ctx, &req)
	if err != nil {
		level.Warn(logger).Log("msg", "failed to remotely evaluate query expression", "err", err, "qs", query, "tm", ts)
		return model.ValNone, nil, err
	}
	if resp.Code/100 != 2 {
		return model.ValNone, nil, fmt.Errorf("unexpected response status code %d: %s", resp.Code, string(resp.Body))
	}
	level.Debug(logger).Log("msg", "query expression successfully evaluated", "qs", query, "tm", ts)

	var apiResp struct {
		Status    string          `json:"status"`
		Data      json.RawMessage `json:"data"`
		ErrorType string          `json:"errorType"`
		Error     string          `json:"error"`
	}
	if err := json.NewDecoder(bytes.NewReader(resp.Body)).Decode(&apiResp); err != nil {
		return model.ValNone, nil, err
	}
	if apiResp.Status == statusError {
		return model.ValNone, nil, fmt.Errorf("query response error: %s", apiResp.Error)
	}
	v := struct {
		Type   model.ValueType `json:"resultType"`
		Result json.RawMessage `json:"result"`
	}{}

	if err := json.Unmarshal(apiResp.Data, &v); err != nil {
		return model.ValNone, nil, err
	}
	return v.Type, v.Result, nil
}

func decodeQueryResponse(valTyp model.ValueType, result json.RawMessage) (promql.Vector, error) {
	switch valTyp {
	case model.ValScalar:
		var sv model.Scalar
		if err := json.Unmarshal(result, &sv); err != nil {
			return nil, err
		}
		return scalarToPromQLVector(&sv), nil

	case model.ValVector:
		var vv model.Vector
		if err := json.Unmarshal(result, &vv); err != nil {
			return nil, err
		}
		return vectorToPromQLVector(vv), nil

	default:
		return nil, fmt.Errorf("rule result is not a vector or scalar: %q", valTyp)
	}
}

func vectorToPromQLVector(vec prommodel.Vector) promql.Vector {
	retVal := make(promql.Vector, 0, len(vec))
	for _, p := range vec {

		lbl := make(labels.Labels, 0, len(p.Metric))
		for ln, lv := range p.Metric {
			lbl = append(lbl, labels.Label{
				Name:  string(ln),
				Value: string(lv),
			})
		}

		retVal = append(retVal, promql.Sample{
			Metric: lbl,
			Point: promql.Point{
				V: float64(p.Value),
				T: int64(p.Timestamp),
			},
		})
	}
	return retVal
}

func scalarToPromQLVector(sc *prommodel.Scalar) promql.Vector {
	return promql.Vector{promql.Sample{
		Point: promql.Point{
			V: float64(sc.Value),
			T: int64(sc.Timestamp),
		},
		Metric: labels.Labels{},
	}}
}

// WithOrgIDMiddleware attaches 'X-Scope-OrgID' header value to the outgoing request by inspecting the passed context.
// In case the expression to evaluate corresponds to a federated rule, the ExtractTenantIDs function will take care
// of normalizing and concatenating source tenants by separating them with a '|' character.
func WithOrgIDMiddleware(ctx context.Context, req *httpgrpc.HTTPRequest) error {
	orgID, err := ExtractTenantIDs(ctx)
	if err != nil {
		return err
	}
	req.Headers = append(req.Headers, &httpgrpc.Header{
		Key:    textproto.CanonicalMIMEHeaderKey(user.OrgIDHeaderName),
		Values: []string{orgID},
	})
	return nil
}<|MERGE_RESOLUTION|>--- conflicted
+++ resolved
@@ -54,12 +54,9 @@
 	// Address is the address of the query-frontend to connect to.
 	Address string `yaml:"address"`
 
-<<<<<<< HEAD
-=======
 	// Timeout is the length of time we wait on the query-frontend before giving up.
 	Timeout time.Duration `yaml:"timeout"`
 
->>>>>>> e42496e0
 	// GRPCClientConfig contains gRPC specific config options.
 	GRPCClientConfig grpcclient.Config `yaml:"grpc_client_config"`
 }
@@ -71,11 +68,8 @@
 		"GRPC listen address of the query-frontend(s). Must be a DNS address (prefixed with dns:///) "+
 			"to enable client side load balancing.")
 
-<<<<<<< HEAD
-=======
 	f.DurationVar(&c.Timeout, "ruler.query-frontend.timeout", 2*time.Minute, "The timeout for a rule query being evaluated by the query-frontend.")
 
->>>>>>> e42496e0
 	c.GRPCClientConfig.RegisterFlagsWithPrefix("ruler.query-frontend.grpc-client-config", f)
 }
 
