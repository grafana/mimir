// SPDX-License-Identifier: AGPL-3.0-only
// Provenance-includes-location: https://github.com/cortexproject/cortex/blob/master/pkg/cortex/modules.go
// Provenance-includes-license: Apache-2.0
// Provenance-includes-copyright: The Cortex Authors.

package mimir

import (
	"context"
	"flag"
	"fmt"
	"slices"
	"strconv"
	"time"

	"github.com/go-kit/log"
	"github.com/go-kit/log/level"
	"github.com/grafana/dskit/dns"
	httpgrpc_server "github.com/grafana/dskit/httpgrpc/server"
	"github.com/grafana/dskit/kv"
	"github.com/grafana/dskit/kv/memberlist"
	"github.com/grafana/dskit/middleware"
	"github.com/grafana/dskit/modules"
	"github.com/grafana/dskit/ring"
	"github.com/grafana/dskit/server"
	"github.com/grafana/dskit/services"
	"github.com/pkg/errors"
	"github.com/prometheus/alertmanager/featurecontrol"
	"github.com/prometheus/alertmanager/matchers/compat"
	"github.com/prometheus/client_golang/prometheus"
	"github.com/prometheus/common/config"
	"github.com/prometheus/prometheus/model/labels"
	"github.com/prometheus/prometheus/promql"
	"github.com/prometheus/prometheus/rules"
	prom_storage "github.com/prometheus/prometheus/storage"
	prom_remote "github.com/prometheus/prometheus/storage/remote"
	"github.com/spf13/afero"

	"github.com/grafana/mimir/pkg/alertmanager"
	"github.com/grafana/mimir/pkg/alertmanager/alertstore"
	"github.com/grafana/mimir/pkg/alertmanager/alertstore/bucketclient"
	"github.com/grafana/mimir/pkg/api"
	"github.com/grafana/mimir/pkg/blockbuilder"
	blockbuilderscheduler "github.com/grafana/mimir/pkg/blockbuilder/scheduler"
	"github.com/grafana/mimir/pkg/compactor"
	"github.com/grafana/mimir/pkg/continuoustest"
	"github.com/grafana/mimir/pkg/costattribution"
	"github.com/grafana/mimir/pkg/distributor"
	"github.com/grafana/mimir/pkg/flusher"
	"github.com/grafana/mimir/pkg/frontend"
	"github.com/grafana/mimir/pkg/frontend/querymiddleware"
	"github.com/grafana/mimir/pkg/frontend/transport"
	v2 "github.com/grafana/mimir/pkg/frontend/v2"
	"github.com/grafana/mimir/pkg/ingester"
	"github.com/grafana/mimir/pkg/parquetconverter"
	"github.com/grafana/mimir/pkg/querier"
	querierapi "github.com/grafana/mimir/pkg/querier/api"
	"github.com/grafana/mimir/pkg/querier/engine"
	"github.com/grafana/mimir/pkg/querier/stats"
	"github.com/grafana/mimir/pkg/querier/tenantfederation"
	querier_worker "github.com/grafana/mimir/pkg/querier/worker"
	"github.com/grafana/mimir/pkg/ruler"
	"github.com/grafana/mimir/pkg/scheduler"
	"github.com/grafana/mimir/pkg/storage/bucket"
	"github.com/grafana/mimir/pkg/storage/ingest"
	"github.com/grafana/mimir/pkg/storegateway"
	"github.com/grafana/mimir/pkg/streamingpromql"
	streamingpromqlcompat "github.com/grafana/mimir/pkg/streamingpromql/compat"
	"github.com/grafana/mimir/pkg/streamingpromql/optimize/ast/sharding"
	"github.com/grafana/mimir/pkg/streamingpromql/optimize/plan/remoteexec"
	"github.com/grafana/mimir/pkg/streamingpromql/planning"
	"github.com/grafana/mimir/pkg/streamingpromql/planning/analysis"
	"github.com/grafana/mimir/pkg/usagestats"
	"github.com/grafana/mimir/pkg/usagetracker"
	"github.com/grafana/mimir/pkg/util"
	"github.com/grafana/mimir/pkg/util/activitytracker"
	"github.com/grafana/mimir/pkg/util/chunkinfologger"
	"github.com/grafana/mimir/pkg/util/limiter"
	util_log "github.com/grafana/mimir/pkg/util/log"
	"github.com/grafana/mimir/pkg/util/propagation"
	"github.com/grafana/mimir/pkg/util/validation"
	"github.com/grafana/mimir/pkg/util/validation/exporter"
	"github.com/grafana/mimir/pkg/util/version"
	"github.com/grafana/mimir/pkg/vault"
)

// The various modules that make up Mimir.
const (
	//lint:sorted
	API                              string = "api"
	ActiveGroupsCleanupService       string = "active-groups-cleanup-service"
	ActivityTracker                  string = "activity-tracker"
	AlertManager                     string = "alertmanager"
	BlockBuilder                     string = "block-builder"
	BlockBuilderScheduler            string = "block-builder-scheduler"
	Compactor                        string = "compactor"
	ContinuousTest                   string = "continuous-test"
	CostAttributionService           string = "cost-attribution-service"
	Distributor                      string = "distributor"
	DistributorService               string = "distributor-service"
	Flusher                          string = "flusher"
	Ingester                         string = "ingester"
	IngesterPartitionRing            string = "ingester-partitions-ring"
	IngesterRing                     string = "ingester-ring"
	IngesterService                  string = "ingester-service"
	MemberlistKV                     string = "memberlist-kv"
	Overrides                        string = "overrides"
	OverridesExporter                string = "overrides-exporter"
	ParquetConverter                 string = "parquet-converter"
	Querier                          string = "querier"
	QuerierLifecycler                string = "querier-lifecycler"
	QuerierQueryPlanner              string = "querier-query-planner"
	QuerierRing                      string = "querier-ring"
	QueryFrontend                    string = "query-frontend"
	QueryFrontendCodec               string = "query-frontend-codec"
	QueryFrontendQueryPlanner        string = "query-frontend-query-planner"
	QueryFrontendTopicOffsetsReaders string = "query-frontend-topic-offsets-reader"
	QueryFrontendTripperware         string = "query-frontend-tripperware"
	QueryScheduler                   string = "query-scheduler"
	Queryable                        string = "queryable"
	Ruler                            string = "ruler"
	RulerStorage                     string = "ruler-storage"
	RuntimeConfig                    string = "runtime-config"
	SanityCheck                      string = "sanity-check"
	Server                           string = "server"
	StoreGateway                     string = "store-gateway"
	StoreQueryable                   string = "store-queryable"
	TenantFederation                 string = "tenant-federation"
	UsageStats                       string = "usage-stats"
	UsageTracker                     string = "usage-tracker"
	UsageTrackerInstanceRing         string = "usage-tracker-instance-ring"
	UsageTrackerPartitionRing        string = "usage-tracker-partition-ring"
	Vault                            string = "vault"

	All string = "all"
)

var (
	// Both queriers and rulers create their own instances of Queryables and federated Queryables,
	// so we need to make sure the series registered by the individual queryables are unique.
	querierEngine = prometheus.Labels{"engine": "querier"}
	rulerEngine   = prometheus.Labels{"engine": "ruler"}
)

func newDefaultConfig() *Config {
	defaultConfig := &Config{}
	defaultFS := flag.NewFlagSet("", flag.PanicOnError)
	defaultConfig.RegisterFlags(defaultFS, util_log.Logger)
	return defaultConfig
}

func (t *Mimir) initAPI() (services.Service, error) {
	t.Cfg.API.ServerPrefix = t.Cfg.Server.PathPrefix

	a, err := api.New(t.Cfg.API, t.Cfg.TenantFederation, t.Cfg.Server, t.Server, util_log.Logger)
	if err != nil {
		return nil, err
	}

	t.BuildInfoHandler = version.BuildInfoHandler(
		t.Cfg.ApplicationName,
		version.BuildInfoFeatures{
			AlertmanagerConfigAPI: strconv.FormatBool(t.Cfg.Alertmanager.EnableAPI),
			QuerySharding:         strconv.FormatBool(t.Cfg.Frontend.QueryMiddleware.ShardedQueries),
			RulerConfigAPI:        strconv.FormatBool(t.Cfg.Ruler.EnableAPI),
			FederatedRules:        strconv.FormatBool(t.Cfg.Ruler.TenantFederation.Enabled),
		})

	t.API = a
	t.API.RegisterAPI(t.Cfg, newDefaultConfig(), t.BuildInfoHandler)

	return nil, nil
}

func (t *Mimir) initActivityTracker() (services.Service, error) {
	if t.Cfg.ActivityTracker.Filepath == "" {
		return nil, nil
	}

	entries, err := activitytracker.LoadUnfinishedEntries(t.Cfg.ActivityTracker.Filepath)

	l := log.With(util_log.Logger, "component", "activity-tracker")
	if err != nil {
		level.Warn(l).Log("msg", "failed to fully read file with unfinished activities", "err", err)
	}
	if len(entries) > 0 {
		level.Warn(l).Log("msg", "found unfinished activities from previous run", "count", len(entries))
	}
	for _, e := range entries {
		level.Warn(l).Log("start", e.Timestamp.UTC().Format(time.RFC3339Nano), "activity", e.Activity)
	}

	at, err := activitytracker.NewActivityTracker(t.Cfg.ActivityTracker, t.Registerer)
	if err != nil {
		return nil, err
	}

	t.ActivityTracker = at

	return services.NewIdleService(nil, func(_ error) error {
		entries, err := activitytracker.LoadUnfinishedEntries(t.Cfg.ActivityTracker.Filepath)
		if err != nil {
			level.Warn(l).Log("msg", "failed to fully read file with unfinished activities during shutdown", "err", err)
		}
		if len(entries) > 0 {
			level.Warn(l).Log("msg", "found unfinished activities during shutdown", "count", len(entries))
		}
		for _, e := range entries {
			level.Warn(l).Log("start", e.Timestamp.UTC().Format(time.RFC3339Nano), "activity", e.Activity)
		}
		return nil
	}), nil
}

func (t *Mimir) initVault() (services.Service, error) {
	if !t.Cfg.Vault.Enabled {
		return nil, nil
	}

	v, err := vault.NewVault(t.Cfg.Vault, util_log.Logger, t.Registerer)
	if err != nil {
		return nil, err
	}
	t.Vault = v

	// Update Configs - KVStore
	// lint:sorted
	t.Cfg.Alertmanager.ShardingRing.Common.KVStore.Etcd.TLS.Reader = t.Vault
	t.Cfg.Compactor.ShardingRing.Common.KVStore.Etcd.TLS.Reader = t.Vault
	t.Cfg.Distributor.DistributorRing.Common.KVStore.Etcd.TLS.Reader = t.Vault
	t.Cfg.Distributor.HATrackerConfig.KVStore.Etcd.TLS.Reader = t.Vault
	t.Cfg.Ingester.IngesterPartitionRing.KVStore.Etcd.TLS.Reader = t.Vault
	t.Cfg.Ingester.IngesterRing.KVStore.Etcd.TLS.Reader = t.Vault
	t.Cfg.MemberlistKV.TCPTransport.TLS.Reader = t.Vault
	t.Cfg.OverridesExporter.Ring.Common.KVStore.Etcd.TLS.Reader = t.Vault
	t.Cfg.Querier.Ring.Common.KVStore.Etcd.TLS.Reader = t.Vault
	t.Cfg.QueryScheduler.ServiceDiscovery.SchedulerRing.KVStore.Etcd.TLS.Reader = t.Vault
	t.Cfg.Ruler.Ring.Common.KVStore.Etcd.TLS.Reader = t.Vault
	t.Cfg.StoreGateway.ShardingRing.KVStore.Etcd.TLS.Reader = t.Vault
	t.Cfg.UsageTracker.InstanceRing.KVStore.Etcd.TLS.Reader = t.Vault
	t.Cfg.UsageTracker.PartitionRing.KVStore.Etcd.TLS.Reader = t.Vault

	// Update Configs - GRPC Clients
	// lint:sorted
	t.Cfg.Alertmanager.AlertmanagerClient.GRPCClientConfig.TLS.Reader = t.Vault
	t.Cfg.Distributor.UsageTrackerClient.TLS.Reader = t.Vault
	t.Cfg.Frontend.FrontendV2.GRPCClientConfig.TLS.Reader = t.Vault
	t.Cfg.IngesterClient.GRPCClientConfig.TLS.Reader = t.Vault
	t.Cfg.Querier.StoreGatewayClient.TLS.Reader = t.Vault
	t.Cfg.QueryScheduler.GRPCClientConfig.TLS.Reader = t.Vault
	t.Cfg.Ruler.ClientTLSConfig.TLS.Reader = t.Vault
	t.Cfg.Ruler.DeprecatedNotifier.TLS.Reader = t.Vault
	t.Cfg.Ruler.QueryFrontend.GRPCClientConfig.TLS.Reader = t.Vault
	t.Cfg.Worker.QueryFrontendGRPCClientConfig.TLS.Reader = t.Vault
	t.Cfg.Worker.QuerySchedulerGRPCClientConfig.TLS.Reader = t.Vault

	// Update Configs - LimitsConfigs
	t.Cfg.LimitsConfig.RulerAlertmanagerClientConfig.NotifierConfig.TLS.Reader = t.Vault

	// Update the Server
	updateServerTLSCfgFunc := func(vault *vault.Vault, tlsConfig *server.TLSConfig) error {
		cert, err := vault.ReadSecret(tlsConfig.TLSCertPath)
		if err != nil {
			return err
		}
		tlsConfig.TLSCert = string(cert)
		tlsConfig.TLSCertPath = ""

		key, err := vault.ReadSecret(tlsConfig.TLSKeyPath)
		if err != nil {
			return err
		}
		tlsConfig.TLSKey = config.Secret(key)
		tlsConfig.TLSKeyPath = ""

		var ca []byte
		if tlsConfig.ClientCAs != "" {
			ca, err = vault.ReadSecret(tlsConfig.ClientCAs)
			if err != nil {
				return err
			}
			tlsConfig.ClientCAsText = string(ca)
			tlsConfig.ClientCAs = ""
		}

		return nil
	}

	if len(t.Cfg.Server.HTTPTLSConfig.TLSCertPath) > 0 && len(t.Cfg.Server.HTTPTLSConfig.TLSKeyPath) > 0 {
		err := updateServerTLSCfgFunc(t.Vault, &t.Cfg.Server.HTTPTLSConfig)
		if err != nil {
			return nil, err
		}
	}

	if len(t.Cfg.Server.GRPCTLSConfig.TLSCertPath) > 0 && len(t.Cfg.Server.GRPCTLSConfig.TLSKeyPath) > 0 {
		err := updateServerTLSCfgFunc(t.Vault, &t.Cfg.Server.GRPCTLSConfig)
		if err != nil {
			return nil, err
		}
	}

	runFunc := func(ctx context.Context) error {
		err := t.Vault.KeepRenewingTokenLease(ctx)
		// We don't want to turn Mimir into an unready state if Vault fails here
		<-ctx.Done()
		return err
	}

	return services.NewBasicService(nil, runFunc, nil), nil
}

func (t *Mimir) initSanityCheck() (services.Service, error) {
	return services.NewIdleService(func(ctx context.Context) error {
		return runSanityCheck(ctx, t.Cfg, util_log.Logger)
	}, nil), nil
}

func (t *Mimir) initServer() (services.Service, error) {
	// We can't inject t.Ingester and t.Distributor directly, because they may not be set yet. However by the time when grpcInflightMethodLimiter runs
	// t.Ingester or t.Distributor will be available. There's no race condition here, because gRPC server (service returned by this method, ie. initServer)
	// is started only after t.Ingester and t.Distributor are set in initIngester or initDistributorService.

	ingFn := func() ingesterReceiver {
		// Return explicit nil if there's no ingester. We don't want to return typed-nil as interface value.
		if t.Ingester == nil {
			return nil
		}
		return t.Ingester
	}

	distFn := func() pushReceiver {
		// Return explicit nil if there's no distributor. We don't want to return typed-nil as interface value.
		if t.Distributor == nil {
			return nil
		}
		return t.Distributor
	}

	// Installing this allows us to reject push requests received via gRPC early -- before they are fully read into memory.
	t.Cfg.Server.GrpcMethodLimiter = newGrpcInflightMethodLimiter(ingFn, distFn)

	// Allow reporting HTTP 4xx codes in status_code label of request duration metrics
	t.Cfg.Server.ReportHTTP4XXCodesInInstrumentationLabel = true

	// Mimir handles signals on its own.
	DisableSignalHandling(&t.Cfg.Server)
	t.ServerMetrics = server.NewServerMetrics(t.Cfg.Server)
	serv, err := server.NewWithMetrics(t.Cfg.Server, t.ServerMetrics)
	if err != nil {
		return nil, err
	}

	t.Server = serv

	servicesToWaitFor := func() []services.Service {
		svs := []services.Service(nil)

		serverDeps := t.ModuleManager.DependenciesForModule(Server)

		for m, s := range t.ServiceMap {
			// Server should not wait for itself or for any of its dependencies.
			if m == Server {
				continue
			}

			if slices.Contains(serverDeps, m) {
				continue
			}

			svs = append(svs, s)
		}
		return svs
	}

	s := NewServerService(t.Server, servicesToWaitFor)

	return s, nil
}

func (t *Mimir) initIngesterRing() (serv services.Service, err error) {
	t.Cfg.Ingester.IngesterRing.HideTokensInStatusPage = t.Cfg.IngestStorage.Enabled

	t.IngesterRing, err = ring.New(t.Cfg.Ingester.IngesterRing.ToRingConfig(), "ingester", ingester.IngesterRingKey, util_log.Logger, prometheus.WrapRegistererWithPrefix("cortex_", t.Registerer))
	if err != nil {
		return nil, err
	}
	return t.IngesterRing, nil
}

func (t *Mimir) initIngesterPartitionRing() (services.Service, error) {
	if !t.Cfg.IngestStorage.Enabled {
		return nil, nil
	}

	kvClient, err := kv.NewClient(t.Cfg.Ingester.IngesterPartitionRing.KVStore, ring.GetPartitionRingCodec(), kv.RegistererWithKVName(t.Registerer, ingester.PartitionRingName+"-watcher"), util_log.Logger)
	if err != nil {
		return nil, errors.Wrap(err, "creating KV store for ingester partitions ring watcher")
	}

	t.IngesterPartitionRingWatcher = ring.NewPartitionRingWatcher(ingester.PartitionRingName, ingester.PartitionRingKey, kvClient, util_log.Logger, prometheus.WrapRegistererWithPrefix("cortex_", t.Registerer))
	t.IngesterPartitionInstanceRing = ring.NewPartitionInstanceRing(t.IngesterPartitionRingWatcher, t.IngesterRing, t.Cfg.Ingester.IngesterRing.HeartbeatTimeout)

	// Expose a web page to view the partitions ring state.
	t.API.RegisterIngesterPartitionRing(ring.NewPartitionRingPageHandler(t.IngesterPartitionRingWatcher, ring.NewPartitionRingEditor(ingester.PartitionRingKey, kvClient)))

	// Track anonymous usage statistics.
	usagestats.SetMode(usagestats.ModeIngestStorage)

	return t.IngesterPartitionRingWatcher, nil
}

func (t *Mimir) initRuntimeConfig() (services.Service, error) {
	// Add mappings here for config options that are being migrated to per-tenant limits.
	// Ex:
	// if t.Cfg.<Section>.<DeprecatedField> != <Default> {
	//     t.Cfg.LimitsConfig.<NewField> = t.Cfg.<Section>.<DeprecatedField>
	// }

	// AlertmanagerURL and Notifier sub-options are moving from a global config to a per-tenant config.
	// We need to preserve the option in the ruler yaml for at least two releases (that is, at least Mimir 3.0).
	// If the ruler config is configured by the user, map it to its new place in the default limits.
	if t.Cfg.Ruler.DeprecatedAlertmanagerURL != "" {
		t.Cfg.LimitsConfig.RulerAlertmanagerClientConfig.AlertmanagerURL = t.Cfg.Ruler.DeprecatedAlertmanagerURL
	}
	if !t.Cfg.Ruler.DeprecatedNotifier.IsDefault() {
		t.Cfg.LimitsConfig.RulerAlertmanagerClientConfig.NotifierConfig = t.Cfg.Ruler.DeprecatedNotifier
	}
	// Ensure the TLS settings reader is propagated.
	if t.Cfg.Ruler.DeprecatedNotifier.TLS.Reader != t.Cfg.LimitsConfig.RulerAlertmanagerClientConfig.NotifierConfig.TLS.Reader {
		t.Cfg.LimitsConfig.RulerAlertmanagerClientConfig.NotifierConfig.TLS.Reader = t.Cfg.Ruler.DeprecatedNotifier.TLS.Reader
	}

	// End mappings for per-tenant config migrations.

	if len(t.Cfg.RuntimeConfig.LoadPath) == 0 {
		// no need to initialize module if load path is empty
		return nil, nil
	}

	serv, err := NewRuntimeManager(&t.Cfg, "mimir-runtime-config", prometheus.WrapRegistererWithPrefix("cortex_", t.Registerer), util_log.Logger)
	if err != nil {
		return nil, err
	}
	// TenantLimits just delegates to RuntimeConfig and doesn't have any state or need to do
	// anything in the start/stopping phase. Thus we can create it as part of runtime config
	// setup without any service instance of its own.
	t.TenantLimits = newTenantLimits(serv)

	t.RuntimeConfig = serv
	t.API.RegisterRuntimeConfig(runtimeConfigHandler(t.RuntimeConfig, t.Cfg.LimitsConfig), validation.UserLimitsHandler(t.Cfg.LimitsConfig, t.TenantLimits))

	// Update config fields using runtime config. Only if multiKV is used for given ring these returned functions will be
	// called and register the listener.
	//
	// By doing the initialization here instead of per-module init function, we avoid the problem
	// of projects based on Mimir forgetting the wiring if they override module's init method (they also don't have access to private symbols).
	// lint:sorted
	t.Cfg.Alertmanager.ShardingRing.Common.KVStore.Multi.ConfigProvider = multiClientRuntimeConfigChannel(t.RuntimeConfig)
	t.Cfg.Compactor.ShardingRing.Common.KVStore.Multi.ConfigProvider = multiClientRuntimeConfigChannel(t.RuntimeConfig)
	t.Cfg.Distributor.DistributorRing.Common.KVStore.Multi.ConfigProvider = multiClientRuntimeConfigChannel(t.RuntimeConfig)
	t.Cfg.Ingester.IngesterPartitionRing.KVStore.Multi.ConfigProvider = multiClientRuntimeConfigChannel(t.RuntimeConfig)
	t.Cfg.Ingester.IngesterRing.KVStore.Multi.ConfigProvider = multiClientRuntimeConfigChannel(t.RuntimeConfig)
	t.Cfg.OverridesExporter.Ring.Common.KVStore.Multi.ConfigProvider = multiClientRuntimeConfigChannel(t.RuntimeConfig)
	t.Cfg.Querier.Ring.Common.KVStore.Multi.ConfigProvider = multiClientRuntimeConfigChannel(t.RuntimeConfig)
	t.Cfg.QueryScheduler.ServiceDiscovery.SchedulerRing.KVStore.Multi.ConfigProvider = multiClientRuntimeConfigChannel(t.RuntimeConfig)
	t.Cfg.Ruler.Ring.Common.KVStore.Multi.ConfigProvider = multiClientRuntimeConfigChannel(t.RuntimeConfig)
	t.Cfg.StoreGateway.ShardingRing.KVStore.Multi.ConfigProvider = multiClientRuntimeConfigChannel(t.RuntimeConfig)

	return serv, nil
}

func (t *Mimir) initOverrides() (serv services.Service, err error) {
	t.Overrides = validation.NewOverrides(t.Cfg.LimitsConfig, t.TenantLimits)
	// overrides don't have operational state, nor do they need to do anything more in starting/stopping phase,
	// so there is no need to return any service.
	return nil, nil
}

func (t *Mimir) initOverridesExporter() (services.Service, error) {
	t.Cfg.OverridesExporter.Ring.Common.ListenPort = t.Cfg.Server.GRPCListenPort

	overridesExporter, err := exporter.NewOverridesExporter(
		t.Cfg.OverridesExporter,
		&t.Cfg.LimitsConfig,
		t.TenantLimits,
		util_log.Logger,
		t.Registerer,
	)
	if err != nil {
		return nil, errors.Wrap(err, "failed to instantiate overrides-exporter")
	}
	if t.Registerer != nil {
		t.Registerer.MustRegister(overridesExporter)
	}

	t.API.RegisterOverridesExporter(overridesExporter)

	return overridesExporter, nil
}

func (t *Mimir) initDistributorService() (serv services.Service, err error) {
	t.Cfg.Distributor.DistributorRing.Common.ListenPort = t.Cfg.Server.GRPCListenPort
	t.Cfg.Distributor.InstanceLimitsFn = distributorInstanceLimits(t.RuntimeConfig)

	if t.Cfg.Querier.ShuffleShardingIngestersEnabled {
		t.Cfg.Distributor.ShuffleShardingLookbackPeriod = t.Cfg.BlocksStorage.TSDB.Retention
	}

	// Check whether the distributor can join the distributors ring, which is
	// whenever it's not running as an internal dependency (ie. querier or
	// ruler's dependency)
	canJoinDistributorsRing := t.Cfg.isDistributorEnabled()

	t.Cfg.Distributor.StreamingChunksPerIngesterSeriesBufferSize = t.Cfg.Querier.StreamingChunksPerIngesterSeriesBufferSize
	t.Cfg.Distributor.MinimizeIngesterRequests = t.Cfg.Querier.MinimizeIngesterRequests
	t.Cfg.Distributor.MinimiseIngesterRequestsHedgingDelay = t.Cfg.Querier.MinimiseIngesterRequestsHedgingDelay
	t.Cfg.Distributor.PreferAvailabilityZone = t.Cfg.Querier.PreferAvailabilityZone
	t.Cfg.Distributor.IngestStorageConfig = t.Cfg.IngestStorage
	t.Cfg.Distributor.UsageTrackerEnabled = t.Cfg.UsageTracker.Enabled

	t.Distributor, err = distributor.New(t.Cfg.Distributor, t.Cfg.IngesterClient, t.Overrides,
		t.ActiveGroupsCleanup, t.CostAttributionManager, t.IngesterRing, t.IngesterPartitionInstanceRing,
		canJoinDistributorsRing, t.UsageTrackerPartitionRing, t.UsageTrackerInstanceRing, t.Registerer, util_log.Logger)
	if err != nil {
		return
	}

	if t.ActiveGroupsCleanup != nil {
		t.ActiveGroupsCleanup.Register(t.Distributor)
	}

	return t.Distributor, nil
}

func (t *Mimir) initDistributor() (serv services.Service, err error) {
	t.API.RegisterDistributor(t.Distributor, t.Cfg.Distributor, t.Registerer, t.Overrides)

	return nil, nil
}

// initQueryable instantiates the queryable and promQL engine used to service queries to
// Mimir. It also registers the API endpoints associated with those two services.
func (t *Mimir) initQueryable() (serv services.Service, err error) {
	registerer := prometheus.WrapRegistererWith(querierEngine, t.Registerer)

	// Create a querier queryable and PromQL engine
	t.QuerierQueryable, t.ExemplarQueryable, t.QuerierEngine, t.QuerierStreamingEngine, err = querier.New(
		t.Cfg.Querier, t.Overrides, t.Distributor, t.AdditionalStorageQueryables, registerer, util_log.Logger, t.ActivityTracker, t.QuerierQueryPlanner,
	)
	if err != nil {
		return nil, fmt.Errorf("could not create queryable: %w", err)
	}

	// Use the distributor to return metric metadata by default
	t.MetadataSupplier = t.Distributor

	// Register the default endpoints that are always enabled for the querier module
	t.API.RegisterQueryable(t.Distributor)

	return nil, nil
}

// Enable merge querier if multi tenant query federation is enabled
func (t *Mimir) initTenantFederation() (serv services.Service, err error) {
	if t.Cfg.TenantFederation.Enabled {
		// Make sure the mergeQuerier is only used for request with more than a
		// single tenant. This allows for a less impactful enabling of tenant
		// federation.
		const bypassForSingleQuerier = true

		// Make sure we use the "engine" label for queryables we create here just
		// like the non-federated queryables above. This differentiates between querier
		// and ruler metrics and prevents duplicate registration.
		registerer := prometheus.WrapRegistererWith(querierEngine, t.Registerer)

		t.QuerierQueryable = querier.NewSampleAndChunkQueryable(tenantfederation.NewQueryable(t.QuerierQueryable, bypassForSingleQuerier, t.Cfg.TenantFederation.MaxConcurrent, registerer, util_log.Logger))
		t.ExemplarQueryable = tenantfederation.NewExemplarQueryable(t.ExemplarQueryable, bypassForSingleQuerier, t.Cfg.TenantFederation.MaxConcurrent, registerer, util_log.Logger)
		t.MetadataSupplier = tenantfederation.NewMetadataSupplier(t.MetadataSupplier, t.Cfg.TenantFederation.MaxConcurrent, util_log.Logger)
	}
	return nil, nil
}

func (t *Mimir) initQuerierLifecycler() (services.Service, error) {
	t.Cfg.Querier.Ring.Common.ListenPort = t.Cfg.Server.GRPCListenPort

	lifecycler, err := querier.NewLifecycler(t.Cfg.Querier.Ring, util_log.Logger, t.Registerer)
	if err != nil {
		return nil, fmt.Errorf("failed to create querier lifecycler: %w", err)
	}

	t.QuerierLifecycler = lifecycler

	return lifecycler, nil
}

func (t *Mimir) initQuerierRing() (services.Service, error) {
	r, err := querier.NewRing(t.Cfg.Querier.Ring, util_log.Logger, t.Registerer)
	if err != nil {
		return nil, fmt.Errorf("failed to create querier ring: %w", err)
	}

	t.QuerierRing = r

	return r, nil
}

// initQuerier registers an internal HTTP router with a Prometheus API backed by the
// Mimir Queryable. Then it does one of the following:
//
//  1. Query-Frontend Enabled: If Mimir has an All or QueryFrontend target, the internal
//     HTTP router is wrapped with Tenant ID parsing middleware and passed to the frontend
//     worker.
//
//  2. Querier Standalone: The querier will register the internal HTTP router with the external
//     HTTP router for the Prometheus API routes. Then the external HTTP server will be passed
//     as a http.Handler to the frontend worker.
//
// Route Diagram:
//
//	                      │  query
//	                      │ request
//	                      │
//	                      ▼
//	            ┌──────────────────┐    QF to      ┌──────────────────┐
//	            │  external HTTP   │    Worker     │                  │
//	            │      router      │──────────────▶│ frontend worker  │
//	            │                  │               │                  │
//	            └──────────────────┘               └──────────────────┘
//	                      │                                  │
//	                                                         │
//	             only in  │                                  │
//	          microservice         ┌──────────────────┐      │
//	            querier   │        │ internal Querier │      │
//	                       ─ ─ ─ ─▶│      router      │◀─────┘
//	                               │                  │
//	                               └──────────────────┘
//	                                         │
//	                                         │
//	/metadata & /chunk ┌─────────────────────┼─────────────────────┐
//	      requests     │                     │                     │
//	                   │                     │                     │
//	                   ▼                     ▼                     ▼
//	         ┌──────────────────┐  ┌──────────────────┐  ┌────────────────────┐
//	         │                  │  │                  │  │                    │
//	         │Querier Queryable │  │  /api/v1 router  │  │ /prometheus router │
//	         │                  │  │                  │  │                    │
//	         └──────────────────┘  └──────────────────┘  └────────────────────┘
//	                   ▲                     │                     │
//	                   │                     └──────────┬──────────┘
//	                   │                                ▼
//	                   │                      ┌──────────────────┐
//	                   │                      │                  │
//	                   └──────────────────────│  Prometheus API  │
//	                                          │                  │
//	                                          └──────────────────┘
func (t *Mimir) initQuerier() (serv services.Service, err error) {
	t.Cfg.Worker.MaxConcurrentRequests = t.Cfg.Querier.EngineConfig.MaxConcurrent
	t.Cfg.Worker.QuerySchedulerDiscovery = t.Cfg.QueryScheduler.ServiceDiscovery

	// Add the default propagators.
	t.Extractors = append(
		t.Extractors,
		&chunkinfologger.Extractor{},
		&streamingpromqlcompat.EngineFallbackExtractor{},

		// Since we don't use the regular RegisterQueryAPI, we need to register the consistency extractor here too.
		&querierapi.ConsistencyExtractor{},
	)

	if t.Cfg.Querier.FilterQueryablesEnabled {
		t.Extractors = append(t.Extractors, &querier.FilterQueryablesExtractor{})
	}

	extractor := &propagation.MultiExtractor{Extractors: t.Extractors}
	metrics := querier.NewRequestMetrics(t.Registerer)
	var dispatcher *querier.Dispatcher

	if t.Cfg.Querier.QueryEngine == querier.MimirEngine {
		dispatcher = querier.NewDispatcher(t.QuerierStreamingEngine, t.QuerierQueryable, metrics, t.ServerMetrics, extractor, util_log.Logger)
	}

	// Create an internal HTTP handler that is configured with the Prometheus API routes and points
	// to a Prometheus API struct instantiated with the Mimir Queryable.
	internalQuerierRouter := api.NewQuerierHandler(
		t.Cfg.API,
		t.Cfg.Querier,
		t.QuerierQueryable,
		t.ExemplarQueryable,
		t.MetadataSupplier,
		t.QuerierEngine,
		t.Distributor,
		metrics,
		t.Registerer,
		util_log.Logger,
		t.Overrides,
		extractor,
	)

	// If the querier is running standalone without the query-frontend or query-scheduler, we must register it's internal
	// HTTP handler externally and provide the external Mimir Server HTTP handler to the frontend worker
	// to ensure requests it processes use the default middleware instrumentation.
	if !t.Cfg.isQuerySchedulerEnabled() && !t.Cfg.isQueryFrontendEnabled() {
		// First, register the internal querier handler with the external HTTP server
		t.API.RegisterQueryAPI(internalQuerierRouter, t.BuildInfoHandler)

		// Second, set the http.Handler that the frontend worker will use to process requests to point to
		// the external HTTP server. This will allow the querier to consolidate query metrics both external
		// and internal using the default instrumentation when running as a standalone service.
		internalQuerierRouter = t.Server.HTTPServer.Handler
	} else {
		// Monolithic mode requires a query-frontend endpoint for the worker. If no frontend and scheduler endpoint
		// is configured, Mimir will default to using frontend on localhost on its own gRPC listening port.
		if !t.Cfg.Worker.IsSchedulerConfigured() {
			address := fmt.Sprintf("127.0.0.1:%d", t.Cfg.Server.GRPCListenPort)
			level.Info(util_log.Logger).Log("msg", "The querier worker has not been configured with the query-scheduler address. Because Mimir is running in monolithic mode, it's attempting an automatic worker configuration. If queries are unresponsive, consider explicitly configuring the query-scheduler address for querier worker.", "address", address)
			t.Cfg.Worker.SchedulerAddress = address
		}

		// Add a middleware to extract the trace context and add a header.
		internalQuerierRouter = middleware.Tracer{}.Wrap(internalQuerierRouter)

		// If queries are processed using the external HTTP Server, we need wrap the internal querier with
		// HTTP router with middleware to parse the tenant ID from the HTTP header and inject it into the
		// request context.
		internalQuerierRouter = t.API.AuthMiddleware.Wrap(internalQuerierRouter)
	}

	// If no query-scheduler is in use, then no worker is needed.
	if !t.Cfg.Worker.IsSchedulerConfigured() {
		return nil, nil
	}

	return querier_worker.NewQuerierWorker(t.Cfg.Worker, httpgrpc_server.NewServer(internalQuerierRouter, httpgrpc_server.WithReturn4XXErrors), dispatcher, util_log.Logger, t.Registerer)
}

func (t *Mimir) initStoreQueryable() (services.Service, error) {
	q, err := querier.NewBlocksStoreQueryableFromConfig(
		t.Cfg.Querier, t.Cfg.StoreGateway, t.Cfg.BlocksStorage, t.Overrides, util_log.Logger, t.Registerer,
	)
	if err != nil {
		return nil, fmt.Errorf("failed to initialize block store queryable: %v", err)
	}
	t.AdditionalStorageQueryables = append(t.AdditionalStorageQueryables, querier.NewStoreGatewayTimeRangeQueryable(q, t.Cfg.Querier))
	return q, nil
}

func (t *Mimir) initActiveGroupsCleanupService() (services.Service, error) {
	t.ActiveGroupsCleanup = util.NewActiveGroupsCleanupService(3*time.Minute, t.Cfg.Ingester.ActiveSeriesMetrics.IdleTimeout, t.Cfg.MaxSeparateMetricsGroupsPerUser)
	return t.ActiveGroupsCleanup, nil
}

func (t *Mimir) initCostAttributionService() (services.Service, error) {
	// The cost attribution service is only initilized if the custom registry path is provided.
	if t.Cfg.CostAttributionRegistryPath != "" {
		costAttributionReg := prometheus.NewRegistry()
		var err error
		t.CostAttributionManager, err = costattribution.NewManager(t.Cfg.CostAttributionCleanupInterval, t.Cfg.CostAttributionEvictionInterval, util_log.Logger, t.Overrides, t.Registerer, costAttributionReg)
		t.API.RegisterCostAttribution(t.Cfg.CostAttributionRegistryPath, costAttributionReg)
		return t.CostAttributionManager, err
	}
	return nil, nil
}

func (t *Mimir) tsdbIngesterConfig() {
	t.Cfg.Ingester.BlocksStorageConfig = t.Cfg.BlocksStorage
}

func (t *Mimir) initIngesterService() (serv services.Service, err error) {
	t.Cfg.Ingester.IngesterRing.ListenPort = t.Cfg.Server.GRPCListenPort
	t.Cfg.Ingester.IngesterRing.HideTokensInStatusPage = t.Cfg.IngestStorage.Enabled
	t.Cfg.Ingester.InstanceLimitsFn = ingesterInstanceLimits(t.RuntimeConfig)
	t.Cfg.Ingester.IngestStorageConfig = t.Cfg.IngestStorage
	t.tsdbIngesterConfig()

	t.Ingester, err = ingester.New(t.Cfg.Ingester, t.Overrides, t.IngesterRing, t.IngesterPartitionRingWatcher, t.ActiveGroupsCleanup, t.CostAttributionManager, t.Registerer, util_log.Logger)
	if err != nil {
		return
	}

	if t.IngesterPartitionRingWatcher != nil {
		t.IngesterPartitionRingWatcher = t.IngesterPartitionRingWatcher.WithDelegate(t.Ingester)
	}
	if t.ActiveGroupsCleanup != nil {
		t.ActiveGroupsCleanup.Register(t.Ingester)
	}

	return t.Ingester, nil
}

func (t *Mimir) initIngester() (serv services.Service, err error) {
	var ing ingester.API

	ing = t.Ingester
	if t.ActivityTracker != nil {
		ing = ingester.NewIngesterActivityTracker(ing, t.ActivityTracker)
	}
	if t.Cfg.IncludeTenantIDInProfileLabels {
		ing = ingester.NewIngesterProfilingWrapper(ing)
	}
	t.API.RegisterIngester(ing)
	return nil, nil
}

func (t *Mimir) initFlusher() (serv services.Service, err error) {
	t.tsdbIngesterConfig()

	t.Flusher, err = flusher.New(
		t.Cfg.Flusher,
		t.Cfg.Ingester,
		t.Overrides,
		t.Registerer,
		util_log.Logger,
	)
	if err != nil {
		return
	}

	return t.Flusher, nil
}

// initQueryFrontendCodec initializes query frontend codec.
// NOTE: Grafana Enterprise Metrics depends on this.
func (t *Mimir) initQueryFrontendCodec() (services.Service, error) {
	// Add our default injectors.
	t.Injectors = append(t.Injectors, &querierapi.ConsistencyInjector{})

	t.QueryFrontendCodec = querymiddleware.NewCodec(
		t.Registerer,
		t.Cfg.Querier.EngineConfig.LookbackDelta,
		t.Cfg.Frontend.QueryMiddleware.QueryResultResponseFormat,
		t.Cfg.Frontend.QueryMiddleware.ExtraPropagateHeaders,
		&propagation.MultiInjector{Injectors: t.Injectors},
	)

	return nil, nil
}

// initQueryFrontendTopicOffsetsReaders instantiates the topic offsets reader used by the query-frontend
// when the ingest storage is enabled.
func (t *Mimir) initQueryFrontendTopicOffsetsReaders() (services.Service, error) {
	if !t.Cfg.IngestStorage.Enabled {
		return nil, nil
	}

	var err error

	kafkaMetrics := ingest.NewKafkaReaderClientMetrics(ingest.ReaderMetricsPrefix, "query-frontend", t.Registerer)
	kafkaClient, err := ingest.NewKafkaReaderClient(t.Cfg.IngestStorage.KafkaConfig, kafkaMetrics, util_log.Logger)
	if err != nil {
		return nil, err
	}

	// The Kafka partitions may have been pre-provisioned. There are may be much more existing partitions in Kafka
	// than the actual number we use. To improve performance, we only look up the actual partitions
	// we're currently using in Mimir. We include all partition states because ACTIVE and INACTIVE partitions
	// must be queried, and PENDING partitions may switch to ACTIVE between when the query-frontend fetch the offsets
	// and the querier builds the replicaset of partitions to query.
	getPartitionIDs := func(_ context.Context) ([]int32, error) {
		return t.IngesterPartitionRingWatcher.PartitionRing().PartitionIDs(), nil
	}

	ingestTopicOffsetsReader := ingest.NewTopicOffsetsReader(kafkaClient, t.Cfg.IngestStorage.KafkaConfig.Topic, getPartitionIDs, t.Cfg.IngestStorage.KafkaConfig.LastProducedOffsetPollInterval, t.Registerer, util_log.Logger)

	if t.QueryFrontendTopicOffsetsReaders == nil {
		t.QueryFrontendTopicOffsetsReaders = make(map[string]*ingest.TopicOffsetsReader)
	}
	t.QueryFrontendTopicOffsetsReaders[querierapi.ReadConsistencyOffsetsHeader] = ingestTopicOffsetsReader

	return ingestTopicOffsetsReader, nil
}

// initQueryFrontendTripperware instantiates the tripperware used by the query frontend
// to optimize Prometheus query requests.
func (t *Mimir) initQueryFrontendTripperware() (serv services.Service, err error) {
	promqlEngineRegisterer := prometheus.WrapRegistererWith(prometheus.Labels{"engine": "query-frontend"}, t.Registerer)
	promOpts, mqeOpts := engine.NewPromQLEngineOptions(t.Cfg.Querier.EngineConfig, t.ActivityTracker, util_log.Logger, promqlEngineRegisterer)
	// Disable concurrency limits for sharded queries spawned by the query-frontend.
	promOpts.ActiveQueryTracker = nil
	// Always eagerly load selectors so that they are loaded in parallel in the background.
	mqeOpts.EagerLoadSelectors = true

	t.Cfg.Frontend.QueryMiddleware.InternalFunctionNames.Add(sharding.ConcatFunction.Name)

	// Use either the Prometheus engine or Mimir Query Engine (with optional fallback to Prometheus
	// if it has been configured) for middlewares that require executing queries using a PromQL engine.
	var eng promql.QueryEngine
	switch t.Cfg.Frontend.QueryEngine {
	case querier.PrometheusEngine:
		eng = limiter.NewUnlimitedMemoryTrackerPromQLEngine(promql.NewEngine(promOpts))
	case querier.MimirEngine:
		var err error
		t.QueryFrontendStreamingEngine, err = streamingpromql.NewEngine(mqeOpts, streamingpromql.NewStaticQueryLimitsProvider(0), stats.NewQueryMetrics(mqeOpts.CommonOpts.Reg), t.QueryFrontendQueryPlanner)
		if err != nil {
			return nil, fmt.Errorf("unable to create Mimir Query Engine: %w", err)
		}

		if t.Cfg.Frontend.EnableQueryEngineFallback {
			eng = streamingpromqlcompat.NewEngineWithFallback(t.QueryFrontendStreamingEngine, limiter.NewUnlimitedMemoryTrackerPromQLEngine(promql.NewEngine(promOpts)), mqeOpts.CommonOpts.Reg, util_log.Logger)
		} else {
			eng = t.QueryFrontendStreamingEngine
		}
	default:
		panic(fmt.Sprintf("invalid config not caught by validation: unknown PromQL engine '%s'", t.Cfg.Frontend.QueryEngine))
	}

	tripperware, err := querymiddleware.NewTripperware(
		t.Cfg.Frontend.QueryMiddleware,
		util_log.Logger,
		t.Overrides,
		t.QueryFrontendCodec,
		querymiddleware.PrometheusResponseExtractor{},
		eng,
		promOpts,
		t.QueryFrontendTopicOffsetsReaders,
		t.Cfg.Frontend.QueryMiddleware.EnableRemoteExecution,
		t.QueryFrontendStreamingEngine,
		t.Registerer,
	)
	if err != nil {
		return nil, err
	}

	t.QueryFrontendTripperware = tripperware
	return nil, nil
}

func (t *Mimir) initQueryFrontend() (serv services.Service, err error) {
	t.Cfg.Frontend.FrontendV2.QuerySchedulerDiscovery = t.Cfg.QueryScheduler.ServiceDiscovery
	t.Cfg.Frontend.FrontendV2.LookBackDelta = t.Cfg.Querier.EngineConfig.LookbackDelta
	t.Cfg.Frontend.FrontendV2.QueryStoreAfter = t.Cfg.Querier.QueryStoreAfter

	// If the query-frontend is running in the same process as the query-scheduler and
	// the query-scheduler hasn't been explicitly configured, Mimir will default to trying
	// to connect to a scheduler on localhost on its own gRPC listening port.
	if t.Cfg.isQuerySchedulerEnabled() && !t.Cfg.Frontend.FrontendV2.IsSchedulerConfigured() {
		address := fmt.Sprintf("127.0.0.1:%d", t.Cfg.Server.GRPCListenPort)
		level.Info(util_log.Logger).Log("msg", "The query-frontend has not been configured with the query-scheduler address. Because Mimir is running in monolithic mode, it's attempting an automatic frontend configuration. If queries are unresponsive, consider explicitly configuring the query-scheduler address for querier-frontend.", "address", address)
		t.Cfg.Frontend.FrontendV2.SchedulerAddress = address
	}

	roundTripper, frontend, err := frontend.InitFrontend(
		t.Cfg.Frontend,
		t.Overrides,
		t.Cfg.Server.GRPCListenPort,
		util_log.Logger,
		t.Registerer,
		t.QueryFrontendCodec,
	)
	if err != nil {
		return nil, err
	}

	t.API.RegisterQueryFrontend2(frontend)

	if t.QueryFrontendStreamingEngine != nil && t.Cfg.Frontend.QueryMiddleware.EnableRemoteExecution {
		executor := v2.NewRemoteExecutor(frontend, t.Cfg.Frontend.FrontendV2)

		if err := t.QueryFrontendStreamingEngine.RegisterNodeMaterializer(planning.NODE_TYPE_REMOTE_EXEC, remoteexec.NewRemoteExecutionMaterializer(executor)); err != nil {
			return nil, fmt.Errorf("unable to register remote execution materializer: %w", err)
		}
	}

	// Wrap roundtripper into Tripperware and then wrap this with the roundtripper that checks
	// that the frontend is ready to receive requests when running the query-frontend.
	roundTripper = t.QueryFrontendTripperware(roundTripper)
	roundTripper = querymiddleware.NewFrontendRunningRoundTripper(roundTripper, frontend, t.Cfg.Frontend.QueryMiddleware.NotRunningTimeout, util_log.Logger)

	handler := transport.NewHandler(t.Cfg.Frontend.Handler, roundTripper, util_log.Logger, t.Registerer, t.ActivityTracker)
	// Allow the Prometheus engine to be explicitly selected if MQE is in use and a fallback is configured.
	fallbackInjector := propagation.Middleware(&streamingpromqlcompat.EngineFallbackExtractor{})
	t.API.RegisterQueryFrontendHandler(fallbackInjector.Wrap(handler), t.BuildInfoHandler)

	w := services.NewFailureWatcher()
	return services.NewBasicService(func(_ context.Context) error {
		w.WatchService(frontend)
		// Note that we pass an independent context to the service, since we want to
		// delay stopping it until in-flight requests are waited on.
		return services.StartAndAwaitRunning(context.Background(), frontend)
	}, func(serviceContext context.Context) error {
		select {
		case <-serviceContext.Done():
			return nil
		case err := <-w.Chan():
			return err
		}
	}, func(_ error) error {
		handler.Stop()
		return services.StopAndAwaitTerminated(context.Background(), frontend)
	}), nil
}

func (t *Mimir) initQuerierQueryPlanner() (services.Service, error) {
	reg := prometheus.WrapRegistererWith(prometheus.Labels{"component": "querier"}, t.Registerer)
	_, mqeOpts := engine.NewPromQLEngineOptions(t.Cfg.Querier.EngineConfig, t.ActivityTracker, util_log.Logger, reg)

	// The query plan generated by this querier will only be used in this process, so we can
	// allow anything this version of Mimir supports.
	versionProvider := streamingpromql.NewMaximumSupportedVersionQueryPlanVersionProvider()

	var err error
	t.QuerierQueryPlanner, err = streamingpromql.NewQueryPlanner(mqeOpts, versionProvider)
	if err != nil {
		return nil, err
	}

	// Only expose the querier's planner through the analysis endpoint if the query-frontend isn't running in this process.
	// If the query-frontend is running in this process, it will expose its planner through the analysis endpoint.
	if !t.Cfg.isQueryFrontendEnabled() {
		analysisHandler := analysis.Handler(t.QuerierQueryPlanner)
		t.API.RegisterQueryAnalysisAPI(analysisHandler)
	}

	return nil, nil
}

func (t *Mimir) initQueryFrontendQueryPlanner() (services.Service, error) {
	reg := prometheus.WrapRegistererWith(prometheus.Labels{"component": "query-frontend"}, t.Registerer)
	_, mqeOpts := engine.NewPromQLEngineOptions(t.Cfg.Querier.EngineConfig, t.ActivityTracker, util_log.Logger, reg)

	var versionProvider streamingpromql.QueryPlanVersionProvider

	if t.Cfg.Frontend.QueryMiddleware.EnableRemoteExecution {
		versionProvider = querier.NewRingQueryPlanVersionProvider(t.QuerierRing, t.Registerer, util_log.Logger)
	} else {
		// If remote execution is not enabled, then the query plans we generate in the query-frontend will
		// only be used in this process, so we can generate query plans up to whatever the maximum supported
		// version is.
		versionProvider = streamingpromql.NewMaximumSupportedVersionQueryPlanVersionProvider()
	}

	var err error
	t.QueryFrontendQueryPlanner, err = streamingpromql.NewQueryPlanner(mqeOpts, versionProvider)
	if err != nil {
		return nil, err
	}

	if t.Cfg.Frontend.QueryMiddleware.EnableRemoteExecution {
		t.QueryFrontendQueryPlanner.RegisterQueryPlanOptimizationPass(remoteexec.NewOptimizationPass())
	}

	if t.Cfg.Frontend.QueryMiddleware.UseMQEForSharding {
		t.QueryFrontendQueryPlanner.RegisterASTOptimizationPass(sharding.NewOptimizationPass(t.Overrides, t.Cfg.Frontend.QueryMiddleware.TargetSeriesPerShard, reg, util_log.Logger))
	}

	// FIXME: results returned by the analysis endpoint won't include any changes made by query middlewares
	// like sharding, splitting etc.
	// Once these are running as MQE optimisation passes, they'll automatically be included in the analysis result.
	analysisHandler := analysis.Handler(t.QueryFrontendQueryPlanner)
	t.API.RegisterQueryAnalysisAPI(analysisHandler)

	return nil, nil
}

func (t *Mimir) initRulerStorage() (serv services.Service, err error) {
	// If the ruler is not configured and Mimir is running in monolithic mode, then we just skip starting the ruler.
	if t.Cfg.isAnyModuleExplicitlyTargeted(All) && t.Cfg.RulerStorage.IsDefaults() {
		level.Info(util_log.Logger).Log("msg", "The ruler is not being started because you need to configure the ruler storage.")
		return
	}

	// For any ruler operation that supports reading stale data for a short period,
	// we do accept stale data for about a polling interval (2 intervals in the worst
	// case scenario due to the jitter applied).
	cacheTTL := t.Cfg.Ruler.PollInterval
	t.RulerStorage, err = ruler.NewRuleStore(context.Background(), t.Cfg.RulerStorage, t.Overrides, rules.FileLoader{}, cacheTTL, util_log.Logger, t.Registerer)
	return
}

func (t *Mimir) initRuler() (serv services.Service, err error) {
	if t.RulerStorage == nil {
		level.Info(util_log.Logger).Log("msg", "The ruler storage has not been configured. Not starting the ruler.")
		return nil, nil
	}

	t.Cfg.Ruler.Ring.Common.ListenPort = t.Cfg.Server.GRPCListenPort

	var embeddedQueryable prom_storage.Queryable
	var queryFunc rules.QueryFunc

	if t.Cfg.Ruler.QueryFrontend.Address != "" {
		queryFrontendClient, queryFrontendURL, err := ruler.DialQueryFrontend(t.Cfg.Ruler.QueryFrontend, t.Cfg.API.PrometheusHTTPPrefix, t.Registerer, util_log.Logger)
		if err != nil {
			return nil, err
		}
		remoteQuerier := ruler.NewRemoteQuerier(queryFrontendClient, t.Cfg.Querier.EngineConfig.Timeout, t.Cfg.Ruler.QueryFrontend.MaxRetriesRate, t.Cfg.Ruler.QueryFrontend.QueryResultResponseFormat, queryFrontendURL, util_log.Logger, ruler.WithOrgIDMiddleware)

		embeddedQueryable = prom_remote.NewSampleAndChunkQueryableClient(
			remoteQuerier,
			labels.Labels{},
			nil,
			true,
			func() (int64, error) { return 0, nil },
		)
		queryFunc = remoteQuerier.Query
	} else {
		var queryable, federatedQueryable prom_storage.Queryable

		// TODO: Consider wrapping logger to differentiate from querier module logger
		rulerRegisterer := prometheus.WrapRegistererWith(rulerEngine, t.Registerer)

		queryable, _, eng, _, err := querier.New(t.Cfg.Querier, t.Overrides, t.Distributor, t.AdditionalStorageQueryables, rulerRegisterer, util_log.Logger, t.ActivityTracker, t.QuerierQueryPlanner)
		if err != nil {
			return nil, fmt.Errorf("could not create queryable for ruler: %w", err)
		}

		queryable = querier.NewErrorTranslateQueryableWithFn(queryable, ruler.WrapQueryableErrors)

		if t.Cfg.Ruler.TenantFederation.Enabled {
			if !t.Cfg.TenantFederation.Enabled {
				return nil, errors.New("-" + ruler.TenantFederationFlag + "=true requires -tenant-federation.enabled=true")
			}
			// Setting bypassForSingleQuerier=false forces `tenantfederation.NewQueryable` to add
			// the `__tenant_id__` label on all metrics regardless if they're for a single tenant or multiple tenants.
			// This makes this label more consistent and hopefully less confusing to users.
			const bypassForSingleQuerier = false

			federatedQueryable = tenantfederation.NewQueryable(queryable, bypassForSingleQuerier, t.Cfg.TenantFederation.MaxConcurrent, rulerRegisterer, util_log.Logger)

			regularQueryFunc := rules.EngineQueryFunc(eng, queryable)
			federatedQueryFunc := rules.EngineQueryFunc(eng, federatedQueryable)

			embeddedQueryable = federatedQueryable
			queryFunc = ruler.TenantFederationQueryFunc(regularQueryFunc, federatedQueryFunc)

		} else {
			embeddedQueryable = queryable
			queryFunc = rules.EngineQueryFunc(eng, queryable)
		}
	}

	var concurrencyController ruler.MultiTenantRuleConcurrencyController
	concurrencyController = &ruler.NoopMultiTenantConcurrencyController{}
	if t.Cfg.Ruler.MaxIndependentRuleEvaluationConcurrency > 0 {
		concurrencyController = ruler.NewMultiTenantConcurrencyController(
			util_log.Logger,
			t.Cfg.Ruler.MaxIndependentRuleEvaluationConcurrency,
			t.Cfg.Ruler.IndependentRuleEvaluationConcurrencyMinDurationPercentage,
			t.Registerer,
			t.Overrides,
		)
	}
	rulesFS := afero.NewMemMapFs()
	managerFactory := ruler.DefaultTenantManagerFactory(
		t.Cfg.Ruler,
		t.Distributor,
		embeddedQueryable,
		queryFunc,
		rulesFS,
		concurrencyController,
		t.Overrides,
		t.Registerer,
	)

	// We need to prefix and add a label to the metrics for the DNS resolver because, unlike other mimir components,
	// it doesn't already have the `cortex_` prefix and the `component` label to the metrics it emits
	dnsProviderReg := prometheus.WrapRegistererWithPrefix(
		"cortex_",
		prometheus.WrapRegistererWith(
			prometheus.Labels{"component": "ruler"},
			t.Registerer,
		),
	)

	dnsResolver := dns.NewProvider(util_log.Logger, dnsProviderReg, dns.GolangResolverType)
	manager, err := ruler.NewDefaultMultiTenantManager(t.Cfg.Ruler, managerFactory, t.Registerer, util_log.Logger, dnsResolver, t.Overrides, rulesFS)
	if err != nil {
		return nil, err
	}

	t.Ruler, err = ruler.NewRuler(
		t.Cfg.Ruler,
		manager,
		t.Registerer,
		util_log.Logger,
		t.RulerStorage,
		t.Overrides,
	)
	if err != nil {
		return
	}

	// Expose HTTP/GRPC admin endpoints for the Ruler service
	t.API.RegisterRuler(t.Ruler)

	// Expose HTTP configuration and prometheus-compatible Ruler APIs
	t.API.RegisterRulerAPI(ruler.NewAPI(t.Ruler, t.RulerStorage, util_log.Logger), t.Cfg.Ruler.EnableAPI, t.BuildInfoHandler)

	return t.Ruler, nil
}

func (t *Mimir) initAlertManager() (serv services.Service, err error) {
	mode := featurecontrol.FeatureClassicMode
	if t.Cfg.Alertmanager.UTF8StrictMode {
		level.Info(util_log.Logger).Log("msg", "Starting Alertmanager in UTF-8 strict mode")
		mode = featurecontrol.FeatureUTF8StrictMode
	} else {
		level.Info(util_log.Logger).Log("msg", "Starting Alertmanager in classic mode")
	}
	features, err := featurecontrol.NewFlags(util_log.Logger, mode)
	util_log.CheckFatal("initializing Alertmanager feature flags", err)

	compatLogger := log.NewNopLogger()
	if t.Cfg.Alertmanager.LogParsingLabelMatchers {
		compatLogger = util_log.Logger
	}
	compat.InitFromFlags(compatLogger, features)

	t.Cfg.Alertmanager.ShardingRing.Common.ListenPort = t.Cfg.Server.GRPCListenPort
	t.Cfg.Alertmanager.CheckExternalURL(t.Cfg.API.AlertmanagerHTTPPrefix, util_log.Logger)

	bCfg := bucketclient.BucketAlertStoreConfig{
		FetchGrafanaConfig: t.Cfg.Alertmanager.GrafanaAlertmanagerCompatibilityEnabled,
	}
	store, err := alertstore.NewAlertStore(context.Background(), t.Cfg.AlertmanagerStorage, t.Overrides, bCfg, util_log.Logger, t.Registerer)
	if err != nil {
		return
	}

	t.Alertmanager, err = alertmanager.NewMultitenantAlertmanager(&t.Cfg.Alertmanager, store, t.Overrides, features, util_log.Logger, t.Registerer)
	if err != nil {
		return
	}

	t.API.RegisterAlertmanager(t.Alertmanager, t.Cfg.Alertmanager.EnableAPI, t.Cfg.Alertmanager.GrafanaAlertmanagerCompatibilityEnabled, t.BuildInfoHandler)
	return t.Alertmanager, nil
}

func (t *Mimir) initCompactor() (serv services.Service, err error) {
	t.Cfg.Compactor.ShardingRing.Common.ListenPort = t.Cfg.Server.GRPCListenPort
	t.Cfg.Compactor.SparseIndexHeadersConfig = t.Cfg.BlocksStorage.BucketStore.IndexHeader
	t.Cfg.Compactor.SparseIndexHeadersSamplingRate = t.Cfg.BlocksStorage.BucketStore.PostingOffsetsInMemSampling

	t.Compactor, err = compactor.NewMultitenantCompactor(t.Cfg.Compactor, t.Cfg.BlocksStorage, t.Overrides, util_log.Logger, t.Registerer)
	if err != nil {
		return
	}

	// Expose HTTP endpoints.
	t.API.RegisterCompactor(t.Compactor)
	return t.Compactor, nil
}

func (t *Mimir) initParquetConverter() (serv services.Service, err error) {
	t.Cfg.ParquetConverter.ShardingRing.Common.ListenPort = t.Cfg.Server.GRPCListenPort

	t.ParquetConverter, err = parquetconverter.NewParquetConverter(t.Cfg.ParquetConverter, t.Cfg.BlocksStorage, util_log.Logger, t.Registerer, t.Overrides)
	if err != nil {
		return
	}

	return t.ParquetConverter, nil
}

func (t *Mimir) initStoreGateway() (serv services.Service, err error) {
	t.Cfg.StoreGateway.ShardingRing.ListenPort = t.Cfg.Server.GRPCListenPort
	t.StoreGateway, err = storegateway.NewStoreGateway(t.Cfg.StoreGateway, t.Cfg.BlocksStorage, t.Overrides, util_log.Logger, t.Registerer, t.ActivityTracker)
	if err != nil {
		return nil, err
	}

	// Expose HTTP endpoints.
	t.API.RegisterStoreGateway(t.StoreGateway)

	return t.StoreGateway, nil
}

func (t *Mimir) initMemberlistKV() (services.Service, error) {
	// Append to the list of codecs instead of overwriting the value to allow third parties to inject their own codecs.
	t.Cfg.MemberlistKV.Codecs = append(t.Cfg.MemberlistKV.Codecs, ring.GetCodec())
	t.Cfg.MemberlistKV.Codecs = append(t.Cfg.MemberlistKV.Codecs, ring.GetPartitionRingCodec())
	t.Cfg.MemberlistKV.Codecs = append(t.Cfg.MemberlistKV.Codecs, distributor.GetReplicaDescCodec())

	dnsProviderReg := prometheus.WrapRegistererWithPrefix(
		"cortex_",
		prometheus.WrapRegistererWith(
			prometheus.Labels{"component": "memberlist"},
			t.Registerer,
		),
	)
	dnsProvider := dns.NewProvider(util_log.Logger, dnsProviderReg, dns.GolangResolverType)
	t.MemberlistKV = memberlist.NewKVInitService(&t.Cfg.MemberlistKV, util_log.Logger, dnsProvider, t.Registerer)
	t.API.RegisterMemberlistKV(t.MemberlistKV)

	// Update the config.
	// lint:sorted
	t.Cfg.Alertmanager.ShardingRing.Common.KVStore.MemberlistKV = t.MemberlistKV.GetMemberlistKV
	t.Cfg.Compactor.ShardingRing.Common.KVStore.MemberlistKV = t.MemberlistKV.GetMemberlistKV
	t.Cfg.Distributor.DistributorRing.Common.KVStore.MemberlistKV = t.MemberlistKV.GetMemberlistKV
	t.Cfg.Distributor.HATrackerConfig.KVStore.MemberlistKV = t.MemberlistKV.GetMemberlistKV
	t.Cfg.Ingester.IngesterPartitionRing.KVStore.MemberlistKV = t.MemberlistKV.GetMemberlistKV
	t.Cfg.Ingester.IngesterRing.KVStore.MemberlistKV = t.MemberlistKV.GetMemberlistKV
	t.Cfg.OverridesExporter.Ring.Common.KVStore.MemberlistKV = t.MemberlistKV.GetMemberlistKV
	t.Cfg.ParquetConverter.ShardingRing.Common.KVStore.MemberlistKV = t.MemberlistKV.GetMemberlistKV
<<<<<<< HEAD
=======
	t.Cfg.Querier.Ring.Common.KVStore.MemberlistKV = t.MemberlistKV.GetMemberlistKV
>>>>>>> b46422b9
	t.Cfg.QueryScheduler.ServiceDiscovery.SchedulerRing.KVStore.MemberlistKV = t.MemberlistKV.GetMemberlistKV
	t.Cfg.Ruler.Ring.Common.KVStore.MemberlistKV = t.MemberlistKV.GetMemberlistKV
	t.Cfg.StoreGateway.ShardingRing.KVStore.MemberlistKV = t.MemberlistKV.GetMemberlistKV
	t.Cfg.UsageTracker.InstanceRing.KVStore.MemberlistKV = t.MemberlistKV.GetMemberlistKV
	t.Cfg.UsageTracker.PartitionRing.KVStore.MemberlistKV = t.MemberlistKV.GetMemberlistKV

	// If the memberlist-kv is explicitly targets (e.g. running it as memberlist seed node)
	// then we have to forcefully initialise the memberlist client, otherwise memberlist will
	// not really run under the hood (it gets lazily initialised).
	if t.Cfg.isModuleExplicitlyTargeted(MemberlistKV) {
		if _, err := t.MemberlistKV.GetMemberlistKV(); err != nil {
			return nil, fmt.Errorf("failed to initialise memberlist client instance: %w", err)
		}
	}

	return t.MemberlistKV, nil
}

func (t *Mimir) initQueryScheduler() (services.Service, error) {
	t.Cfg.QueryScheduler.ServiceDiscovery.SchedulerRing.ListenPort = t.Cfg.Server.GRPCListenPort

	s, err := scheduler.NewScheduler(t.Cfg.QueryScheduler, t.Overrides, util_log.Logger, t.Registerer)
	if err != nil {
		return nil, errors.Wrap(err, "query-scheduler init")
	}

	t.API.RegisterQueryScheduler(s)
	return s, nil
}

func (t *Mimir) initUsageStats() (services.Service, error) {
	if !t.Cfg.UsageStats.Enabled {
		return nil, nil
	}

	// Since it requires the access to the blocks storage, we enable it only for components
	// accessing the blocks storage.
	if !t.Cfg.isIngesterEnabled() && !t.Cfg.isQuerierEnabled() && !t.Cfg.isStoreGatewayEnabled() && !t.Cfg.isCompactorEnabled() {
		return nil, nil
	}

	bucketClient, err := bucket.NewClient(context.Background(), t.Cfg.BlocksStorage.Bucket, UsageStats, util_log.Logger, t.Registerer)
	if err != nil {
		return nil, errors.Wrapf(err, "create %s bucket client", UsageStats)
	}

	// Track anonymous usage statistics.
	usagestats.GetString("blocks_storage_backend").Set(t.Cfg.BlocksStorage.Bucket.Backend)
	usagestats.GetString("installation_mode").Set(t.Cfg.UsageStats.InstallationMode)

	t.UsageStatsReporter = usagestats.NewReporter(bucketClient, util_log.Logger, t.Registerer)
	return t.UsageStatsReporter, nil
}

func (t *Mimir) initUsageTrackerInstanceRing() (services.Service, error) {
	if !t.Cfg.UsageTracker.Enabled {
		return nil, nil
	}

	var err error

	// Init instance ring.
	t.UsageTrackerInstanceRing, err = usagetracker.NewInstanceRingClient(t.Cfg.UsageTracker.InstanceRing, util_log.Logger, t.Registerer)
	if err != nil {
		return nil, err
	}

	// Expose a web page to view the instances ring state.
	t.API.RegisterUsageTrackerInstanceRing(t.UsageTrackerInstanceRing)

	return t.UsageTrackerInstanceRing, nil
}

func (t *Mimir) initUsageTrackerPartitionRing() (services.Service, error) {
	if !t.Cfg.UsageTracker.Enabled {
		return nil, nil
	}

	var err error

	// Init the partition ring.
	partitionKVClient, err := usagetracker.NewPartitionRingKVClient(t.Cfg.UsageTracker.PartitionRing, "watcher", util_log.Logger, t.Registerer)
	if err != nil {
		return nil, err
	}

	partitionRingWatcher := usagetracker.NewPartitionRingWatcher(partitionKVClient, util_log.Logger, t.Registerer)
	t.UsageTrackerPartitionRing = ring.NewMultiPartitionInstanceRing(partitionRingWatcher, t.UsageTrackerInstanceRing, t.Cfg.UsageTracker.InstanceRing.HeartbeatTimeout)

	// Expose a web page to view the partitions ring state.
	t.API.RegisterUsageTrackerPartitionRing(
		ring.NewPartitionRingPageHandler(partitionRingWatcher, ring.NewPartitionRingEditor(usagetracker.PartitionRingKey, partitionKVClient)),
	)

	return partitionRingWatcher, nil
}

func (t *Mimir) initUsageTracker() (services.Service, error) {
	if !t.Cfg.UsageTracker.Enabled {
		return nil, nil
	}

	t.Cfg.UsageTracker.InstanceRing.ListenPort = t.Cfg.Server.GRPCListenPort

	var err error
	t.UsageTracker, err = usagetracker.NewUsageTracker(t.Cfg.UsageTracker, t.UsageTrackerInstanceRing, t.UsageTrackerPartitionRing, t.Overrides, util_log.Logger, t.Registerer)
	if err != nil {
		return nil, err
	}

	t.API.RegisterUsageTracker(t.UsageTracker)
	return t.UsageTracker, nil
}

func (t *Mimir) initBlockBuilder() (_ services.Service, err error) {
	t.Cfg.BlockBuilder.Kafka = t.Cfg.IngestStorage.KafkaConfig
	t.Cfg.BlockBuilder.BlocksStorage = t.Cfg.BlocksStorage
	t.BlockBuilder, err = blockbuilder.New(t.Cfg.BlockBuilder, util_log.Logger, t.Registerer, t.Overrides)
	if err != nil {
		return nil, errors.Wrap(err, "block-builder init")
	}
	return t.BlockBuilder, nil
}

func (t *Mimir) initBlockBuilderScheduler() (services.Service, error) {
	t.Cfg.BlockBuilderScheduler.Kafka = t.Cfg.IngestStorage.KafkaConfig

	s, err := blockbuilderscheduler.New(t.Cfg.BlockBuilderScheduler, util_log.Logger, t.Registerer)
	if err != nil {
		return nil, errors.Wrap(err, "block-builder-scheduler init")
	}
	t.BlockBuilderScheduler = s
	t.API.RegisterBlockBuilderScheduler(s)
	return s, nil
}

func (t *Mimir) initContinuousTest() (services.Service, error) {
	t.Cfg.ContinuousTest.IngestStorageRecordTest.Kafka = t.Cfg.IngestStorage.KafkaConfig

	client, err := continuoustest.NewClient(t.Cfg.ContinuousTest.Client, util_log.Logger, t.Registerer)
	if err != nil {
		return nil, errors.Wrap(err, "Failed to initialize continuous-test client")
	}

	t.ContinuousTestManager = continuoustest.NewManager(t.Cfg.ContinuousTest.Manager, util_log.Logger)
	t.ContinuousTestManager.AddTest(continuoustest.NewWriteReadSeriesTest(t.Cfg.ContinuousTest.WriteReadSeriesTest, client, util_log.Logger, t.Registerer))
	t.ContinuousTestManager.AddTest(continuoustest.NewIngestStorageRecordTest(t.Cfg.ContinuousTest.IngestStorageRecordTest, util_log.Logger, t.Registerer))

	return services.NewBasicService(nil, func(ctx context.Context) error {
		return t.ContinuousTestManager.Run(ctx)
	}, nil), nil
}

func (t *Mimir) setupModuleManager() error {
	mm := modules.NewManager(util_log.Logger)

	// Register all modules here.
	// RegisterModule(name string, initFn func()(services.Service, error))
	// lint:sorted
	mm.RegisterModule(API, t.initAPI, modules.UserInvisibleModule)
	mm.RegisterModule(ActiveGroupsCleanupService, t.initActiveGroupsCleanupService, modules.UserInvisibleModule)
	mm.RegisterModule(ActivityTracker, t.initActivityTracker, modules.UserInvisibleModule)
	mm.RegisterModule(AlertManager, t.initAlertManager)
	mm.RegisterModule(BlockBuilder, t.initBlockBuilder)
	mm.RegisterModule(BlockBuilderScheduler, t.initBlockBuilderScheduler)
	mm.RegisterModule(Compactor, t.initCompactor)
	mm.RegisterModule(ContinuousTest, t.initContinuousTest)
	mm.RegisterModule(CostAttributionService, t.initCostAttributionService, modules.UserInvisibleModule)
	mm.RegisterModule(Distributor, t.initDistributor)
	mm.RegisterModule(DistributorService, t.initDistributorService, modules.UserInvisibleModule)
	mm.RegisterModule(Flusher, t.initFlusher)
	mm.RegisterModule(Ingester, t.initIngester)
	mm.RegisterModule(IngesterPartitionRing, t.initIngesterPartitionRing, modules.UserInvisibleModule)
	mm.RegisterModule(IngesterRing, t.initIngesterRing, modules.UserInvisibleModule)
	mm.RegisterModule(IngesterService, t.initIngesterService, modules.UserInvisibleModule)
	mm.RegisterModule(MemberlistKV, t.initMemberlistKV)
	mm.RegisterModule(Overrides, t.initOverrides, modules.UserInvisibleModule)
	mm.RegisterModule(OverridesExporter, t.initOverridesExporter)
	mm.RegisterModule(ParquetConverter, t.initParquetConverter)
	mm.RegisterModule(Querier, t.initQuerier)
	mm.RegisterModule(QuerierLifecycler, t.initQuerierLifecycler, modules.UserInvisibleModule)
	mm.RegisterModule(QuerierQueryPlanner, t.initQuerierQueryPlanner, modules.UserInvisibleModule)
	mm.RegisterModule(QuerierRing, t.initQuerierRing, modules.UserInvisibleModule)
	mm.RegisterModule(QueryFrontend, t.initQueryFrontend)
	mm.RegisterModule(QueryFrontendCodec, t.initQueryFrontendCodec, modules.UserInvisibleModule)
	mm.RegisterModule(QueryFrontendQueryPlanner, t.initQueryFrontendQueryPlanner, modules.UserInvisibleModule)
	mm.RegisterModule(QueryFrontendTopicOffsetsReaders, t.initQueryFrontendTopicOffsetsReaders, modules.UserInvisibleModule)
	mm.RegisterModule(QueryFrontendTripperware, t.initQueryFrontendTripperware, modules.UserInvisibleModule)
	mm.RegisterModule(QueryScheduler, t.initQueryScheduler)
	mm.RegisterModule(Queryable, t.initQueryable, modules.UserInvisibleModule)
	mm.RegisterModule(Ruler, t.initRuler)
	mm.RegisterModule(RulerStorage, t.initRulerStorage, modules.UserInvisibleModule)
	mm.RegisterModule(RuntimeConfig, t.initRuntimeConfig, modules.UserInvisibleModule)
	mm.RegisterModule(SanityCheck, t.initSanityCheck, modules.UserInvisibleModule)
	mm.RegisterModule(Server, t.initServer, modules.UserInvisibleModule)
	mm.RegisterModule(StoreGateway, t.initStoreGateway)
	mm.RegisterModule(StoreQueryable, t.initStoreQueryable, modules.UserInvisibleModule)
	mm.RegisterModule(TenantFederation, t.initTenantFederation, modules.UserInvisibleModule)
	mm.RegisterModule(UsageStats, t.initUsageStats, modules.UserInvisibleModule)
	mm.RegisterModule(UsageTracker, t.initUsageTracker)
	mm.RegisterModule(UsageTrackerInstanceRing, t.initUsageTrackerInstanceRing, modules.UserInvisibleModule)
	mm.RegisterModule(UsageTrackerPartitionRing, t.initUsageTrackerPartitionRing, modules.UserInvisibleModule)
	mm.RegisterModule(Vault, t.initVault, modules.UserInvisibleModule)

	mm.RegisterModule(All, nil)

	// Add dependencies
	deps := map[string][]string{
		//lint:sorted
		API:                              {Server},
		AlertManager:                     {API, MemberlistKV, Overrides, Vault},
		BlockBuilder:                     {API, Overrides},
		BlockBuilderScheduler:            {API},
		Compactor:                        {API, MemberlistKV, Overrides, Vault},
		ContinuousTest:                   {API},
		CostAttributionService:           {API, Overrides},
		Distributor:                      {DistributorService, API, ActiveGroupsCleanupService, Vault, UsageTrackerInstanceRing, UsageTrackerPartitionRing},
		DistributorService:               {IngesterRing, IngesterPartitionRing, Overrides, Vault, CostAttributionService},
		Flusher:                          {Overrides, API},
		Ingester:                         {IngesterService, API, ActiveGroupsCleanupService, Vault},
		IngesterPartitionRing:            {MemberlistKV, IngesterRing, API},
		IngesterRing:                     {API, RuntimeConfig, MemberlistKV, Vault},
		IngesterService:                  {IngesterRing, IngesterPartitionRing, Overrides, RuntimeConfig, MemberlistKV, CostAttributionService},
		MemberlistKV:                     {API, Vault},
		Overrides:                        {RuntimeConfig},
		OverridesExporter:                {Overrides, MemberlistKV, Vault},
		ParquetConverter:                 {Overrides, MemberlistKV, Vault},
<<<<<<< HEAD
		Querier:                          {TenantFederation, Vault},
=======
		Querier:                          {TenantFederation, Vault, QuerierLifecycler},
		QuerierLifecycler:                {API, RuntimeConfig, MemberlistKV, Vault},
>>>>>>> b46422b9
		QuerierQueryPlanner:              {API, ActivityTracker},
		QuerierRing:                      {API, RuntimeConfig, MemberlistKV, Vault},
		QueryFrontend:                    {QueryFrontendTripperware, MemberlistKV, Vault},
		QueryFrontendQueryPlanner:        {API, ActivityTracker, Overrides, QuerierRing},
		QueryFrontendTopicOffsetsReaders: {IngesterPartitionRing},
		QueryFrontendTripperware:         {API, Overrides, QueryFrontendCodec, QueryFrontendTopicOffsetsReaders, QueryFrontendQueryPlanner},
		QueryScheduler:                   {API, Overrides, MemberlistKV, Vault},
		Queryable:                        {Overrides, DistributorService, IngesterRing, IngesterPartitionRing, API, StoreQueryable, MemberlistKV, QuerierQueryPlanner},
		Ruler:                            {DistributorService, StoreQueryable, RulerStorage, Vault, QuerierQueryPlanner},
		RulerStorage:                     {Overrides},
		RuntimeConfig:                    {API},
		Server:                           {ActivityTracker, SanityCheck, UsageStats},
		StoreGateway:                     {API, Overrides, MemberlistKV, Vault},
		StoreQueryable:                   {Overrides, MemberlistKV},
		TenantFederation:                 {Queryable},
		UsageTracker:                     {API, Overrides, UsageTrackerInstanceRing, UsageTrackerPartitionRing},
		UsageTrackerInstanceRing:         {MemberlistKV},
		UsageTrackerPartitionRing:        {MemberlistKV, UsageTrackerInstanceRing},

		All: {QueryFrontend, QueryScheduler, Querier, Ingester, Distributor, StoreGateway, Ruler, Compactor},
	}
	for mod, targets := range deps {
		if err := mm.AddDependency(mod, targets...); err != nil {
			return err
		}
	}

	t.ModuleManager = mm

	return nil
}<|MERGE_RESOLUTION|>--- conflicted
+++ resolved
@@ -1292,10 +1292,7 @@
 	t.Cfg.Ingester.IngesterRing.KVStore.MemberlistKV = t.MemberlistKV.GetMemberlistKV
 	t.Cfg.OverridesExporter.Ring.Common.KVStore.MemberlistKV = t.MemberlistKV.GetMemberlistKV
 	t.Cfg.ParquetConverter.ShardingRing.Common.KVStore.MemberlistKV = t.MemberlistKV.GetMemberlistKV
-<<<<<<< HEAD
-=======
 	t.Cfg.Querier.Ring.Common.KVStore.MemberlistKV = t.MemberlistKV.GetMemberlistKV
->>>>>>> b46422b9
 	t.Cfg.QueryScheduler.ServiceDiscovery.SchedulerRing.KVStore.MemberlistKV = t.MemberlistKV.GetMemberlistKV
 	t.Cfg.Ruler.Ring.Common.KVStore.MemberlistKV = t.MemberlistKV.GetMemberlistKV
 	t.Cfg.StoreGateway.ShardingRing.KVStore.MemberlistKV = t.MemberlistKV.GetMemberlistKV
@@ -1523,12 +1520,8 @@
 		Overrides:                        {RuntimeConfig},
 		OverridesExporter:                {Overrides, MemberlistKV, Vault},
 		ParquetConverter:                 {Overrides, MemberlistKV, Vault},
-<<<<<<< HEAD
-		Querier:                          {TenantFederation, Vault},
-=======
 		Querier:                          {TenantFederation, Vault, QuerierLifecycler},
 		QuerierLifecycler:                {API, RuntimeConfig, MemberlistKV, Vault},
->>>>>>> b46422b9
 		QuerierQueryPlanner:              {API, ActivityTracker},
 		QuerierRing:                      {API, RuntimeConfig, MemberlistKV, Vault},
 		QueryFrontend:                    {QueryFrontendTripperware, MemberlistKV, Vault},
