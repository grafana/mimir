// SPDX-License-Identifier: AGPL-3.0-only
// Provenance-includes-location: https://github.com/cortexproject/cortex/blob/master/pkg/cortex/cortex_test.go
// Provenance-includes-license: Apache-2.0
// Provenance-includes-copyright: The Cortex Authors.

package mimir

import (
	"bytes"
	"context"
	"errors"
	"flag"
	"fmt"
	"io"
	"net"
	"net/http"
	"os"
	"path/filepath"
	"strconv"
	"strings"
	"syscall"
	"testing"
	"time"

	"github.com/go-kit/log"
	"github.com/grafana/dskit/cache"
	"github.com/grafana/dskit/flagext"
	"github.com/grafana/dskit/kv"
	"github.com/grafana/dskit/kv/memberlist"
	dslog "github.com/grafana/dskit/log"
	dskit_metrics "github.com/grafana/dskit/metrics"
	"github.com/grafana/dskit/server"
	"github.com/grafana/dskit/services"
	"github.com/grafana/dskit/test"
	"github.com/prometheus/client_golang/prometheus"
	"github.com/prometheus/common/model"
	"github.com/stretchr/testify/assert"
	"github.com/stretchr/testify/require"
	"go.uber.org/atomic"
	"google.golang.org/grpc"
	"google.golang.org/grpc/credentials/insecure"

	"github.com/grafana/mimir/pkg/alertmanager"
	"github.com/grafana/mimir/pkg/alertmanager/alertstore"
	"github.com/grafana/mimir/pkg/compactor"
	"github.com/grafana/mimir/pkg/distributor"
	"github.com/grafana/mimir/pkg/frontend"
	"github.com/grafana/mimir/pkg/frontend/querymiddleware"
	v2 "github.com/grafana/mimir/pkg/frontend/v2"
	"github.com/grafana/mimir/pkg/ingester"
	"github.com/grafana/mimir/pkg/querier"
	"github.com/grafana/mimir/pkg/ruler"
	"github.com/grafana/mimir/pkg/ruler/rulestore"
	"github.com/grafana/mimir/pkg/scheduler/schedulerpb"
	"github.com/grafana/mimir/pkg/storage/bucket"
	"github.com/grafana/mimir/pkg/storage/bucket/filesystem"
	"github.com/grafana/mimir/pkg/storage/bucket/s3"
	"github.com/grafana/mimir/pkg/storage/tsdb"
	"github.com/grafana/mimir/pkg/storegateway"
	"github.com/grafana/mimir/pkg/util"
	util_log "github.com/grafana/mimir/pkg/util/log"
	"github.com/grafana/mimir/pkg/util/validation"
)

func TestMimir(t *testing.T) {
	cfg := Config{
		Server: server.Config{
			HTTPListenAddress: "localhost",
			GRPCListenAddress: "localhost",
		},
		Ingester: ingester.Config{
			BlocksStorageConfig: tsdb.BlocksStorageConfig{
				Bucket: bucket.Config{
					StorageBackendConfig: bucket.StorageBackendConfig{
						Backend: bucket.S3,
						S3: s3.Config{
							Endpoint: "localhost",
						},
					},
				},
			},
			IngesterRing: ingester.RingConfig{
				KVStore: kv.Config{
					Store: "inmemory",
				},
				ReplicationFactor:      3,
<<<<<<< HEAD
				InstanceInterfaceNames: []string{"en0", "eth0", "lo0", "lo"},
=======
				InstanceInterfaceNames: []string{"en0", "eth0", "wlan0", "lo0", "lo"},
>>>>>>> e853121c
				HeartbeatPeriod:        5 * time.Second,
				HeartbeatTimeout:       time.Minute,
			},
		},
		BlocksStorage: tsdb.BlocksStorageConfig{
			Bucket: bucket.Config{
				StorageBackendConfig: bucket.StorageBackendConfig{
					Backend: bucket.S3,
					S3: s3.Config{
						Endpoint: "localhost",
					},
				},
			},
			BucketStore: tsdb.BucketStoreConfig{
				IndexCache: tsdb.IndexCacheConfig{
					BackendConfig: cache.BackendConfig{
						Backend: tsdb.IndexCacheBackendInMemory,
					},
				},
			},
		},
		Ruler: ruler.Config{
			Ring: ruler.RingConfig{
				Common: util.CommonRingConfig{
					KVStore: kv.Config{
						Store: "memberlist",
					},
					InstanceAddr: "test:8080",
				},
			},
		},
		RulerStorage: rulestore.Config{
			Config: bucket.Config{
				StorageBackendConfig: bucket.StorageBackendConfig{
					Backend: "filesystem",
					Filesystem: filesystem.Config{
						Directory: t.TempDir(),
					},
				},
			},
		},
		Compactor: compactor.Config{CompactionJobsOrder: compactor.CompactionOrderOldestFirst},
		Alertmanager: alertmanager.MultitenantAlertmanagerConfig{
			DataDir: t.TempDir(),
			ExternalURL: func() flagext.URLValue {
				v := flagext.URLValue{}
				require.NoError(t, v.Set("http://localhost/alertmanager"))
				return v
			}(),
			ShardingRing: alertmanager.RingConfig{
				Common: util.CommonRingConfig{
					KVStore:                kv.Config{Store: "memberlist"},
					InstanceInterfaceNames: []string{"en0", "eth0", "wlan0", "lo0", "lo"},
				},
				ReplicationFactor: 1,
			},
		},
		AlertmanagerStorage: alertstore.Config{
			Config: bucket.Config{
				StorageBackendConfig: bucket.StorageBackendConfig{
					Backend: "filesystem",
					Filesystem: filesystem.Config{
						Directory: t.TempDir(),
					},
				},
			},
		},
		Distributor: distributor.Config{
			DistributorRing: distributor.RingConfig{
				Common: util.CommonRingConfig{
					KVStore: kv.Config{
						Store: "inmemory",
					},
					InstanceInterfaceNames: []string{"en0", "eth0", "wlan0", "lo0", "lo"},
				},
			},
		},
		StoreGateway: storegateway.Config{ShardingRing: storegateway.RingConfig{
			KVStore:                kv.Config{Store: "memberlist"},
			ReplicationFactor:      1,
			InstanceInterfaceNames: []string{"en0", "eth0", "wlan0", "lo0", "lo"},
		}},
		Querier: querier.Config{
			QueryEngine: "mimir",
			Ring: querier.RingConfig{
				Common: util.CommonRingConfig{
					KVStore: kv.Config{
						Store: "memberlist",
					},
					InstanceAddr: "test:8080",
				},
			},
		},
		Frontend: frontend.CombinedFrontendConfig{
			QueryEngine: "mimir",
			FrontendV2: v2.Config{
				SchedulerAddress: "localhost",
			},
			QueryMiddleware: querymiddleware.Config{
				InternalFunctionNames: querymiddleware.FunctionNamesSet{},
			},
		},
		MemberlistKV: memberlist.KVConfig{
			WatchPrefixBufferSize: 128,
		},
	}
	require.NoError(t, cfg.Server.LogLevel.Set("info"))

	tests := map[string]struct {
		target                  []string
		expectedEnabledModules  []string
		expectedDisabledModules []string
	}{
		"-target=all,alertmanager": {
			target: []string{All, AlertManager},
			expectedEnabledModules: []string{
				// Check random modules that we expect to be configured when using Target=All.
				Server, IngesterService, IngesterRing, DistributorService, Compactor,

				// Check that Alertmanager is configured which is not part of Target=All.
				AlertManager,
			},
		},
	}

	for testName, testData := range tests {
		t.Run(testName, func(t *testing.T) {
			cfg.Target = testData.target
			c, err := New(cfg, prometheus.NewPedanticRegistry())
			require.NoError(t, err)

			serviceMap, err := c.ModuleManager.InitModuleServices(cfg.Target...)
			require.NoError(t, err)
			require.NotNil(t, serviceMap)

			for m, s := range serviceMap {
				// make sure each service is still New
				require.Equal(t, services.New, s.State(), "module: %s", m)
			}

			for _, module := range testData.expectedEnabledModules {
				require.NotNilf(t, serviceMap[module], "module=%s", module)
			}

			for _, module := range testData.expectedDisabledModules {
				require.Nilf(t, serviceMap[module], "module=%s", module)
			}
		})
	}
}

func TestMimirServerShutdownWithActivityTrackerEnabled(t *testing.T) {
	flag.CommandLine = flag.NewFlagSet(os.Args[0], flag.ExitOnError)

	cfg := Config{}

	// This sets default values from flags to the config.
	flagext.RegisterFlagsWithLogger(log.NewNopLogger(), &cfg)

	tmpDir := t.TempDir()
	cfg.ActivityTracker.Filepath = filepath.Join(tmpDir, "activity.log") // Enable activity tracker

	cfg.Target = []string{Querier}
	cfg.Server = getServerConfig(t, dslog.LogfmtFormat, "debug")

	cfg.Server.Log = util_log.InitLogger(cfg.Server.LogFormat, cfg.Server.LogLevel, false, util_log.RateLimitedLoggerCfg{})

	c, err := New(cfg, prometheus.NewPedanticRegistry())
	require.NoError(t, err)

	errCh := make(chan error)
	go func() {
		errCh <- c.Run()
	}()

	test.Poll(t, 10*time.Second, true, func() interface{} {
		r, err := http.Get(fmt.Sprintf("http://%s:%d/ready", cfg.Server.HTTPListenAddress, cfg.Server.HTTPListenPort))
		if err != nil {
			t.Log("Got error when checking /ready:", err)
			return false
		}
		return r.StatusCode == 200
	})

	proc, err := os.FindProcess(os.Getpid())
	require.NoError(t, err)

	// Mimir reacts on SIGINT and does shutdown.
	require.NoError(t, proc.Signal(syscall.SIGINT))

	select {
	case <-time.After(5 * time.Second):
		require.Fail(t, "Mimir didn't stop in time")
	case err := <-errCh:
		require.NoError(t, err)
	}
}

func TestConfigValidation(t *testing.T) {
	for _, tc := range []struct {
		name           string
		getTestConfig  func() *Config
		expectedError  error
		expectAnyError bool
	}{
		{
			name: "should pass validation if the http prefix is empty",
			getTestConfig: func() *Config {
				return newDefaultConfig()
			},
			expectedError: nil,
		},
		{
			name: "S3: should fail if bucket name is shared between alertmanager and blocks storage",
			getTestConfig: func() *Config {
				cfg := newDefaultConfig()
				_ = cfg.Target.Set("all,alertmanager")

				for _, bucketCfg := range []*bucket.Config{&cfg.BlocksStorage.Bucket, &cfg.AlertmanagerStorage.Config} {
					bucketCfg.Backend = bucket.S3
					bucketCfg.S3.BucketName = "b1"
					bucketCfg.S3.Region = "r1"
				}
				return cfg
			},
			expectedError: errInvalidBucketConfig,
		},
		{
			name: "GCS: should fail if bucket name is shared between alertmanager and blocks storage",
			getTestConfig: func() *Config {
				cfg := newDefaultConfig()
				_ = cfg.Target.Set("all,alertmanager")

				for _, bucketCfg := range []*bucket.Config{&cfg.BlocksStorage.Bucket, &cfg.AlertmanagerStorage.Config} {
					bucketCfg.Backend = bucket.GCS
					bucketCfg.GCS.BucketName = "b1"
				}
				return cfg
			},
			expectedError: errInvalidBucketConfig,
		},
		{
			name: "Azure: should fail if container and account names are shared between alertmanager and blocks storage",
			getTestConfig: func() *Config {
				cfg := newDefaultConfig()
				_ = cfg.Target.Set("all,alertmanager")

				for _, bucketCfg := range []*bucket.Config{&cfg.BlocksStorage.Bucket, &cfg.AlertmanagerStorage.Config} {
					bucketCfg.Backend = bucket.Azure
					bucketCfg.Azure.ContainerName = "c1"
					bucketCfg.Azure.StorageAccountName = "sa1"
				}
				return cfg
			},
			expectedError: errInvalidBucketConfig,
		},
		{
			name: "Azure: should pass if only container name is shared between alertmanager and blocks storage",
			getTestConfig: func() *Config {
				cfg := newDefaultConfig()
				_ = cfg.Target.Set("all,alertmanager")

				for i, bucketCfg := range []*bucket.Config{&cfg.BlocksStorage.Bucket, &cfg.AlertmanagerStorage.Config} {
					bucketCfg.Backend = bucket.Azure
					bucketCfg.Azure.ContainerName = "c1"
					bucketCfg.Azure.StorageAccountName = fmt.Sprintf("sa%d", i)
				}
				return cfg
			},
			expectedError: nil,
		},
		{
			name: "Swift: should fail if container and project names are shared between alertmanager and blocks storage",
			getTestConfig: func() *Config {
				cfg := newDefaultConfig()
				_ = cfg.Target.Set("all,alertmanager")

				for _, bucketCfg := range []*bucket.Config{&cfg.BlocksStorage.Bucket, &cfg.AlertmanagerStorage.Config} {
					bucketCfg.Backend = bucket.Swift
					bucketCfg.Swift.ContainerName = "c1"
					bucketCfg.Swift.ProjectName = "p1"
				}
				return cfg
			},
			expectedError: errInvalidBucketConfig,
		},
		{
			name: "Swift: should pass if only container name is shared between alertmanager and blocks storage",
			getTestConfig: func() *Config {
				cfg := newDefaultConfig()
				_ = cfg.Target.Set("all,alertmanager")

				for i, bucketCfg := range []*bucket.Config{&cfg.BlocksStorage.Bucket, &cfg.AlertmanagerStorage.Config} {
					bucketCfg.Backend = bucket.Swift
					bucketCfg.Swift.ContainerName = "c1"
					bucketCfg.Swift.ProjectName = fmt.Sprintf("p%d", i)
				}
				return cfg
			},
			expectedError: nil,
		},
		{
			name: "Alertmanager: should ignore invalid alertmanager configuration when alertmanager is not running",
			getTestConfig: func() *Config {
				cfg := newDefaultConfig()
				_ = cfg.Target.Set("all")

				cfg.Alertmanager.ShardingRing.ZoneAwarenessEnabled = true
				return cfg
			},
			expectedError: nil,
		},
		{
			name: "Alertmanager: should fail with invalid alertmanager configuration when alertmanager is not running",
			getTestConfig: func() *Config {
				cfg := newDefaultConfig()
				_ = cfg.Target.Set("all,alertmanager")

				cfg.Alertmanager.ShardingRing.ZoneAwarenessEnabled = true
				return cfg
			},
			expectAnyError: true,
		},
		{
			name: "S3: should pass if bucket name is shared between alertmanager and ruler storage because they already use separate prefixes (rules/ and alerts/)",
			getTestConfig: func() *Config {
				cfg := newDefaultConfig()
				_ = cfg.Target.Set("all,alertmanager")

				for _, bucketCfg := range []*bucket.Config{&cfg.RulerStorage.Config, &cfg.AlertmanagerStorage.Config} {
					bucketCfg.Backend = bucket.S3
					bucketCfg.S3.BucketName = "b1"
					bucketCfg.S3.Region = "r1"
				}
				return cfg
			},
			expectedError: nil,
		},
		{
			name: "should fail if querier timeout is bigger than http server timeout",
			getTestConfig: func() *Config {
				cfg := newDefaultConfig()
				_ = cfg.Target.Set("all,alertmanager")
				cfg.Querier.EngineConfig.Timeout = cfg.Server.HTTPServerWriteTimeout + time.Second

				return cfg
			},
			expectAnyError: true,
		},
		{
			name: "should fails if push api disabled in ingester, and the ingester isn't running with ingest storage",
			getTestConfig: func() *Config {
				cfg := newDefaultConfig()
				_ = cfg.Target.Set("ingester")
				cfg.Ingester.PushGrpcMethodEnabled = false
				cfg.IngestStorage.Enabled = false

				return cfg
			},
			expectAnyError: true,
		},
		{
			name: "should fail if ingester ring is misconfigured with spread-minimizing token generation strategy when target is ingester",
			getTestConfig: func() *Config {
				cfg := newDefaultConfig()
				_ = cfg.Target.Set("ingester")
				cfg.Ingester.IngesterRing.InstanceID = "" // empty string is not a valid instance-id
				cfg.Ingester.IngesterRing.InstanceZone = "zone-1"
				cfg.Ingester.IngesterRing.SpreadMinimizingZones = []string{"zone-1", "zone-2"}
				cfg.Ingester.IngesterRing.TokenGenerationStrategy = "spread-minimizing"

				return cfg
			},
			expectAnyError: true,
		},
		{
			name: "should pass if ingester ring is misconfigured with spread-minimizing token generation strategy when target is not ingester",
			getTestConfig: func() *Config {
				cfg := newDefaultConfig()
				_ = cfg.Target.Set("distributor")
				cfg.Ingester.IngesterRing.InstanceID = "" // empty string is not a valid instance-id
				cfg.Ingester.IngesterRing.InstanceZone = "zone-1"
				cfg.Ingester.IngesterRing.SpreadMinimizingZones = []string{"zone-1", "zone-2"}
				cfg.Ingester.IngesterRing.TokenGenerationStrategy = "spread-minimizing"

				return cfg
			},
			expectAnyError: false,
		},
	} {
		t.Run(tc.name, func(t *testing.T) {
			err := tc.getTestConfig().Validate(log.NewNopLogger())
			if tc.expectAnyError {
				require.Error(t, err)
			} else if tc.expectedError != nil {
				require.ErrorIs(t, err, tc.expectedError)
			} else {
				require.NoError(t, err)
			}
		})
	}
}

func TestConfig_ValidateLimits(t *testing.T) {
	for _, tc := range []struct {
		name         string
		testConfig   *Config
		limitsConfig validation.Limits
		hasError     bool
	}{
		{
			name:         "default configs should pass validation",
			testConfig:   newDefaultConfig(),
			limitsConfig: newDefaultConfig().LimitsConfig,
		},
		{
			name: "non overlapping query-store-after and query-ingesters-within should return error",
			testConfig: func() *Config {
				c := newDefaultConfig()
				c.Querier.QueryStoreAfter = time.Hour
				return c
			}(),
			limitsConfig: func() validation.Limits {
				limits := newDefaultConfig().LimitsConfig
				limits.QueryIngestersWithin = model.Duration(time.Minute)
				return limits
			}(),
			hasError: true,
		},
	} {
		t.Run(tc.name, func(t *testing.T) {
			err := tc.testConfig.ValidateLimits(&tc.limitsConfig)
			if tc.hasError {
				require.Error(t, err)
			} else {
				require.NoError(t, err)
			}
		})
	}
}

func TestConfig_validateFilesystemPaths(t *testing.T) {
	cwd, err := os.Getwd()
	require.NoError(t, err)

	tests := map[string]struct {
		setup       func(cfg *Config)
		expectedErr string
	}{
		"should succeed with the default configuration": {
			setup: func(*Config) {},
		},
		"should fail if alertmanager filesystem backend directory is equal to alertmanager data directory": {
			setup: func(cfg *Config) {
				cfg.Target = flagext.StringSliceCSV{AlertManager}
				cfg.Alertmanager.DataDir = "/path/to/alertmanager"
				cfg.AlertmanagerStorage.Backend = bucket.Filesystem
				cfg.AlertmanagerStorage.Filesystem.Directory = "/path/to/alertmanager/"
			},
			expectedErr: `the configured alertmanager data directory "/path/to/alertmanager" cannot overlap with the configured alertmanager storage filesystem directory "/path/to/alertmanager/"`,
		},
		"should fail if alertmanager filesystem backend directory is a subdirectory of alertmanager data directory": {
			setup: func(cfg *Config) {
				cfg.Target = flagext.StringSliceCSV{AlertManager}
				cfg.Alertmanager.DataDir = "/path/to/alertmanager"
				cfg.AlertmanagerStorage.Backend = bucket.Filesystem
				cfg.AlertmanagerStorage.Filesystem.Directory = "/path/to/alertmanager/subdir"
			},
			expectedErr: `the configured alertmanager data directory "/path/to/alertmanager" cannot overlap with the configured alertmanager storage filesystem directory "/path/to/alertmanager/subdir"`,
		},
		"should fail if alertmanager data directory is a subdirectory of alertmanager filesystem backend directory, and matches with the prefix used to store alerts": {
			setup: func(cfg *Config) {
				cfg.Target = flagext.StringSliceCSV{AlertManager}
				cfg.Alertmanager.DataDir = "/path/to/alertmanager/alerts"
				cfg.AlertmanagerStorage.Backend = bucket.Filesystem
				cfg.AlertmanagerStorage.Filesystem.Directory = "/path/to/alertmanager"
			},
			expectedErr: `the configured alertmanager data directory "/path/to/alertmanager/alerts" cannot overlap with the configured alertmanager storage filesystem directory "/path/to/alertmanager"`,
		},
		"should succeed if alertmanager data directory is a subdirectory of alertmanager filesystem backend directory, but doesn't match with the prefix used to store alerts": {
			setup: func(cfg *Config) {
				cfg.Target = flagext.StringSliceCSV{AlertManager}
				cfg.Alertmanager.DataDir = "/path/to/alertmanager/data"
				cfg.AlertmanagerStorage.Backend = bucket.Filesystem
				cfg.AlertmanagerStorage.Filesystem.Directory = "/path/to/alertmanager"
			},
		},
		"should fail if alertmanager data directory (relative) is a subdirectory of alertmanager filesystem backend directory (absolute), and matches with the prefix used to store alertmanager config": {
			setup: func(cfg *Config) {
				cfg.Target = flagext.StringSliceCSV{AlertManager}
				cfg.Alertmanager.DataDir = "./data/alertmanager"
				cfg.AlertmanagerStorage.Backend = bucket.Filesystem
				cfg.AlertmanagerStorage.Filesystem.Directory = filepath.Join(cwd, "data")
			},
			expectedErr: fmt.Sprintf(`the configured alertmanager data directory "./data/alertmanager" cannot overlap with the configured alertmanager storage filesystem directory "%s"`, filepath.Join(cwd, "data")),
		},
		"should fail if ruler filesystem backend directory is equal to ruler data directory": {
			setup: func(cfg *Config) {
				cfg.Target = flagext.StringSliceCSV{Ruler}
				cfg.Ruler.RulePath = "/path/to/ruler"
				cfg.RulerStorage.Backend = bucket.Filesystem
				cfg.RulerStorage.Filesystem.Directory = "/path/to/ruler/"
			},
			expectedErr: `the configured ruler data directory "/path/to/ruler" cannot overlap with the configured ruler storage filesystem directory "/path/to/ruler/"`,
		},
		"should fail if store-gateway and compactor data directory overlap": {
			setup: func(cfg *Config) {
				cfg.Target = flagext.StringSliceCSV{StoreGateway, Compactor}
				cfg.BlocksStorage.BucketStore.SyncDir = "/path/to/data"
				cfg.Compactor.DataDir = "/path/to/data/compactor"
			},
			expectedErr: `the configured bucket store sync directory "/path/to/data" cannot overlap with the configured compactor data directory "/path/to/data/compactor"`,
		},
		"should succeed if store-gateway and compactor data directory overlap, but it's running only the store-gateway": {
			setup: func(cfg *Config) {
				cfg.Target = flagext.StringSliceCSV{StoreGateway}
				cfg.BlocksStorage.BucketStore.SyncDir = "/path/to/data"
				cfg.Compactor.DataDir = "/path/to/data/compactor"
			},
		},
		"should fail if tsdb directory and blocks storage filesystem directory overlap": {
			setup: func(cfg *Config) {
				cfg.Target = flagext.StringSliceCSV{Ingester}
				cfg.BlocksStorage.TSDB.Dir = "/path/to/data"
				cfg.BlocksStorage.Bucket.Backend = bucket.Filesystem
				cfg.BlocksStorage.Bucket.Filesystem.Directory = "/path/to/data/blocks"
			},
			expectedErr: `the configured blocks storage filesystem directory "/path/to/data/blocks" cannot overlap with the configured tsdb directory "/path/to/data"`,
		},
		"should succeed if tsdb directory and blocks storage filesystem directory overlap, but blocks storage has prefix configured": {
			setup: func(cfg *Config) {
				cfg.Target = flagext.StringSliceCSV{Ingester}
				cfg.BlocksStorage.TSDB.Dir = "/path/to/data/tsdb"
				cfg.BlocksStorage.Bucket.Backend = bucket.Filesystem

				// The storage directory itself overlaps with TSDB data directory,
				// but it doesn't if you also apply the prefix.
				cfg.BlocksStorage.Bucket.Filesystem.Directory = "/path/to/data"
				cfg.BlocksStorage.Bucket.StoragePrefix = "blocks"
			},
		},
		"should succeed if tsdb directory and blocks storage filesystem directory don't overlap": {
			setup: func(cfg *Config) {
				cfg.Target = flagext.StringSliceCSV{Ingester}
				cfg.BlocksStorage.TSDB.Dir = "/path/to/data/tsdb"
				cfg.BlocksStorage.Bucket.Backend = bucket.Filesystem
				cfg.BlocksStorage.Bucket.Filesystem.Directory = "/path/to/data/blocks"
			},
		},
		"should succeed if tsdb directory and blocks storage filesystem directory don't overlap and one has the same prefix of the other one": {
			setup: func(cfg *Config) {
				cfg.Target = flagext.StringSliceCSV{Ingester}
				cfg.BlocksStorage.TSDB.Dir = "/path/to/data"
				cfg.BlocksStorage.Bucket.Backend = bucket.Filesystem
				cfg.BlocksStorage.Bucket.Filesystem.Directory = "/path/to/data-blocks"
			},
		},
		"should succeed if tsdb directory and blocks storage filesystem directory don't overlap and they're both root directories": {
			setup: func(cfg *Config) {
				cfg.Target = flagext.StringSliceCSV{Ingester}
				cfg.BlocksStorage.TSDB.Dir = "/data"
				cfg.BlocksStorage.Bucket.Backend = bucket.Filesystem
				cfg.BlocksStorage.Bucket.Filesystem.Directory = "/data-blocks"
			},
		},
		"should succeed if tsdb directory and blocks storage filesystem directory don't overlap and they're both child of the same directory": {
			setup: func(cfg *Config) {
				cfg.Target = flagext.StringSliceCSV{Ingester}
				cfg.BlocksStorage.TSDB.Dir = "./data"
				cfg.BlocksStorage.Bucket.Backend = bucket.Filesystem
				cfg.BlocksStorage.Bucket.Filesystem.Directory = "./data-blocks"
			},
		},
		"should succeed if blocks storage filesystem directory overlaps with alertmanager data directory, but we're running alertmanager in microservices mode": {
			setup: func(cfg *Config) {
				cfg.Target = flagext.StringSliceCSV{AlertManager}
				cfg.BlocksStorage.Bucket.Backend = bucket.Filesystem
				cfg.BlocksStorage.Bucket.Filesystem.Directory = "blocks"
				cfg.AlertmanagerStorage.Backend = bucket.Filesystem
				cfg.AlertmanagerStorage.Filesystem.Directory = "/data/alertmanager"
				cfg.Alertmanager.DataDir = cwd
			},
		},
		"should fail if blocks storage filesystem directory overlaps with alertmanager data directory, and alertmanager is running along with other components": {
			setup: func(cfg *Config) {
				cfg.Target = flagext.StringSliceCSV{All, AlertManager}
				cfg.Common.Storage.Backend = bucket.Filesystem
				cfg.Common.Storage.Filesystem.Directory = "blocks"
				cfg.Alertmanager.DataDir = cwd
			},
			expectedErr: fmt.Sprintf(`the configured blocks storage filesystem directory "blocks" cannot overlap with the configured alertmanager data directory "%s"`, cwd),
		},
	}

	for testName, testData := range tests {
		t.Run(testName, func(t *testing.T) {
			cfg := Config{}
			flagext.DefaultValues(&cfg)
			testData.setup(&cfg)

			actualErr := cfg.validateFilesystemPaths(log.NewNopLogger())

			if testData.expectedErr != "" {
				require.Error(t, actualErr)
				require.Contains(t, actualErr.Error(), testData.expectedErr)
			} else {
				require.NoError(t, actualErr)
			}
		})
	}
}

func TestIsAbsPathOverlapping(t *testing.T) {
	tests := []struct {
		first    string
		second   string
		expected bool
	}{
		{
			first:    "/",
			second:   "/",
			expected: true,
		},
		{
			first:    "/data",
			second:   "/",
			expected: true,
		},
		{
			first:    "/",
			second:   "/data",
			expected: true,
		},
		{
			first:    "/data",
			second:   "/data-more",
			expected: false,
		},
		{
			first:    "/path/to/data",
			second:   "/path/to/data",
			expected: true,
		},
		{
			first:    "/path/to/data",
			second:   "/path/to/data/more",
			expected: true,
		},
		{
			first:    "/path/to/data",
			second:   "/path/to/data-more",
			expected: false,
		},
		{
			first:    "/path/to/data",
			second:   "/path/to/more/data",
			expected: false,
		},
	}

	for _, testData := range tests {
		t.Run(fmt.Sprintf("check if %q overlaps %q", testData.first, testData.second), func(t *testing.T) {
			assert.Equal(t, testData.expected, isAbsPathOverlapping(testData.first, testData.second))
		})
	}
}

func TestGrpcAuthMiddleware(t *testing.T) {
	cfg := Config{
		MultitenancyEnabled: true, // We must enable this to enable Auth middleware for gRPC server.
		Server:              getServerConfig(t, dslog.LogfmtFormat, "debug"),
		Target:              []string{API}, // Something innocent that doesn't require much config.
	}

	msch := &mockGrpcServiceHandler{}
	ctx := context.Background()

	// Setup server, using Mimir config. This includes authentication middleware.
	{
		c, err := New(cfg, prometheus.NewPedanticRegistry())
		require.NoError(t, err)

		serv, err := c.initServer()
		require.NoError(t, err)

		schedulerpb.RegisterSchedulerForQuerierServer(c.Server.GRPC, msch)
		ruler.RegisterRulerServer(c.Server.GRPC, msch)

		require.NoError(t, services.StartAndAwaitRunning(ctx, serv))
		defer func() {
			require.NoError(t, services.StopAndAwaitTerminated(ctx, serv))
		}()
	}

	// nolint:staticcheck // grpc.Dial() has been deprecated; we'll address it before upgrading to gRPC 2.
	conn, err := grpc.Dial(net.JoinHostPort(cfg.Server.GRPCListenAddress, strconv.Itoa(cfg.Server.GRPCListenPort)), grpc.WithTransportCredentials(insecure.NewCredentials()))
	require.NoError(t, err)
	defer func() {
		require.NoError(t, conn.Close())
	}()

	{
		// Verify that we can call schedulerClient.NotifyQuerierShutdown without user in the context, and we don't get any error.
		require.False(t, msch.querierShutdownCalled.Load())
		schedulerClient := schedulerpb.NewSchedulerForQuerierClient(conn)
		_, err = schedulerClient.NotifyQuerierShutdown(ctx, &schedulerpb.NotifyQuerierShutdownRequest{QuerierID: "random-querier-id"})
		require.NoError(t, err)
		require.True(t, msch.querierShutdownCalled.Load())
	}
	{
		// Verify that we can call rulerClient.SyncRules without user in the context, and we don't get any error.
		require.False(t, msch.rulerSyncRulesCalled.Load())
		rulerClient := ruler.NewRulerClient(conn)
		_, err = rulerClient.SyncRules(ctx, &ruler.SyncRulesRequest{UserIds: []string{"random-user-id"}})
		require.NoError(t, err)
		require.True(t, msch.rulerSyncRulesCalled.Load())
	}
}

func TestFlagDefaults(t *testing.T) {
	flag.CommandLine = flag.NewFlagSet(os.Args[0], flag.ExitOnError)
	c := Config{}

	f := flag.NewFlagSet("test", flag.PanicOnError)
	c.RegisterFlags(f, log.NewNopLogger())

	buf := bytes.Buffer{}

	f.SetOutput(&buf)
	f.PrintDefaults()

	const delim = '\n'

	minTimeChecked := false
	pingWithoutStreamChecked := false
	for {
		line, err := buf.ReadString(delim)
		if errors.Is(err, io.EOF) {
			break
		}

		require.NoError(t, err)

		if strings.Contains(line, "-server.grpc.keepalive.min-time-between-pings") {
			nextLine, err := buf.ReadString(delim)
			require.NoError(t, err)
			assert.Contains(t, nextLine, "(default 10s)")
			minTimeChecked = true
		}

		if strings.Contains(line, "-server.grpc.keepalive.ping-without-stream-allowed") {
			nextLine, err := buf.ReadString(delim)
			require.NoError(t, err)
			assert.Contains(t, nextLine, "(default true)")
			pingWithoutStreamChecked = true
		}
	}

	require.True(t, minTimeChecked)
	require.True(t, pingWithoutStreamChecked)

	require.Equal(t, true, c.Server.GRPCServerPingWithoutStreamAllowed)
	require.Equal(t, 10*time.Second, c.Server.GRPCServerMinTimeBetweenPings)
}

func TestOnlyValidRuntimeConfigIsLoaded(t *testing.T) {
	dir := t.TempDir()
	loadPath := filepath.Join(dir, "test")

	userID := "12345"

	initialValidConfig := `
overrides:
  '12345':
    query_ingesters_within: 15h
`
	err := os.WriteFile(loadPath, []byte(initialValidConfig), 0600)
	require.NoError(t, err)

	cfg := Config{}
	flagext.DefaultValues(&cfg)

	cfg.Target = []string{Overrides}

	cfg.RuntimeConfig.LoadPath = []string{loadPath}
	cfg.RuntimeConfig.ReloadPeriod = 100 * time.Millisecond
	cfg.Querier.QueryStoreAfter = 12 * time.Hour
	cfg.LimitsConfig.QueryIngestersWithin = model.Duration(13 * time.Hour)

	registry := prometheus.NewPedanticRegistry()
	c, err := New(cfg, registry)
	require.NoError(t, err)

	// init services
	sm, err := c.ModuleManager.InitModuleServices(cfg.Target...)
	require.NoError(t, err)
	defer c.Server.Stop()

	servs := []services.Service(nil)
	for _, s := range sm {
		servs = append(servs, s)
	}
	m, err := services.NewManager(servs...)
	require.NoError(t, err)

	// before the services start, all users have the default limits
	duration := c.Overrides.QueryIngestersWithin(userID)
	require.Equal(t, cfg.LimitsConfig.QueryIngestersWithin, model.Duration(duration))

	// start services
	ctx, cancel := context.WithTimeout(context.Background(), time.Minute)
	defer cancel()
	require.NoError(t, m.StartAsync(ctx))
	require.NoError(t, m.AwaitHealthy(ctx))

	// the runtime config is now loaded, so the content of initialValidConfig will be used
	duration = c.Overrides.QueryIngestersWithin(userID)
	require.Equal(t, 15*time.Hour, duration)

	// check load is successful via metric
	metrics, err := dskit_metrics.NewMetricFamilyMapFromGatherer(registry)
	require.NoError(t, err)
	metric := metrics["cortex_runtime_config_last_reload_successful"].Metric[0]
	require.NotNil(t, metric.Gauge.Value)
	require.Equal(t, 1., metric.Gauge.GetValue())

	// write invalid config with query_ingesters_with < query_store_after
	configYAML2 := `
overrides:
  '12345':
    query_ingesters_within: 2h
`
	err = os.WriteFile(loadPath, []byte(configYAML2), 0600)
	require.NoError(t, err)

	// wait sufficient time for new runtime config to be loaded
	time.Sleep(cfg.RuntimeConfig.ReloadPeriod * 2)

	// invalid config is ignored, still using initialValidConfig
	duration = c.Overrides.QueryIngestersWithin(userID)
	require.Equal(t, 15*time.Hour, duration)

	// check load was unsuccessful via metric
	metrics, err = dskit_metrics.NewMetricFamilyMapFromGatherer(registry)
	require.NoError(t, err)
	metric = metrics["cortex_runtime_config_last_reload_successful"].Metric[0]
	require.NotNil(t, metric.Gauge.Value)
	require.Equal(t, 0., metric.Gauge.GetValue())

	// write a new valid config
	anotherValidConfig := `
overrides:
  '12345':
    query_ingesters_within: 20h
`
	err = os.WriteFile(loadPath, []byte(anotherValidConfig), 0600)
	require.NoError(t, err)

	// wait sufficient time for new runtime config to be loaded
	time.Sleep(cfg.RuntimeConfig.ReloadPeriod * 2)

	// check config has been updated to anotherValidConfig
	duration = c.Overrides.QueryIngestersWithin(userID)
	require.Equal(t, 20*time.Hour, duration)

	// check load is successful via metric
	metrics, err = dskit_metrics.NewMetricFamilyMapFromGatherer(registry)
	require.NoError(t, err)
	metric = metrics["cortex_runtime_config_last_reload_successful"].Metric[0]
	require.NotNil(t, metric.Gauge.Value)
	require.Equal(t, 1., metric.Gauge.GetValue())
}

// Generates server config, with gRPC listening on random port.
func getServerConfig(t *testing.T, logFormat, logLevel string) server.Config {
	grpcHost, grpcPortNum := getHostnameAndRandomPort(t)
	httpHost, httpPortNum := getHostnameAndRandomPort(t)

	cfg := server.Config{
		HTTPListenAddress: httpHost,
		HTTPListenPort:    httpPortNum,

		GRPCListenAddress: grpcHost,
		GRPCListenPort:    grpcPortNum,

		GRPCServerMaxRecvMsgSize: 1024,
		LogFormat:                logFormat,
		Registerer:               prometheus.NewPedanticRegistry(),
	}
	require.NoError(t, cfg.LogLevel.Set(logLevel))
	return cfg
}

func getHostnameAndRandomPort(t *testing.T) (string, int) {
	listen, err := net.Listen("tcp", "localhost:0")
	require.NoError(t, err)

	host, port, err := net.SplitHostPort(listen.Addr().String())
	require.NoError(t, err)
	require.NoError(t, listen.Close())

	portNum, err := strconv.Atoi(port)
	require.NoError(t, err)
	return host, portNum
}

type mockGrpcServiceHandler struct {
	querierShutdownCalled atomic.Bool
	rulerSyncRulesCalled  atomic.Bool
}

func (m *mockGrpcServiceHandler) NotifyQuerierShutdown(_ context.Context, _ *schedulerpb.NotifyQuerierShutdownRequest) (*schedulerpb.NotifyQuerierShutdownResponse, error) {
	m.querierShutdownCalled.Store(true)
	return &schedulerpb.NotifyQuerierShutdownResponse{}, nil
}

func (m *mockGrpcServiceHandler) SyncRules(_ context.Context, _ *ruler.SyncRulesRequest) (*ruler.SyncRulesResponse, error) {
	m.rulerSyncRulesCalled.Store(true)
	return &ruler.SyncRulesResponse{}, nil
}

func (m *mockGrpcServiceHandler) Rules(_ context.Context, _ *ruler.RulesRequest) (*ruler.RulesResponse, error) {
	return &ruler.RulesResponse{}, nil
}

func (m *mockGrpcServiceHandler) QuerierLoop(_ schedulerpb.SchedulerForQuerier_QuerierLoopServer) error {
	panic("implement me")
}<|MERGE_RESOLUTION|>--- conflicted
+++ resolved
@@ -84,11 +84,7 @@
 					Store: "inmemory",
 				},
 				ReplicationFactor:      3,
-<<<<<<< HEAD
 				InstanceInterfaceNames: []string{"en0", "eth0", "lo0", "lo"},
-=======
-				InstanceInterfaceNames: []string{"en0", "eth0", "wlan0", "lo0", "lo"},
->>>>>>> e853121c
 				HeartbeatPeriod:        5 * time.Second,
 				HeartbeatTimeout:       time.Minute,
 			},
