--- conflicted
+++ resolved
@@ -711,44 +711,6 @@
 	ServiceMap    map[string]services.Service
 	ModuleManager *modules.Manager
 
-<<<<<<< HEAD
-	API                             *api.API
-	Server                          *server.Server
-	IngesterRing                    *ring.Ring
-	IngesterPartitionRingWatcher    *ring.PartitionRingWatcher
-	IngesterPartitionInstanceRing   *ring.PartitionInstanceRing
-	TenantLimits                    validation.TenantLimits
-	Overrides                       *validation.Overrides
-	ActiveGroupsCleanup             *util.ActiveGroupsCleanupService
-	Distributor                     *distributor.Distributor
-	Ingester                        *ingester.Ingester
-	Flusher                         *flusher.Flusher
-	FrontendV1                      *frontendv1.Frontend
-	RuntimeConfig                   *runtimeconfig.Manager
-	QuerierQueryable                prom_storage.SampleAndChunkQueryable
-	ExemplarQueryable               prom_storage.ExemplarQueryable
-	AdditionalStorageQueryables     []querier.TimeRangeQueryable
-	MetadataSupplier                querier.MetadataSupplier
-	QuerierEngine                   promql.QueryEngine
-	QueryFrontendTripperware        querymiddleware.Tripperware
-	QueryFrontendTopicOffsetsReader *ingest.TopicOffsetsReader
-	QueryFrontendCodec              querymiddleware.Codec
-	Ruler                           *ruler.Ruler
-	RulerStorage                    rulestore.RuleStore
-	Alertmanager                    *alertmanager.MultitenantAlertmanager
-	Compactor                       *compactor.MultitenantCompactor
-	StoreGateway                    *storegateway.StoreGateway
-	MemberlistKV                    *memberlist.KVInitService
-	ActivityTracker                 *activitytracker.ActivityTracker
-	Vault                           *vault.Vault
-	UsageStatsReporter              *usagestats.Reporter
-	BlockBuilder                    *blockbuilder.BlockBuilder
-	BlockBuilderScheduler           *blockbuilderscheduler.BlockBuilderScheduler
-	ContinuousTestManager           *continuoustest.Manager
-	BuildInfoHandler                http.Handler
-
-	CostAttributionManager *costattribution.Manager
-=======
 	API                              *api.API
 	Server                           *server.Server
 	IngesterRing                     *ring.Ring
@@ -783,7 +745,7 @@
 	BlockBuilderScheduler            *blockbuilderscheduler.BlockBuilderScheduler
 	ContinuousTestManager            *continuoustest.Manager
 	BuildInfoHandler                 http.Handler
->>>>>>> 80e4d6ba
+	CostAttributionManager           *costattribution.Manager
 }
 
 // New makes a new Mimir.
