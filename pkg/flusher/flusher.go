--- conflicted
+++ resolved
@@ -34,11 +34,7 @@
 	f.StringVar(&cfg.WALDir, "flusher.wal-dir", "wal", "Directory to read WAL from (chunks storage engine only).")
 	f.IntVar(&cfg.ConcurrentFlushes, "flusher.concurrent-flushes", 50, "Number of concurrent goroutines flushing to storage (chunks storage engine only).")
 	f.DurationVar(&cfg.FlushOpTimeout, "flusher.flush-op-timeout", 2*time.Minute, "Timeout for individual flush operations (chunks storage engine only).")
-<<<<<<< HEAD
-	f.BoolVar(&cfg.ExitAfterFlush, "flusher.exit-after-flush", true, "Stop Mimir after flush has finished. If false, Mimir process will keep running, doing nothing.")
-=======
 	f.BoolVar(&cfg.ExitAfterFlush, "flusher.exit-after-flush", true, "Stop after flush has finished. If false, process will keep running, doing nothing.")
->>>>>>> 25c0c17f
 }
 
 // Flusher is designed to be used as a job to flush the data from the WAL on disk.
@@ -111,10 +107,6 @@
 		return util.ErrStopProcess
 	}
 
-<<<<<<< HEAD
-	// Return normally -- this keep Mimir running.
-=======
 	// Return normally -- this keeps Mimir running.
->>>>>>> 25c0c17f
 	return nil
 }