--- conflicted
+++ resolved
@@ -59,11 +59,8 @@
 	PromoteOTelResourceAttributes(id string) []string
 	OTelKeepIdentifyingResourceAttributes(id string) bool
 	OTelConvertHistogramsToNHCB(id string) bool
-<<<<<<< HEAD
+	OTelPromoteScopeMetadata(id string) bool
 	OTelNativeDeltaIngestion(id string) bool
-=======
-	OTelPromoteScopeMetadata(id string) bool
->>>>>>> 1d185f1e
 }
 
 // OTLPHandler is an http.Handler accepting OTLP write requests.
@@ -286,18 +283,12 @@
 		promoteResourceAttributes := resourceAttributePromotionConfig.PromoteOTelResourceAttributes(tenantID)
 		keepIdentifyingResourceAttributes := limits.OTelKeepIdentifyingResourceAttributes(tenantID)
 		convertHistogramsToNHCB := limits.OTelConvertHistogramsToNHCB(tenantID)
-<<<<<<< HEAD
+		promoteScopeMetadata := limits.OTelPromoteScopeMetadata(tenantID)
 		allowDeltaTemporality := limits.OTelNativeDeltaIngestion(tenantID)
-=======
-		promoteScopeMetadata := limits.OTelPromoteScopeMetadata(tenantID)
->>>>>>> 1d185f1e
 
 		pushMetrics.IncOTLPRequest(tenantID)
 		pushMetrics.ObserveUncompressedBodySize(tenantID, float64(uncompressedBodySize))
 
-<<<<<<< HEAD
-		metrics, metricsDropped, err := otelMetricsToTimeseries(ctx, otlpConverter, addSuffixes, enableCTZeroIngestion, enableStartTimeQuietZero, promoteResourceAttributes, keepIdentifyingResourceAttributes, convertHistogramsToNHCB, allowDeltaTemporality, otlpReq.Metrics(), spanLogger)
-=======
 		metrics, metricsDropped, err := otelMetricsToTimeseries(
 			ctx,
 			otlpConverter,
@@ -310,10 +301,10 @@
 				convertHistogramsToNHCB:           convertHistogramsToNHCB,
 				promoteScopeMetadata:              promoteScopeMetadata,
 				promoteResourceAttributes:         promoteResourceAttributes,
+				allowDeltaTemporality:             allowDeltaTemporality,
 			},
 			spanLogger,
 		)
->>>>>>> 1d185f1e
 		if metricsDropped > 0 {
 			discardedDueToOtelParseError.WithLabelValues(tenantID, "").Add(float64(metricsDropped)) // "group" label is empty here as metrics couldn't be parsed
 		}
@@ -521,33 +512,17 @@
 	convertHistogramsToNHCB           bool
 	promoteScopeMetadata              bool
 	promoteResourceAttributes         []string
+	allowDeltaTemporality             bool
 }
 
 func otelMetricsToTimeseries(
 	ctx context.Context,
 	converter *otlpMimirConverter,
-<<<<<<< HEAD
-	addSuffixes, enableCTZeroIngestion, enableStartTimeQuietZero bool,
-	promoteResourceAttributes []string,
-	keepIdentifyingResourceAttributes bool,
-	convertHistogramsToNHCB bool,
-	allowDeltaTemporality bool,
-=======
->>>>>>> 1d185f1e
 	md pmetric.Metrics,
 	opts conversionOptions,
 	logger log.Logger,
 ) ([]mimirpb.PreallocTimeseries, int, error) {
 	settings := otlp.Settings{
-<<<<<<< HEAD
-		AddMetricSuffixes:                   addSuffixes,
-		EnableCreatedTimestampZeroIngestion: enableCTZeroIngestion,
-		EnableStartTimeQuietZero:            enableStartTimeQuietZero,
-		PromoteResourceAttributes:           otlp.NewPromoteResourceAttributes(config.OTLPConfig{PromoteResourceAttributes: promoteResourceAttributes}),
-		KeepIdentifyingResourceAttributes:   keepIdentifyingResourceAttributes,
-		ConvertHistogramsToNHCB:             convertHistogramsToNHCB,
-		AllowDeltaTemporality:               allowDeltaTemporality,
-=======
 		AddMetricSuffixes:                   opts.addSuffixes,
 		EnableCreatedTimestampZeroIngestion: opts.enableCTZeroIngestion,
 		EnableStartTimeQuietZero:            opts.enableStartTimeQuietZero,
@@ -555,7 +530,7 @@
 		KeepIdentifyingResourceAttributes:   opts.keepIdentifyingResourceAttributes,
 		ConvertHistogramsToNHCB:             opts.convertHistogramsToNHCB,
 		PromoteScopeMetadata:                opts.promoteScopeMetadata,
->>>>>>> 1d185f1e
+		AllowDeltaTemporality:               opts.allowDeltaTemporality,
 	}
 	mimirTS := converter.ToTimeseries(ctx, md, settings, logger)
 
