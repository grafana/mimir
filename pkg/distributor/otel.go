// SPDX-License-Identifier: AGPL-3.0-only

package distributor

import (
	"bytes"
	"compress/gzip"
	"context"
	"io"
	"net/http"
	"time"

	"github.com/go-kit/log"
	"github.com/go-kit/log/level"
	"github.com/gogo/protobuf/proto"
	"github.com/gogo/status"
	"github.com/grafana/dskit/grpcutil"
	"github.com/grafana/dskit/httpgrpc"
	"github.com/grafana/dskit/httpgrpc/server"
	"github.com/grafana/dskit/middleware"
	"github.com/grafana/dskit/tenant"
	"github.com/pkg/errors"
	"github.com/prometheus/client_golang/prometheus"
	"github.com/prometheus/common/model"
	"github.com/prometheus/prometheus/prompb"
	prometheustranslator "github.com/prometheus/prometheus/storage/remote/otlptranslator/prometheus"
	"github.com/prometheus/prometheus/storage/remote/otlptranslator/prometheusremotewrite"
	"go.opentelemetry.io/collector/pdata/pcommon"
	"go.opentelemetry.io/collector/pdata/pmetric"
	"go.opentelemetry.io/collector/pdata/pmetric/pmetricotlp"
	"go.uber.org/multierr"
	"google.golang.org/grpc/codes"

	"github.com/grafana/mimir/pkg/distributor/otlp"
	"github.com/grafana/mimir/pkg/mimirpb"
	"github.com/grafana/mimir/pkg/util"
	utillog "github.com/grafana/mimir/pkg/util/log"
	"github.com/grafana/mimir/pkg/util/spanlogger"
	"github.com/grafana/mimir/pkg/util/validation"
)

const (
	pbContentType   = "application/x-protobuf"
	jsonContentType = "application/json"

	otelParseError = "otlp_parse_error"
	maxErrMsgLen   = 1024
)

type OTLPHandlerLimits interface {
	OTelMetricSuffixesEnabled(id string) bool
	OTelCreatedTimestampZeroIngestionEnabled(id string) bool
}

// OTLPHandler is an http.Handler accepting OTLP write requests.
func OTLPHandler(
	maxRecvMsgSize int,
	requestBufferPool util.Pool,
	sourceIPs *middleware.SourceIPExtractor,
	limits OTLPHandlerLimits,
	retryCfg RetryConfig,
	push PushFunc,
	pushMetrics *PushMetrics,
	reg prometheus.Registerer,
	logger log.Logger,
	directTranslation bool,
) http.Handler {
	discardedDueToOtelParseError := validation.DiscardedSamplesCounter(reg, otelParseError)

	return otlpHandler(maxRecvMsgSize, requestBufferPool, sourceIPs, retryCfg, push, logger, func(ctx context.Context, r *http.Request, maxRecvMsgSize int, buffers *util.RequestBuffers, req *mimirpb.PreallocWriteRequest, logger log.Logger) error {
		contentType := r.Header.Get("Content-Type")
		contentEncoding := r.Header.Get("Content-Encoding")
		var compression util.CompressionType
		switch contentEncoding {
		case "gzip":
			compression = util.Gzip
		case "":
			compression = util.NoCompression
		default:
			return httpgrpc.Errorf(http.StatusUnsupportedMediaType, "unsupported compression: %s. Only \"gzip\" or no compression supported", contentEncoding)
		}

		var decoderFunc func(io.ReadCloser) (req pmetricotlp.ExportRequest, uncompressedBodySize int, err error)
		switch contentType {
		case pbContentType:
			decoderFunc = func(reader io.ReadCloser) (req pmetricotlp.ExportRequest, uncompressedBodySize int, err error) {
				exportReq := pmetricotlp.NewExportRequest()
				unmarshaler := otlpProtoUnmarshaler{
					request: &exportReq,
				}
				protoBodySize, err := util.ParseProtoReader(ctx, reader, int(r.ContentLength), maxRecvMsgSize, buffers, unmarshaler, compression)
				var tooLargeErr util.MsgSizeTooLargeErr
				if errors.As(err, &tooLargeErr) {
					return exportReq, 0, httpgrpc.Error(http.StatusRequestEntityTooLarge, distributorMaxOTLPRequestSizeErr{
						actual: tooLargeErr.Actual,
						limit:  tooLargeErr.Limit,
					}.Error())
				}
				return exportReq, protoBodySize, err
			}

		case jsonContentType:
			decoderFunc = func(reader io.ReadCloser) (req pmetricotlp.ExportRequest, uncompressedBodySize int, err error) {
				exportReq := pmetricotlp.NewExportRequest()
				sz := int(r.ContentLength)
				if sz > 0 {
					// Extra space guarantees no reallocation
					sz += bytes.MinRead
				}
				buf := buffers.Get(sz)
				if compression == util.Gzip {
					var err error
					reader, err = gzip.NewReader(reader)
					if err != nil {
						return exportReq, 0, errors.Wrap(err, "create gzip reader")
					}
				}

				reader = http.MaxBytesReader(nil, reader, int64(maxRecvMsgSize))
				if _, err := buf.ReadFrom(reader); err != nil {
					if util.IsRequestBodyTooLarge(err) {
						return exportReq, 0, httpgrpc.Error(http.StatusRequestEntityTooLarge, distributorMaxOTLPRequestSizeErr{
							actual: -1,
							limit:  maxRecvMsgSize,
						}.Error())
					}

					return exportReq, 0, errors.Wrap(err, "read write request")
				}

				return exportReq, buf.Len(), exportReq.UnmarshalJSON(buf.Bytes())
			}

		default:
			return httpgrpc.Errorf(http.StatusUnsupportedMediaType, "unsupported content type: %s, supported: [%s, %s]", contentType, jsonContentType, pbContentType)
		}

		// Check the request size against the message size limit, regardless of whether the request is compressed.
		// If the request is compressed and its compressed length already exceeds the size limit, there's no need to decompress it.
		if r.ContentLength > int64(maxRecvMsgSize) {
			return httpgrpc.Error(http.StatusRequestEntityTooLarge, distributorMaxOTLPRequestSizeErr{
				actual: int(r.ContentLength),
				limit:  maxRecvMsgSize,
			}.Error())
		}

		spanLogger, ctx := spanlogger.NewWithLogger(ctx, logger, "Distributor.OTLPHandler.decodeAndConvert")
		defer spanLogger.Span.Finish()

		spanLogger.SetTag("content_type", contentType)
		spanLogger.SetTag("content_encoding", contentEncoding)
		spanLogger.SetTag("content_length", r.ContentLength)

		otlpReq, uncompressedBodySize, err := decoderFunc(r.Body)
		if err != nil {
			return err
		}

		level.Debug(spanLogger).Log("msg", "decoding complete, starting conversion")

		tenantID, err := tenant.TenantID(ctx)
		if err != nil {
			return err
		}
		addSuffixes := limits.OTelMetricSuffixesEnabled(tenantID)
		enableCTZeroIngestion := limits.OTelCreatedTimestampZeroIngestionEnabled(tenantID)

		pushMetrics.IncOTLPRequest(tenantID)
		pushMetrics.ObserveUncompressedBodySize(tenantID, float64(uncompressedBodySize))

		var metrics []mimirpb.PreallocTimeseries
		if directTranslation {
			metrics, err = otelMetricsToTimeseries(ctx, tenantID, addSuffixes, enableCTZeroIngestion, discardedDueToOtelParseError, logger, otlpReq.Metrics())
			if err != nil {
				return err
			}
		} else {
			metrics, err = otelMetricsToTimeseriesOld(ctx, tenantID, addSuffixes, enableCTZeroIngestion, discardedDueToOtelParseError, logger, otlpReq.Metrics())
			if err != nil {
				return err
			}
		}

		metricCount := len(metrics)
		sampleCount := 0
		histogramCount := 0
		exemplarCount := 0

		for _, m := range metrics {
			sampleCount += len(m.Samples)
			histogramCount += len(m.Histograms)
			exemplarCount += len(m.Exemplars)
		}

		level.Debug(spanLogger).Log(
			"msg", "OTLP to Prometheus conversion complete",
			"metric_count", metricCount,
			"sample_count", sampleCount,
			"histogram_count", histogramCount,
			"exemplar_count", exemplarCount,
		)

		req.Timeseries = metrics
		req.Metadata = otelMetricsToMetadata(addSuffixes, otlpReq.Metrics())

		return nil
	})
}

func otlpHandler(
	maxRecvMsgSize int,
	requestBufferPool util.Pool,
	sourceIPs *middleware.SourceIPExtractor,
	retryCfg RetryConfig,
	push PushFunc,
	logger log.Logger,
	parser parserFunc,
) http.Handler {
	return http.HandlerFunc(func(w http.ResponseWriter, r *http.Request) {
		ctx := r.Context()
		logger := utillog.WithContext(ctx, logger)
		if sourceIPs != nil {
			source := sourceIPs.Get(r)
			if source != "" {
				logger = utillog.WithSourceIPs(source, logger)
			}
		}
		supplier := func() (*mimirpb.WriteRequest, func(), error) {
			rb := util.NewRequestBuffers(requestBufferPool)
			var req mimirpb.PreallocWriteRequest
			if err := parser(ctx, r, maxRecvMsgSize, rb, &req, logger); err != nil {
				// Check for httpgrpc error, default to client error if parsing failed
				if _, ok := httpgrpc.HTTPResponseFromError(err); !ok {
					err = httpgrpc.Error(http.StatusBadRequest, err.Error())
				}

				rb.CleanUp()
				return nil, nil, err
			}

			cleanup := func() {
				mimirpb.ReuseSlice(req.Timeseries)
				rb.CleanUp()
			}
			return &req.WriteRequest, cleanup, nil
		}
		req := newRequest(supplier)
		if err := push(ctx, req); err != nil {
			if errors.Is(err, context.Canceled) {
				level.Warn(logger).Log("msg", "push request canceled", "err", err)
				writeErrorToHTTPResponseBody(r.Context(), w, statusClientClosedRequest, codes.Canceled, "push request context canceled", logger)
				return
			}
			var (
				httpCode int
				grpcCode codes.Code
				errorMsg string
			)
			if st, ok := grpcutil.ErrorToStatus(err); ok {
				// This code is needed for a correct handling of errors returned by the supplier function.
				// These errors are created by using the httpgrpc package.
				httpCode = httpRetryableToOTLPRetryable(int(st.Code()))
				grpcCode = st.Code()
				errorMsg = st.Message()
			} else {
				grpcCode, httpCode = toOtlpGRPCHTTPStatus(err)
				errorMsg = err.Error()
			}
			if httpCode != 202 {
				// This error message is consistent with error message in Prometheus remote-write handler, and ingester's ingest-storage pushToStorage method.
				msgs := []interface{}{"msg", "detected an error while ingesting OTLP metrics request (the request may have been partially ingested)", "httpCode", httpCode, "err", err}
				if httpCode/100 == 4 {
					msgs = append(msgs, "insight", true)
				}
				level.Error(logger).Log(msgs...)
			}
			addHeaders(w, err, r, httpCode, retryCfg)
			writeErrorToHTTPResponseBody(r.Context(), w, httpCode, grpcCode, errorMsg, logger)
		}
	})
}

// toOtlpGRPCHTTPStatus is utilized by the OTLP endpoint.
func toOtlpGRPCHTTPStatus(pushErr error) (codes.Code, int) {
	var distributorErr Error
	if errors.Is(pushErr, context.DeadlineExceeded) || !errors.As(pushErr, &distributorErr) {
		return codes.Internal, http.StatusServiceUnavailable
	}

	grpcStatusCode := errorCauseToGRPCStatusCode(distributorErr.Cause(), false)
	httpStatusCode := errorCauseToHTTPStatusCode(distributorErr.Cause(), false)
	otlpHTTPStatusCode := httpRetryableToOTLPRetryable(httpStatusCode)
	return grpcStatusCode, otlpHTTPStatusCode
}

// httpRetryableToOTLPRetryable maps non-retryable 5xx HTTP status codes according
// to the OTLP specifications (https://opentelemetry.io/docs/specs/otlp/#failures-1)
// to http.StatusServiceUnavailable. In case of a non-retryable HTTP status code,
// httpRetryableToOTLPRetryable returns the HTTP status code itself.
// Unlike Prometheus, which retries 429 and all 5xx HTTP status codes,
// the OTLP client only retries on HTTP status codes 429, 502, 503, and 504.
func httpRetryableToOTLPRetryable(httpStatusCode int) int {
	if httpStatusCode/100 == 5 {
		mask := httpStatusCode % 100
		// We map all 5xx except 502, 503 and 504 into 503.
		if mask <= 1 || mask > 4 {
			return http.StatusServiceUnavailable
		}
	}
	return httpStatusCode
}

// writeErrorToHTTPResponseBody converts the given error into a grpc status and marshals it into a byte slice, in order to be written to the response body.
// See doc https://opentelemetry.io/docs/specs/otlp/#failures-1
func writeErrorToHTTPResponseBody(reqCtx context.Context, w http.ResponseWriter, httpCode int, grpcCode codes.Code, msg string, logger log.Logger) {
	w.Header().Set("Content-Type", "application/octet-stream")
	w.Header().Set("X-Content-Type-Options", "nosniff")
	if server.IsHandledByHttpgrpcServer(reqCtx) {
		w.Header().Set(server.ErrorMessageHeaderKey, msg) // If httpgrpc Server wants to convert this HTTP response into error, use this error message, instead of using response body.
	}
	w.WriteHeader(httpCode)

	respBytes, err := proto.Marshal(status.New(grpcCode, msg).Proto())
	if err != nil {
		level.Error(logger).Log("msg", "otlp response marshal failed", "err", err)
		writeResponseFailedBody, _ := proto.Marshal(status.New(codes.Internal, "failed to marshal OTLP response").Proto())
		_, _ = w.Write(writeResponseFailedBody)
		return
	}

	_, err = w.Write(respBytes)
	if err != nil {
		level.Error(logger).Log("msg", "write error to otlp response failed", "err", err)
	}
}

// otlpProtoUnmarshaler implements proto.Message wrapping pmetricotlp.ExportRequest.
type otlpProtoUnmarshaler struct {
	request *pmetricotlp.ExportRequest
}

func (o otlpProtoUnmarshaler) ProtoMessage() {}

func (o otlpProtoUnmarshaler) Reset() {}

func (o otlpProtoUnmarshaler) String() string {
	return ""
}

func (o otlpProtoUnmarshaler) Unmarshal(data []byte) error {
	return o.request.UnmarshalProto(data)
}

func otelMetricTypeToMimirMetricType(otelMetric pmetric.Metric) mimirpb.MetricMetadata_MetricType {
	switch otelMetric.Type() {
	case pmetric.MetricTypeGauge:
		return mimirpb.GAUGE
	case pmetric.MetricTypeSum:
		metricType := mimirpb.GAUGE
		if otelMetric.Sum().IsMonotonic() {
			metricType = mimirpb.COUNTER
		}
		return metricType
	case pmetric.MetricTypeHistogram:
		return mimirpb.HISTOGRAM
	case pmetric.MetricTypeSummary:
		return mimirpb.SUMMARY
	case pmetric.MetricTypeExponentialHistogram:
		return mimirpb.HISTOGRAM
	}
	return mimirpb.UNKNOWN
}

func otelMetricsToMetadata(addSuffixes bool, md pmetric.Metrics) []*mimirpb.MetricMetadata {
	resourceMetricsSlice := md.ResourceMetrics()

	metadataLength := 0
	for i := 0; i < resourceMetricsSlice.Len(); i++ {
		scopeMetricsSlice := resourceMetricsSlice.At(i).ScopeMetrics()
		for j := 0; j < scopeMetricsSlice.Len(); j++ {
			metadataLength += scopeMetricsSlice.At(j).Metrics().Len()
		}
	}

	metadata := make([]*mimirpb.MetricMetadata, 0, metadataLength)
	for i := 0; i < resourceMetricsSlice.Len(); i++ {
		scopeMetricsSlice := resourceMetricsSlice.At(i).ScopeMetrics()
		for j := 0; j < scopeMetricsSlice.Len(); j++ {
			scopeMetrics := scopeMetricsSlice.At(j)
			for k := 0; k < scopeMetrics.Metrics().Len(); k++ {
				metric := scopeMetrics.Metrics().At(k)
				entry := mimirpb.MetricMetadata{
					Type:             otelMetricTypeToMimirMetricType(metric),
					MetricFamilyName: prometheustranslator.BuildCompliantName(metric, "", addSuffixes),
					Help:             metric.Description(),
					Unit:             metric.Unit(),
				}
				metadata = append(metadata, &entry)
			}
		}
	}

	return metadata
}

func otelMetricsToTimeseries(ctx context.Context, tenantID string, addSuffixes, enableCTZeroIngestion bool, discardedDueToOtelParseError *prometheus.CounterVec, logger log.Logger, md pmetric.Metrics) ([]mimirpb.PreallocTimeseries, error) {
	converter := otlp.NewMimirConverter()
<<<<<<< HEAD
	errs := converter.FromMetrics(ctx, md, otlp.Settings{
		AddMetricSuffixes:                   addSuffixes,
		EnableCreatedTimestampZeroIngestion: enableCTZeroIngestion,
=======
	_, errs := converter.FromMetrics(ctx, md, otlp.Settings{
		AddMetricSuffixes: addSuffixes,
>>>>>>> 61634ee0
	})
	mimirTS := converter.TimeSeries()
	if errs != nil {
		dropped := len(multierr.Errors(errs))
		discardedDueToOtelParseError.WithLabelValues(tenantID, "").Add(float64(dropped)) // Group is empty here as metrics couldn't be parsed

		parseErrs := errs.Error()
		if len(parseErrs) > maxErrMsgLen {
			parseErrs = parseErrs[:maxErrMsgLen]
		}

		if len(mimirTS) == 0 {
			return nil, errors.New(parseErrs)
		}

		level.Warn(logger).Log("msg", "OTLP parse error", "err", parseErrs)
	}

	return mimirTS, nil
}

// Old, less efficient, version of otelMetricsToTimeseries.
func otelMetricsToTimeseriesOld(ctx context.Context, tenantID string, addSuffixes, enableCTZeroIngestion bool, discardedDueToOtelParseError *prometheus.CounterVec, logger log.Logger, md pmetric.Metrics) ([]mimirpb.PreallocTimeseries, error) {
	converter := prometheusremotewrite.NewPrometheusConverter()
<<<<<<< HEAD
	annots, errs := converter.FromMetrics(ctx, md, prometheusremotewrite.Settings{
		AddMetricSuffixes:                   addSuffixes,
		EnableCreatedTimestampZeroIngestion: enableCTZeroIngestion,
=======
	_, errs := converter.FromMetrics(ctx, md, prometheusremotewrite.Settings{
		AddMetricSuffixes: addSuffixes,
>>>>>>> 61634ee0
	})
	promTS := converter.TimeSeries()
	if errs != nil {
		dropped := len(multierr.Errors(errs))
		discardedDueToOtelParseError.WithLabelValues(tenantID, "").Add(float64(dropped)) // Group is empty here as metrics couldn't be parsed

		parseErrs := errs.Error()
		if len(parseErrs) > maxErrMsgLen {
			parseErrs = parseErrs[:maxErrMsgLen]
		}

		if len(promTS) == 0 {
			return nil, errors.New(parseErrs)
		}

		level.Warn(logger).Log("msg", "OTLP parse error", "err", parseErrs)
	}
	ws, _ := annots.AsStrings("", 0, 0)
	if len(ws) > 0 {
		level.Warn(logger).Log("msg", "Warnings translating OTLP metrics to Prometheus write request", "warnings", ws)
	}

	mimirTS := mimirpb.PreallocTimeseriesSliceFromPool()
	for _, ts := range promTS {
		mimirTS = append(mimirTS, promToMimirTimeseries(&ts))
	}

	return mimirTS, nil
}

func promToMimirTimeseries(promTs *prompb.TimeSeries) mimirpb.PreallocTimeseries {
	labels := make([]mimirpb.LabelAdapter, 0, len(promTs.Labels))
	for _, label := range promTs.Labels {
		labels = append(labels, mimirpb.LabelAdapter{
			Name:  label.Name,
			Value: label.Value,
		})
	}

	samples := make([]mimirpb.Sample, 0, len(promTs.Samples))
	for _, sample := range promTs.Samples {
		samples = append(samples, mimirpb.Sample{
			TimestampMs: sample.Timestamp,
			Value:       sample.Value,
		})
	}

	histograms := make([]mimirpb.Histogram, 0, len(promTs.Histograms))
	for idx := range promTs.Histograms {
		histograms = append(histograms, promToMimirHistogram(&promTs.Histograms[idx]))
	}

	exemplars := make([]mimirpb.Exemplar, 0, len(promTs.Exemplars))
	for _, exemplar := range promTs.Exemplars {
		labels := make([]mimirpb.LabelAdapter, 0, len(exemplar.Labels))
		for _, label := range exemplar.Labels {
			labels = append(labels, mimirpb.LabelAdapter{
				Name:  label.Name,
				Value: label.Value,
			})
		}

		exemplars = append(exemplars, mimirpb.Exemplar{
			Labels:      labels,
			Value:       exemplar.Value,
			TimestampMs: exemplar.Timestamp,
		})
	}

	ts := mimirpb.TimeseriesFromPool()
	ts.Labels = labels
	ts.Samples = samples
	ts.Histograms = histograms
	ts.Exemplars = exemplars

	return mimirpb.PreallocTimeseries{TimeSeries: ts}
}

func promToMimirHistogram(h *prompb.Histogram) mimirpb.Histogram {
	pSpans := make([]mimirpb.BucketSpan, 0, len(h.PositiveSpans))
	for _, span := range h.PositiveSpans {
		pSpans = append(
			pSpans, mimirpb.BucketSpan{
				Offset: span.Offset,
				Length: span.Length,
			},
		)
	}
	nSpans := make([]mimirpb.BucketSpan, 0, len(h.NegativeSpans))
	for _, span := range h.NegativeSpans {
		nSpans = append(
			nSpans, mimirpb.BucketSpan{
				Offset: span.Offset,
				Length: span.Length,
			},
		)
	}

	return mimirpb.Histogram{
		Count:          &mimirpb.Histogram_CountInt{CountInt: h.GetCountInt()},
		Sum:            h.Sum,
		Schema:         h.Schema,
		ZeroThreshold:  h.ZeroThreshold,
		ZeroCount:      &mimirpb.Histogram_ZeroCountInt{ZeroCountInt: h.GetZeroCountInt()},
		NegativeSpans:  nSpans,
		NegativeDeltas: h.NegativeDeltas,
		NegativeCounts: h.NegativeCounts,
		PositiveSpans:  pSpans,
		PositiveDeltas: h.PositiveDeltas,
		PositiveCounts: h.PositiveCounts,
		Timestamp:      h.Timestamp,
		ResetHint:      mimirpb.Histogram_ResetHint(h.ResetHint),
	}
}

// TimeseriesToOTLPRequest is used in tests.
func TimeseriesToOTLPRequest(timeseries []prompb.TimeSeries, metadata []mimirpb.MetricMetadata) pmetricotlp.ExportRequest {
	d := pmetric.NewMetrics()

	for i, ts := range timeseries {
		name := ""
		attributes := pcommon.NewMap()

		for _, l := range ts.Labels {
			if l.Name == model.MetricNameLabel {
				name = l.Value
				continue
			}

			attributes.PutStr(l.Name, l.Value)
		}

		rm := d.ResourceMetrics()
		sm := rm.AppendEmpty().ScopeMetrics()

		if len(ts.Samples) > 0 {
			metric := sm.AppendEmpty().Metrics().AppendEmpty()
			metric.SetName(name)
			metric.SetEmptyGauge()
			if metadata != nil {
				metric.SetDescription(metadata[i].GetHelp())
				metric.SetUnit(metadata[i].GetUnit())
			}
			for _, sample := range ts.Samples {
				datapoint := metric.Gauge().DataPoints().AppendEmpty()
				datapoint.SetTimestamp(pcommon.Timestamp(sample.Timestamp * time.Millisecond.Nanoseconds()))
				datapoint.SetDoubleValue(sample.Value)
				attributes.CopyTo(datapoint.Attributes())
			}
		}

		if len(ts.Histograms) > 0 {
			metric := sm.AppendEmpty().Metrics().AppendEmpty()
			metric.SetName(name)
			metric.SetEmptyExponentialHistogram()
			if metadata != nil {
				metric.SetDescription(metadata[i].GetHelp())
				metric.SetUnit(metadata[i].GetUnit())
			}
			metric.ExponentialHistogram().SetAggregationTemporality(pmetric.AggregationTemporalityCumulative)
			for _, histogram := range ts.Histograms {
				datapoint := metric.ExponentialHistogram().DataPoints().AppendEmpty()
				datapoint.SetTimestamp(pcommon.Timestamp(histogram.Timestamp * time.Millisecond.Nanoseconds()))
				datapoint.SetScale(histogram.Schema)
				datapoint.SetCount(histogram.GetCountInt())

				offset, counts := translateBucketsLayout(histogram.PositiveSpans, histogram.PositiveDeltas)
				datapoint.Positive().SetOffset(offset)
				datapoint.Positive().BucketCounts().FromRaw(counts)

				offset, counts = translateBucketsLayout(histogram.NegativeSpans, histogram.NegativeDeltas)
				datapoint.Negative().SetOffset(offset)
				datapoint.Negative().BucketCounts().FromRaw(counts)

				datapoint.SetSum(histogram.GetSum())
				datapoint.SetZeroCount(histogram.GetZeroCountInt())
				attributes.CopyTo(datapoint.Attributes())
			}
		}
	}

	return pmetricotlp.NewExportRequestFromMetrics(d)
}

// translateBucketLayout the test function that translates the Prometheus native histograms buckets
// layout to the OTel exponential histograms sparse buckets layout. It is the inverse function to
// https://github.com/open-telemetry/opentelemetry-collector-contrib/blob/47471382940a0d794a387b06c99413520f0a68f8/pkg/translator/prometheusremotewrite/histograms.go#L118
func translateBucketsLayout(spans []prompb.BucketSpan, deltas []int64) (int32, []uint64) {
	if len(spans) == 0 {
		return 0, []uint64{}
	}

	firstSpan := spans[0]
	bucketsCount := int(firstSpan.Length)
	for i := 1; i < len(spans); i++ {
		bucketsCount += int(spans[i].Offset) + int(spans[i].Length)
	}
	buckets := make([]uint64, bucketsCount)

	bucketIdx := 0
	deltaIdx := 0
	currCount := int64(0)

	// set offset of the first span to 0 to simplify translation
	spans[0].Offset = 0
	for _, span := range spans {
		bucketIdx += int(span.Offset)
		for i := 0; i < int(span.GetLength()); i++ {
			currCount += deltas[deltaIdx]
			buckets[bucketIdx] = uint64(currCount)
			deltaIdx++
			bucketIdx++
		}
	}

	return firstSpan.Offset - 1, buckets
}<|MERGE_RESOLUTION|>--- conflicted
+++ resolved
@@ -405,14 +405,9 @@
 
 func otelMetricsToTimeseries(ctx context.Context, tenantID string, addSuffixes, enableCTZeroIngestion bool, discardedDueToOtelParseError *prometheus.CounterVec, logger log.Logger, md pmetric.Metrics) ([]mimirpb.PreallocTimeseries, error) {
 	converter := otlp.NewMimirConverter()
-<<<<<<< HEAD
-	errs := converter.FromMetrics(ctx, md, otlp.Settings{
+	_, errs := converter.FromMetrics(ctx, md, otlp.Settings{
 		AddMetricSuffixes:                   addSuffixes,
 		EnableCreatedTimestampZeroIngestion: enableCTZeroIngestion,
-=======
-	_, errs := converter.FromMetrics(ctx, md, otlp.Settings{
-		AddMetricSuffixes: addSuffixes,
->>>>>>> 61634ee0
 	})
 	mimirTS := converter.TimeSeries()
 	if errs != nil {
@@ -437,14 +432,9 @@
 // Old, less efficient, version of otelMetricsToTimeseries.
 func otelMetricsToTimeseriesOld(ctx context.Context, tenantID string, addSuffixes, enableCTZeroIngestion bool, discardedDueToOtelParseError *prometheus.CounterVec, logger log.Logger, md pmetric.Metrics) ([]mimirpb.PreallocTimeseries, error) {
 	converter := prometheusremotewrite.NewPrometheusConverter()
-<<<<<<< HEAD
 	annots, errs := converter.FromMetrics(ctx, md, prometheusremotewrite.Settings{
 		AddMetricSuffixes:                   addSuffixes,
 		EnableCreatedTimestampZeroIngestion: enableCTZeroIngestion,
-=======
-	_, errs := converter.FromMetrics(ctx, md, prometheusremotewrite.Settings{
-		AddMetricSuffixes: addSuffixes,
->>>>>>> 61634ee0
 	})
 	promTS := converter.TimeSeries()
 	if errs != nil {
