--- conflicted
+++ resolved
@@ -4944,20 +4944,19 @@
 	}
 }
 
-<<<<<<< HEAD
-func countCalls(ingesters []mockIngester, name string) int {
-	count := 0
-
-	for i := range ingesters {
-		count += ingesters[i].countCalls(name)
-	}
-
-	return count
-=======
 func createGRPCErrorWithDetails(t *testing.T, code codes.Code, message string, cause mimirpb.ErrorCause) error {
 	stat := status.New(code, message)
 	statWithDetails, err := stat.WithDetails(&mimirpb.WriteErrorDetails{Cause: cause})
 	require.NoError(t, err)
 	return statWithDetails.Err()
->>>>>>> 2c11a34a
+}
+
+func countCalls(ingesters []mockIngester, name string) int {
+	count := 0
+
+	for i := range ingesters {
+		count += ingesters[i].countCalls(name)
+	}
+
+	return count
 }