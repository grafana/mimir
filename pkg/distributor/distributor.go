--- conflicted
+++ resolved
@@ -525,12 +525,8 @@
 // Validates a single series from a write request.
 // May alter timeseries data in-place.
 // The returned error may retain the series labels.
-<<<<<<< HEAD
-func (d *Distributor) validateSeries(ts mimirpb.PreallocTimeseries, userID string, skipLabelNameValidation bool, maxExemplarAge int64) error {
-=======
 // It uses the passed nowt time to observe the delay of sample timestamps.
-func (d *Distributor) validateSeries(nowt time.Time, ts mimirpb.PreallocTimeseries, userID string, skipLabelNameValidation bool) error {
->>>>>>> da190aec
+func (d *Distributor) validateSeries(nowt time.Time, ts mimirpb.PreallocTimeseries, userID string, skipLabelNameValidation bool, maxExemplarAge int64) error {
 	if err := validation.ValidateLabels(d.limits, userID, ts.Labels, skipLabelNameValidation); err != nil {
 		return err
 	}
@@ -731,12 +727,8 @@
 		d.labelsHistogram.Observe(float64(len(ts.Labels)))
 
 		skipLabelNameValidation := d.cfg.SkipLabelNameValidation || req.GetSkipLabelNameValidation()
-<<<<<<< HEAD
 		// Note that validateSeries may drop some data in ts.
-		validationErr := d.validateSeries(ts, userID, skipLabelNameValidation, maxExemplarAge)
-=======
-		validationErr := d.validateSeries(now, ts, userID, skipLabelNameValidation)
->>>>>>> da190aec
+		validationErr := d.validateSeries(now, ts, userID, skipLabelNameValidation, maxExemplarAge)
 
 		// Errors in validation are considered non-fatal, as one series in a request may contain
 		// invalid data but all the remaining series could be perfectly valid.
