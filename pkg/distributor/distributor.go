--- conflicted
+++ resolved
@@ -1094,17 +1094,10 @@
 			<html>
 				<head>
 					<meta charset="UTF-8">
-<<<<<<< HEAD
-					<title>Mimir Distributor Status</title>
-				</head>
-				<body>
-					<h1>Mimir Distributor Status</h1>
-=======
 					<title>Distributor Status</title>
 				</head>
 				<body>
 					<h1>Distributor Status</h1>
->>>>>>> 25c0c17f
 					<p>Distributor is not running with global limits enabled</p>
 				</body>
 			</html>`
