// SPDX-License-Identifier: AGPL-3.0-only
// Provenance-includes-location: https://github.com/cortexproject/cortex/blob/master/pkg/util/push/push_test.go
// Provenance-includes-license: Apache-2.0
// Provenance-includes-copyright: The Cortex Authors.

package distributor

import (
	"bytes"
	"compress/gzip"
	"context"
	"errors"
	"fmt"
	"io"
	"net/http"
	"net/http/httptest"
	"strconv"
	"testing"
	"time"

	"github.com/golang/snappy"
	"github.com/grafana/dskit/flagext"
	"github.com/grafana/dskit/httpgrpc"
	"github.com/grafana/dskit/httpgrpc/server"
	"github.com/grafana/dskit/middleware"
	"github.com/grafana/dskit/tenant"
	"github.com/grafana/dskit/user"
	"github.com/prometheus/common/model"
	"github.com/prometheus/prometheus/prompb"
	"github.com/prometheus/prometheus/storage/remote"
	"github.com/stretchr/testify/assert"
	"github.com/stretchr/testify/require"
	"go.opentelemetry.io/collector/pdata/pcommon"
	"go.opentelemetry.io/collector/pdata/pmetric"
	"go.opentelemetry.io/collector/pdata/pmetric/pmetricotlp"
	"google.golang.org/grpc/codes"

	"github.com/grafana/mimir/pkg/mimirpb"
	"github.com/grafana/mimir/pkg/util/test"
	"github.com/grafana/mimir/pkg/util/validation"
)

func TestHandler_remoteWrite(t *testing.T) {
	req := createRequest(t, createPrometheusRemoteWriteProtobuf(t))
	resp := httptest.NewRecorder()
	handler := Handler(100000, nil, false, nil, RetryConfig{}, verifyWritePushFunc(t, mimirpb.API))
	handler.ServeHTTP(resp, req)
	assert.Equal(t, 200, resp.Code)
}

func TestOTelMetricsToMetadata(t *testing.T) {
	const tenantID = "tenant"

	otelMetrics := pmetric.NewMetrics()
	rs := otelMetrics.ResourceMetrics().AppendEmpty()
	metrics := rs.ScopeMetrics().AppendEmpty().Metrics()

	metricOne := metrics.AppendEmpty()
	metricOne.SetName("name")
	metricOne.SetUnit("Count")
	gaugeMetricOne := metricOne.SetEmptyGauge()
	gaugeDatapoint := gaugeMetricOne.DataPoints().AppendEmpty()
	gaugeDatapoint.Attributes().PutStr("label1", "value1")

	metricTwo := metrics.AppendEmpty()
	metricTwo.SetName("test")
	metricTwo.SetUnit("Count")
	gaugeMetricTwo := metricTwo.SetEmptyGauge()
	gaugeDatapointTwo := gaugeMetricTwo.DataPoints().AppendEmpty()
	gaugeDatapointTwo.Attributes().PutStr("label1", "value2")

	testCases := []struct {
		name           string
		enableSuffixes bool
	}{
		{
			name:           "OTel metric suffixes enabled",
			enableSuffixes: true,
		},
		{
			name:           "OTel metric suffixes disabled",
			enableSuffixes: false,
		},
	}
	for _, tc := range testCases {
		t.Run(tc.name, func(t *testing.T) {
			countSfx := ""
			if tc.enableSuffixes {
				countSfx = "_Count"
			}
			sampleMetadata := []*mimirpb.MetricMetadata{
				{
					Help:             "",
					Unit:             "Count",
					Type:             mimirpb.GAUGE,
					MetricFamilyName: "name" + countSfx,
				},
				{
					Help:             "",
					Unit:             "Count",
					Type:             mimirpb.GAUGE,
					MetricFamilyName: "test" + countSfx,
				},
			}

			tenantLimits := map[string]*validation.Limits{
				tenantID: {
					OTelMetricSuffixesEnabled: tc.enableSuffixes,
				},
			}
			limits, err := validation.NewOverrides(
				validation.Limits{},
				validation.NewMockTenantLimits(tenantLimits),
			)
			require.NoError(t, err)
			ctx := user.InjectOrgID(context.Background(), tenantID)
			res, err := otelMetricsToMetadata(ctx, limits, otelMetrics)
			require.NoError(t, err)
			assert.Equal(t, sampleMetadata, res)
		})
	}
}

func TestHandlerOTLPPush(t *testing.T) {
	sampleSeries :=
		[]prompb.TimeSeries{
			{
				Labels: []prompb.Label{
					{Name: "__name__", Value: "foo"},
				},
				Samples: []prompb.Sample{
					{Value: 1, Timestamp: time.Date(2020, 4, 1, 0, 0, 0, 0, time.UTC).UnixNano()},
				},
			},
		}
	// Sample Metadata needs to contain metadata for every series in the sampleSeries
	sampleMetadata := []mimirpb.MetricMetadata{
		{
			Help: "metric_help",
			Unit: "metric_unit",
		},
	}
	samplesVerifierFunc := func(ctx context.Context, pushReq *Request) error {
		request, err := pushReq.WriteRequest()
		assert.NoError(t, err)

		series := request.Timeseries
		assert.Len(t, series, 1)

		samples := series[0].Samples
		assert.Equal(t, 1, len(samples))
		assert.Equal(t, float64(1), samples[0].Value)
		assert.Equal(t, "__name__", series[0].Labels[0].Name)
		assert.Equal(t, "foo", series[0].Labels[0].Value)

		metadata := request.Metadata
		assert.Equal(t, mimirpb.GAUGE, metadata[0].GetType())
		assert.Equal(t, "foo", metadata[0].GetMetricFamilyName())
		assert.Equal(t, "metric_help", metadata[0].GetHelp())
		assert.Equal(t, "metric_unit", metadata[0].GetUnit())

		pushReq.CleanUp()
		return nil
	}

	samplesVerifierFuncDisabledMetadataIngest := func(ctx context.Context, pushReq *Request) error {
		request, err := pushReq.WriteRequest()
		assert.NoError(t, err)

		series := request.Timeseries
		assert.Len(t, series, 1)

		samples := series[0].Samples
		assert.Equal(t, 1, len(samples))
		assert.Equal(t, float64(1), samples[0].Value)
		assert.Equal(t, "__name__", series[0].Labels[0].Name)
		assert.Equal(t, "foo", series[0].Labels[0].Value)

		metadata := request.Metadata
		assert.Equal(t, []*mimirpb.MetricMetadata(nil), metadata)

		pushReq.CleanUp()
		return nil
	}

	tests := []struct {
		name     string
		series   []prompb.TimeSeries
		metadata []mimirpb.MetricMetadata

		compression bool
		encoding    string
		maxMsgSize  int

		verifyFunc                PushFunc
		responseCode              int
		errMessage                string
		enableOtelMetadataStorage bool
	}{
		{
			name:                      "Write samples. No compression",
			maxMsgSize:                100000,
			verifyFunc:                samplesVerifierFunc,
			series:                    sampleSeries,
			metadata:                  sampleMetadata,
			responseCode:              http.StatusOK,
			enableOtelMetadataStorage: true,
		},
		{
			name:                      "Write samples. Not enabled metadata ingest",
			maxMsgSize:                100000,
			verifyFunc:                samplesVerifierFuncDisabledMetadataIngest,
			series:                    sampleSeries,
			metadata:                  sampleMetadata,
			responseCode:              http.StatusOK,
			enableOtelMetadataStorage: false,
		},
		{
			name:                      "Write samples. With compression",
			compression:               true,
			maxMsgSize:                100000,
			verifyFunc:                samplesVerifierFunc,
			series:                    sampleSeries,
			metadata:                  sampleMetadata,
			responseCode:              http.StatusOK,
			enableOtelMetadataStorage: true,
		},
		{
			name:        "Write samples. Request too big",
			compression: false,
			maxMsgSize:  30,
			series:      sampleSeries,
			metadata:    sampleMetadata,
			verifyFunc: func(ctx context.Context, pushReq *Request) error {
				_, err := pushReq.WriteRequest()
				return err
			},
			responseCode: http.StatusRequestEntityTooLarge,
			errMessage:   "the incoming push request has been rejected because its message size of 63 bytes is larger",
		},
		{
			name:       "Write samples. Unsupported compression",
			encoding:   "snappy",
			maxMsgSize: 100000,
			series:     sampleSeries,
			metadata:   sampleMetadata,
			verifyFunc: func(ctx context.Context, pushReq *Request) error {
				_, err := pushReq.WriteRequest()
				return err
			},
			responseCode: http.StatusUnsupportedMediaType,
			errMessage:   "Only \"gzip\" or no compression supported",
		},
		{
			name:       "Write histograms",
			maxMsgSize: 100000,
			series: []prompb.TimeSeries{
				{
					Labels: []prompb.Label{
						{Name: "__name__", Value: "foo"},
					},
					Histograms: []prompb.Histogram{
						remote.HistogramToHistogramProto(1337, test.GenerateTestHistogram(1)),
					},
				},
			},
			metadata: []mimirpb.MetricMetadata{
				{
					Help: "metric_help",
					Unit: "metric_unit",
				},
			},
			verifyFunc: func(ctx context.Context, pushReq *Request) error {
				request, err := pushReq.WriteRequest()
				assert.NoError(t, err)

				series := request.Timeseries
				assert.Len(t, series, 1)

				histograms := series[0].Histograms
				assert.Equal(t, 1, len(histograms))
				assert.Equal(t, 1, int(histograms[0].Schema))

				metadata := request.Metadata
				assert.Equal(t, mimirpb.HISTOGRAM, metadata[0].GetType())
				assert.Equal(t, "foo", metadata[0].GetMetricFamilyName())
				assert.Equal(t, "metric_help", metadata[0].GetHelp())
				assert.Equal(t, "metric_unit", metadata[0].GetUnit())

				pushReq.CleanUp()
				return nil
			},
			responseCode:              http.StatusOK,
			enableOtelMetadataStorage: true,
		},
	}
	for _, tt := range tests {
		t.Run(tt.name, func(t *testing.T) {
			exportReq := TimeseriesToOTLPRequest(tt.series, tt.metadata)
			req := createOTLPRequest(t, exportReq, tt.compression)
			if tt.encoding != "" {
				req.Header.Set("Content-Encoding", tt.encoding)
			}

<<<<<<< HEAD
			tenantLimits := map[string]*validation.Limits{}
			limits, err := validation.NewOverrides(
				validation.Limits{},
				validation.NewMockTenantLimits(tenantLimits),
			)
			require.NoError(t, err)
			handler := OTLPHandler(tt.maxMsgSize, nil, false, tt.enableOtelMetadataStorage, limits, nil, tt.verifyFunc)
=======
			handler := OTLPHandler(tt.maxMsgSize, nil, false, tt.enableOtelMetadataStorage, nil, RetryConfig{}, nil, tt.verifyFunc)
>>>>>>> dfa4056c

			resp := httptest.NewRecorder()
			handler.ServeHTTP(resp, req)

			assert.Equal(t, tt.responseCode, resp.Code)
			if tt.errMessage != "" {
				body, err := io.ReadAll(resp.Body)
				assert.NoError(t, err)
				assert.Contains(t, string(body), tt.errMessage)
			}
		})
	}
}

func TestHandler_otlpDroppedMetricsPanic(t *testing.T) {
	// https://github.com/grafana/mimir/issues/3037 is triggered by a single metric
	// having two different datapoints that correspond to different Prometheus metrics.

	// For the error to be triggered, md.MetricCount() < len(tsMap), hence we're inserting 3 valid
	// samples from one metric (len = 3), and one invalid metric (metric count = 2).

	md := pmetric.NewMetrics()
	const name = "foo"
	attributes := pcommon.NewMap()
	attributes.PutStr(model.MetricNameLabel, name)

	metric1 := md.ResourceMetrics().AppendEmpty().ScopeMetrics().AppendEmpty().Metrics().AppendEmpty()
	metric1.SetName(name)
	metric1.SetEmptyGauge()

	datapoint1 := metric1.Gauge().DataPoints().AppendEmpty()
	datapoint1.SetTimestamp(pcommon.NewTimestampFromTime(time.Now()))
	datapoint1.SetDoubleValue(0)
	attributes.CopyTo(datapoint1.Attributes())
	datapoint1.Attributes().PutStr("diff_label", "bar")

	datapoint2 := metric1.Gauge().DataPoints().AppendEmpty()
	datapoint2.SetTimestamp(pcommon.NewTimestampFromTime(time.Now()))
	datapoint2.SetDoubleValue(0)
	attributes.CopyTo(datapoint2.Attributes())
	datapoint2.Attributes().PutStr("diff_label", "baz")

	datapoint3 := metric1.Gauge().DataPoints().AppendEmpty()
	datapoint3.SetTimestamp(pcommon.NewTimestampFromTime(time.Now()))
	datapoint3.SetDoubleValue(0)
	attributes.CopyTo(datapoint3.Attributes())
	datapoint3.Attributes().PutStr("diff_label", "food")

	metric2 := md.ResourceMetrics().AppendEmpty().ScopeMetrics().AppendEmpty().Metrics().AppendEmpty()
	metric2.SetName(name)
	metric2.SetEmptyGauge()

	tenantLimits := map[string]*validation.Limits{}
	limits, err := validation.NewOverrides(
		validation.Limits{},
		validation.NewMockTenantLimits(tenantLimits),
	)
	require.NoError(t, err)

	req := createOTLPRequest(t, pmetricotlp.NewExportRequestFromMetrics(md), false)
	resp := httptest.NewRecorder()
<<<<<<< HEAD
	handler := OTLPHandler(100000, nil, false, true, limits, nil, func(ctx context.Context, pushReq *Request) error {
=======
	handler := OTLPHandler(100000, nil, false, true, nil, RetryConfig{}, nil, func(ctx context.Context, pushReq *Request) error {
>>>>>>> dfa4056c
		request, err := pushReq.WriteRequest()
		assert.NoError(t, err)
		assert.Len(t, request.Timeseries, 3)
		assert.False(t, request.SkipLabelNameValidation)
		pushReq.CleanUp()
		return nil
	})
	handler.ServeHTTP(resp, req)
	assert.Equal(t, 200, resp.Code)
}

func TestHandler_otlpDroppedMetricsPanic2(t *testing.T) {
	// After the above test, the panic occurred again.
	// This test is to ensure that the panic is fixed for the new cases as well.

	// First case is to make sure that target_info is counted correctly.
	md := pmetric.NewMetrics()
	const name = "foo"
	attributes := pcommon.NewMap()
	attributes.PutStr(model.MetricNameLabel, name)

	resource1 := md.ResourceMetrics().AppendEmpty()
	resource1.Resource().Attributes().PutStr("region", "us-central1")

	metric1 := resource1.ScopeMetrics().AppendEmpty().Metrics().AppendEmpty()
	metric1.SetName(name)
	metric1.SetEmptyGauge()
	datapoint1 := metric1.Gauge().DataPoints().AppendEmpty()
	datapoint1.SetTimestamp(pcommon.NewTimestampFromTime(time.Now()))
	datapoint1.SetDoubleValue(0)
	attributes.CopyTo(datapoint1.Attributes())
	datapoint1.Attributes().PutStr("diff_label", "bar")

	metric2 := resource1.ScopeMetrics().AppendEmpty().Metrics().AppendEmpty()
	metric2.SetName(name)
	metric2.SetEmptyGauge()

	tenantLimits := map[string]*validation.Limits{}
	limits, err := validation.NewOverrides(
		validation.Limits{},
		validation.NewMockTenantLimits(tenantLimits),
	)
	require.NoError(t, err)

	req := createOTLPRequest(t, pmetricotlp.NewExportRequestFromMetrics(md), false)
	resp := httptest.NewRecorder()
<<<<<<< HEAD
	handler := OTLPHandler(100000, nil, false, true, limits, nil, func(ctx context.Context, pushReq *Request) error {
=======
	handler := OTLPHandler(100000, nil, false, true, nil, RetryConfig{}, nil, func(ctx context.Context, pushReq *Request) error {
>>>>>>> dfa4056c
		request, err := pushReq.WriteRequest()
		assert.NoError(t, err)
		assert.Len(t, request.Timeseries, 2)
		assert.False(t, request.SkipLabelNameValidation)
		pushReq.CleanUp()
		return nil
	})
	handler.ServeHTTP(resp, req)
	assert.Equal(t, 200, resp.Code)

	// Second case is to make sure that histogram metrics are counted correctly.
	metric3 := resource1.ScopeMetrics().AppendEmpty().Metrics().AppendEmpty()
	metric3.SetName("http_request_duration_seconds")
	metric3.SetEmptyHistogram()
	metric3.Histogram().SetAggregationTemporality(pmetric.AggregationTemporalityCumulative)
	datapoint3 := metric3.Histogram().DataPoints().AppendEmpty()
	datapoint3.SetTimestamp(pcommon.NewTimestampFromTime(time.Now()))
	datapoint3.SetCount(50)
	datapoint3.SetSum(100)
	datapoint3.ExplicitBounds().FromRaw([]float64{0.1, 0.2, 0.3, 0.4, 0.5})
	datapoint3.BucketCounts().FromRaw([]uint64{10, 20, 30, 40, 50})
	attributes.CopyTo(datapoint3.Attributes())

	req = createOTLPRequest(t, pmetricotlp.NewExportRequestFromMetrics(md), false)
	resp = httptest.NewRecorder()
<<<<<<< HEAD
	handler = OTLPHandler(100000, nil, false, true, limits, nil, func(ctx context.Context, pushReq *Request) error {
=======
	handler = OTLPHandler(100000, nil, false, true, nil, RetryConfig{}, nil, func(ctx context.Context, pushReq *Request) error {
>>>>>>> dfa4056c
		request, err := pushReq.WriteRequest()
		assert.NoError(t, err)
		assert.Len(t, request.Timeseries, 10) // 6 buckets (including +Inf) + 2 sum/count + 2 from the first case
		assert.False(t, request.SkipLabelNameValidation)
		pushReq.CleanUp()
		return nil
	})
	handler.ServeHTTP(resp, req)
	assert.Equal(t, 200, resp.Code)
}

func TestHandler_otlpWriteRequestTooBigWithCompression(t *testing.T) {
	// createOTLPRequest will create a request which is BIGGER with compression (37 vs 58 bytes).
	// Hence creating a dummy request.
	var b bytes.Buffer
	gz := gzip.NewWriter(&b)
	_, err := gz.Write(make([]byte, 100000))
	require.NoError(t, err)
	require.NoError(t, gz.Close())

	req, err := http.NewRequest("POST", "http://localhost/", bytes.NewReader(b.Bytes()))
	require.NoError(t, err)
	req.Header.Set("Content-Type", "application/x-protobuf")
	req.Header.Set("Content-Encoding", "gzip")

	resp := httptest.NewRecorder()

	handler := OTLPHandler(140, nil, false, true, nil, RetryConfig{}, nil, readBodyPushFunc(t))
	handler.ServeHTTP(resp, req)
	assert.Equal(t, http.StatusRequestEntityTooLarge, resp.Code)
	body, err := io.ReadAll(resp.Body)
	assert.NoError(t, err)
	assert.Contains(t, string(body), "the incoming push request has been rejected because its message size is larger than the allowed limit of 140 bytes (err-mimir-distributor-max-write-message-size). To adjust the related limit, configure -distributor.max-recv-msg-size, or contact your service administrator.")
}

func TestHandler_mimirWriteRequest(t *testing.T) {
	req := createRequest(t, createMimirWriteRequestProtobuf(t, false))
	resp := httptest.NewRecorder()
	sourceIPs, _ := middleware.NewSourceIPs("SomeField", "(.*)")
	handler := Handler(100000, sourceIPs, false, nil, RetryConfig{}, verifyWritePushFunc(t, mimirpb.RULE))
	handler.ServeHTTP(resp, req)
	assert.Equal(t, 200, resp.Code)
}

func TestHandler_contextCanceledRequest(t *testing.T) {
	req := createRequest(t, createMimirWriteRequestProtobuf(t, false))
	resp := httptest.NewRecorder()
	sourceIPs, _ := middleware.NewSourceIPs("SomeField", "(.*)")
	handler := Handler(100000, sourceIPs, false, nil, RetryConfig{}, func(_ context.Context, req *Request) error {
		defer req.CleanUp()
		return fmt.Errorf("the request failed: %w", context.Canceled)
	})
	handler.ServeHTTP(resp, req)
	assert.Equal(t, 499, resp.Code)
}

func TestHandler_EnsureSkipLabelNameValidationBehaviour(t *testing.T) {
	tests := []struct {
		name                                      string
		allowSkipLabelNameValidation              bool
		req                                       *http.Request
		includeAllowSkiplabelNameValidationHeader bool
		verifyReqHandler                          PushFunc
		expectedStatusCode                        int
	}{
		{
			name:                         "config flag set to false means SkipLabelNameValidation is false",
			allowSkipLabelNameValidation: false,
			req:                          createRequest(t, createMimirWriteRequestProtobufWithNonSupportedLabelNames(t, false)),
			verifyReqHandler: func(ctx context.Context, pushReq *Request) error {
				request, err := pushReq.WriteRequest()
				assert.NoError(t, err)
				assert.Len(t, request.Timeseries, 1)
				assert.Equal(t, "a-label", request.Timeseries[0].Labels[0].Name)
				assert.Equal(t, "value", request.Timeseries[0].Labels[0].Value)
				assert.Equal(t, mimirpb.RULE, request.Source)
				assert.False(t, request.SkipLabelNameValidation)
				pushReq.CleanUp()
				return nil
			},
			includeAllowSkiplabelNameValidationHeader: true,
			expectedStatusCode:                        http.StatusOK,
		},
		{
			name:                         "config flag set to false means SkipLabelNameValidation is always false even if write requests sets it to true",
			allowSkipLabelNameValidation: false,
			req:                          createRequest(t, createMimirWriteRequestProtobufWithNonSupportedLabelNames(t, true)),
			verifyReqHandler: func(ctx context.Context, pushReq *Request) error {
				request, err := pushReq.WriteRequest()
				assert.NoError(t, err)
				assert.Len(t, request.Timeseries, 1)
				assert.Equal(t, "a-label", request.Timeseries[0].Labels[0].Name)
				assert.Equal(t, "value", request.Timeseries[0].Labels[0].Value)
				assert.Equal(t, mimirpb.RULE, request.Source)
				assert.False(t, request.SkipLabelNameValidation)
				pushReq.CleanUp()
				return nil
			},
			includeAllowSkiplabelNameValidationHeader: true,
			expectedStatusCode:                        http.StatusOK,
		},
		{
			name:                         "config flag set to true but write request set to false means SkipLabelNameValidation is false",
			allowSkipLabelNameValidation: true,
			req:                          createRequest(t, createMimirWriteRequestProtobufWithNonSupportedLabelNames(t, false)),
			verifyReqHandler: func(ctx context.Context, pushReq *Request) error {
				request, err := pushReq.WriteRequest()
				assert.NoError(t, err)
				assert.Len(t, request.Timeseries, 1)
				assert.Equal(t, "a-label", request.Timeseries[0].Labels[0].Name)
				assert.Equal(t, "value", request.Timeseries[0].Labels[0].Value)
				assert.Equal(t, mimirpb.RULE, request.Source)
				assert.False(t, request.SkipLabelNameValidation)
				pushReq.CleanUp()
				return nil
			},
			expectedStatusCode: http.StatusOK,
		},
		{
			name:                         "config flag set to true and write request set to true means SkipLabelNameValidation is true",
			allowSkipLabelNameValidation: true,
			req:                          createRequest(t, createMimirWriteRequestProtobufWithNonSupportedLabelNames(t, true)),
			verifyReqHandler: func(ctx context.Context, pushReq *Request) error {
				request, err := pushReq.WriteRequest()
				assert.NoError(t, err)
				assert.Len(t, request.Timeseries, 1)
				assert.Equal(t, "a-label", request.Timeseries[0].Labels[0].Name)
				assert.Equal(t, "value", request.Timeseries[0].Labels[0].Value)
				assert.Equal(t, mimirpb.RULE, request.Source)
				assert.True(t, request.SkipLabelNameValidation)
				pushReq.CleanUp()
				return nil
			},
			expectedStatusCode: http.StatusOK,
		},
		{
			name:                         "config flag set to true and write request set to true but header not sent means SkipLabelNameValidation is false",
			allowSkipLabelNameValidation: true,
			req:                          createRequest(t, createMimirWriteRequestProtobufWithNonSupportedLabelNames(t, true)),
			verifyReqHandler: func(ctx context.Context, pushReq *Request) error {
				request, err := pushReq.WriteRequest()
				assert.NoError(t, err)
				assert.Len(t, request.Timeseries, 1)
				assert.Equal(t, "a-label", request.Timeseries[0].Labels[0].Name)
				assert.Equal(t, "value", request.Timeseries[0].Labels[0].Value)
				assert.Equal(t, mimirpb.RULE, request.Source)
				assert.False(t, request.SkipLabelNameValidation)
				pushReq.CleanUp()
				return nil
			},
			includeAllowSkiplabelNameValidationHeader: true,
			expectedStatusCode:                        http.StatusOK,
		},
	}
	for _, tc := range tests {
		t.Run(tc.name, func(t *testing.T) {
			resp := httptest.NewRecorder()
			handler := Handler(100000, nil, tc.allowSkipLabelNameValidation, nil, RetryConfig{}, tc.verifyReqHandler)
			if !tc.includeAllowSkiplabelNameValidationHeader {
				tc.req.Header.Set(SkipLabelNameValidationHeader, "true")
			}
			handler.ServeHTTP(resp, tc.req)
			assert.Equal(t, tc.expectedStatusCode, resp.Code)
		})
	}
}

func verifyWritePushFunc(t *testing.T, expectSource mimirpb.WriteRequest_SourceEnum) PushFunc {
	t.Helper()
	return func(ctx context.Context, pushReq *Request) error {
		request, err := pushReq.WriteRequest()
		assert.NoError(t, err)
		assert.Len(t, request.Timeseries, 1)
		assert.Equal(t, "__name__", request.Timeseries[0].Labels[0].Name)
		assert.Equal(t, "foo", request.Timeseries[0].Labels[0].Value)
		assert.Equal(t, expectSource, request.Source)
		assert.False(t, request.SkipLabelNameValidation)
		pushReq.CleanUp()
		return nil
	}
}

func readBodyPushFunc(t *testing.T) PushFunc {
	t.Helper()
	return func(ctx context.Context, req *Request) error {
		_, err := req.WriteRequest()
		return err
	}
}

func createRequest(t testing.TB, protobuf []byte) *http.Request {
	t.Helper()
	inoutBytes := snappy.Encode(nil, protobuf)
	req, err := http.NewRequest("POST", "http://localhost/", bytes.NewReader(inoutBytes))
	require.NoError(t, err)
	req.Header.Add("Content-Encoding", "snappy")
	req.Header.Set("Content-Type", "application/x-protobuf")
	req.Header.Set("X-Prometheus-Remote-Write-Version", "0.1.0")
	return req
}

func createOTLPRequest(t testing.TB, metricRequest pmetricotlp.ExportRequest, compress bool) *http.Request {
	t.Helper()

	rawBytes, err := metricRequest.MarshalProto()
	require.NoError(t, err)

	body := rawBytes

	if compress {
		var b bytes.Buffer
		gz := gzip.NewWriter(&b)
		_, err := gz.Write(rawBytes)
		require.NoError(t, err)
		require.NoError(t, gz.Close())

		body = b.Bytes()
	}

	req, err := http.NewRequest("POST", "http://localhost/", bytes.NewReader(body))
	require.NoError(t, err)
	req.Header.Set("Content-Type", "application/x-protobuf")
	req.Header.Set("X-Scope-OrgID", "test")

	// We need this for testing dropped metrics codepath which requires
	// tenantID to be present.
	_, ctx, err := tenant.ExtractTenantIDFromHTTPRequest(req)
	require.NoError(t, err)
	req = req.WithContext(ctx)

	if compress {
		req.Header.Set("Content-Encoding", "gzip")
	}
	return req
}

func createPrometheusRemoteWriteProtobuf(t testing.TB) []byte {
	t.Helper()
	input := prompb.WriteRequest{
		Timeseries: []prompb.TimeSeries{
			{
				Labels: []prompb.Label{
					{Name: "__name__", Value: "foo"},
				},
				Samples: []prompb.Sample{
					{Value: 1, Timestamp: time.Date(2020, 4, 1, 0, 0, 0, 0, time.UTC).UnixNano()},
				},
				Histograms: []prompb.Histogram{
					remote.HistogramToHistogramProto(1337, test.GenerateTestHistogram(1))},
			},
		},
	}
	inputBytes, err := input.Marshal()
	require.NoError(t, err)
	return inputBytes
}

func createMimirWriteRequestProtobuf(t *testing.T, skipLabelNameValidation bool) []byte {
	t.Helper()
	h := remote.HistogramToHistogramProto(1337, test.GenerateTestHistogram(1))
	ts := mimirpb.PreallocTimeseries{
		TimeSeries: &mimirpb.TimeSeries{
			Labels: []mimirpb.LabelAdapter{
				{Name: "__name__", Value: "foo"},
			},
			Samples: []mimirpb.Sample{
				{Value: 1, TimestampMs: time.Date(2020, 4, 1, 0, 0, 0, 0, time.UTC).UnixNano()},
			},
			Histograms: []mimirpb.Histogram{promToMimirHistogram(&h)},
		},
	}
	input := mimirpb.WriteRequest{
		Timeseries:              []mimirpb.PreallocTimeseries{ts},
		Source:                  mimirpb.RULE,
		SkipLabelNameValidation: skipLabelNameValidation,
	}
	inoutBytes, err := input.Marshal()
	require.NoError(t, err)
	return inoutBytes
}

func createMimirWriteRequestProtobufWithNonSupportedLabelNames(t *testing.T, skipLabelNameValidation bool) []byte {
	t.Helper()
	ts := mimirpb.PreallocTimeseries{
		TimeSeries: &mimirpb.TimeSeries{
			Labels: []mimirpb.LabelAdapter{
				{Name: "a-label", Value: "value"}, // a-label does not comply with regex [a-zA-Z_:][a-zA-Z0-9_:]*
			},
			Samples: []mimirpb.Sample{
				{Value: 1, TimestampMs: time.Date(2020, 4, 1, 0, 0, 0, 0, time.UTC).UnixNano()},
			},
		},
	}
	input := mimirpb.WriteRequest{
		Timeseries:              []mimirpb.PreallocTimeseries{ts},
		Source:                  mimirpb.RULE,
		SkipLabelNameValidation: skipLabelNameValidation,
	}
	inoutBytes, err := input.Marshal()
	require.NoError(t, err)
	return inoutBytes
}

func BenchmarkPushHandler(b *testing.B) {
	protobuf := createPrometheusRemoteWriteProtobuf(b)
	buf := bytes.NewBuffer(snappy.Encode(nil, protobuf))
	req := createRequest(b, protobuf)
	pushFunc := func(ctx context.Context, pushReq *Request) error {
		if _, err := pushReq.WriteRequest(); err != nil {
			return err
		}
		pushReq.CleanUp()
		return nil
	}
	handler := Handler(100000, nil, false, nil, RetryConfig{}, pushFunc)
	b.ResetTimer()
	for iter := 0; iter < b.N; iter++ {
		req.Body = bufCloser{Buffer: buf} // reset Body so it can be read each time round the loop
		resp := httptest.NewRecorder()
		handler.ServeHTTP(resp, req)
		assert.Equal(b, 200, resp.Code)
	}
}

// Implements both io.ReadCloser required by http.NewRequest and BytesBuffer used by push handler.
type bufCloser struct {
	*bytes.Buffer
}

func (bufCloser) Close() error                 { return nil }
func (n bufCloser) BytesBuffer() *bytes.Buffer { return n.Buffer }

func TestNewDistributorMaxWriteMessageSizeErr(t *testing.T) {
	err := distributorMaxWriteMessageSizeErr{actual: 100, limit: 50}
	msg := `the incoming push request has been rejected because its message size of 100 bytes is larger than the allowed limit of 50 bytes (err-mimir-distributor-max-write-message-size). To adjust the related limit, configure -distributor.max-recv-msg-size, or contact your service administrator.`

	assert.Equal(t, msg, err.Error())
}

func TestHandler_ErrorTranslation(t *testing.T) {
	errMsg := "this is an error"
	parserTestCases := []struct {
		name                 string
		err                  error
		expectedHTTPStatus   int
		expectedErrorMessage string
	}{
		{
			name:                 "a generic error during request parsing gets an HTTP 400",
			err:                  fmt.Errorf(errMsg),
			expectedHTTPStatus:   http.StatusBadRequest,
			expectedErrorMessage: errMsg,
		},
		{
			name:                 "a gRPC error with a status during request parsing gets translated into HTTP error without DoNotLogError header",
			err:                  httpgrpc.Errorf(http.StatusRequestEntityTooLarge, errMsg),
			expectedHTTPStatus:   http.StatusRequestEntityTooLarge,
			expectedErrorMessage: errMsg,
		},
	}
	for _, tc := range parserTestCases {
		t.Run(tc.name, func(t *testing.T) {
			parserFunc := func(context.Context, *http.Request, int, []byte, *mimirpb.PreallocWriteRequest) ([]byte, error) {
				return nil, tc.err
			}
			pushFunc := func(ctx context.Context, req *Request) error {
				_, err := req.WriteRequest() // just read the body so we can trigger the parser
				return err
			}

			h := handler(10, nil, false, nil, RetryConfig{}, pushFunc, parserFunc)

			recorder := httptest.NewRecorder()
			h.ServeHTTP(recorder, httptest.NewRequest(http.MethodPost, "/push", bufCloser{&bytes.Buffer{}}))

			assert.Equal(t, tc.expectedHTTPStatus, recorder.Code)
			assert.Equal(t, fmt.Sprintf("%s\n", tc.expectedErrorMessage), recorder.Body.String())
		})
	}

	testCases := []struct {
		name                        string
		err                         error
		expectedHTTPStatus          int
		expectedErrorMessage        string
		expectedDoNotLogErrorHeader bool
	}{
		{
			name:               "no error during push gets translated into a HTTP 200",
			err:                nil,
			expectedHTTPStatus: http.StatusOK,
		},
		{
			name:                 "a generic error during push gets a HTTP 500 without DoNotLogError header",
			err:                  fmt.Errorf(errMsg),
			expectedHTTPStatus:   http.StatusInternalServerError,
			expectedErrorMessage: errMsg,
		},
		{
			name:                        "a DoNotLogError of a generic error during push gets a HTTP 500 with DoNotLogError header",
			err:                         middleware.DoNotLogError{Err: fmt.Errorf(errMsg)},
			expectedHTTPStatus:          http.StatusInternalServerError,
			expectedErrorMessage:        errMsg,
			expectedDoNotLogErrorHeader: true,
		},
		{
			name:                 "a gRPC error with a status during push gets translated into HTTP error without DoNotLogError header",
			err:                  httpgrpc.Errorf(http.StatusRequestEntityTooLarge, errMsg),
			expectedHTTPStatus:   http.StatusRequestEntityTooLarge,
			expectedErrorMessage: errMsg,
		},
		{
			name:                        "a DoNotLogError of a gRPC error with a status during push gets translated into HTTP error without DoNotLogError header",
			err:                         middleware.DoNotLogError{Err: httpgrpc.Errorf(http.StatusRequestEntityTooLarge, errMsg)},
			expectedHTTPStatus:          http.StatusRequestEntityTooLarge,
			expectedErrorMessage:        errMsg,
			expectedDoNotLogErrorHeader: true,
		},
		{
			name:                 "a context.Canceled error during push gets translated into a HTTP 499",
			err:                  context.Canceled,
			expectedHTTPStatus:   statusClientClosedRequest,
			expectedErrorMessage: context.Canceled.Error(),
		},
	}

	for _, tc := range testCases {
		tc := tc
		t.Run(tc.name, func(t *testing.T) {
			parserFunc := func(context.Context, *http.Request, int, []byte, *mimirpb.PreallocWriteRequest) ([]byte, error) {
				return nil, nil
			}
			pushFunc := func(ctx context.Context, req *Request) error {
				_, err := req.WriteRequest() // just read the body so we can trigger the parser
				if err != nil {
					return err
				}
				return tc.err
			}
			h := handler(10, nil, false, nil, RetryConfig{}, pushFunc, parserFunc)
			recorder := httptest.NewRecorder()
			h.ServeHTTP(recorder, httptest.NewRequest(http.MethodPost, "/push", bufCloser{&bytes.Buffer{}}))

			assert.Equal(t, tc.expectedHTTPStatus, recorder.Code)
			if tc.err != nil {
				assert.Equal(t, fmt.Sprintf("%s\n", tc.expectedErrorMessage), recorder.Body.String())
			}
			header := recorder.Header().Get(server.DoNotLogErrorHeaderKey)
			if tc.expectedDoNotLogErrorHeader {
				require.Equal(t, "true", header)
			} else {
				require.Equal(t, "", header)
			}
		})
	}
}

func TestHandler_HandleRetryAfterHeader(t *testing.T) {
	testCases := []struct {
		name          string
		responseCode  int
		retryAttempt  string
		retryCfg      RetryConfig
		expectRetry   bool
		minRetryAfter int
		maxRetryAfter int
	}{
		{
			name:         "Request canceled, HTTP 499, no Retry-After",
			responseCode: http.StatusRequestTimeout,
			retryAttempt: "1",
			retryCfg:     RetryConfig{Enabled: true, BaseSeconds: 3, MaxBackoffExponent: 2},
			expectRetry:  false,
		},
		{
			name:         "Generic error, HTTP 500, no Retry-After",
			responseCode: http.StatusInternalServerError,
			retryCfg:     RetryConfig{Enabled: false, BaseSeconds: 3, MaxBackoffExponent: 4},
			expectRetry:  false,
		},
		{
			name:          "Generic error, HTTP 500, Retry-After with no Retry-Attempt set, default Retry-Attempt to 1",
			responseCode:  http.StatusInternalServerError,
			expectRetry:   true,
			retryCfg:      RetryConfig{Enabled: true, BaseSeconds: 5, MaxBackoffExponent: 2},
			minRetryAfter: 5,
			maxRetryAfter: 10,
		},
		{
			name:          "Generic error, HTTP 500, Retry-After with Retry-Attempt is not an integer, default Retry-Attempt to 1",
			responseCode:  http.StatusInternalServerError,
			retryAttempt:  "not-an-integer",
			expectRetry:   true,
			retryCfg:      RetryConfig{Enabled: true, BaseSeconds: 3, MaxBackoffExponent: 2},
			minRetryAfter: 3,
			maxRetryAfter: 6,
		},
		{
			name:          "Generic error, HTTP 500, Retry-After with Retry-Attempt is float, default Retry-Attempt to 1",
			responseCode:  http.StatusInternalServerError,
			retryAttempt:  "3.50",
			expectRetry:   true,
			retryCfg:      RetryConfig{Enabled: true, BaseSeconds: 2, MaxBackoffExponent: 5},
			minRetryAfter: 2,
			maxRetryAfter: 4,
		},
		{
			name:          "Generic error, HTTP 500, Retry-After with Retry-Attempt a list of integers, default Retry-Attempt to 1",
			responseCode:  http.StatusInternalServerError,
			retryAttempt:  "[1, 2, 3]",
			expectRetry:   true,
			retryCfg:      RetryConfig{Enabled: true, BaseSeconds: 1, MaxBackoffExponent: 5},
			minRetryAfter: 1,
			maxRetryAfter: 2,
		},
		{
			name:          "Generic error, HTTP 500, Retry-After with Retry-Attempt is negative, default Retry-Attempt to 1",
			responseCode:  http.StatusInternalServerError,
			retryAttempt:  "-1",
			expectRetry:   true,
			retryCfg:      RetryConfig{Enabled: true, BaseSeconds: 4, MaxBackoffExponent: 3},
			minRetryAfter: 4,
			maxRetryAfter: 8,
		},
		{
			name:          "Generic error, HTTP 500, Retry-After with valid Retry-Attempts set to 2",
			responseCode:  http.StatusInternalServerError,
			expectRetry:   true,
			retryAttempt:  "2",
			retryCfg:      RetryConfig{Enabled: true, BaseSeconds: 2, MaxBackoffExponent: 5},
			minRetryAfter: 4,
			maxRetryAfter: 8,
		},
		{
			name:          "Generic error, HTTP 429, Retry-After with valid Retry-Attempts set to 3",
			responseCode:  StatusServiceOverloaded,
			expectRetry:   true,
			retryAttempt:  "3",
			retryCfg:      RetryConfig{Enabled: true, BaseSeconds: 2, MaxBackoffExponent: 5},
			minRetryAfter: 8,
			maxRetryAfter: 16,
		},
		{
			name:          "Generic error, HTTP 500, Retry-After with Retry-Attempts set higher than MaxAllowedAttempts",
			responseCode:  http.StatusInternalServerError,
			expectRetry:   true,
			retryAttempt:  "8",
			retryCfg:      RetryConfig{Enabled: true, BaseSeconds: 3, MaxBackoffExponent: 2},
			minRetryAfter: 6,
			maxRetryAfter: 12,
		},
	}

	for _, tc := range testCases {
		t.Run(tc.name, func(t *testing.T) {
			recorder := httptest.NewRecorder()
			req := httptest.NewRequest(http.MethodPost, "/push", bufCloser{&bytes.Buffer{}})

			if tc.retryAttempt != "" {
				req.Header.Add("Retry-Attempt", tc.retryAttempt)
			}

			addHeaders(recorder, nil, req, tc.responseCode, tc.retryCfg)

			retryAfter := recorder.Header().Get("Retry-After")
			if !tc.expectRetry {
				assert.Empty(t, retryAfter)
			} else {
				assert.NotEmpty(t, retryAfter)
				retryAfterInt, err := strconv.Atoi(retryAfter)
				assert.NoError(t, err)
				assert.GreaterOrEqual(t, retryAfterInt, tc.minRetryAfter)
				assert.LessOrEqual(t, retryAfterInt, tc.maxRetryAfter)
			}
		})
	}
}

func TestHandler_ToHTTPStatus(t *testing.T) {
	const userID = "user"
	const originalMsg = "this is an error"
	originalErr := errors.New(originalMsg)
	replicasNotMatchErr := newReplicasDidNotMatchError("a", "b")
	tooManyClustersErr := newTooManyClustersError(10)
	ingestionRateLimitedErr := newIngestionRateLimitedError(10, 10)
	requestRateLimitedErr := newRequestRateLimitedError(10, 10)

	type testStruct struct {
		err                         error
		serviceOverloadErrorEnabled bool
		expectedHTTPStatus          int
		expectedErrorMsg            string
	}
	testCases := map[string]testStruct{
		"a generic error gets translated into a HTTP 500": {
			err:                originalErr,
			expectedHTTPStatus: http.StatusInternalServerError,
			expectedErrorMsg:   originalMsg,
		},
		"a DoNotLog of a generic error gets translated into a HTTP 500": {
			err:                middleware.DoNotLogError{Err: originalErr},
			expectedHTTPStatus: http.StatusInternalServerError,
			expectedErrorMsg:   originalMsg,
		},
		"a context.DeadlineExceeded gets translated into a HTTP 500": {
			err:                context.DeadlineExceeded,
			expectedHTTPStatus: http.StatusInternalServerError,
			expectedErrorMsg:   context.DeadlineExceeded.Error(),
		},
		"a replicasDidNotMatchError gets translated into an HTTP 202": {
			err:                replicasNotMatchErr,
			expectedHTTPStatus: http.StatusAccepted,
			expectedErrorMsg:   replicasNotMatchErr.Error(),
		},
		"a DoNotLogError of a replicasDidNotMatchError gets translated into an HTTP 202": {
			err:                middleware.DoNotLogError{Err: replicasNotMatchErr},
			expectedHTTPStatus: http.StatusAccepted,
			expectedErrorMsg:   replicasNotMatchErr.Error(),
		},
		"a tooManyClustersError gets translated into an HTTP 400": {
			err:                tooManyClustersErr,
			expectedHTTPStatus: http.StatusBadRequest,
			expectedErrorMsg:   tooManyClustersErr.Error(),
		},
		"a DoNotLogError of a tooManyClustersError gets translated into an HTTP 400": {
			err:                middleware.DoNotLogError{Err: tooManyClustersErr},
			expectedHTTPStatus: http.StatusBadRequest,
			expectedErrorMsg:   tooManyClustersErr.Error(),
		},
		"a validationError gets translated into an HTTP 400": {
			err:                newValidationError(originalErr),
			expectedHTTPStatus: http.StatusBadRequest,
			expectedErrorMsg:   originalMsg,
		},
		"a DoNotLogError of a validationError gets translated into an HTTP 400": {
			err:                middleware.DoNotLogError{Err: newValidationError(originalErr)},
			expectedHTTPStatus: http.StatusBadRequest,
			expectedErrorMsg:   originalMsg,
		},
		"an ingestionRateLimitedError gets translated into an HTTP 429": {
			err:                ingestionRateLimitedErr,
			expectedHTTPStatus: http.StatusTooManyRequests,
			expectedErrorMsg:   ingestionRateLimitedErr.Error(),
		},
		"an ingestionRateLimitedError with serviceOverloadErrorEnabled gets translated into an HTTP 529": {
			err:                         ingestionRateLimitedErr,
			serviceOverloadErrorEnabled: true,
			expectedHTTPStatus:          StatusServiceOverloaded,
			expectedErrorMsg:            ingestionRateLimitedErr.Error(),
		},
		"a DoNotLogError of an ingestionRateLimitedError gets translated into an HTTP 429": {
			err:                middleware.DoNotLogError{Err: ingestionRateLimitedErr},
			expectedHTTPStatus: http.StatusTooManyRequests,
			expectedErrorMsg:   ingestionRateLimitedErr.Error(),
		},
		"a requestRateLimitedError with serviceOverloadErrorEnabled gets translated into an HTTP 529": {
			err:                         requestRateLimitedErr,
			serviceOverloadErrorEnabled: true,
			expectedHTTPStatus:          StatusServiceOverloaded,
			expectedErrorMsg:            requestRateLimitedErr.Error(),
		},
		"a DoNotLogError of a requestRateLimitedError with serviceOverloadErrorEnabled gets translated into an HTTP 529": {
			err:                         middleware.DoNotLogError{Err: requestRateLimitedErr},
			serviceOverloadErrorEnabled: true,
			expectedHTTPStatus:          StatusServiceOverloaded,
			expectedErrorMsg:            requestRateLimitedErr.Error(),
		},
		"a requestRateLimitedError without serviceOverloadErrorEnabled gets translated into an HTTP 429": {
			err:                         requestRateLimitedErr,
			serviceOverloadErrorEnabled: false,
			expectedHTTPStatus:          http.StatusTooManyRequests,
			expectedErrorMsg:            requestRateLimitedErr.Error(),
		},
		"a DoNotLogError of a requestRateLimitedError without serviceOverloadErrorEnabled gets translated into an HTTP 429": {
			err:                         middleware.DoNotLogError{Err: requestRateLimitedErr},
			serviceOverloadErrorEnabled: false,
			expectedHTTPStatus:          http.StatusTooManyRequests,
			expectedErrorMsg:            requestRateLimitedErr.Error(),
		},
		"an ingesterPushError with BAD_DATA cause gets translated into an HTTP 400": {
			err:                newIngesterPushError(createStatusWithDetails(t, codes.Internal, originalMsg, mimirpb.BAD_DATA)),
			expectedHTTPStatus: http.StatusBadRequest,
			expectedErrorMsg:   fmt.Sprintf("%s: %s", failedPushingToIngesterMessage, originalMsg),
		},
		"a DoNotLogError of an ingesterPushError with BAD_DATA cause gets translated into an HTTP 400": {
			err:                middleware.DoNotLogError{Err: newIngesterPushError(createStatusWithDetails(t, codes.FailedPrecondition, originalMsg, mimirpb.BAD_DATA))},
			expectedHTTPStatus: http.StatusBadRequest,
			expectedErrorMsg:   fmt.Sprintf("%s: %s", failedPushingToIngesterMessage, originalMsg),
		},
		"an ingesterPushError with TSDB_UNAVAILABLE cause gets translated into an HTTP 503": {
			err:                newIngesterPushError(createStatusWithDetails(t, codes.Internal, originalMsg, mimirpb.TSDB_UNAVAILABLE)),
			expectedHTTPStatus: http.StatusServiceUnavailable,
			expectedErrorMsg:   fmt.Sprintf("%s: %s", failedPushingToIngesterMessage, originalMsg),
		},
		"a DoNotLogError of an ingesterPushError with TSDB_UNAVAILABLE cause gets translated into an HTTP 503": {
			err:                middleware.DoNotLogError{Err: newIngesterPushError(createStatusWithDetails(t, codes.Internal, originalMsg, mimirpb.TSDB_UNAVAILABLE))},
			expectedHTTPStatus: http.StatusServiceUnavailable,
			expectedErrorMsg:   fmt.Sprintf("%s: %s", failedPushingToIngesterMessage, originalMsg),
		},
		"an ingesterPushError with SERVICE_UNAVAILABLE cause gets translated into an HTTP 500": {
			err:                newIngesterPushError(createStatusWithDetails(t, codes.Unavailable, originalMsg, mimirpb.SERVICE_UNAVAILABLE)),
			expectedHTTPStatus: http.StatusInternalServerError,
			expectedErrorMsg:   fmt.Sprintf("%s: %s", failedPushingToIngesterMessage, originalMsg),
		},
		"a DoNotLogError of an ingesterPushError with SERVICE_UNAVAILABLE cause gets translated into an HTTP 500": {
			err:                middleware.DoNotLogError{Err: newIngesterPushError(createStatusWithDetails(t, codes.Unavailable, originalMsg, mimirpb.SERVICE_UNAVAILABLE))},
			expectedHTTPStatus: http.StatusInternalServerError,
			expectedErrorMsg:   fmt.Sprintf("%s: %s", failedPushingToIngesterMessage, originalMsg),
		},
		"an ingesterPushError with INSTANCE_LIMIT cause gets translated into an HTTP 500": {
			err:                newIngesterPushError(createStatusWithDetails(t, codes.Unavailable, originalMsg, mimirpb.INSTANCE_LIMIT)),
			expectedHTTPStatus: http.StatusInternalServerError,
			expectedErrorMsg:   fmt.Sprintf("%s: %s", failedPushingToIngesterMessage, originalMsg),
		},
		"a DoNotLogError of an ingesterPushError with INSTANCE_LIMIT cause gets translated into an HTTP 500": {
			err:                middleware.DoNotLogError{Err: newIngesterPushError(createStatusWithDetails(t, codes.Unavailable, originalMsg, mimirpb.INSTANCE_LIMIT))},
			expectedHTTPStatus: http.StatusInternalServerError,
			expectedErrorMsg:   fmt.Sprintf("%s: %s", failedPushingToIngesterMessage, originalMsg),
		},
		"an ingesterPushError with UNKNOWN_CAUSE cause gets translated into an HTTP 500": {
			err:                newIngesterPushError(createStatusWithDetails(t, codes.Internal, originalMsg, mimirpb.UNKNOWN_CAUSE)),
			expectedHTTPStatus: http.StatusInternalServerError,
			expectedErrorMsg:   fmt.Sprintf("%s: %s", failedPushingToIngesterMessage, originalMsg),
		},
		"a DoNotLogError of an ingesterPushError with UNKNOWN_CAUSE cause gets translated into an HTTP 500": {
			err:                middleware.DoNotLogError{Err: newIngesterPushError(createStatusWithDetails(t, codes.Internal, originalMsg, mimirpb.UNKNOWN_CAUSE))},
			expectedHTTPStatus: http.StatusInternalServerError,
			expectedErrorMsg:   fmt.Sprintf("%s: %s", failedPushingToIngesterMessage, originalMsg),
		},
		"an ingesterPushError obtained from a DeadlineExceeded coming from the ingester gets translated into an HTTP 500": {
			err:                newIngesterPushError(createStatusWithDetails(t, codes.Internal, context.DeadlineExceeded.Error(), mimirpb.UNKNOWN_CAUSE)),
			expectedHTTPStatus: http.StatusInternalServerError,
			expectedErrorMsg:   fmt.Sprintf("%s: %s", failedPushingToIngesterMessage, context.DeadlineExceeded),
		},
	}
	for name, tc := range testCases {
		t.Run(name, func(t *testing.T) {
			ctx := user.InjectOrgID(context.Background(), userID)

			tenantLimits := map[string]*validation.Limits{
				userID: {
					ServiceOverloadStatusCodeOnRateLimitEnabled: tc.serviceOverloadErrorEnabled,
				},
			}
			limits, err := validation.NewOverrides(
				validation.Limits{},
				validation.NewMockTenantLimits(tenantLimits),
			)
			require.NoError(t, err)

			status := toHTTPStatus(ctx, tc.err, limits)
			msg := tc.err.Error()
			assert.Equal(t, tc.expectedHTTPStatus, status)
			assert.Equal(t, tc.expectedErrorMsg, msg)
		})
	}
}

func TestRetryConfig_Validate(t *testing.T) {
	t.Parallel()
	tests := map[string]struct {
		cfg         RetryConfig
		expectedErr error
	}{
		"should pass with default config": {
			cfg: func() RetryConfig {
				cfg := RetryConfig{}
				flagext.DefaultValues(&cfg)
				return cfg
			}(),
			expectedErr: nil,
		},
		"should fail if retry base is less than 1 second": {
			cfg: RetryConfig{
				BaseSeconds:        0,
				MaxBackoffExponent: 5,
			},
			expectedErr: errRetryBaseLessThanOneSecond,
		},
		"should fail if retry base is negative": {
			cfg: RetryConfig{
				BaseSeconds:        -1,
				MaxBackoffExponent: 5,
			},
			expectedErr: errRetryBaseLessThanOneSecond,
		},
		"should fail if max allowed attempts is 0": {
			cfg: RetryConfig{
				BaseSeconds:        3,
				MaxBackoffExponent: 0,
			},
			expectedErr: errNonPositiveMaxBackoffExponent,
		},
		"should fail if max allowed attempts is negative": {
			cfg: RetryConfig{
				BaseSeconds:        3,
				MaxBackoffExponent: -1,
			},
			expectedErr: errNonPositiveMaxBackoffExponent,
		},
	}

	for testName, testData := range tests {
		t.Run(testName, func(t *testing.T) {
			assert.Equal(t, testData.expectedErr, testData.cfg.Validate())
		})
	}
}<|MERGE_RESOLUTION|>--- conflicted
+++ resolved
@@ -302,17 +302,13 @@
 				req.Header.Set("Content-Encoding", tt.encoding)
 			}
 
-<<<<<<< HEAD
 			tenantLimits := map[string]*validation.Limits{}
 			limits, err := validation.NewOverrides(
 				validation.Limits{},
 				validation.NewMockTenantLimits(tenantLimits),
 			)
 			require.NoError(t, err)
-			handler := OTLPHandler(tt.maxMsgSize, nil, false, tt.enableOtelMetadataStorage, limits, nil, tt.verifyFunc)
-=======
-			handler := OTLPHandler(tt.maxMsgSize, nil, false, tt.enableOtelMetadataStorage, nil, RetryConfig{}, nil, tt.verifyFunc)
->>>>>>> dfa4056c
+			handler := OTLPHandler(tt.maxMsgSize, nil, false, tt.enableOtelMetadataStorage, limits, RetryConfig{}, nil, tt.verifyFunc)
 
 			resp := httptest.NewRecorder()
 			handler.ServeHTTP(resp, req)
@@ -374,11 +370,7 @@
 
 	req := createOTLPRequest(t, pmetricotlp.NewExportRequestFromMetrics(md), false)
 	resp := httptest.NewRecorder()
-<<<<<<< HEAD
-	handler := OTLPHandler(100000, nil, false, true, limits, nil, func(ctx context.Context, pushReq *Request) error {
-=======
-	handler := OTLPHandler(100000, nil, false, true, nil, RetryConfig{}, nil, func(ctx context.Context, pushReq *Request) error {
->>>>>>> dfa4056c
+	handler := OTLPHandler(100000, nil, false, true, limits, RetryConfig{}, nil, func(ctx context.Context, pushReq *Request) error {
 		request, err := pushReq.WriteRequest()
 		assert.NoError(t, err)
 		assert.Len(t, request.Timeseries, 3)
@@ -425,11 +417,7 @@
 
 	req := createOTLPRequest(t, pmetricotlp.NewExportRequestFromMetrics(md), false)
 	resp := httptest.NewRecorder()
-<<<<<<< HEAD
-	handler := OTLPHandler(100000, nil, false, true, limits, nil, func(ctx context.Context, pushReq *Request) error {
-=======
-	handler := OTLPHandler(100000, nil, false, true, nil, RetryConfig{}, nil, func(ctx context.Context, pushReq *Request) error {
->>>>>>> dfa4056c
+	handler := OTLPHandler(100000, nil, false, true, limits, RetryConfig{}, nil, func(ctx context.Context, pushReq *Request) error {
 		request, err := pushReq.WriteRequest()
 		assert.NoError(t, err)
 		assert.Len(t, request.Timeseries, 2)
@@ -455,11 +443,7 @@
 
 	req = createOTLPRequest(t, pmetricotlp.NewExportRequestFromMetrics(md), false)
 	resp = httptest.NewRecorder()
-<<<<<<< HEAD
-	handler = OTLPHandler(100000, nil, false, true, limits, nil, func(ctx context.Context, pushReq *Request) error {
-=======
-	handler = OTLPHandler(100000, nil, false, true, nil, RetryConfig{}, nil, func(ctx context.Context, pushReq *Request) error {
->>>>>>> dfa4056c
+	handler = OTLPHandler(100000, nil, false, true, limits, RetryConfig{}, nil, func(ctx context.Context, pushReq *Request) error {
 		request, err := pushReq.WriteRequest()
 		assert.NoError(t, err)
 		assert.Len(t, request.Timeseries, 10) // 6 buckets (including +Inf) + 2 sum/count + 2 from the first case
