--- conflicted
+++ resolved
@@ -1541,13 +1541,11 @@
 
 func (o otlpLimitsMock) OTelConvertHistogramsToNHCB(string) bool { return false }
 
-<<<<<<< HEAD
-func (o otlpLimitsMock) OTelNativeDeltaIngestion(string) bool { return false }
-=======
 func (o otlpLimitsMock) OTelPromoteScopeMetadata(string) bool {
 	return false
 }
->>>>>>> 1d185f1e
+
+func (o otlpLimitsMock) OTelNativeDeltaIngestion(string) bool { return false }
 
 func promToMimirHistogram(h *prompb.Histogram) mimirpb.Histogram {
 	pSpans := make([]mimirpb.BucketSpan, 0, len(h.PositiveSpans))
