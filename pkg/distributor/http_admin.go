--- conflicted
+++ resolved
@@ -22,17 +22,10 @@
 <html>
 	<head>
 		<meta charset="UTF-8">
-<<<<<<< HEAD
-		<title>Mimir Ingester Stats</title>
-	</head>
-	<body>
-		<h1>Mimir Ingester Stats</h1>
-=======
 		<title>Ingester Stats</title>
 	</head>
 	<body>
 		<h1>Ingester Stats</h1>
->>>>>>> 25c0c17f
 		<p>Current time: {{ .Now }}</p>
 		<p><b>NB stats do not account for replication factor, which is currently set to {{ .ReplicationFactor }}</b></p>
 		<form action="" method="POST">
