// SPDX-License-Identifier: AGPL-3.0-only

package distributor

import (
	"bytes"
	"compress/gzip"
	"context"
	"io"
	"net/http"
	"net/http/httptest"
	"strings"
	"testing"
	"time"

	"github.com/go-kit/log"
	"github.com/go-kit/log/level"
	"github.com/grafana/dskit/concurrency"
	"github.com/grafana/dskit/httpgrpc"
	"github.com/grafana/dskit/middleware"
	"github.com/grafana/dskit/user"
	"github.com/pierrec/lz4/v4"
	"github.com/pkg/errors"
	"github.com/prometheus/client_golang/prometheus"
	"github.com/prometheus/client_golang/prometheus/promauto"
	"github.com/prometheus/common/model"
	"github.com/prometheus/prometheus/model/labels"
	"github.com/prometheus/prometheus/prompb"
	"github.com/stretchr/testify/assert"
	"github.com/stretchr/testify/require"
	"go.opentelemetry.io/collector/pdata/pcommon"
	"go.opentelemetry.io/collector/pdata/pmetric"
	"go.opentelemetry.io/collector/pdata/pmetric/pmetricotlp"
	"golang.org/x/exp/slices"
	"google.golang.org/genproto/googleapis/rpc/status"
	"google.golang.org/grpc/codes"
	"google.golang.org/protobuf/proto"

	"github.com/grafana/mimir/pkg/mimirpb"
	"github.com/grafana/mimir/pkg/util/test"
	"github.com/grafana/mimir/pkg/util/validation"
)

func TestOTelMetricsToTimeSeries(t *testing.T) {
	const tenantID = "testTenant"
	discardedDueToOTelParseError := promauto.With(nil).NewCounterVec(prometheus.CounterOpts{
		Name: "discarded_due_to_otel_parse_error",
		Help: "Number of metrics discarded due to OTLP parse errors.",
	}, []string{tenantID, "group"})
	resourceAttrs := map[string]string{
		"service.name":        "service name",
		"service.namespace":   "service namespace",
		"service.instance.id": "service ID",
		"existent-attr":       "resource value",
		// This one is for testing conflict with metric attribute.
		"metric-attr": "resource value",
		// This one is for testing conflict with auto-generated job attribute.
		"job": "resource value",
		// This one is for testing conflict with auto-generated instance attribute.
		"instance": "resource value",
	}
<<<<<<< HEAD
	expTargetInfoLabels := []mimirpb.LabelAdapter{
		{
			Name:  labels.MetricName,
			Value: "target_info",
		},
	}
	for k, v := range resourceAttrs {
		switch k {
		case "service.name":
			k = "job"
		case "service.instance.id":
			k = "instance"
		case "job", "instance":
			// Ignore, as these labels are generated from service.name and service.instance.id
			continue
		default:
			k = prometheustranslator.NormalizeLabel(k)
		}
		expTargetInfoLabels = append(expTargetInfoLabels, mimirpb.LabelAdapter{
			Name:  k,
			Value: v,
		})
	}
	slices.SortStableFunc(expTargetInfoLabels, func(a, b mimirpb.LabelAdapter) int {
		return strings.Compare(a.Name, b.Name)
	})
=======
>>>>>>> c7ac8841

	md := pmetric.NewMetrics()
	{
		rm := md.ResourceMetrics().AppendEmpty()
		for k, v := range resourceAttrs {
			rm.Resource().Attributes().PutStr(k, v)
		}
		il := rm.ScopeMetrics().AppendEmpty()
		m := il.Metrics().AppendEmpty()
		m.SetName("test_metric")
		dp := m.SetEmptyGauge().DataPoints().AppendEmpty()
		dp.SetIntValue(123)
		dp.SetTimestamp(pcommon.NewTimestampFromTime(time.Now()))
		dp.Attributes().PutStr("metric-attr", "metric value")
	}

	testCases := []struct {
		name                      string
		promoteResourceAttributes []string
		expectedLabels            []mimirpb.LabelAdapter
		expectedInfoLabels        []mimirpb.LabelAdapter
	}{
		{
			name:                      "Successful conversion without resource attribute promotion",
			promoteResourceAttributes: nil,
			expectedLabels: []mimirpb.LabelAdapter{
				{
					Name:  "__name__",
					Value: "test_metric",
				},
				{
					Name:  "instance",
					Value: "service ID",
				},
				{
					Name:  "job",
					Value: "service namespace/service name",
				},
				{
					Name:  "metric_attr",
					Value: "metric value",
				},
			},
			expectedInfoLabels: []mimirpb.LabelAdapter{
				{
					Name:  "__name__",
					Value: "target_info",
				},
				{
					Name:  "existent_attr",
					Value: "resource value",
				},
				{
					Name:  "metric_attr",
					Value: "resource value",
				},
				{
					Name:  "job",
					Value: "service namespace/service name",
				},
				{
					Name:  "instance",
					Value: "service ID",
				},
			},
		},
		{
			name:                      "Successful conversion with resource attribute promotion",
			promoteResourceAttributes: []string{"non-existent-attr", "existent-attr"},
			expectedLabels: []mimirpb.LabelAdapter{
				{
					Name:  "__name__",
					Value: "test_metric",
				},
				{
					Name:  "instance",
					Value: "service ID",
				},
				{
					Name:  "job",
					Value: "service namespace/service name",
				},
				{
					Name:  "metric_attr",
					Value: "metric value",
				},
				{
					Name:  "existent_attr",
					Value: "resource value",
				},
			},
			expectedInfoLabels: []mimirpb.LabelAdapter{
				{
					Name:  "__name__",
					Value: "target_info",
				},
				{
					Name:  "existent_attr",
					Value: "resource value",
				},
				{
					Name:  "metric_attr",
					Value: "resource value",
				},
				{
					Name:  "job",
					Value: "service namespace/service name",
				},
				{
					Name:  "instance",
					Value: "service ID",
				},
			},
		},
		{
			name:                      "Successful conversion with resource attribute promotion, conflicting resource attributes are ignored",
			promoteResourceAttributes: []string{"non-existent-attr", "existent-attr", "metric-attr", "job", "instance"},
			expectedLabels: []mimirpb.LabelAdapter{
				{
					Name:  "__name__",
					Value: "test_metric",
				},
				{
					Name:  "instance",
					Value: "service ID",
				},
				{
					Name:  "job",
					Value: "service namespace/service name",
				},
				{
					Name:  "existent_attr",
					Value: "resource value",
				},
				{
					Name:  "metric_attr",
					Value: "metric value",
				},
			},
			expectedInfoLabels: []mimirpb.LabelAdapter{
				{
					Name:  "__name__",
					Value: "target_info",
				},
				{
					Name:  "existent_attr",
					Value: "resource value",
				},
				{
					Name:  "instance",
					Value: "service ID",
				},
				{
					Name:  "job",
					Value: "service namespace/service name",
				},
				{
					Name:  "metric_attr",
					Value: "resource value",
				},
			},
		},
	}
	for _, tc := range testCases {
		t.Run(tc.name, func(t *testing.T) {
			mimirTS, err := otelMetricsToTimeseries(
				context.Background(), tenantID, true, false, tc.promoteResourceAttributes, discardedDueToOTelParseError, log.NewNopLogger(), md,
			)
			require.NoError(t, err)
			require.Len(t, mimirTS, 2)
			var ts mimirpb.PreallocTimeseries
			var targetInfo mimirpb.PreallocTimeseries
			for i := range mimirTS {
				for _, lbl := range mimirTS[i].Labels {
					if lbl.Name != labels.MetricName {
						continue
					}

					if lbl.Value == "target_info" {
						targetInfo = mimirTS[i]
					} else {
						ts = mimirTS[i]
					}
				}
			}

			assert.ElementsMatch(t, ts.Labels, tc.expectedLabels)
			assert.ElementsMatch(t, targetInfo.Labels, tc.expectedInfoLabels)
		})
	}
}

func BenchmarkOTLPHandler(b *testing.B) {
	var samples []prompb.Sample
	for i := 0; i < 1000; i++ {
		ts := time.Date(2020, 4, 1, 0, 0, 0, 0, time.UTC).Add(time.Duration(i) * time.Second)
		samples = append(samples, prompb.Sample{
			Value:     1,
			Timestamp: ts.UnixNano(),
		})
	}
	sampleSeries := []prompb.TimeSeries{
		{
			Labels: []prompb.Label{
				{Name: "__name__", Value: "foo"},
			},
			Samples: samples,
			Histograms: []prompb.Histogram{
				prompb.FromIntHistogram(1337, test.GenerateTestHistogram(1)),
			},
		},
	}
	// Sample metadata needs to correspond to every series in the sampleSeries
	sampleMetadata := []mimirpb.MetricMetadata{
		{
			Help: "metric_help",
			Unit: "metric_unit",
		},
	}
	exportReq := TimeseriesToOTLPRequest(sampleSeries, sampleMetadata)

	pushFunc := func(_ context.Context, pushReq *Request) error {
		if _, err := pushReq.WriteRequest(); err != nil {
			return err
		}

		pushReq.CleanUp()
		return nil
	}
	limits, err := validation.NewOverrides(
		validation.Limits{},
		validation.NewMockTenantLimits(map[string]*validation.Limits{}),
	)
	require.NoError(b, err)
	handler := OTLPHandler(100000, nil, nil, limits, nil, RetryConfig{}, pushFunc, nil, nil, log.NewNopLogger())

	b.Run("protobuf", func(b *testing.B) {
		req := createOTLPProtoRequest(b, exportReq, "")
		b.ResetTimer()

		for i := 0; i < b.N; i++ {
			resp := httptest.NewRecorder()
			handler.ServeHTTP(resp, req)
			require.Equal(b, http.StatusOK, resp.Code)
			req.Body.(*reusableReader).Reset()
		}
	})

	b.Run("JSON", func(b *testing.B) {
		req := createOTLPJSONRequest(b, exportReq, "")
		b.ResetTimer()

		for i := 0; i < b.N; i++ {
			resp := httptest.NewRecorder()
			handler.ServeHTTP(resp, req)
			require.Equal(b, http.StatusOK, resp.Code)
			req.Body.(*reusableReader).Reset()
		}
	})
}

func createOTLPProtoRequest(tb testing.TB, metricRequest pmetricotlp.ExportRequest, compression string) *http.Request {
	tb.Helper()

	body, err := metricRequest.MarshalProto()
	require.NoError(tb, err)

	return createOTLPRequest(tb, body, compression, "application/x-protobuf")
}

func createOTLPJSONRequest(tb testing.TB, metricRequest pmetricotlp.ExportRequest, compression string) *http.Request {
	tb.Helper()

	body, err := metricRequest.MarshalJSON()
	require.NoError(tb, err)

	return createOTLPRequest(tb, body, compression, "application/json")
}

func createOTLPRequest(tb testing.TB, body []byte, compression, contentType string) *http.Request {
	tb.Helper()

	switch compression {
	case "gzip":
		var b bytes.Buffer
		gz := gzip.NewWriter(&b)
		_, err := gz.Write(body)
		require.NoError(tb, err)
		require.NoError(tb, gz.Close())

		body = b.Bytes()
	case "lz4":
		var b bytes.Buffer
		lz4Writer := lz4.NewWriter(&b)
		_, err := lz4Writer.Write(body)
		require.NoError(tb, err)
		require.NoError(tb, lz4Writer.Close())

		body = b.Bytes()
	}

	// reusableReader is suitable for benchmarks
	req, err := http.NewRequest("POST", "http://localhost/", newReusableReader(body))
	require.NoError(tb, err)
	// Since http.NewRequest will deduce content length only from known io.Reader implementations,
	// define it ourselves
	req.ContentLength = int64(len(body))
	req.Header.Set("Content-Type", contentType)
	const tenantID = "test"
	req.Header.Set("X-Scope-OrgID", tenantID)
	ctx := user.InjectOrgID(context.Background(), tenantID)
	req = req.WithContext(ctx)
	if compression != "" {
		req.Header.Set("Content-Encoding", compression)
	}

	return req
}

type reusableReader struct {
	*bytes.Reader
	raw []byte
}

func newReusableReader(raw []byte) *reusableReader {
	return &reusableReader{
		Reader: bytes.NewReader(raw),
		raw:    raw,
	}
}

func (r *reusableReader) Close() error {
	return nil
}

func (r *reusableReader) Reset() {
	r.Reader.Reset(r.raw)
}

var _ io.ReadCloser = &reusableReader{}

func TestHandlerOTLPPush(t *testing.T) {
	sampleSeries :=
		[]prompb.TimeSeries{
			{
				Labels: []prompb.Label{
					{Name: "__name__", Value: "foo"},
				},
				Samples: []prompb.Sample{
					{Value: 1, Timestamp: time.Date(2020, 4, 1, 0, 0, 0, 0, time.UTC).UnixNano()},
				},
			},
		}
	// Sample Metadata needs to contain metadata for every series in the sampleSeries
	sampleMetadata := []mimirpb.MetricMetadata{
		{
			Help: "metric_help",
			Unit: "metric_unit",
		},
	}

	type testCase struct {
		name                             string
		series                           []prompb.TimeSeries
		metadata                         []mimirpb.MetricMetadata
		compression                      string
		maxMsgSize                       int
		verifyFunc                       func(*testing.T, *Request, testCase) error
		responseCode                     int
		errMessage                       string
		expectedLogs                     []string
		expectedRetryHeader              bool
		promoteResourceAttributes        []string
		expectedAttributePromotions      map[string]string
		resourceAttributePromotionConfig OTelResourceAttributePromotionConfig
	}

	samplesVerifierFunc := func(t *testing.T, pushReq *Request, tc testCase) error {
		t.Helper()

		request, err := pushReq.WriteRequest()
		require.NoError(t, err)

		series := request.Timeseries
		require.Len(t, series, 1)

		for name, value := range tc.expectedAttributePromotions {
			require.Truef(t, slices.ContainsFunc(series[0].Labels, func(l mimirpb.LabelAdapter) bool {
				return l.Name == name && l.Value == value
			}), "OTel resource attribute should have been promoted to label %s=%s", name, value)
		}

		samples := series[0].Samples
		require.Len(t, samples, 1)
		assert.Equal(t, float64(1), samples[0].Value)
		assert.Equal(t, "__name__", series[0].Labels[0].Name)
		assert.Equal(t, "foo", series[0].Labels[0].Value)

		metadata := request.Metadata
		require.Len(t, metadata, 1)
		assert.Equal(t, mimirpb.GAUGE, metadata[0].GetType())
		assert.Equal(t, "foo", metadata[0].GetMetricFamilyName())
		assert.Equal(t, "metric_help", metadata[0].GetHelp())
		assert.Equal(t, "metric_unit", metadata[0].GetUnit())

		return nil
	}

	tests := []testCase{
		{
			name:         "Write samples. No compression",
			maxMsgSize:   100000,
			verifyFunc:   samplesVerifierFunc,
			series:       sampleSeries,
			metadata:     sampleMetadata,
			responseCode: http.StatusOK,
		},
		{
			name:                        "Write samples. No compression. Resource attribute promotion.",
			maxMsgSize:                  100000,
			verifyFunc:                  samplesVerifierFunc,
			series:                      sampleSeries,
			metadata:                    sampleMetadata,
			responseCode:                http.StatusOK,
			promoteResourceAttributes:   []string{"resource.attr"},
			expectedAttributePromotions: map[string]string{"resource_attr": "value"},
		},
		{
			name:                      "Write samples. No compression. Specialized resource attribute promotion.",
			maxMsgSize:                100000,
			verifyFunc:                samplesVerifierFunc,
			series:                    sampleSeries,
			metadata:                  sampleMetadata,
			responseCode:              http.StatusOK,
			promoteResourceAttributes: nil,
			resourceAttributePromotionConfig: fakeResourceAttributePromotionConfig{
				promote: []string{"resource.attr"},
			},
			expectedAttributePromotions: map[string]string{"resource_attr": "value"},
		},
		{
			name:         "Write samples. With gzip compression",
			compression:  "gzip",
			maxMsgSize:   100000,
			verifyFunc:   samplesVerifierFunc,
			series:       sampleSeries,
			metadata:     sampleMetadata,
			responseCode: http.StatusOK,
		},
		{
			name:         "Write samples. With lz4 compression",
			compression:  "lz4",
			maxMsgSize:   100000,
			verifyFunc:   samplesVerifierFunc,
			series:       sampleSeries,
			metadata:     sampleMetadata,
			responseCode: http.StatusOK,
		},
		{
			name:       "Write samples. No compression, request too big",
			maxMsgSize: 30,
			series:     sampleSeries,
			metadata:   sampleMetadata,
			verifyFunc: func(_ *testing.T, pushReq *Request, _ testCase) error {
				_, err := pushReq.WriteRequest()
				return err
			},
			responseCode: http.StatusRequestEntityTooLarge,
			errMessage:   "the incoming OTLP request has been rejected because its message size of 89 bytes is larger",
			expectedLogs: []string{`level=error user=test msg="detected an error while ingesting OTLP metrics request (the request may have been partially ingested)" httpCode=413 err="rpc error: code = Code(413) desc = the incoming OTLP request has been rejected because its message size of 89 bytes is larger than the allowed limit of 30 bytes (err-mimir-distributor-max-otlp-request-size). To adjust the related limit, configure -distributor.max-otlp-request-size, or contact your service administrator." insight=true`},
		},
		{
			name:        "Write samples. Unsupported compression",
			compression: "snappy",
			maxMsgSize:  100000,
			series:      sampleSeries,
			metadata:    sampleMetadata,
			verifyFunc: func(_ *testing.T, pushReq *Request, _ testCase) error {
				_, err := pushReq.WriteRequest()
				return err
			},
			responseCode: http.StatusUnsupportedMediaType,
			errMessage:   "Only \"gzip\", \"lz4\", or no compression supported",
			expectedLogs: []string{`level=error user=test msg="detected an error while ingesting OTLP metrics request (the request may have been partially ingested)" httpCode=415 err="rpc error: code = Code(415) desc = unsupported compression: snappy. Only \"gzip\", \"lz4\", or no compression supported" insight=true`},
		},
		{
			name:        "Write samples. With gzip compression, request too big",
			compression: "gzip",
			maxMsgSize:  30,
			series:      sampleSeries,
			metadata:    sampleMetadata,
			verifyFunc: func(_ *testing.T, pushReq *Request, _ testCase) error {
				_, err := pushReq.WriteRequest()
				return err
			},
			responseCode: http.StatusRequestEntityTooLarge,
			errMessage:   "the incoming OTLP request has been rejected because its message size of 104 bytes is larger",
			expectedLogs: []string{`level=error user=test msg="detected an error while ingesting OTLP metrics request (the request may have been partially ingested)" httpCode=413 err="rpc error: code = Code(413) desc = the incoming OTLP request has been rejected because its message size of 104 bytes is larger than the allowed limit of 30 bytes (err-mimir-distributor-max-otlp-request-size). To adjust the related limit, configure -distributor.max-otlp-request-size, or contact your service administrator." insight=true`},
		},
		{
			name:        "Write samples. With lz4 compression, request too big",
			compression: "lz4",
			maxMsgSize:  30,
			series:      sampleSeries,
			metadata:    sampleMetadata,
			verifyFunc: func(_ *testing.T, pushReq *Request, _ testCase) error {
				_, err := pushReq.WriteRequest()
				return err
			},
			responseCode: http.StatusRequestEntityTooLarge,
			errMessage:   "the incoming OTLP request has been rejected because its message size of 106 bytes is larger",
			expectedLogs: []string{`level=error user=test msg="detected an error while ingesting OTLP metrics request (the request may have been partially ingested)" httpCode=413 err="rpc error: code = Code(413) desc = the incoming OTLP request has been rejected because its message size of 106 bytes is larger than the allowed limit of 30 bytes (err-mimir-distributor-max-otlp-request-size). To adjust the related limit, configure -distributor.max-otlp-request-size, or contact your service administrator." insight=true`},
		},
		{
			name:       "Rate limited request",
			maxMsgSize: 100000,
			series:     sampleSeries,
			metadata:   sampleMetadata,
			verifyFunc: func(*testing.T, *Request, testCase) error {
				return httpgrpc.Errorf(http.StatusTooManyRequests, "go slower")
			},
			responseCode:        http.StatusTooManyRequests,
			errMessage:          "go slower",
			expectedLogs:        []string{`level=error user=test msg="detected an error while ingesting OTLP metrics request (the request may have been partially ingested)" httpCode=429 err="rpc error: code = Code(429) desc = go slower" insight=true`},
			expectedRetryHeader: true,
		},
		{
			name:       "Write histograms",
			maxMsgSize: 100000,
			series: []prompb.TimeSeries{
				{
					Labels: []prompb.Label{
						{Name: "__name__", Value: "foo"},
					},
					Histograms: []prompb.Histogram{
						prompb.FromIntHistogram(1337, test.GenerateTestHistogram(1)),
					},
				},
			},
			metadata: []mimirpb.MetricMetadata{
				{
					Help: "metric_help",
					Unit: "metric_unit",
				},
			},
			verifyFunc: func(t *testing.T, pushReq *Request, _ testCase) error {
				request, err := pushReq.WriteRequest()
				require.NoError(t, err)

				series := request.Timeseries
				require.Len(t, series, 1)

				histograms := series[0].Histograms
				assert.Equal(t, 1, len(histograms))
				assert.Equal(t, 1, int(histograms[0].Schema))

				metadata := request.Metadata
				assert.Equal(t, mimirpb.HISTOGRAM, metadata[0].GetType())
				assert.Equal(t, "foo", metadata[0].GetMetricFamilyName())
				assert.Equal(t, "metric_help", metadata[0].GetHelp())
				assert.Equal(t, "metric_unit", metadata[0].GetUnit())

				pushReq.CleanUp()
				return nil
			},
			responseCode: http.StatusOK,
		},
		{
			name:        "Write histograms. With lz4 compression",
			compression: "lz4",
			maxMsgSize:  100000,
			series: []prompb.TimeSeries{
				{
					Labels: []prompb.Label{
						{Name: "__name__", Value: "foo"},
					},
					Histograms: []prompb.Histogram{
						prompb.FromIntHistogram(1337, test.GenerateTestHistogram(1)),
					},
				},
			},
			metadata: []mimirpb.MetricMetadata{
				{
					Help: "metric_help",
					Unit: "metric_unit",
				},
			},
			verifyFunc: func(t *testing.T, pushReq *Request, _ testCase) error {
				request, err := pushReq.WriteRequest()
				require.NoError(t, err)

				series := request.Timeseries
				require.Len(t, series, 1)

				histograms := series[0].Histograms
				assert.Equal(t, 1, len(histograms))
				assert.Equal(t, 1, int(histograms[0].Schema))

				metadata := request.Metadata
				assert.Equal(t, mimirpb.HISTOGRAM, metadata[0].GetType())
				assert.Equal(t, "foo", metadata[0].GetMetricFamilyName())
				assert.Equal(t, "metric_help", metadata[0].GetHelp())
				assert.Equal(t, "metric_unit", metadata[0].GetUnit())

				pushReq.CleanUp()
				return nil
			},
			responseCode: http.StatusOK,
		},
	}
	for _, tt := range tests {
		t.Run(tt.name, func(t *testing.T) {
			exportReq := TimeseriesToOTLPRequest(tt.series, tt.metadata)
			req := createOTLPProtoRequest(t, exportReq, tt.compression)

			testLimits := &validation.Limits{
				PromoteOTelResourceAttributes: tt.promoteResourceAttributes,
			}
			limits, err := validation.NewOverrides(
				validation.Limits{},
				validation.NewMockTenantLimits(map[string]*validation.Limits{
					"test": testLimits,
				}),
			)
			require.NoError(t, err)
			pusher := func(_ context.Context, pushReq *Request) error {
				t.Helper()
				t.Cleanup(pushReq.CleanUp)
				return tt.verifyFunc(t, pushReq, tt)
			}

			logs := &concurrency.SyncBuffer{}
			retryConfig := RetryConfig{Enabled: true, MinBackoff: 5 * time.Second, MaxBackoff: 5 * time.Second}
			handler := OTLPHandler(tt.maxMsgSize, nil, nil, limits, tt.resourceAttributePromotionConfig, retryConfig, pusher, nil, nil, level.NewFilter(log.NewLogfmtLogger(logs), level.AllowInfo()))

			resp := httptest.NewRecorder()
			handler.ServeHTTP(resp, req)

			assert.Equal(t, tt.responseCode, resp.Code)
			if tt.errMessage != "" {
				body, err := io.ReadAll(resp.Body)
				require.NoError(t, err)
				respStatus := &status.Status{}
				err = proto.Unmarshal(body, respStatus)
				assert.NoError(t, err)
				assert.Contains(t, respStatus.GetMessage(), tt.errMessage)
			}

			var logLines []string
			if logsStr := logs.String(); logsStr != "" {
				logLines = strings.Split(strings.TrimSpace(logsStr), "\n")
			}
			assert.Equal(t, tt.expectedLogs, logLines)

			retryAfter := resp.Header().Get("Retry-After")
			assert.Equal(t, tt.expectedRetryHeader, retryAfter != "")
		})
	}
}

func TestHandler_otlpDroppedMetricsPanic(t *testing.T) {
	// https://github.com/grafana/mimir/issues/3037 is triggered by a single metric
	// having two different datapoints that correspond to different Prometheus metrics.

	// For the error to be triggered, md.MetricCount() < len(tsMap), hence we're inserting 3 valid
	// samples from one metric (len = 3), and one invalid metric (metric count = 2).

	md := pmetric.NewMetrics()
	const name = "foo"
	attributes := pcommon.NewMap()
	attributes.PutStr(model.MetricNameLabel, name)

	metric1 := md.ResourceMetrics().AppendEmpty().ScopeMetrics().AppendEmpty().Metrics().AppendEmpty()
	metric1.SetName(name)
	metric1.SetEmptyGauge()

	datapoint1 := metric1.Gauge().DataPoints().AppendEmpty()
	datapoint1.SetTimestamp(pcommon.NewTimestampFromTime(time.Now()))
	datapoint1.SetDoubleValue(0)
	attributes.CopyTo(datapoint1.Attributes())
	datapoint1.Attributes().PutStr("diff_label", "bar")

	datapoint2 := metric1.Gauge().DataPoints().AppendEmpty()
	datapoint2.SetTimestamp(pcommon.NewTimestampFromTime(time.Now()))
	datapoint2.SetDoubleValue(0)
	attributes.CopyTo(datapoint2.Attributes())
	datapoint2.Attributes().PutStr("diff_label", "baz")

	datapoint3 := metric1.Gauge().DataPoints().AppendEmpty()
	datapoint3.SetTimestamp(pcommon.NewTimestampFromTime(time.Now()))
	datapoint3.SetDoubleValue(0)
	attributes.CopyTo(datapoint3.Attributes())
	datapoint3.Attributes().PutStr("diff_label", "food")

	metric2 := md.ResourceMetrics().AppendEmpty().ScopeMetrics().AppendEmpty().Metrics().AppendEmpty()
	metric2.SetName(name)
	metric2.SetEmptyGauge()

	limits, err := validation.NewOverrides(
		validation.Limits{},
		validation.NewMockTenantLimits(map[string]*validation.Limits{}),
	)
	require.NoError(t, err)

	req := createOTLPProtoRequest(t, pmetricotlp.NewExportRequestFromMetrics(md), "")
	resp := httptest.NewRecorder()
	handler := OTLPHandler(100000, nil, nil, limits, nil, RetryConfig{}, func(_ context.Context, pushReq *Request) error {
		request, err := pushReq.WriteRequest()
		assert.NoError(t, err)
		assert.Len(t, request.Timeseries, 3)
		assert.False(t, request.SkipLabelValidation)
		pushReq.CleanUp()
		return nil
	}, nil, nil, log.NewNopLogger())
	handler.ServeHTTP(resp, req)
	assert.Equal(t, 200, resp.Code)
}

func TestHandler_otlpDroppedMetricsPanic2(t *testing.T) {
	// After the above test, the panic occurred again.
	// This test is to ensure that the panic is fixed for the new cases as well.

	// First case is to make sure that target_info is counted correctly.
	md := pmetric.NewMetrics()
	const name = "foo"
	attributes := pcommon.NewMap()
	attributes.PutStr(model.MetricNameLabel, name)

	resource1 := md.ResourceMetrics().AppendEmpty()
	resource1.Resource().Attributes().PutStr("region", "us-central1")

	metric1 := resource1.ScopeMetrics().AppendEmpty().Metrics().AppendEmpty()
	metric1.SetName(name)
	metric1.SetEmptyGauge()
	datapoint1 := metric1.Gauge().DataPoints().AppendEmpty()
	datapoint1.SetTimestamp(pcommon.NewTimestampFromTime(time.Now()))
	datapoint1.SetDoubleValue(0)
	attributes.CopyTo(datapoint1.Attributes())
	datapoint1.Attributes().PutStr("diff_label", "bar")

	metric2 := resource1.ScopeMetrics().AppendEmpty().Metrics().AppendEmpty()
	metric2.SetName(name)
	metric2.SetEmptyGauge()

	limits, err := validation.NewOverrides(
		validation.Limits{},
		validation.NewMockTenantLimits(map[string]*validation.Limits{}),
	)
	require.NoError(t, err)

	req := createOTLPProtoRequest(t, pmetricotlp.NewExportRequestFromMetrics(md), "")
	resp := httptest.NewRecorder()
	handler := OTLPHandler(100000, nil, nil, limits, nil, RetryConfig{}, func(_ context.Context, pushReq *Request) error {
		request, err := pushReq.WriteRequest()
		t.Cleanup(pushReq.CleanUp)
		require.NoError(t, err)
		assert.Len(t, request.Timeseries, 1)
		assert.False(t, request.SkipLabelValidation)
		return nil
	}, nil, nil, log.NewNopLogger())
	handler.ServeHTTP(resp, req)
	assert.Equal(t, 200, resp.Code)

	// Second case is to make sure that histogram metrics are counted correctly.
	metric3 := resource1.ScopeMetrics().AppendEmpty().Metrics().AppendEmpty()
	metric3.SetName("http_request_duration_seconds")
	metric3.SetEmptyHistogram()
	metric3.Histogram().SetAggregationTemporality(pmetric.AggregationTemporalityCumulative)
	datapoint3 := metric3.Histogram().DataPoints().AppendEmpty()
	datapoint3.SetTimestamp(pcommon.NewTimestampFromTime(time.Now()))
	datapoint3.SetCount(50)
	datapoint3.SetSum(100)
	datapoint3.ExplicitBounds().FromRaw([]float64{0.1, 0.2, 0.3, 0.4, 0.5})
	datapoint3.BucketCounts().FromRaw([]uint64{10, 20, 30, 40, 50})
	attributes.CopyTo(datapoint3.Attributes())

	req = createOTLPProtoRequest(t, pmetricotlp.NewExportRequestFromMetrics(md), "")
	resp = httptest.NewRecorder()
	handler = OTLPHandler(100000, nil, nil, limits, nil, RetryConfig{}, func(_ context.Context, pushReq *Request) error {
		request, err := pushReq.WriteRequest()
		t.Cleanup(pushReq.CleanUp)
		require.NoError(t, err)
		assert.Len(t, request.Timeseries, 9) // 6 buckets (including +Inf) + 2 sum/count + 2 from the first case
		assert.False(t, request.SkipLabelValidation)
		return nil
	}, nil, nil, log.NewNopLogger())
	handler.ServeHTTP(resp, req)
	assert.Equal(t, 200, resp.Code)
}

func TestHandler_otlpWriteRequestTooBigWithCompression(t *testing.T) {
	// createOTLPProtoRequest will create a request which is BIGGER with compression (37 vs 58 bytes).
	// Hence creating a dummy request.
	var b bytes.Buffer
	gz := gzip.NewWriter(&b)
	_, err := gz.Write(make([]byte, 100000))
	require.NoError(t, err)
	require.NoError(t, gz.Close())

	req, err := http.NewRequest("POST", "http://localhost/", bytes.NewReader(b.Bytes()))
	require.NoError(t, err)
	req.Header.Set("Content-Type", "application/x-protobuf")
	req.Header.Set("Content-Encoding", "gzip")

	resp := httptest.NewRecorder()

	handler := OTLPHandler(140, nil, nil, nil, nil, RetryConfig{}, readBodyPushFunc(t), nil, nil, log.NewNopLogger())
	handler.ServeHTTP(resp, req)
	assert.Equal(t, http.StatusRequestEntityTooLarge, resp.Code)
	body, err := io.ReadAll(resp.Body)
	assert.NoError(t, err)
	respStatus := &status.Status{}
	err = proto.Unmarshal(body, respStatus)
	assert.NoError(t, err)
	assert.Contains(t, respStatus.GetMessage(), "the incoming OTLP request has been rejected because its message size is larger than the allowed limit of 140 bytes (err-mimir-distributor-max-otlp-request-size). To adjust the related limit, configure -distributor.max-otlp-request-size, or contact your service administrator.")
}

func TestHandler_toOtlpGRPCHTTPStatus(t *testing.T) {
	const (
		ingesterID  = "ingester-25"
		originalMsg = "this is an error"
	)
	originalErr := errors.New(originalMsg)
	replicasNotMatchErr := newReplicasDidNotMatchError("a", "b")
	tooManyClustersErr := newTooManyClustersError(10)
	ingestionRateLimitedErr := newIngestionRateLimitedError(10, 10)

	type testStruct struct {
		err                error
		expectedHTTPStatus int
		expectedGRPCStatus codes.Code
	}
	testCases := map[string]testStruct{
		"a generic error gets translated into gRPC code.Internal and HTTP 503 statuses": {
			err:                originalErr,
			expectedHTTPStatus: http.StatusServiceUnavailable,
			expectedGRPCStatus: codes.Internal,
		},
		"a DoNotLog of a generic error gets translated into gRPC codes.Internal and HTTP 503 statuses": {
			err:                middleware.DoNotLogError{Err: originalErr},
			expectedHTTPStatus: http.StatusServiceUnavailable,
			expectedGRPCStatus: codes.Internal,
		},
		"a context.DeadlineExceeded gets translated into gRPC codes.Internal and HTTP 503 statuses": {
			err:                context.DeadlineExceeded,
			expectedHTTPStatus: http.StatusServiceUnavailable,
			expectedGRPCStatus: codes.Internal,
		},
		"a replicasDidNotMatchError gets translated into gRPC codes.AlreadyExists and HTTP 202 statuses": {
			err:                replicasNotMatchErr,
			expectedHTTPStatus: http.StatusAccepted,
			expectedGRPCStatus: codes.AlreadyExists,
		},
		"a DoNotLogError of a replicasDidNotMatchError gets translated into gRPC codes.AlreadyExists and HTTP 202 statuses": {
			err:                middleware.DoNotLogError{Err: replicasNotMatchErr},
			expectedHTTPStatus: http.StatusAccepted,
			expectedGRPCStatus: codes.AlreadyExists,
		},
		"a tooManyClustersError gets translated into gRPC codes.FailedPrecondition and HTTP 400 statuses": {
			err:                tooManyClustersErr,
			expectedHTTPStatus: http.StatusBadRequest,
			expectedGRPCStatus: codes.FailedPrecondition,
		},
		"a DoNotLogError of a tooManyClustersError gets translated into gRPC codes.FailedPrecondition and HTTP 400 statuses": {
			err:                middleware.DoNotLogError{Err: tooManyClustersErr},
			expectedHTTPStatus: http.StatusBadRequest,
			expectedGRPCStatus: codes.FailedPrecondition,
		},
		"a validationError gets translated into gRPC codes.InvalidArgument and HTTP 400 statuses": {
			err:                newValidationError(originalErr),
			expectedHTTPStatus: http.StatusBadRequest,
			expectedGRPCStatus: codes.InvalidArgument,
		},
		"a DoNotLogError of a validationError gets translated into gRPC codes.InvalidArgument and HTTP 400 statuses": {
			err:                middleware.DoNotLogError{Err: newValidationError(originalErr)},
			expectedHTTPStatus: http.StatusBadRequest,
			expectedGRPCStatus: codes.InvalidArgument,
		},
		"an ingestionRateLimitedError gets translated into gRPC codes.ResourceExhausted and HTTP 429 statuses": {
			err:                ingestionRateLimitedErr,
			expectedHTTPStatus: http.StatusTooManyRequests,
			expectedGRPCStatus: codes.ResourceExhausted,
		},
		"a DoNotLogError of an ingestionRateLimitedError gets translated into gRPC codes.ResourceExhausted and HTTP 429 statuses": {
			err:                middleware.DoNotLogError{Err: ingestionRateLimitedErr},
			expectedHTTPStatus: http.StatusTooManyRequests,
			expectedGRPCStatus: codes.ResourceExhausted,
		},
		"an ingesterPushError with BAD_DATA cause gets translated into gRPC codes.InvalidArgument and HTTP 400 statuses": {
			err:                newIngesterPushError(createStatusWithDetails(t, codes.InvalidArgument, originalMsg, mimirpb.BAD_DATA), ingesterID),
			expectedHTTPStatus: http.StatusBadRequest,
			expectedGRPCStatus: codes.InvalidArgument,
		},
		"a DoNotLogError of an ingesterPushError with BAD_DATA cause gets translated into gRPC codes.InvalidArgument and HTTP 400 statuses": {
			err:                middleware.DoNotLogError{Err: newIngesterPushError(createStatusWithDetails(t, codes.InvalidArgument, originalMsg, mimirpb.BAD_DATA), ingesterID)},
			expectedHTTPStatus: http.StatusBadRequest,
			expectedGRPCStatus: codes.InvalidArgument,
		},
		"an ingesterPushError with TENANT_LIMIT cause gets translated into gRPC codes.FailedPrecondition and HTTP 400 statuses": {
			err:                newIngesterPushError(createStatusWithDetails(t, codes.FailedPrecondition, originalMsg, mimirpb.TENANT_LIMIT), ingesterID),
			expectedHTTPStatus: http.StatusBadRequest,
			expectedGRPCStatus: codes.FailedPrecondition,
		},
		"a DoNotLogError of an ingesterPushError with TENANT_LIMIT cause gets translated into gRPC codes.FailedPrecondition and HTTP 400 statuses": {
			err:                middleware.DoNotLogError{Err: newIngesterPushError(createStatusWithDetails(t, codes.FailedPrecondition, originalMsg, mimirpb.TENANT_LIMIT), ingesterID)},
			expectedHTTPStatus: http.StatusBadRequest,
			expectedGRPCStatus: codes.FailedPrecondition,
		},
		"an ingesterPushError with METHOD_NOT_ALLOWED cause gets translated into gRPC codes.Unimplemented and HTTP 503 statuses": {
			err:                newIngesterPushError(createStatusWithDetails(t, codes.Unimplemented, originalMsg, mimirpb.METHOD_NOT_ALLOWED), ingesterID),
			expectedHTTPStatus: http.StatusServiceUnavailable,
			expectedGRPCStatus: codes.Unimplemented,
		},
		"a DoNotLogError of an ingesterPushError with METHOD_NOT_ALLOWED cause gets translated into gRPC codes.Unimplemented and HTTP 503 statuses": {
			err:                middleware.DoNotLogError{Err: newIngesterPushError(createStatusWithDetails(t, codes.Unimplemented, originalMsg, mimirpb.METHOD_NOT_ALLOWED), ingesterID)},
			expectedHTTPStatus: http.StatusServiceUnavailable,
			expectedGRPCStatus: codes.Unimplemented,
		},
		"an ingesterPushError with TSDB_UNAVAILABLE cause gets translated into gRPC codes.Internal and HTTP 503 statuses": {
			err:                newIngesterPushError(createStatusWithDetails(t, codes.Internal, originalMsg, mimirpb.TSDB_UNAVAILABLE), ingesterID),
			expectedHTTPStatus: http.StatusServiceUnavailable,
			expectedGRPCStatus: codes.Internal,
		},
		"a DoNotLogError of an ingesterPushError with TSDB_UNAVAILABLE cause gets translated into gRPC codes.Internal and HTTP 503 statuses": {
			err:                middleware.DoNotLogError{Err: newIngesterPushError(createStatusWithDetails(t, codes.Internal, originalMsg, mimirpb.TSDB_UNAVAILABLE), ingesterID)},
			expectedHTTPStatus: http.StatusServiceUnavailable,
			expectedGRPCStatus: codes.Internal,
		},
		"an ingesterPushError with SERVICE_UNAVAILABLE cause gets translated into gRPC codes.Internal and HTTP 503 statuses": {
			err:                newIngesterPushError(createStatusWithDetails(t, codes.Unavailable, originalMsg, mimirpb.SERVICE_UNAVAILABLE), ingesterID),
			expectedHTTPStatus: http.StatusServiceUnavailable,
			expectedGRPCStatus: codes.Internal,
		},
		"a DoNotLogError of an ingesterPushError with SERVICE_UNAVAILABLE cause gets translated gRPC codes.Internal and HTTP 503 statuses": {
			err:                middleware.DoNotLogError{Err: newIngesterPushError(createStatusWithDetails(t, codes.Unavailable, originalMsg, mimirpb.SERVICE_UNAVAILABLE), ingesterID)},
			expectedHTTPStatus: http.StatusServiceUnavailable,
			expectedGRPCStatus: codes.Internal,
		},
		"an ingesterPushError with INSTANCE_LIMIT cause gets translated into gRPC codes.Internal and HTTP 503 statuses": {
			err:                newIngesterPushError(createStatusWithDetails(t, codes.Unavailable, originalMsg, mimirpb.INSTANCE_LIMIT), ingesterID),
			expectedHTTPStatus: http.StatusServiceUnavailable,
			expectedGRPCStatus: codes.Internal,
		},
		"a DoNotLogError of an ingesterPushError with INSTANCE_LIMIT cause gets translated into gRPC codes.Internal and HTTP 503 statuses": {
			err:                middleware.DoNotLogError{Err: newIngesterPushError(createStatusWithDetails(t, codes.Unavailable, originalMsg, mimirpb.INSTANCE_LIMIT), ingesterID)},
			expectedHTTPStatus: http.StatusServiceUnavailable,
			expectedGRPCStatus: codes.Internal,
		},
		"an ingesterPushError with UNKNOWN_CAUSE cause gets translated into gRPC codes.Internal and HTTP 503 statuses": {
			err:                newIngesterPushError(createStatusWithDetails(t, codes.Internal, originalMsg, mimirpb.UNKNOWN_CAUSE), ingesterID),
			expectedHTTPStatus: http.StatusServiceUnavailable,
			expectedGRPCStatus: codes.Internal,
		},
		"a DoNotLogError of an ingesterPushError with UNKNOWN_CAUSE cause gets translated into gRPC codes.Internal and HTTP 503 statuses": {
			err:                middleware.DoNotLogError{Err: newIngesterPushError(createStatusWithDetails(t, codes.Internal, originalMsg, mimirpb.UNKNOWN_CAUSE), ingesterID)},
			expectedHTTPStatus: http.StatusServiceUnavailable,
			expectedGRPCStatus: codes.Internal,
		},
		"an ingesterPushError obtained from a DeadlineExceeded coming from the ingester gets translated into gRPC codes.Internal and HTTP 503 statuses": {
			err:                newIngesterPushError(createStatusWithDetails(t, codes.Internal, context.DeadlineExceeded.Error(), mimirpb.UNKNOWN_CAUSE), ingesterID),
			expectedHTTPStatus: http.StatusServiceUnavailable,
			expectedGRPCStatus: codes.Internal,
		},
		"an ingesterPushError with CIRCUIT_BREAKER_OPEN cause gets translated into an Unavailable error with CIRCUIT_BREAKER_OPEN cause": {
			err:                newIngesterPushError(createStatusWithDetails(t, codes.Unavailable, originalMsg, mimirpb.CIRCUIT_BREAKER_OPEN), ingesterID),
			expectedHTTPStatus: http.StatusServiceUnavailable,
			expectedGRPCStatus: codes.Unavailable,
		},
		"a wrapped ingesterPushError with CIRCUIT_BREAKER_OPEN cause gets translated into an Unavailable error with CIRCUIT_BREAKER_OPEN cause": {
			err:                errors.Wrap(newIngesterPushError(createStatusWithDetails(t, codes.Unavailable, originalMsg, mimirpb.CIRCUIT_BREAKER_OPEN), ingesterID), "wrapped"),
			expectedHTTPStatus: http.StatusServiceUnavailable,
			expectedGRPCStatus: codes.Unavailable,
		},
	}
	for name, tc := range testCases {
		t.Run(name, func(t *testing.T) {
			gStatus, status := toOtlpGRPCHTTPStatus(tc.err)
			assert.Equal(t, tc.expectedHTTPStatus, status)
			assert.Equal(t, tc.expectedGRPCStatus, gStatus)
		})
	}
}

func TestHttpRetryableToOTLPRetryable(t *testing.T) {
	testCases := map[string]struct {
		httpStatusCode             int
		expectedOtlpHTTPStatusCode int
	}{
		"HTTP status codes 2xx gets translated into themselves": {
			httpStatusCode:             http.StatusAccepted,
			expectedOtlpHTTPStatusCode: http.StatusAccepted,
		},
		"HTTP status code 400 gets translated into itself": {
			httpStatusCode:             http.StatusBadRequest,
			expectedOtlpHTTPStatusCode: http.StatusBadRequest,
		},
		"HTTP status code 429 gets translated into itself": {
			httpStatusCode:             http.StatusTooManyRequests,
			expectedOtlpHTTPStatusCode: http.StatusTooManyRequests,
		},
		"HTTP status code 500 gets translated into 503": {
			httpStatusCode:             http.StatusInternalServerError,
			expectedOtlpHTTPStatusCode: http.StatusServiceUnavailable,
		},
		"HTTP status code 501 gets translated into 503": {
			httpStatusCode:             http.StatusNotImplemented,
			expectedOtlpHTTPStatusCode: http.StatusServiceUnavailable,
		},
		"HTTP status code 502 gets translated into itself": {
			httpStatusCode:             http.StatusBadGateway,
			expectedOtlpHTTPStatusCode: http.StatusBadGateway,
		},
		"HTTP status code 503 gets translated into itself": {
			httpStatusCode:             http.StatusServiceUnavailable,
			expectedOtlpHTTPStatusCode: http.StatusServiceUnavailable,
		},
		"HTTP status code 504 gets translated into itself": {
			httpStatusCode:             http.StatusGatewayTimeout,
			expectedOtlpHTTPStatusCode: http.StatusGatewayTimeout,
		},
		"HTTP status code 507 gets translated into 503": {
			httpStatusCode:             http.StatusInsufficientStorage,
			expectedOtlpHTTPStatusCode: http.StatusServiceUnavailable,
		},
	}
	for testName, testCase := range testCases {
		t.Run(testName, func(t *testing.T) {
			otlpHTTPStatusCode := httpRetryableToOTLPRetryable(testCase.httpStatusCode)
			require.Equal(t, testCase.expectedOtlpHTTPStatusCode, otlpHTTPStatusCode)
		})
	}
}

type fakeResourceAttributePromotionConfig struct {
	promote []string
}

func (c fakeResourceAttributePromotionConfig) PromoteOTelResourceAttributes(string) []string {
	return []string{"resource.attr"}
}<|MERGE_RESOLUTION|>--- conflicted
+++ resolved
@@ -59,35 +59,6 @@
 		// This one is for testing conflict with auto-generated instance attribute.
 		"instance": "resource value",
 	}
-<<<<<<< HEAD
-	expTargetInfoLabels := []mimirpb.LabelAdapter{
-		{
-			Name:  labels.MetricName,
-			Value: "target_info",
-		},
-	}
-	for k, v := range resourceAttrs {
-		switch k {
-		case "service.name":
-			k = "job"
-		case "service.instance.id":
-			k = "instance"
-		case "job", "instance":
-			// Ignore, as these labels are generated from service.name and service.instance.id
-			continue
-		default:
-			k = prometheustranslator.NormalizeLabel(k)
-		}
-		expTargetInfoLabels = append(expTargetInfoLabels, mimirpb.LabelAdapter{
-			Name:  k,
-			Value: v,
-		})
-	}
-	slices.SortStableFunc(expTargetInfoLabels, func(a, b mimirpb.LabelAdapter) int {
-		return strings.Compare(a.Name, b.Name)
-	})
-=======
->>>>>>> c7ac8841
 
 	md := pmetric.NewMetrics()
 	{
