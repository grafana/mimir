--- conflicted
+++ resolved
@@ -666,8 +666,69 @@
 	}
 }
 
-<<<<<<< HEAD
+// This test is trying to test a particular case/bug:
+// When there is no commit on startup, and say the first cycle end is at t1 for the consumption,
+// and all the samples are before t1 minus the lookback time, then the first consumption cycle of
+// catchup will end up consuming (and discard) all records. But the next cycle should not get stuck
+// since there is no record to consume here. Before the bug fix, a wrong lag was communicated
+// to the subsequent cycle without resetting the client's offset and it would get stuck.
+func TestBlockBuilder_LongCatchupWithNoRecordsProcessed(t *testing.T) {
+	require.NoError(t, os.Setenv("POD_NAME", "block-builder-0"))
+
+	ctx, cancel := context.WithCancelCause(context.Background())
+	t.Cleanup(func() { cancel(errors.New("test done")) })
+
+	logger := test.NewTestingLogger(t)
+
+	_, addr := testkafka.CreateClusterWithoutCustomConsumerGroupsSupport(t, 1, testTopic)
+	writeClient := newKafkaProduceClient(t, addr)
+
+	cfg, overrides := blockBuilderConfig(t, addr)
+	cfg.TotalPartitions = 1
+	cfg.TotalBlockBuilders = 1
+	cfg.LookbackOnNoCommit = 3 * time.Hour
+	// Producing some records
+	kafkaTime := time.Now().Truncate(cfg.ConsumeInterval).Add(-7 * time.Hour).Add(29 * time.Minute)
+	for i := int64(0); i < 3; i++ {
+		kafkaTime = kafkaTime.Add(cfg.ConsumeInterval / 2)
+		sampleTs := kafkaTime.Add(-time.Minute)
+		samples := floatSample(sampleTs.UnixMilli())
+		val := createWriteRequest(t, "", samples, nil)
+		produceRecords(ctx, t, writeClient, kafkaTime, "1", testTopic, 0, val)
+	}
+
+	bb, err := New(cfg, logger, prometheus.NewPedanticRegistry(), overrides)
+	require.NoError(t, err)
+	compactCalled := make(chan struct{}, 10)
+	bb.tsdbBuilder = func() builder {
+		testBuilder := newTestTSDBBuilder(cfg, overrides)
+		testBuilder.compactFunc = func() {
+			compactCalled <- struct{}{}
+		}
+		return testBuilder
+	}
+	require.NoError(t, services.StartAndAwaitRunning(ctx, bb))
+	t.Cleanup(func() {
+		require.NoError(t, services.StopAndAwaitTerminated(ctx, bb))
+	})
+
+	// First cycle should happen normally.
+	select {
+	case <-compactCalled:
+	case <-time.After(5 * time.Second):
+		t.Fatal("first compaction did not happen within expected time")
+	}
+	// Second cycle is prone to getting stuck. So we wait for a while and then check if the
+	// second compaction happens.
+	select {
+	case <-compactCalled:
+	case <-time.After(15 * time.Second):
+		t.Fatal("second compaction did not happen within expected time")
+	}
+}
+
 func TestBlockBuilderNonMonotonicRecordTimestamps(t *testing.T) {
+	require.NoError(t, os.Setenv("POD_NAME", "block-builder-0"))
 	ctx, cancel := context.WithCancelCause(context.Background())
 	t.Cleanup(func() { cancel(errors.New("test done")) })
 
@@ -680,6 +741,8 @@
 		expSamplesPhase1, expSamplesPhase2 []mimirpb.Sample
 		userID                             = "1"
 	)
+	cfg.TotalPartitions = 1
+	cfg.TotalBlockBuilders = 1
 
 	produce := func(kafkaTime time.Time, sampleTs ...time.Time) {
 		samples := floatSample(sampleTs[0].UnixMilli())
@@ -735,42 +798,6 @@
 	bb, err := New(cfg, log.NewNopLogger(), prometheus.NewPedanticRegistry(), overrides)
 	require.NoError(t, err)
 	compactCalled := make(chan struct{}, 2)
-=======
-// This test is trying to test a particular case/bug:
-// When there is no commit on startup, and say the first cycle end is at t1 for the consumption,
-// and all the samples are before t1 minus the lookback time, then the first consumption cycle of
-// catchup will end up consuming (and discard) all records. But the next cycle should not get stuck
-// since there is no record to consume here. Before the bug fix, a wrong lag was communicated
-// to the subsequent cycle without resetting the client's offset and it would get stuck.
-func TestBlockBuilder_LongCatchupWithNoRecordsProcessed(t *testing.T) {
-	require.NoError(t, os.Setenv("POD_NAME", "block-builder-0"))
-
-	ctx, cancel := context.WithCancelCause(context.Background())
-	t.Cleanup(func() { cancel(errors.New("test done")) })
-
-	logger := test.NewTestingLogger(t)
-
-	_, addr := testkafka.CreateClusterWithoutCustomConsumerGroupsSupport(t, 1, testTopic)
-	writeClient := newKafkaProduceClient(t, addr)
-
-	cfg, overrides := blockBuilderConfig(t, addr)
-	cfg.TotalPartitions = 1
-	cfg.TotalBlockBuilders = 1
-	cfg.LookbackOnNoCommit = 3 * time.Hour
-	// Producing some records
-	kafkaTime := time.Now().Truncate(cfg.ConsumeInterval).Add(-7 * time.Hour).Add(29 * time.Minute)
-	for i := int64(0); i < 3; i++ {
-		kafkaTime = kafkaTime.Add(cfg.ConsumeInterval / 2)
-		sampleTs := kafkaTime.Add(-time.Minute)
-		samples := floatSample(sampleTs.UnixMilli())
-		val := createWriteRequest(t, "", samples, nil)
-		produceRecords(ctx, t, writeClient, kafkaTime, "1", testTopic, 0, val)
-	}
-
-	bb, err := New(cfg, logger, prometheus.NewPedanticRegistry(), overrides)
-	require.NoError(t, err)
-	compactCalled := make(chan struct{}, 10)
->>>>>>> 00a7893d
 	bb.tsdbBuilder = func() builder {
 		testBuilder := newTestTSDBBuilder(cfg, overrides)
 		testBuilder.compactFunc = func() {
@@ -778,7 +805,6 @@
 		}
 		return testBuilder
 	}
-<<<<<<< HEAD
 
 	require.NoError(t, bb.starting(ctx))
 	t.Cleanup(func() {
@@ -808,24 +834,4 @@
 
 	run("phase 1", cycleEnd, 1, expSamplesPhase1)
 	run("phase 2", cycleEnd.Add(cfg.ConsumeInterval), 2, append(expSamplesPhase1, expSamplesPhase2...))
-=======
-	require.NoError(t, services.StartAndAwaitRunning(ctx, bb))
-	t.Cleanup(func() {
-		require.NoError(t, services.StopAndAwaitTerminated(ctx, bb))
-	})
-
-	// First cycle should happen normally.
-	select {
-	case <-compactCalled:
-	case <-time.After(5 * time.Second):
-		t.Fatal("first compaction did not happen within expected time")
-	}
-	// Second cycle is prone to getting stuck. So we wait for a while and then check if the
-	// second compaction happens.
-	select {
-	case <-compactCalled:
-	case <-time.After(15 * time.Second):
-		t.Fatal("second compaction did not happen within expected time")
-	}
->>>>>>> 00a7893d
 }