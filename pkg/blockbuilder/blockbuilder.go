--- conflicted
+++ resolved
@@ -21,10 +21,7 @@
 	"github.com/thanos-io/objstore"
 	"github.com/twmb/franz-go/pkg/kadm"
 	"github.com/twmb/franz-go/pkg/kgo"
-<<<<<<< HEAD
-=======
 	"go.uber.org/atomic"
->>>>>>> 557830d5
 	"google.golang.org/grpc"
 
 	"github.com/grafana/mimir/pkg/blockbuilder/schedulerpb"
@@ -51,8 +48,6 @@
 
 	// the current job iteration number. For tests.
 	jobIteration atomic.Int64
-
-	scheduler schedulerpb.SchedulerClient
 
 	assignedPartitionIDs []int32
 	// fallbackOffsetMillis is the milliseconds timestamp after which a partition that doesn't have a commit will be consumed from.
@@ -88,11 +83,8 @@
 		tsdbBuilderMetrics:  newTSDBBBuilderMetrics(reg),
 	}
 
-<<<<<<< HEAD
 	b.assignedPartitionIDs = b.cfg.PartitionAssignment[b.cfg.InstanceID]
 
-=======
->>>>>>> 557830d5
 	bucketClient, err := bucket.NewClient(context.Background(), cfg.BlocksStorage.Bucket, "block-builder", logger, reg)
 	if err != nil {
 		return nil, fmt.Errorf("failed to create the bucket client: %w", err)
@@ -105,20 +97,6 @@
 	if cfg.SchedulerConfig.Address != "" {
 		// Pull mode: we learn about jobs from a block-builder-scheduler.
 
-<<<<<<< HEAD
-	if cfg.SchedulerConfig.Address != "" {
-		sched, err := b.makeSchedulerClient()
-		if err != nil {
-			return nil, fmt.Errorf("failed to create scheduler client: %w", err)
-		}
-		b.scheduler = sched
-	}
-
-	return b, nil
-}
-
-func (b *BlockBuilder) makeSchedulerClient() (schedulerpb.SchedulerClient, error) {
-=======
 		if schedulerClient != nil {
 			b.scheduler = schedulerClient
 		} else {
@@ -149,46 +127,31 @@
 }
 
 func (b *BlockBuilder) makeSchedulerClient() (schedulerpb.SchedulerClient, *grpc.ClientConn, error) {
->>>>>>> 557830d5
 	dialOpts, err := b.cfg.SchedulerConfig.GRPCClientConfig.DialOption(
 		[]grpc.UnaryClientInterceptor{otgrpc.OpenTracingClientInterceptor(opentracing.GlobalTracer())},
 		nil)
 	if err != nil {
-<<<<<<< HEAD
-		return nil, err
-=======
 		return nil, nil, err
->>>>>>> 557830d5
 	}
 
 	// nolint:staticcheck // grpc.Dial() has been deprecated; we'll address it before upgrading to gRPC 2.
 	conn, err := grpc.Dial(b.cfg.SchedulerConfig.Address, dialOpts...)
 	if err != nil {
-<<<<<<< HEAD
-		return nil, err
-	}
-
-	return schedulerpb.NewSchedulerClient(
-=======
 		return nil, nil, err
 	}
 
 	client, err := schedulerpb.NewSchedulerClient(
->>>>>>> 557830d5
 		b.cfg.InstanceID,
 		schedulerpb.NewBlockBuilderSchedulerClient(conn),
 		b.logger,
 		b.cfg.SchedulerConfig.UpdateInterval,
 		b.cfg.SchedulerConfig.MaxUpdateAge,
 	)
-<<<<<<< HEAD
-=======
 	if err != nil {
 		return nil, nil, err
 	}
 
 	return client, conn, nil
->>>>>>> 557830d5
 }
 
 func (b *BlockBuilder) starting(context.Context) (err error) {
@@ -225,15 +188,6 @@
 	return nil
 }
 
-<<<<<<< HEAD
-func (b *BlockBuilder) running(ctx context.Context) error {
-	sctx, cancel := context.WithCancel(ctx)
-	defer cancel()
-	go b.scheduler.Run(sctx)
-
-	for {
-		key, _, err := b.scheduler.GetJob(ctx)
-=======
 // runningPullMode is a service `running` function for pull mode, where we learn
 // about jobs from a block-builder-scheduler. We consume one job at a time.
 func (b *BlockBuilder) runningPullMode(ctx context.Context) error {
@@ -249,26 +203,10 @@
 		}
 
 		key, spec, err := b.scheduler.GetJob(ctx)
->>>>>>> 557830d5
 		if err != nil {
 			if errors.Is(err, context.Canceled) {
 				return nil
 			}
-<<<<<<< HEAD
-			level.Warn(b.logger).Log("msg", "failed to get job", "err", err)
-			continue
-		}
-
-		time.Sleep(11 * time.Second)
-
-		if err := b.scheduler.CompleteJob(key); err != nil {
-			level.Warn(b.logger).Log("msg", "failed to complete job", "job_id", key.Id, "epoch", key.Epoch)
-		}
-	}
-}
-
-func (b *BlockBuilder) running_old(ctx context.Context) error {
-=======
 			level.Error(b.logger).Log("msg", "failed to get job", "err", err)
 			continue
 		}
@@ -311,7 +249,6 @@
 // runningStandaloneMode is a service `running` function for standalone mode,
 // where we consume from statically assigned partitions.
 func (b *BlockBuilder) runningStandaloneMode(ctx context.Context) error {
->>>>>>> 557830d5
 	// Do initial consumption on start using current time as the point up to which we are consuming.
 	// To avoid small blocks at startup, we consume until the <consume interval> boundary + buffer.
 	cycleEndTime := cycleEndAtStartup(time.Now(), b.cfg.ConsumeInterval, b.cfg.ConsumeIntervalBuffer)
