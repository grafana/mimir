--- conflicted
+++ resolved
@@ -713,20 +713,12 @@
 }
 
 func (cfg *KafkaConfig) RegisterFlagsWithPrefix(prefix string, f *flag.FlagSet) {
-<<<<<<< HEAD
 	f.StringVar(&cfg.Address, prefix+"kafka.address", "", "The Kafka seed broker address.")
 	f.StringVar(&cfg.Topic, prefix+"kafka.topic", "", "The Kafka topic name.")
 	f.StringVar(&cfg.ClientID, prefix+"kafka.client-id", "", "The Kafka client ID.")
 	f.DurationVar(&cfg.DialTimeout, prefix+"kafka.dial-timeout", 5*time.Second, "The maximum time allowed to open a connection to a Kafka broker.")
+	f.DurationVar(&cfg.PollTimeout, prefix+"kafka.poll-timeout", 5*time.Second, "The maximum time allowed to block if data is not available in the broker to consume.")
 	f.StringVar(&cfg.ConsumerGroup, prefix+"kafka.consumer-group", "", "The consumer group used by the consumer to track the last consumed offset.")
-=======
-	f.StringVar(&cfg.Address, prefix+".address", "", "The Kafka seed broker address.")
-	f.StringVar(&cfg.Topic, prefix+".topic", "", "The Kafka topic name.")
-	f.StringVar(&cfg.ClientID, prefix+".client-id", "", "The Kafka client ID.")
-	f.DurationVar(&cfg.DialTimeout, prefix+".dial-timeout", 2*time.Second, "The maximum time allowed to open a connection to a Kafka broker.")
-	f.DurationVar(&cfg.PollTimeout, prefix+".poll-timeout", 5*time.Second, "The maximum time allowed to block if data is not available in the broker to consume.")
-	f.StringVar(&cfg.ConsumerGroup, prefix+".consumer-group", "", "The consumer group used by the consumer to track the last consumed offset.")
->>>>>>> 3d81eb3f
 }
 
 func (cfg *KafkaConfig) Validate() error {
