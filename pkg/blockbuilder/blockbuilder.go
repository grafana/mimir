// SPDX-License-Identifier: AGPL-3.0-only

package blockbuilder

import (
	"context"
	"errors"
	"fmt"
	"iter"
	"os"
	"path"
	"time"

	"github.com/go-kit/log"
	"github.com/go-kit/log/level"
	"github.com/grafana/dskit/backoff"
	"github.com/grafana/dskit/runutil"
	"github.com/grafana/dskit/services"
	"github.com/prometheus/client_golang/prometheus"
	"github.com/prometheus/prometheus/tsdb"
	"github.com/thanos-io/objstore"
	"github.com/twmb/franz-go/pkg/kgo"
	"github.com/twmb/franz-go/plugin/kprom"
	"go.opentelemetry.io/contrib/instrumentation/google.golang.org/grpc/otelgrpc"
	"go.opentelemetry.io/otel"
	"google.golang.org/grpc"

	"github.com/grafana/mimir/pkg/blockbuilder/schedulerpb"
	"github.com/grafana/mimir/pkg/storage/bucket"
	"github.com/grafana/mimir/pkg/storage/ingest"
	mimir_tsdb "github.com/grafana/mimir/pkg/storage/tsdb"
	"github.com/grafana/mimir/pkg/storage/tsdb/block"
	"github.com/grafana/mimir/pkg/util"
	"github.com/grafana/mimir/pkg/util/spanlogger"
	"github.com/grafana/mimir/pkg/util/validation"
)

var tracer = otel.Tracer("pkg/blockbuilder")

type BlockBuilder struct {
	services.Service

	cfg             Config
	logger          log.Logger
	register        prometheus.Registerer
	limits          *validation.Overrides
	kafkaClient     *kgo.Client
	bucketClient    objstore.Bucket
	schedulerClient schedulerpb.SchedulerClient
	schedulerConn   *grpc.ClientConn

	blockBuilderMetrics   blockBuilderMetrics
	tsdbBuilderMetrics    tsdbBuilderMetrics
	readerMetrics         *ingest.ReaderMetrics
	kpromMetrics          *kprom.Metrics
	pusherConsumerMetrics *ingest.PusherConsumerMetrics
}

func New(
	cfg Config,
	logger log.Logger,
	reg prometheus.Registerer,
	limits *validation.Overrides,
) (*BlockBuilder, error) {
	return newWithSchedulerClient(cfg, logger, reg, limits, nil)
}

// newWithSchedulerClient creates a new BlockBuilder with the given scheduler client.
func newWithSchedulerClient(
	cfg Config,
	logger log.Logger,
	reg prometheus.Registerer,
	limits *validation.Overrides,
	schedulerClient schedulerpb.SchedulerClient,
) (*BlockBuilder, error) {
	kpm := ingest.NewKafkaReaderClientMetrics(ingest.ReaderMetricsPrefix, "block-builder", reg)

	var readerMetrics *ingest.ReaderMetrics
	if cfg.Kafka.FetchConcurrencyMax > 0 {
		// Reader metrics tracks some per-partition things, but block-builder
		// will always be dealing with different partitions. So we pass -1.
		m := ingest.NewReaderMetrics(-1, reg, &ingest.NoOpReaderMetricsSource{}, cfg.Kafka.Topic, kpm)
		readerMetrics = &m
	}

	b := &BlockBuilder{
		cfg:                   cfg,
		logger:                logger,
		register:              reg,
		limits:                limits,
		blockBuilderMetrics:   newBlockBuilderMetrics(reg),
		tsdbBuilderMetrics:    newTSDBBBuilderMetrics(reg),
		readerMetrics:         readerMetrics,
		kpromMetrics:          kpm,
		pusherConsumerMetrics: ingest.NewPusherConsumerMetrics(reg),
	}

	bucketClient, err := bucket.NewClient(context.Background(), cfg.BlocksStorage.Bucket, "block-builder", logger, reg)
	if err != nil {
		return nil, fmt.Errorf("failed to create the bucket client: %w", err)
	}
	b.bucketClient = bucketClient

	if schedulerClient != nil {
		b.schedulerClient = schedulerClient
	} else {
		var err error
		if b.schedulerClient, b.schedulerConn, err = b.makeSchedulerClient(); err != nil {
			return nil, fmt.Errorf("make scheduler client: %w", err)
		}
	}

	b.Service = services.NewBasicService(b.starting, b.running, b.stopping)
	return b, nil
}

func (b *BlockBuilder) makeSchedulerClient() (schedulerpb.SchedulerClient, *grpc.ClientConn, error) {
	opts, err := b.cfg.SchedulerConfig.GRPCClientConfig.DialOption(
		nil,
		nil,
		util.NewInvalidClusterValidationReporter(b.cfg.SchedulerConfig.GRPCClientConfig.ClusterValidation.Label, b.blockBuilderMetrics.invalidClusterValidation, b.logger),
	)
	if err != nil {
		return nil, nil, err
	}
	opts = append(opts, grpc.WithStatsHandler(otelgrpc.NewClientHandler()))

	//nolint:staticcheck // grpc.Dial() has been deprecated; we'll address it before upgrading to gRPC 2.
	conn, err := grpc.Dial(b.cfg.SchedulerConfig.Address, opts...)
	if err != nil {
		return nil, nil, err
	}

	client, err := schedulerpb.NewSchedulerClient(
		b.cfg.InstanceID,
		schedulerpb.NewBlockBuilderSchedulerClient(conn),
		b.logger,
		b.cfg.SchedulerConfig.UpdateInterval,
		b.cfg.SchedulerConfig.MaxUpdateAge,
	)
	if err != nil {
		return nil, nil, err
	}

	return client, conn, nil
}

func (b *BlockBuilder) starting(context.Context) (err error) {
	// Empty any previous artifacts.
	if err := os.RemoveAll(b.cfg.DataDir); err != nil {
		return fmt.Errorf("removing data dir: %w", err)
	}
	if err := os.MkdirAll(b.cfg.DataDir, os.ModePerm); err != nil {
		return fmt.Errorf("creating data dir: %w", err)
	}

	b.kafkaClient, err = ingest.NewKafkaReaderClient(
		b.cfg.Kafka,
		b.kpromMetrics,
		b.logger,
	)
	if err != nil {
		return fmt.Errorf("creating kafka reader: %w", err)
	}

	return nil
}

func (b *BlockBuilder) stopping(_ error) error {
	b.kafkaClient.Close()
	b.schedulerClient.Close()

	if b.schedulerConn != nil {
		return b.schedulerConn.Close()
	}
	return nil
}

// running learns about the jobs from a block-builder-scheduler, and consumes one job at a time.
func (b *BlockBuilder) running(ctx context.Context) error {
<<<<<<< HEAD
	// Kick off the scheduler client's run loop.
	go b.schedulerClient.Run(ctx)
=======

	// Block-builder attempts to complete the current job when a shutdown
	// request is received.
	// To enable this, we create a child context whose cancellation signal is
	// replaced with one that cancels when this function exits. Operations
	// related to an ongoing job use this modified context, whereas the parent
	// context is used to avoid taking on more jobs, and to exit running().

	graceCtx, cancel := context.WithCancelCause(context.WithoutCancel(ctx))
	defer cancel(context.Canceled)

	// Kick off the scheduler client's runloop.
	go b.schedulerClient.Run(graceCtx)
>>>>>>> bfc16ac1

	for {
		if err := ctx.Err(); err != nil {
			if errors.Is(err, context.Canceled) {
				return nil
			}
			return err
		}

		key, spec, err := b.schedulerClient.GetJob(ctx)
		if err != nil {
			if errors.Is(err, context.Canceled) {
				return nil
			}
			level.Error(b.logger).Log("msg", "failed to get job", "err", err)
			continue
		}

		// Once we've gotten a job, we attempt to complete it even if the context is cancelled.
<<<<<<< HEAD
		if err := b.consumeJob(context.WithoutCancel(ctx), key, spec); err != nil {
=======
		if _, err := b.consumeJob(graceCtx, key, spec); err != nil {
>>>>>>> bfc16ac1
			level.Error(b.logger).Log("msg", "failed to consume job", "job_id", key.Id, "epoch", key.Epoch, "err", err)

			if err := b.schedulerClient.FailJob(key); err != nil {
				level.Error(b.logger).Log("msg", "failed to fail job", "job_id", key.Id, "epoch", key.Epoch, "err", err)
				panic("couldn't fail job")
			}

			continue
		}

		if err := b.schedulerClient.CompleteJob(key); err != nil {
			level.Error(b.logger).Log("msg", "failed to complete job", "job_id", key.Id, "epoch", key.Epoch, "err", err)
		}
	}
}

// consumeJob performs block consumption from Kafka into object storage based on the given job spec.
func (b *BlockBuilder) consumeJob(ctx context.Context, key schedulerpb.JobKey, spec schedulerpb.JobSpec) (err error) {
	defer func(start time.Time) {
		success := "true"
		if err != nil {
			success = "false"
		}
		b.blockBuilderMetrics.consumeJobDuration.WithLabelValues(success).Observe(time.Since(start).Seconds())
	}(time.Now())

	sp, ctx := spanlogger.New(ctx, b.logger, tracer, "BlockBuilder.consumeJob")
	defer sp.Finish()

	logger := log.With(sp, "partition", spec.Partition, "job_id", key.Id, "job_epoch", key.Epoch)

	builder := NewTSDBBuilder(logger, b.cfg.DataDir, spec.Partition, b.cfg.BlocksStorage, b.limits, b.tsdbBuilderMetrics, b.cfg.ApplyMaxGlobalSeriesPerUserBelow)
	defer runutil.CloseWithErrCapture(&err, builder, "closing tsdb builder")

	// TODO: the block-builder can skip unmarshaling of exemplars because TSDB doesn't persist them into blocks; find a way to let PusherConsumer know about it
	consumer := ingest.NewPusherConsumer(builder, b.cfg.Kafka, b.pusherConsumerMetrics, logger)

	return b.consumePartitionSection(ctx, logger, consumer, builder, spec.Partition, spec.StartOffset, spec.EndOffset)
}

type fetchPoller interface {
	PollFetches(context.Context) kgo.Fetches
}

type fetchWrapper struct {
	fetchers *ingest.ConcurrentFetchers
}

func (f *fetchWrapper) PollFetches(ctx context.Context) kgo.Fetches {
	fetch, _ := f.fetchers.PollFetches(ctx)
	return fetch
}

var _ fetchPoller = (*fetchWrapper)(nil)

// newFetchers creates a new concurrent fetcher, retrying until it succeeds or the context is cancelled.
// The returned error is the last error encountered.
func (b *BlockBuilder) newFetchers(ctx context.Context, logger log.Logger, partition int32, startOffset int64) (*ingest.ConcurrentFetchers, error) {
	boff := backoff.New(ctx, backoff.Config{
		MinBackoff: 100 * time.Millisecond,
		MaxBackoff: 5 * time.Second,
		MaxRetries: 10,
	})

	var lastError error

	for boff.Ongoing() {
		f, ferr := ingest.NewConcurrentFetchers(
			ctx,
			b.kafkaClient,
			logger,
			b.cfg.Kafka.Topic,
			partition,
			startOffset,
			b.cfg.Kafka.FetchConcurrencyMax,
			100_000_000,
			false,
			5*time.Second,
			nil, // Don't need a reader since we've provided the start offset.
			ingest.NewGenericOffsetReader(func(context.Context) (int64, error) { return 0, nil }, 5*time.Second, logger), // Dummy.
			backoff.Config{
				MinBackoff: 100 * time.Millisecond,
				MaxBackoff: 1 * time.Second,
			},
			b.readerMetrics)
		if ferr == nil {
			return f, nil
		}
		lastError = ferr
		boff.Wait()
	}

	return nil, lastError
}

// consumePartitionSection is for the use of scheduler-based architecture.
// startOffset is inclusive, endOffset is exclusive, and must be valid offsets and not something in the future (endOffset can be technically 1 offset in the future).
// All the records and samples between these offsets will be consumed and put into a block.
// The returned lastConsumedOffset is the offset of the last record consumed.
func (b *BlockBuilder) consumePartitionSection(
	ctx context.Context,
	logger log.Logger,
	consumer ingest.RecordConsumer,
	builder *TSDBBuilder,
	partition int32,
	startOffset, endOffset int64,
) (retErr error) {
	lastConsumedOffset := startOffset
	if startOffset >= endOffset {
		level.Info(logger).Log("msg", "nothing to consume")
		return
	}

	var blockMetas []tsdb.BlockMeta
	defer func(t time.Time) {
		// No need to log or track time of the unfinished section. Just bail out.
		if errors.Is(retErr, context.Canceled) {
			return
		}

		dur := time.Since(t)

		if retErr != nil {
			level.Error(logger).Log("msg", "partition consumption failed", "err", retErr, "duration", dur)
			return
		}

		level.Info(logger).Log("msg", "done consuming", "duration", dur, "partition", partition,
			"start_offset", startOffset, "end_offset", endOffset,
			"last_consumed_offset", lastConsumedOffset, "num_blocks", len(blockMetas))
	}(time.Now())

	b.kafkaClient.ForceMetadataRefresh()
	b.kafkaClient.AddConsumePartitions(map[string]map[int32]kgo.Offset{
		b.cfg.Kafka.Topic: {
			partition: kgo.NewOffset().At(startOffset),
		},
	})
	defer b.kafkaClient.RemoveConsumePartitions(map[string][]int32{b.cfg.Kafka.Topic: {partition}})

	var fetchPoller fetchPoller = b.kafkaClient

	if b.cfg.Kafka.FetchConcurrencyMax > 0 {
		if b.readerMetrics == nil {
			panic("readerMetrics should be non-nil when concurrent fetchers are used")
		}

		f, ferr := b.newFetchers(ctx, logger, partition, startOffset)
		if ferr != nil {
			return fmt.Errorf("creating concurrent fetcher: %w", ferr)
		}

		f.Start(ctx)
		defer f.Stop()

		fetchPoller = &fetchWrapper{f}
	}

	level.Info(logger).Log("msg", "start consuming", "partition", partition, "start_offset", startOffset, "end_offset", endOffset)

	firstRecOffset := int64(-1)
	lastRecOffset := int64(-1)

	for lastRecOffset < endOffset-1 {
		if err := context.Cause(ctx); err != nil {
			return err
		}

		// PollFetches can return a non-failed fetch with zero records. In such a case, with only the fetches at hands,
		// we cannot tell if the consumer has already reached the latest end of the partition, i.e. no more records to consume,
		// or there is more data in the backlog, and we must retry the poll. That's why the consumer loop above has to guard
		// the iterations against the endOffset, so it retries the polling up until the expected end of the partition is reached.
		fetches := fetchPoller.PollFetches(ctx)
		fetches.EachError(func(_ string, _ int32, err error) {
			if !errors.Is(err, context.Canceled) {
				level.Error(logger).Log("msg", "failed to fetch records", "err", err)
				b.blockBuilderMetrics.fetchErrors.WithLabelValues(fmt.Sprintf("%d", partition)).Inc()
			}
		})

		recordsAll := func(fetches kgo.Fetches) iter.Seq[*kgo.Record] {
			return func(yield func(*kgo.Record) bool) {
				for recIter := fetches.RecordIter(); !recIter.Done(); {
					rec := recIter.Next()
					// Stop consuming after we touched the endOffset.
					if rec.Offset >= endOffset {
						return
					}
					if !yield(rec) {
						return
					}
				}
			}
		}

		records := recordsAll(fetches)
		for rec := range records {
			lastRecOffset = rec.Offset
			if firstRecOffset == -1 {
				firstRecOffset = lastRecOffset
			}
		}

		err := consumer.Consume(ctx, records)
		if err != nil {
			return fmt.Errorf("consume records in partition %d: %w", partition, err)
		}
	}

	// Nothing was consumed from Kafka at all.
	if firstRecOffset == -1 {
		level.Info(logger).Log("msg", "no records were consumed")
		return
	}
	var err error
	blockMetas, err = builder.CompactAndUpload(ctx, b.uploadBlocks)
	if err != nil {
		return err
	}

	// TODO: figure out a way to track the blockCounts metrics.

	return nil
}

func (b *BlockBuilder) uploadBlocks(ctx context.Context, tenantID, dbDir string, metas []tsdb.BlockMeta) error {
	buc := bucket.NewUserBucketClient(tenantID, b.bucketClient, b.limits)
	for _, m := range metas {
		if m.Stats.NumSamples == 0 {
			// No need to upload empty block.
			level.Info(b.logger).Log("msg", "skip uploading empty block", "tenant", tenantID, "block", m.ULID.String())
			return nil
		}

		meta := &block.Meta{BlockMeta: m}
		blockDir := path.Join(dbDir, meta.ULID.String())

		meta.Thanos.Source = block.BlockBuilderSource
		meta.Thanos.SegmentFiles = block.GetSegmentFiles(blockDir)

		if meta.Compaction.FromOutOfOrder() && b.limits.OutOfOrderBlocksExternalLabelEnabled(tenantID) {
			// At this point the OOO data was already ingested and compacted, so there's no point in checking for the OOO feature flag
			if meta.Thanos.Labels == nil {
				meta.Thanos.Labels = map[string]string{}
			}
			meta.Thanos.Labels[mimir_tsdb.OutOfOrderExternalLabel] = mimir_tsdb.OutOfOrderExternalLabelValue
		}

		boff := backoff.New(ctx, backoff.Config{
			MinBackoff: 100 * time.Millisecond,
			MaxBackoff: time.Minute, // If there is a network hiccup, we prefer to wait longer retrying, than fail the whole section.
			MaxRetries: 10,
		})
		for boff.Ongoing() {
			err := block.Upload(ctx, b.logger, buc, blockDir, meta)
			if err == nil {
				break
			}
			level.Warn(b.logger).Log("msg", "failed to upload block; will retry", "err", err, "block", meta.ULID.String(), "tenant", tenantID)
			boff.Wait()
		}
		if err := boff.ErrCause(); err != nil {
			return fmt.Errorf("upload block %s (tenant %s): %w", meta.ULID.String(), tenantID, err)
		}
	}
	return nil
}<|MERGE_RESOLUTION|>--- conflicted
+++ resolved
@@ -178,11 +178,6 @@
 
 // running learns about the jobs from a block-builder-scheduler, and consumes one job at a time.
 func (b *BlockBuilder) running(ctx context.Context) error {
-<<<<<<< HEAD
-	// Kick off the scheduler client's run loop.
-	go b.schedulerClient.Run(ctx)
-=======
-
 	// Block-builder attempts to complete the current job when a shutdown
 	// request is received.
 	// To enable this, we create a child context whose cancellation signal is
@@ -195,7 +190,6 @@
 
 	// Kick off the scheduler client's runloop.
 	go b.schedulerClient.Run(graceCtx)
->>>>>>> bfc16ac1
 
 	for {
 		if err := ctx.Err(); err != nil {
@@ -215,11 +209,7 @@
 		}
 
 		// Once we've gotten a job, we attempt to complete it even if the context is cancelled.
-<<<<<<< HEAD
-		if err := b.consumeJob(context.WithoutCancel(ctx), key, spec); err != nil {
-=======
-		if _, err := b.consumeJob(graceCtx, key, spec); err != nil {
->>>>>>> bfc16ac1
+		if err := b.consumeJob(graceCtx, key, spec); err != nil {
 			level.Error(b.logger).Log("msg", "failed to consume job", "job_id", key.Id, "epoch", key.Epoch, "err", err)
 
 			if err := b.schedulerClient.FailJob(key); err != nil {
