--- conflicted
+++ resolved
@@ -439,73 +439,4 @@
 			})
 		})
 	}
-<<<<<<< HEAD
-=======
-}
-
-func TestBinaryOperationSeriesBuffer(t *testing.T) {
-	series0Data := types.InstantVectorSeriesData{Floats: []promql.FPoint{{T: 0, F: 0}}}
-	series2Data := types.InstantVectorSeriesData{Floats: []promql.FPoint{{T: 0, F: 2}}}
-	series3Data := types.InstantVectorSeriesData{Floats: []promql.FPoint{{T: 0, F: 3}}}
-	series4Data := types.InstantVectorSeriesData{Floats: []promql.FPoint{{T: 0, F: 4}}}
-	series5Data := types.InstantVectorSeriesData{Floats: []promql.FPoint{{T: 0, F: 5}}}
-	series6Data := types.InstantVectorSeriesData{Floats: []promql.FPoint{{T: 0, F: 6}}}
-
-	inner := &testOperator{
-		series: []labels.Labels{
-			labels.FromStrings("series", "0"),
-			labels.FromStrings("series", "1"),
-			labels.FromStrings("series", "2"),
-			labels.FromStrings("series", "3"),
-			labels.FromStrings("series", "4"),
-			labels.FromStrings("series", "5"),
-			labels.FromStrings("series", "6"),
-		},
-		data: []types.InstantVectorSeriesData{
-			series0Data,
-			{Floats: []promql.FPoint{{T: 0, F: 1}}},
-			series2Data,
-			series3Data,
-			series4Data,
-			series5Data,
-			series6Data,
-		},
-	}
-
-	seriesUsed := []bool{true, false, true, true, true}
-	memoryConsumptionTracker := limiting.NewMemoryConsumptionTracker(0, nil)
-	// We have 6 FPoints from the inner series
-	require.NoError(t, memoryConsumptionTracker.IncreaseMemoryConsumption(types.FPointSize*6))
-	buffer := newBinaryOperationSeriesBuffer(inner, seriesUsed, memoryConsumptionTracker)
-	ctx := context.Background()
-
-	// Read first series.
-	series, err := buffer.getSeries(ctx, []int{0})
-	require.NoError(t, err)
-	require.Equal(t, []types.InstantVectorSeriesData{series0Data}, series)
-	require.Empty(t, buffer.buffer) // Should not buffer series that was immediately returned.
-
-	// Read next desired series, skipping over series that won't be used.
-	series, err = buffer.getSeries(ctx, []int{2})
-	require.NoError(t, err)
-	require.Equal(t, []types.InstantVectorSeriesData{series2Data}, series)
-	require.Empty(t, buffer.buffer) // Should not buffer series at index 1 that won't be used.
-
-	// Read another desired series, skipping over a series that will be used later.
-	series, err = buffer.getSeries(ctx, []int{4})
-	require.NoError(t, err)
-	require.Equal(t, []types.InstantVectorSeriesData{series4Data}, series)
-	require.Len(t, buffer.buffer, 1) // Should only have buffered a single series (index 3).
-
-	// Read the series we just read past from the buffer.
-	series, err = buffer.getSeries(ctx, []int{3})
-	require.NoError(t, err)
-	require.Equal(t, []types.InstantVectorSeriesData{series3Data}, series)
-	require.Empty(t, buffer.buffer) // Series that has been returned should be removed from buffer once it's returned.
-
-	// Read multiple series.
-	series, err = buffer.getSeries(ctx, []int{5, 6})
-	require.NoError(t, err)
-	require.Equal(t, []types.InstantVectorSeriesData{series5Data, series6Data}, series)
->>>>>>> 46586430
 }