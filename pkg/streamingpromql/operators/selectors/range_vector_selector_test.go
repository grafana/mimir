// SPDX-License-Identifier: AGPL-3.0-only

package selectors

import (
	"context"
	"testing"
	"time"

	"github.com/prometheus/common/model"
	"github.com/prometheus/prometheus/model/labels"
	"github.com/prometheus/prometheus/model/timestamp"
	"github.com/prometheus/prometheus/promql"
	"github.com/prometheus/prometheus/promql/promqltest"
	"github.com/stretchr/testify/assert"
	"github.com/stretchr/testify/require"

	"github.com/grafana/mimir/pkg/streamingpromql/types"
	"github.com/grafana/mimir/pkg/util/limiter"
)

// TestStepRange validates that the step data time ranges match the expected query range windows.
// Regardless of it being a smoothed or anchored query, these time ranges remain consistent.
// Any extended range query is performed internal to the range vector selector and not externally exposed.
func TestStepRange(t *testing.T) {
	timeZero := time.Unix(0, 0)

	storage := promqltest.LoadedStorage(t, `
		load 1m
			metric{instance="1"} _ 10 _ 30 _
			metric{instance="2"} 1 2 3 4 5
	`)

	tests := map[string]struct {
		step          time.Duration
		rangeDuration time.Duration
		anchored      bool
		smoothed      bool
		steps         int
	}{
		// anchored - set the step duration lt range duration
		"anchored - 2 minute range": {
			step:          time.Minute,
			rangeDuration: time.Minute * 2,
			anchored:      true,
			steps:         4,
		},
		// smoothed - set the step duration lt range duration
		"smoothed - 2 minute range": {
			step:          time.Minute,
			rangeDuration: time.Minute * 2,
			anchored:      false,
			smoothed:      true,
			steps:         4,
		},
		"not-anchored - 2 minute range": {
			step:          time.Minute,
			rangeDuration: time.Minute * 2,
			anchored:      false,
			steps:         4,
		},
		// anchored - set the step duration lt range duration
		"anchored - 30 sec range": {
			step:          time.Minute,
			rangeDuration: time.Second * 30,
			anchored:      true,
			steps:         4,
		},
		// smoothed - set the step duration lt range duration
		"smoothed - 30 sec range": {
			step:          time.Minute,
			rangeDuration: time.Second * 30,
			anchored:      false,
			smoothed:      true,
			steps:         4,
		},
		// anchored - set the step duration eq range duration
		"anchored - 30 sec step": {
			step:          time.Second * 30,
			rangeDuration: time.Second * 30,
			anchored:      true,
			steps:         7,
		},
		// smoothed - set the step duration eq range duration
		"smoothed - 30 sec step": {
			step:          time.Second * 30,
			rangeDuration: time.Second * 30,
			anchored:      false,
			smoothed:      true,
			steps:         7,
		},
<<<<<<< HEAD
=======
		"anchored - range > step": {
			step:          time.Second * 30,
			rangeDuration: time.Minute,
			anchored:      true,
			steps:         7,
		},
		"smoothed - range > step": {
			step:          time.Second * 30,
			rangeDuration: time.Minute,
			anchored:      false,
			smoothed:      true,
			steps:         7,
		},
>>>>>>> 7e52c7c4
	}

	for name, tc := range tests {
		t.Run(name, func(t *testing.T) {
			ctx := context.Background()
			mc := limiter.NewMemoryConsumptionTracker(ctx, 0, nil, "")
			tr := types.NewRangeQueryTimeRange(timeZero, timeZero.Add(3*time.Minute), tc.step)

			selector := &Selector{
				Queryable:                storage,
				TimeRange:                tr,
				Matchers:                 []types.Matcher{{Type: labels.MatchEqual, Name: model.MetricNameLabel, Value: "metric"}},
				LookbackDelta:            1 * time.Minute,
				Range:                    tc.rangeDuration,
				Anchored:                 tc.anchored,
				Smoothed:                 tc.smoothed,
				MemoryConsumptionTracker: mc,
			}

			rv := NewRangeVectorSelector(selector, mc, types.NewQueryStats(), tc.anchored, tc.smoothed)

			metadata, err := rv.SeriesMetadata(ctx, nil)
			require.NoError(t, err)
			assert.Len(t, metadata, 2)

			for range metadata {
				require.NoError(t, rv.NextSeries(ctx))

				// This is a range query. The start goes back the given range duration
				start := timestamp.Time(tr.StartT).Add(0 - tc.rangeDuration)
				end := timestamp.Time(tr.StartT)

				// Iterate through all the steps, validating that we increment at the given step value
				for i := range tc.steps {
					stepData, err := rv.NextStepSamples(ctx)
					require.NoError(t, err)
					require.NotNil(t, stepData)

					require.Equal(t, timestamp.FromTime(start), stepData.RangeStart)
					require.Equal(t, timestamp.FromTime(end), stepData.RangeEnd)

					start = start.Add(tc.step)
					end = end.Add(tc.step)
				}

				_, err := rv.NextStepSamples(ctx)
				require.Equal(t, types.EOS, err)
			}
		})
	}
}

func TestRangeVectorSelectorSyntheticPoints(t *testing.T) {

	timeZero := time.Unix(0, 0)

	tests := map[string]struct {
		data            string
		ts              time.Time
		expected        []promql.FPoint
		hasSmoothedHead bool
		hasSmoothedTail bool
		smoothed        bool
		anchored        bool
	}{
		// no points are within the range boundary
		"anchored - no points": {
			data: `load 1m
					metric _ _ 2`,
			ts:       timeZero.Add(1 * time.Minute),
			expected: []promql.FPoint{},
			anchored: true,
		},
		// no synthetic points are needed since the points fall on the boundaries
		"anchored - no synthetic points": {
			data: `load 1m
					metric 1 10 2 30`,
			ts:       timeZero.Add(2 * time.Minute),
			expected: []promql.FPoint{{T: 0, F: 1}, {T: 60 * 1000, F: 10}, {T: 60 * 2 * 1000, F: 2}},
			anchored: true,
		},
		// synthetic points are created from points within the range
		"anchored - synthetic head and tail - first.T > rangeStart, last.T < rangeEnd": {
			data: `load 1m
					metric _ 10 _ 30`,
			ts:       timeZero.Add(2 * time.Minute),
			expected: []promql.FPoint{{T: 0, F: 10}, {T: 60 * 1000, F: 10}, {T: 60 * 2 * 1000, F: 10}},
			anchored: true,
		},
		// synthetic points are created from the extended look-back window
		"anchored - synthetic head and tail first.T < rangeStart, last.T < rangeEnd": {
			data: `load 1m
					metric 1 2 3 4`,
			ts:       timeZero.Add(2 * time.Second * 61),
			expected: []promql.FPoint{{T: 2000, F: 1}, {T: 60000, F: 2}, {T: 120000, F: 3}, {T: 122000, F: 3}},
			anchored: true,
		},
		// note for anchored the end of the range is not modified. So we don't expect any last.T > rangeEnd

		// no points are within the range boundary
		"smoothed - no points": {
			data: `load 1m
					metric _ _ _`,
			ts:       timeZero.Add(1 * time.Minute),
			expected: []promql.FPoint{},
			smoothed: true,
		},
		// no synthetic points as they are already on the boundary
		"smoothed - no synthetic points": {
			data: `load 1m
					metric 1 10 2 30`,
			ts:       timeZero.Add(2 * time.Minute),
			expected: []promql.FPoint{{T: 0, F: 1}, {T: 60 * 1000, F: 10}, {T: 60 * 2 * 1000, F: 2}},
			smoothed: true,
		},
		// smoothed has an extended end range. The synthetic points are taken from within the range and the extended end of the range
		"smoothed - synthetic head and tail - first.T > rangeStart, last.T > rangeEnd": {
			data: `load 1m
					metric _ 10 _ 30`,
			ts:              timeZero.Add(2 * time.Minute),
			expected:        []promql.FPoint{{T: 0, F: 10}, {T: 60 * 1000, F: 10}, {T: 60 * 2 * 1000, F: 20}},
			hasSmoothedHead: false,
			hasSmoothedTail: true,
			smoothed:        true,
		},
		// the synthetic points are taken from the extended range
		"smoothed - synthetic head and tail first.T < rangeStart, last.T > rangeEnd": {
			data: `load 1m
					metric 1 2 3 4`,
			ts:              timeZero.Add(2 * time.Second * 61),
			expected:        []promql.FPoint{{T: 2000, F: 1.0333333333333334}, {T: 60000, F: 2}, {T: 120000, F: 3}, {T: 122000, F: 3.033333333333333}},
			hasSmoothedHead: true,
			hasSmoothedTail: true,
			smoothed:        true,
		},
		// the synthetic points are taken from within the original range
		"smoothed - synthetic head and tail first.T > rangeStart, last.T < rangeEnd": {
			data: `load 1m
					metric _ 3 _ _ _`,
			ts:       timeZero.Add(time.Minute * 2),
			expected: []promql.FPoint{{T: 0, F: 3}, {T: 60000, F: 3}, {T: 120000, F: 3}},
			smoothed: true,
		},
		// the synthetic points are taken from the extended start range
		"smoothed - synthetic head and tail first.T < rangeStart, last.T < rangeEnd": {
			data: `load 1m
					metric 1 2 3 4 _ _`,
			ts:              timeZero.Add(time.Second * 64 * 4),
			expected:        []promql.FPoint{{T: 136000, F: 3.2666666666666666}, {T: 180000, F: 4}, {T: 256000, F: 4}},
			hasSmoothedHead: true,
			smoothed:        true,
		},
	}

	for name, tc := range tests {
		t.Run(name, func(t *testing.T) {
			storage := promqltest.LoadedStorage(t, tc.data)
			ctx := context.Background()
			mc := limiter.NewMemoryConsumptionTracker(ctx, 0, nil, "")
			tr := types.NewRangeQueryTimeRange(tc.ts, tc.ts, time.Minute)

			require.NotEqual(t, tc.anchored, tc.smoothed)

			selector := &Selector{
				Queryable:                storage,
				TimeRange:                tr,
				Matchers:                 []types.Matcher{{Type: labels.MatchEqual, Name: model.MetricNameLabel, Value: "metric"}},
				LookbackDelta:            1 * time.Minute,
				Range:                    2 * time.Minute,
				Anchored:                 tc.anchored,
				Smoothed:                 tc.smoothed,
				MemoryConsumptionTracker: mc,
			}

			rv := NewRangeVectorSelector(selector, mc, types.NewQueryStats(), tc.anchored, tc.smoothed)

			_, err := rv.SeriesMetadata(ctx, nil)
			require.NoError(t, err)

			if len(tc.expected) == 0 {
				require.Equal(t, types.EOS, rv.NextSeries(ctx))
				return
			}

			require.NoError(t, rv.NextSeries(ctx))

			step, err := rv.NextStepSamples(ctx)
			require.NoError(t, err)
			require.NotNil(t, step)

			head, tail := step.Floats.UnsafePoints()
			points := append([]promql.FPoint{}, head...)
			points = append(points, tail...)

			require.Len(t, points, len(tc.expected))

			for i, expected := range tc.expected {
				require.Equal(t, expected.T, points[i].T)
				require.Equal(t, expected.F, points[i].F)
			}

			require.Equal(t, tc.hasSmoothedHead, step.SmoothedBasisForHeadPointSet)
			require.Equal(t, tc.hasSmoothedTail, step.SmoothedBasisForTailPointSet)
		})
	}
}

func toFPoints(in []promql.FPoint) []promql.FPoint {
	out := make([]promql.FPoint, len(in))
	copy(out, in)
	return out
}<|MERGE_RESOLUTION|>--- conflicted
+++ resolved
@@ -39,14 +39,14 @@
 		steps         int
 	}{
 		// anchored - set the step duration lt range duration
-		"anchored - 2 minute range": {
+		"anchored - step lt range": {
 			step:          time.Minute,
 			rangeDuration: time.Minute * 2,
 			anchored:      true,
 			steps:         4,
 		},
 		// smoothed - set the step duration lt range duration
-		"smoothed - 2 minute range": {
+		"smoothed - step lt range": {
 			step:          time.Minute,
 			rangeDuration: time.Minute * 2,
 			anchored:      false,
@@ -59,15 +59,15 @@
 			anchored:      false,
 			steps:         4,
 		},
-		// anchored - set the step duration lt range duration
-		"anchored - 30 sec range": {
+		// anchored - set the step duration gt range duration
+		"anchored - step gt range": {
 			step:          time.Minute,
 			rangeDuration: time.Second * 30,
 			anchored:      true,
 			steps:         4,
 		},
-		// smoothed - set the step duration lt range duration
-		"smoothed - 30 sec range": {
+		// smoothed - set the step duration gt range duration
+		"smoothed - step gt range": {
 			step:          time.Minute,
 			rangeDuration: time.Second * 30,
 			anchored:      false,
@@ -75,36 +75,20 @@
 			steps:         4,
 		},
 		// anchored - set the step duration eq range duration
-		"anchored - 30 sec step": {
+		"anchored - step eq range": {
 			step:          time.Second * 30,
 			rangeDuration: time.Second * 30,
 			anchored:      true,
 			steps:         7,
 		},
 		// smoothed - set the step duration eq range duration
-		"smoothed - 30 sec step": {
+		"smoothed - step eq range": {
 			step:          time.Second * 30,
 			rangeDuration: time.Second * 30,
 			anchored:      false,
 			smoothed:      true,
 			steps:         7,
 		},
-<<<<<<< HEAD
-=======
-		"anchored - range > step": {
-			step:          time.Second * 30,
-			rangeDuration: time.Minute,
-			anchored:      true,
-			steps:         7,
-		},
-		"smoothed - range > step": {
-			step:          time.Second * 30,
-			rangeDuration: time.Minute,
-			anchored:      false,
-			smoothed:      true,
-			steps:         7,
-		},
->>>>>>> 7e52c7c4
 	}
 
 	for name, tc := range tests {
@@ -138,7 +122,7 @@
 				end := timestamp.Time(tr.StartT)
 
 				// Iterate through all the steps, validating that we increment at the given step value
-				for i := range tc.steps {
+				for range tc.steps {
 					stepData, err := rv.NextStepSamples(ctx)
 					require.NoError(t, err)
 					require.NotNil(t, stepData)
@@ -187,7 +171,7 @@
 			anchored: true,
 		},
 		// synthetic points are created from points within the range
-		"anchored - synthetic head and tail - first.T > rangeStart, last.T < rangeEnd": {
+		"anchored - synthetic head and tail - first.T gt rangeStart, last.T lt rangeEnd": {
 			data: `load 1m
 					metric _ 10 _ 30`,
 			ts:       timeZero.Add(2 * time.Minute),
@@ -195,7 +179,7 @@
 			anchored: true,
 		},
 		// synthetic points are created from the extended look-back window
-		"anchored - synthetic head and tail first.T < rangeStart, last.T < rangeEnd": {
+		"anchored - synthetic head and tail first.T lt rangeStart, last.T lt rangeEnd": {
 			data: `load 1m
 					metric 1 2 3 4`,
 			ts:       timeZero.Add(2 * time.Second * 61),
@@ -221,7 +205,7 @@
 			smoothed: true,
 		},
 		// smoothed has an extended end range. The synthetic points are taken from within the range and the extended end of the range
-		"smoothed - synthetic head and tail - first.T > rangeStart, last.T > rangeEnd": {
+		"smoothed - synthetic head and tail - first.T gt rangeStart, last.T gt rangeEnd": {
 			data: `load 1m
 					metric _ 10 _ 30`,
 			ts:              timeZero.Add(2 * time.Minute),
@@ -231,7 +215,7 @@
 			smoothed:        true,
 		},
 		// the synthetic points are taken from the extended range
-		"smoothed - synthetic head and tail first.T < rangeStart, last.T > rangeEnd": {
+		"smoothed - synthetic head and tail first.T lt rangeStart, last.T gt rangeEnd": {
 			data: `load 1m
 					metric 1 2 3 4`,
 			ts:              timeZero.Add(2 * time.Second * 61),
@@ -241,7 +225,7 @@
 			smoothed:        true,
 		},
 		// the synthetic points are taken from within the original range
-		"smoothed - synthetic head and tail first.T > rangeStart, last.T < rangeEnd": {
+		"smoothed - synthetic head and tail first.T gt rangeStart, last.T lt rangeEnd": {
 			data: `load 1m
 					metric _ 3 _ _ _`,
 			ts:       timeZero.Add(time.Minute * 2),
@@ -249,7 +233,7 @@
 			smoothed: true,
 		},
 		// the synthetic points are taken from the extended start range
-		"smoothed - synthetic head and tail first.T < rangeStart, last.T < rangeEnd": {
+		"smoothed - synthetic head and tail first.T lt rangeStart, last.T lt rangeEnd": {
 			data: `load 1m
 					metric 1 2 3 4 _ _`,
 			ts:              timeZero.Add(time.Second * 64 * 4),
