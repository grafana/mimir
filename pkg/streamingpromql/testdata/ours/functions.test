--- conflicted
+++ resolved
@@ -824,13 +824,6 @@
 clear
 
 load 30s
-<<<<<<< HEAD
-  prediction_time 5 10 15 20 25
-  metric 3 20 4 7 80
-
-eval range from 0 to 2m step 1m predict_linear(metric[1m1s], scalar(prediction_time))
-  {} _ 9.75 100
-=======
   some_metric{case="floats only"} 1 2 _ 3 4
   some_metric{case="histograms only"} {{count:1}} {{count:2}} _ {{count:3}} {{count:4}}
   some_metric{case="floats and histograms"} 1 2 _ {{count:3}} {{count:4}}
@@ -850,4 +843,12 @@
 eval_info range from 0 to 2m step 1m timestamp(rate(some_metric{case=~".* only"}[2m]))
   {case="floats only"} _ 60 120
   {case="histograms only"} _ 60 120
->>>>>>> d3dd093d
+
+clear
+
+load 30s
+  prediction_time 5 10 15 20 25
+  metric 3 20 4 7 80
+
+eval range from 0 to 2m step 1m predict_linear(metric[1m1s], scalar(prediction_time))
+  {} _ 9.75 100