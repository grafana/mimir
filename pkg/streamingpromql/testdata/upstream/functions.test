# SPDX-License-Identifier: AGPL-3.0-only
# Provenance-includes-location: https://github.com/prometheus/prometheus/tree/main/promql/testdata/functions.test
# Provenance-includes-license: Apache-2.0
# Provenance-includes-copyright: The Prometheus Authors

# Testdata for resets() and changes().
load 5m
	http_requests{path="/foo"}	1 2 3 0 1 0 0 1 2 0
	http_requests{path="/bar"}	1 2 3 4 5 1 2 3 4 5
	http_requests{path="/biz"}	0 0 0 0 0 1 1 1 1 1

# Tests for resets().
# Unsupported by streaming engine.
# eval instant at 50m resets(http_requests[5m])
# 	{path="/foo"} 0
# 	{path="/bar"} 0
# 	{path="/biz"} 0

# Unsupported by streaming engine.
# eval instant at 50m resets(http_requests[300])
# 	{path="/foo"} 0
# 	{path="/bar"} 0
# 	{path="/biz"} 0

# Unsupported by streaming engine.
# eval instant at 50m resets(http_requests[20m])
# 	{path="/foo"} 1
# 	{path="/bar"} 0
# 	{path="/biz"} 0

# Unsupported by streaming engine.
# eval instant at 50m resets(http_requests[30m])
# 	{path="/foo"} 2
# 	{path="/bar"} 1
# 	{path="/biz"} 0

# Unsupported by streaming engine.
# eval instant at 50m resets(http_requests[50m])
# 	{path="/foo"} 3
# 	{path="/bar"} 1
# 	{path="/biz"} 0

# Unsupported by streaming engine.
# eval instant at 50m resets(nonexistent_metric[50m])

# Tests for changes().
# Unsupported by streaming engine.
# eval instant at 50m changes(http_requests[5m])
# 	{path="/foo"} 0
# 	{path="/bar"} 0
# 	{path="/biz"} 0

# Unsupported by streaming engine.
# eval instant at 50m changes(http_requests[20m])
# 	{path="/foo"} 3
# 	{path="/bar"} 3
# 	{path="/biz"} 0

# Unsupported by streaming engine.
# eval instant at 50m changes(http_requests[30m])
# 	{path="/foo"} 4
# 	{path="/bar"} 5
# 	{path="/biz"} 1

# Unsupported by streaming engine.
# eval instant at 50m changes(http_requests[50m])
# 	{path="/foo"} 8
# 	{path="/bar"} 9
# 	{path="/biz"} 1

# Unsupported by streaming engine.
# eval instant at 50m changes((http_requests[50m]))
# 	{path="/foo"} 8
# 	{path="/bar"} 9
# 	{path="/biz"} 1

# Unsupported by streaming engine.
# eval instant at 50m changes(nonexistent_metric[50m])

clear

load 5m
  x{a="b"} NaN NaN NaN
  x{a="c"} 0 NaN 0

# Unsupported by streaming engine.
# eval instant at 15m changes(x[15m])
#   {a="b"} 0
#   {a="c"} 2

clear

# Tests for increase().
load 5m
	http_requests{path="/foo"}	0+10x10
	http_requests{path="/bar"}	0+10x5 0+10x5
	http_requests{path="/dings"}   10+10x10
	http_requests{path="/bumms"}    1+10x10

# Tests for increase().
# Unsupported by streaming engine.
# eval instant at 50m increase(http_requests[50m])
# 	{path="/foo"}   100
# 	{path="/bar"}    90
# 	{path="/dings"} 100
# 	{path="/bumms"} 100

# "foo" and "bar" are already at value 0 at t=0, so no extrapolation
# happens. "dings" has value 10 at t=0 and would reach 0 at t=-5m. The
# normal extrapolation by half a sample interval only goes to
# t=-2m30s, so that's not yet reaching a negative value and therefore
# chosen. However, "bumms" has value 1 at t=0 and would reach 0 at
# t=-30s. Here the extrapolation to t=-2m30s would reach a negative
# value, and therefore the extrapolation happens only by 30s.
# Unsupported by streaming engine.
# eval instant at 50m increase(http_requests[100m])
# 	{path="/foo"}   100
# 	{path="/bar"}    90
# 	{path="/dings"} 105
# 	{path="/bumms"} 101

clear

# Test for increase() with counter reset.
# When the counter is reset, it always starts at 0.
# So the sequence 3 2 (decreasing counter = reset) is interpreted the same as 3 0 1 2.
# Prometheus assumes it missed the intermediate values 0 and 1.
load 5m
	http_requests{path="/foo"}	0 1 2 3 2 3 4

# Unsupported by streaming engine.
# eval instant at 30m increase(http_requests[30m])
#     {path="/foo"} 7

clear

# Tests for rate().
load 5m
	testcounter_reset_middle	0+10x4 0+10x5
	testcounter_reset_end    	0+10x9 0 10

# Counter resets at in the middle of range are handled correctly by rate().
eval instant at 50m rate(testcounter_reset_middle[50m])
	{} 0.03

# Counter resets at end of range are ignored by rate().
eval instant at 50m rate(testcounter_reset_end[5m])
	{} 0

clear

load 5m
	calculate_rate_offset{x="a"}	0+10x10
	calculate_rate_offset{x="b"}	0+20x10
	calculate_rate_window		0+80x10

# Rates should calculate per-second rates.
eval instant at 50m rate(calculate_rate_window[50m])
	{} 0.26666666666666666

# Unsupported by streaming engine.
# eval instant at 50m rate(calculate_rate_offset[10m] offset 5m)
# 	{x="a"} 0.03333333333333333
# 	{x="b"} 0.06666666666666667

clear

load 4m
	testcounter_zero_cutoff{start="0m"}	0+240x10
	testcounter_zero_cutoff{start="1m"}	60+240x10
	testcounter_zero_cutoff{start="2m"}	120+240x10
	testcounter_zero_cutoff{start="3m"}	180+240x10
	testcounter_zero_cutoff{start="4m"}	240+240x10
	testcounter_zero_cutoff{start="5m"}	300+240x10

# Zero cutoff for left-side extrapolation happens until we
# reach half a sampling interval (2m). Beyond that, we only
# extrapolate by half a sampling interval.
eval instant at 10m rate(testcounter_zero_cutoff[20m])
	{start="0m"} 0.5
	{start="1m"} 0.55
	{start="2m"} 0.6
	{start="3m"} 0.6
	{start="4m"} 0.6
	{start="5m"} 0.6

# Normal half-interval cutoff for left-side extrapolation.
eval instant at 50m rate(testcounter_zero_cutoff[20m])
	{start="0m"} 0.6
	{start="1m"} 0.6
	{start="2m"} 0.6
	{start="3m"} 0.6
	{start="4m"} 0.6
	{start="5m"} 0.6

clear

# Tests for irate().
load 5m
	http_requests{path="/foo"}	0+10x10
	http_requests{path="/bar"}	0+10x5 0+10x5

# Unsupported by streaming engine.
# eval instant at 50m irate(http_requests[50m])
# 	{path="/foo"} .03333333333333333333
# 	{path="/bar"} .03333333333333333333

# Counter reset.
# Unsupported by streaming engine.
# eval instant at 30m irate(http_requests[50m])
# 	{path="/foo"} .03333333333333333333
# 	{path="/bar"} 0

clear

# Tests for delta().
load 5m
	http_requests{path="/foo"}	0 50 100 150 200
	http_requests{path="/bar"}	200 150 100 50 0

# Unsupported by streaming engine.
# eval instant at 20m delta(http_requests[20m])
# 	{path="/foo"} 200
# 	{path="/bar"} -200

clear

# Tests for idelta().
load 5m
	http_requests{path="/foo"}	0 50 100 150
	http_requests{path="/bar"}	0 50 100 50

# Unsupported by streaming engine.
# eval instant at 20m idelta(http_requests[20m])
# 	{path="/foo"} 50
# 	{path="/bar"} -50

clear

# Tests for deriv() and predict_linear().
load 5m
	testcounter_reset_middle	0+10x4 0+10x5
	http_requests{job="app-server", instance="1", group="canary"}		0+80x10

# deriv should return the same as rate in simple cases.
# Unsupported by streaming engine.
# eval instant at 50m rate(http_requests{group="canary", instance="1", job="app-server"}[50m])
# 	{group="canary", instance="1", job="app-server"} 0.26666666666666666

# Unsupported by streaming engine.
# eval instant at 50m deriv(http_requests{group="canary", instance="1", job="app-server"}[50m])
# 	{group="canary", instance="1", job="app-server"} 0.26666666666666666

# deriv should return correct result.
# Unsupported by streaming engine.
# eval instant at 50m deriv(testcounter_reset_middle[100m])
# 	{} 0.010606060606060607

# predict_linear should return correct result.
# X/s = [  0, 300, 600, 900,1200,1500,1800,2100,2400,2700,3000]
# Y   = [  0,  10,  20,  30,  40,   0,  10,  20,  30,  40,  50]
# sumX  = 16500
# sumY  = 250
# sumXY = 480000
# sumX2 = 34650000
# n     = 11
# covXY = 105000
# varX  = 9900000
# slope = 0.010606060606060607
# intercept at t=0: 6.818181818181818
# intercept at t=3000: 38.63636363636364
# intercept at t=3000+3600: 76.81818181818181
# Unsupported by streaming engine.
# eval instant at 50m predict_linear(testcounter_reset_middle[50m], 3600)
# 	{} 76.81818181818181

# Unsupported by streaming engine.
# eval instant at 50m predict_linear(testcounter_reset_middle[50m], 1h)
# 	{} 76.81818181818181

# intercept at t = 3000+3600 = 6600
# Unsupported by streaming engine.
# eval instant at 50m predict_linear(testcounter_reset_middle[50m] @ 3000, 3600)
# 	{} 76.81818181818181

# Unsupported by streaming engine.
# eval instant at 50m predict_linear(testcounter_reset_middle[50m] @ 3000, 1h)
# 	{} 76.81818181818181

# intercept at t = 600+3600 = 4200
# Unsupported by streaming engine.
# eval instant at 10m predict_linear(testcounter_reset_middle[50m] @ 3000, 3600)
# 	{} 51.36363636363637

# intercept at t = 4200+3600 = 7800
# Unsupported by streaming engine.
# eval instant at 70m predict_linear(testcounter_reset_middle[50m] @ 3000, 3600)
# 	{} 89.54545454545455

# With http_requests, there is a sample value exactly at the end of
# the range, and it has exactly the predicted value, so predict_linear
# can be emulated with deriv.
# Unsupported by streaming engine.
# eval instant at 50m predict_linear(http_requests[50m], 3600) - (http_requests + deriv(http_requests[50m]) * 3600)
# 	{group="canary", instance="1", job="app-server"} 0

clear

# Tests for label_replace.
load 5m
  testmetric{src="source-value-10",dst="original-destination-value"} 0
  testmetric{src="source-value-20",dst="original-destination-value"} 1

# label_replace does a full-string match and replace.
# Unsupported by streaming engine.
# eval instant at 0m label_replace(testmetric, "dst", "destination-value-$1", "src", "source-value-(.*)")
#   testmetric{src="source-value-10",dst="destination-value-10"} 0
#   testmetric{src="source-value-20",dst="destination-value-20"} 1

# label_replace does not do a sub-string match.
# Unsupported by streaming engine.
# eval instant at 0m label_replace(testmetric, "dst", "destination-value-$1", "src", "value-(.*)")
#   testmetric{src="source-value-10",dst="original-destination-value"} 0
#   testmetric{src="source-value-20",dst="original-destination-value"} 1

# label_replace works with multiple capture groups.
# Unsupported by streaming engine.
# eval instant at 0m label_replace(testmetric, "dst", "$1-value-$2", "src", "(.*)-value-(.*)")
#   testmetric{src="source-value-10",dst="source-value-10"} 0
#   testmetric{src="source-value-20",dst="source-value-20"} 1

# label_replace does not overwrite the destination label if the source label
# does not exist.
# Unsupported by streaming engine.
# eval instant at 0m label_replace(testmetric, "dst", "value-$1", "nonexistent-src", "source-value-(.*)")
#   testmetric{src="source-value-10",dst="original-destination-value"} 0
#   testmetric{src="source-value-20",dst="original-destination-value"} 1

# label_replace overwrites the destination label if the source label is empty,
# but matched.
# Unsupported by streaming engine.
# eval instant at 0m label_replace(testmetric, "dst", "value-$1", "nonexistent-src", "(.*)")
#   testmetric{src="source-value-10",dst="value-"} 0
#   testmetric{src="source-value-20",dst="value-"} 1

# label_replace does not overwrite the destination label if the source label
# is not matched.
# Unsupported by streaming engine.
# eval instant at 0m label_replace(testmetric, "dst", "value-$1", "src", "non-matching-regex")
#   testmetric{src="source-value-10",dst="original-destination-value"} 0
#   testmetric{src="source-value-20",dst="original-destination-value"} 1

# Unsupported by streaming engine.
# eval instant at 0m label_replace((((testmetric))), (("dst")), (("value-$1")), (("src")), (("non-matching-regex")))
#   testmetric{src="source-value-10",dst="original-destination-value"} 0
#   testmetric{src="source-value-20",dst="original-destination-value"} 1

# label_replace drops labels that are set to empty values.
# Unsupported by streaming engine.
# eval instant at 0m label_replace(testmetric, "dst", "", "dst", ".*")
#   testmetric{src="source-value-10"} 0
#   testmetric{src="source-value-20"} 1

# label_replace fails when the regex is invalid.
# Unsupported by streaming engine.
# eval_fail instant at 0m label_replace(testmetric, "dst", "value-$1", "src", "(.*")

# label_replace fails when the destination label name is not a valid Prometheus label name.
# Unsupported by streaming engine.
# eval_fail instant at 0m label_replace(testmetric, "invalid-label-name", "", "src", "(.*)")

# label_replace fails when there would be duplicated identical output label sets.
# Unsupported by streaming engine.
# eval_fail instant at 0m label_replace(testmetric, "src", "", "", "")

clear

# Tests for vector, time and timestamp.
load 10s
  metric 1 1

# Unsupported by streaming engine.
# eval instant at 0s timestamp(metric)
#   {} 0

# Unsupported by streaming engine.
# eval instant at 5s timestamp(metric)
#   {} 0

# Unsupported by streaming engine.
# eval instant at 5s timestamp(((metric)))
#   {} 0

# Unsupported by streaming engine.
# eval instant at 10s timestamp(metric)
#   {} 10

# Unsupported by streaming engine.
# eval instant at 10s timestamp(((metric)))
#   {} 10

# Tests for label_join.
load 5m
  testmetric{src="a",src1="b",src2="c",dst="original-destination-value"} 0
  testmetric{src="d",src1="e",src2="f",dst="original-destination-value"} 1

# label_join joins all src values in order.
# Unsupported by streaming engine.
# eval instant at 0m label_join(testmetric, "dst", "-", "src", "src1", "src2")
#   testmetric{src="a",src1="b",src2="c",dst="a-b-c"} 0
#   testmetric{src="d",src1="e",src2="f",dst="d-e-f"} 1

# label_join treats non existent src labels as empty strings.
# Unsupported by streaming engine.
# eval instant at 0m label_join(testmetric, "dst", "-", "src", "src3", "src1")
#   testmetric{src="a",src1="b",src2="c",dst="a--b"} 0
#   testmetric{src="d",src1="e",src2="f",dst="d--e"} 1

# label_join overwrites the destination label even if the resulting dst label is empty string
# Unsupported by streaming engine.
# eval instant at 0m label_join(testmetric, "dst", "", "emptysrc", "emptysrc1", "emptysrc2")
#   testmetric{src="a",src1="b",src2="c"} 0
#   testmetric{src="d",src1="e",src2="f"} 1

# test without src label for label_join
# Unsupported by streaming engine.
# eval instant at 0m label_join(testmetric, "dst", ", ")
# 	  testmetric{src="a",src1="b",src2="c"} 0
# 	  testmetric{src="d",src1="e",src2="f"} 1

# test without dst label for label_join
load 5m
  testmetric1{src="foo",src1="bar",src2="foobar"} 0
  testmetric1{src="fizz",src1="buzz",src2="fizzbuzz"} 1

# label_join creates dst label if not present.
# Unsupported by streaming engine.
# eval instant at 0m label_join(testmetric1, "dst", ", ", "src", "src1", "src2")
#   testmetric1{src="foo",src1="bar",src2="foobar",dst="foo, bar, foobar"} 0
#   testmetric1{src="fizz",src1="buzz",src2="fizzbuzz",dst="fizz, buzz, fizzbuzz"} 1

clear

# Tests for vector.
# Unsupported by streaming engine.
# eval instant at 0m vector(1)
#   {} 1

# Unsupported by streaming engine.
# eval instant at 0s vector(time())
#   {} 0

# Unsupported by streaming engine.
# eval instant at 5s vector(time())
#   {} 5

# Unsupported by streaming engine.
# eval instant at 60m vector(time())
#   {} 3600


# Tests for clamp_max, clamp_min(), and clamp().
load 5m
	test_clamp{src="clamp-a"}	-50
	test_clamp{src="clamp-b"}	0
	test_clamp{src="clamp-c"}	100

# Unsupported by streaming engine.
# eval instant at 0m clamp_max(test_clamp, 75)
# 	{src="clamp-a"}	-50
# 	{src="clamp-b"}	0
# 	{src="clamp-c"}	75

# Unsupported by streaming engine.
# eval instant at 0m clamp_min(test_clamp, -25)
# 	{src="clamp-a"}	-25
# 	{src="clamp-b"}	0
# 	{src="clamp-c"}	100

# Unsupported by streaming engine.
# eval instant at 0m clamp(test_clamp, -25, 75)
# 	{src="clamp-a"}	-25
# 	{src="clamp-b"}	0
# 	{src="clamp-c"}	75

# Unsupported by streaming engine.
# eval instant at 0m clamp_max(clamp_min(test_clamp, -20), 70)
# 	{src="clamp-a"}	-20
# 	{src="clamp-b"}	0
# 	{src="clamp-c"}	70

# Unsupported by streaming engine.
# eval instant at 0m clamp_max((clamp_min(test_clamp, (-20))), (70))
# 	{src="clamp-a"}	-20
# 	{src="clamp-b"}	0
# 	{src="clamp-c"}	70

# Unsupported by streaming engine.
# eval instant at 0m clamp(test_clamp, 0, NaN)
# 	{src="clamp-a"}	NaN
# 	{src="clamp-b"}	NaN
# 	{src="clamp-c"}	NaN

# Unsupported by streaming engine.
# eval instant at 0m clamp(test_clamp, NaN, 0)
# 	{src="clamp-a"}	NaN
# 	{src="clamp-b"}	NaN
# 	{src="clamp-c"}	NaN

# Unsupported by streaming engine.
# eval instant at 0m clamp(test_clamp, 5, -5)

# Test cases for sgn.
clear
load 5m
	test_sgn{src="sgn-a"}	-Inf
	test_sgn{src="sgn-b"}	Inf
	test_sgn{src="sgn-c"}	NaN
	test_sgn{src="sgn-d"}	-50
	test_sgn{src="sgn-e"}	0
	test_sgn{src="sgn-f"}	100

eval instant at 0m sgn(test_sgn)
	{src="sgn-a"}	-1
	{src="sgn-b"}	1
	{src="sgn-c"}	NaN
	{src="sgn-d"}	-1
	{src="sgn-e"}	0
	{src="sgn-f"}	1


# Tests for sort/sort_desc.
clear
load 5m
	http_requests{job="api-server", instance="0", group="production"}	0+10x10
	http_requests{job="api-server", instance="1", group="production"}	0+20x10
	http_requests{job="api-server", instance="0", group="canary"}		0+30x10
	http_requests{job="api-server", instance="1", group="canary"}		0+40x10
	http_requests{job="api-server", instance="2", group="canary"}		NaN NaN NaN NaN NaN NaN NaN NaN NaN NaN
	http_requests{job="app-server", instance="0", group="production"}	0+50x10
	http_requests{job="app-server", instance="1", group="production"}	0+60x10
	http_requests{job="app-server", instance="0", group="canary"}		0+70x10
	http_requests{job="app-server", instance="1", group="canary"}		0+80x10

# Unsupported by streaming engine.
# eval_ordered instant at 50m sort(http_requests)
# 	http_requests{group="production", instance="0", job="api-server"} 100
# 	http_requests{group="production", instance="1", job="api-server"} 200
# 	http_requests{group="canary", instance="0", job="api-server"} 300
# 	http_requests{group="canary", instance="1", job="api-server"} 400
# 	http_requests{group="production", instance="0", job="app-server"} 500
# 	http_requests{group="production", instance="1", job="app-server"} 600
# 	http_requests{group="canary", instance="0", job="app-server"} 700
# 	http_requests{group="canary", instance="1", job="app-server"} 800
# 	http_requests{group="canary", instance="2", job="api-server"} NaN

# Unsupported by streaming engine.
# eval_ordered instant at 50m sort_desc(http_requests)
# 	http_requests{group="canary", instance="1", job="app-server"} 800
# 	http_requests{group="canary", instance="0", job="app-server"} 700
# 	http_requests{group="production", instance="1", job="app-server"} 600
# 	http_requests{group="production", instance="0", job="app-server"} 500
# 	http_requests{group="canary", instance="1", job="api-server"} 400
# 	http_requests{group="canary", instance="0", job="api-server"} 300
# 	http_requests{group="production", instance="1", job="api-server"} 200
# 	http_requests{group="production", instance="0", job="api-server"} 100
# 	http_requests{group="canary", instance="2", job="api-server"} NaN

# Tests for sort_by_label/sort_by_label_desc.
clear
load 5m
	http_requests{job="api-server", instance="0", group="production"}	0+10x10
	http_requests{job="api-server", instance="1", group="production"}	0+20x10
	http_requests{job="api-server", instance="0", group="canary"}		0+30x10
	http_requests{job="api-server", instance="1", group="canary"}		0+40x10
	http_requests{job="api-server", instance="2", group="canary"}		NaN NaN NaN NaN NaN NaN NaN NaN NaN NaN
	http_requests{job="app-server", instance="0", group="production"}	0+50x10
	http_requests{job="app-server", instance="1", group="production"}	0+60x10
	http_requests{job="app-server", instance="0", group="canary"}		0+70x10
	http_requests{job="app-server", instance="1", group="canary"}		0+80x10
	http_requests{job="api-server", instance="2", group="production"}	0+10x10
	cpu_time_total{job="cpu", cpu="0"} 0+10x10
	cpu_time_total{job="cpu", cpu="1"} 0+10x10
	cpu_time_total{job="cpu", cpu="2"} 0+10x10
	cpu_time_total{job="cpu", cpu="3"} 0+10x10
	cpu_time_total{job="cpu", cpu="10"} 0+10x10
	cpu_time_total{job="cpu", cpu="11"} 0+10x10
	cpu_time_total{job="cpu", cpu="12"} 0+10x10
	cpu_time_total{job="cpu", cpu="20"} 0+10x10
	cpu_time_total{job="cpu", cpu="21"} 0+10x10
	cpu_time_total{job="cpu", cpu="100"} 0+10x10
	node_uname_info{job="node_exporter", instance="4m600", release="1.2.3"} 0+10x10
	node_uname_info{job="node_exporter", instance="4m5", release="1.11.3"} 0+10x10
	node_uname_info{job="node_exporter", instance="4m1000", release="1.111.3"} 0+10x10

# Unsupported by streaming engine.
# eval_ordered instant at 50m sort_by_label(http_requests, "instance")
# 	http_requests{group="production", instance="0", job="api-server"} 100
# 	http_requests{group="canary", instance="0", job="api-server"} 300
# 	http_requests{group="production", instance="0", job="app-server"} 500
# 	http_requests{group="canary", instance="0", job="app-server"} 700
# 	http_requests{group="production", instance="1", job="api-server"} 200
# 	http_requests{group="canary", instance="1", job="api-server"} 400
# 	http_requests{group="production", instance="1", job="app-server"} 600
# 	http_requests{group="canary", instance="1", job="app-server"} 800
# 	http_requests{group="production", instance="2", job="api-server"} 100
# 	http_requests{group="canary", instance="2", job="api-server"} NaN

# Unsupported by streaming engine.
# eval_ordered instant at 50m sort_by_label(http_requests, "instance", "group")
# 	http_requests{group="canary", instance="0", job="api-server"} 300
# 	http_requests{group="canary", instance="0", job="app-server"} 700
# 	http_requests{group="production", instance="0", job="api-server"} 100
# 	http_requests{group="production", instance="0", job="app-server"} 500
# 	http_requests{group="canary", instance="1", job="api-server"} 400
# 	http_requests{group="canary", instance="1", job="app-server"} 800
# 	http_requests{group="production", instance="1", job="api-server"} 200
# 	http_requests{group="production", instance="1", job="app-server"} 600
# 	http_requests{group="canary", instance="2", job="api-server"} NaN
# 	http_requests{group="production", instance="2", job="api-server"} 100

# Unsupported by streaming engine.
# eval_ordered instant at 50m sort_by_label(http_requests, "instance", "group")
# 	http_requests{group="canary", instance="0", job="api-server"} 300
# 	http_requests{group="canary", instance="0", job="app-server"} 700
# 	http_requests{group="production", instance="0", job="api-server"} 100
# 	http_requests{group="production", instance="0", job="app-server"} 500
# 	http_requests{group="canary", instance="1", job="api-server"} 400
# 	http_requests{group="canary", instance="1", job="app-server"} 800
# 	http_requests{group="production", instance="1", job="api-server"} 200
# 	http_requests{group="production", instance="1", job="app-server"} 600
# 	http_requests{group="canary", instance="2", job="api-server"} NaN
# 	http_requests{group="production", instance="2", job="api-server"} 100

# Unsupported by streaming engine.
# eval_ordered instant at 50m sort_by_label(http_requests, "group", "instance", "job")
# 	http_requests{group="canary", instance="0", job="api-server"} 300
# 	http_requests{group="canary", instance="0", job="app-server"} 700
# 	http_requests{group="canary", instance="1", job="api-server"} 400
# 	http_requests{group="canary", instance="1", job="app-server"} 800
# 	http_requests{group="canary", instance="2", job="api-server"} NaN
# 	http_requests{group="production", instance="0", job="api-server"} 100
# 	http_requests{group="production", instance="0", job="app-server"} 500
# 	http_requests{group="production", instance="1", job="api-server"} 200
# 	http_requests{group="production", instance="1", job="app-server"} 600
# 	http_requests{group="production", instance="2", job="api-server"} 100

# Unsupported by streaming engine.
# eval_ordered instant at 50m sort_by_label(http_requests, "job", "instance", "group")
# 	http_requests{group="canary", instance="0", job="api-server"} 300
# 	http_requests{group="production", instance="0", job="api-server"} 100
# 	http_requests{group="canary", instance="1", job="api-server"} 400
# 	http_requests{group="production", instance="1", job="api-server"} 200
# 	http_requests{group="canary", instance="2", job="api-server"} NaN
# 	http_requests{group="production", instance="2", job="api-server"} 100
# 	http_requests{group="canary", instance="0", job="app-server"} 700
# 	http_requests{group="production", instance="0", job="app-server"} 500
# 	http_requests{group="canary", instance="1", job="app-server"} 800
# 	http_requests{group="production", instance="1", job="app-server"} 600

# Unsupported by streaming engine.
# eval_ordered instant at 50m sort_by_label_desc(http_requests, "instance")
# 	http_requests{group="production", instance="2", job="api-server"} 100
# 	http_requests{group="canary", instance="2", job="api-server"} NaN
# 	http_requests{group="canary", instance="1", job="app-server"} 800
# 	http_requests{group="production", instance="1", job="app-server"} 600
# 	http_requests{group="canary", instance="1", job="api-server"} 400
# 	http_requests{group="production", instance="1", job="api-server"} 200
# 	http_requests{group="canary", instance="0", job="app-server"} 700
# 	http_requests{group="production", instance="0", job="app-server"} 500
# 	http_requests{group="canary", instance="0", job="api-server"} 300
# 	http_requests{group="production", instance="0", job="api-server"} 100

# Unsupported by streaming engine.
# eval_ordered instant at 50m sort_by_label_desc(http_requests, "instance", "group")
# 	http_requests{group="production", instance="2", job="api-server"} 100
# 	http_requests{group="canary", instance="2", job="api-server"} NaN
# 	http_requests{group="production", instance="1", job="app-server"} 600
# 	http_requests{group="production", instance="1", job="api-server"} 200
# 	http_requests{group="canary", instance="1", job="app-server"} 800
# 	http_requests{group="canary", instance="1", job="api-server"} 400
# 	http_requests{group="production", instance="0", job="app-server"} 500
# 	http_requests{group="production", instance="0", job="api-server"} 100
# 	http_requests{group="canary", instance="0", job="app-server"} 700
# 	http_requests{group="canary", instance="0", job="api-server"} 300

# Unsupported by streaming engine.
# eval_ordered instant at 50m sort_by_label_desc(http_requests, "instance", "group", "job")
# 	http_requests{group="production", instance="2", job="api-server"} 100
# 	http_requests{group="canary", instance="2", job="api-server"} NaN
# 	http_requests{group="production", instance="1", job="app-server"} 600
# 	http_requests{group="production", instance="1", job="api-server"} 200
# 	http_requests{group="canary", instance="1", job="app-server"} 800
# 	http_requests{group="canary", instance="1", job="api-server"} 400
# 	http_requests{group="production", instance="0", job="app-server"} 500
# 	http_requests{group="production", instance="0", job="api-server"} 100
# 	http_requests{group="canary", instance="0", job="app-server"} 700
# 	http_requests{group="canary", instance="0", job="api-server"} 300

# Unsupported by streaming engine.
# eval_ordered instant at 50m sort_by_label(cpu_time_total, "cpu")
# 	cpu_time_total{job="cpu", cpu="0"} 100
# 	cpu_time_total{job="cpu", cpu="1"} 100
# 	cpu_time_total{job="cpu", cpu="2"} 100
# 	cpu_time_total{job="cpu", cpu="3"} 100
# 	cpu_time_total{job="cpu", cpu="10"} 100
# 	cpu_time_total{job="cpu", cpu="11"} 100
# 	cpu_time_total{job="cpu", cpu="12"} 100
# 	cpu_time_total{job="cpu", cpu="20"} 100
# 	cpu_time_total{job="cpu", cpu="21"} 100
# 	cpu_time_total{job="cpu", cpu="100"} 100

# Unsupported by streaming engine.
# eval_ordered instant at 50m sort_by_label(node_uname_info, "instance")
# 	node_uname_info{job="node_exporter", instance="4m5", release="1.11.3"} 100
# 	node_uname_info{job="node_exporter", instance="4m600", release="1.2.3"} 100
# 	node_uname_info{job="node_exporter", instance="4m1000", release="1.111.3"} 100

# Unsupported by streaming engine.
# eval_ordered instant at 50m sort_by_label(node_uname_info, "release")
# 	node_uname_info{job="node_exporter", instance="4m600", release="1.2.3"} 100
# 	node_uname_info{job="node_exporter", instance="4m5", release="1.11.3"} 100
# 	node_uname_info{job="node_exporter", instance="4m1000", release="1.111.3"} 100

# Tests for holt_winters
clear

# positive trends
load 10s
	http_requests{job="api-server", instance="0", group="production"}	0+10x1000 100+30x1000
	http_requests{job="api-server", instance="1", group="production"}	0+20x1000 200+30x1000
	http_requests{job="api-server", instance="0", group="canary"}		0+30x1000 300+80x1000
	http_requests{job="api-server", instance="1", group="canary"}		0+40x2000

# Unsupported by streaming engine.
# eval instant at 8000s holt_winters(http_requests[1m], 0.01, 0.1)
# 	{job="api-server", instance="0", group="production"} 8000
# 	{job="api-server", instance="1", group="production"} 16000
# 	{job="api-server", instance="0", group="canary"} 24000
# 	{job="api-server", instance="1", group="canary"} 32000

# negative trends
clear
load 10s
	http_requests{job="api-server", instance="0", group="production"}	8000-10x1000
	http_requests{job="api-server", instance="1", group="production"}	0-20x1000
	http_requests{job="api-server", instance="0", group="canary"}		0+30x1000 300-80x1000
	http_requests{job="api-server", instance="1", group="canary"}		0-40x1000 0+40x1000

# Unsupported by streaming engine.
# eval instant at 8000s holt_winters(http_requests[1m], 0.01, 0.1)
# 	{job="api-server", instance="0", group="production"} 0
# 	{job="api-server", instance="1", group="production"} -16000
# 	{job="api-server", instance="0", group="canary"} 24000
# 	{job="api-server", instance="1", group="canary"} -32000

# Tests for avg_over_time
clear
load 10s
  metric 1 2 3 4 5
  metric2 1 2 3 4 Inf
  metric3 1 2 3 4 -Inf
  metric4 1 2 3 Inf -Inf
  metric5 Inf 0 Inf
  metric5b Inf 0 Inf
  metric5c Inf Inf Inf -Inf
  metric6 1 2 3 -Inf -Inf
  metric6b -Inf 0 -Inf
  metric6c -Inf -Inf -Inf Inf
  metric7 1 2 -Inf -Inf Inf
  metric8 9.988465674311579e+307 9.988465674311579e+307
  metric9 -9.988465674311579e+307 -9.988465674311579e+307 -9.988465674311579e+307
  metric10 -9.988465674311579e+307 9.988465674311579e+307

eval instant at 1m avg_over_time(metric[1m])
  {} 3

eval instant at 1m sum_over_time(metric[1m])/count_over_time(metric[1m])
  {} 3

eval instant at 1m avg_over_time(metric2[1m])
  {} Inf

eval instant at 1m sum_over_time(metric2[1m])/count_over_time(metric2[1m])
  {} Inf

eval instant at 1m avg_over_time(metric3[1m])
  {} -Inf

eval instant at 1m sum_over_time(metric3[1m])/count_over_time(metric3[1m])
  {} -Inf

eval instant at 1m avg_over_time(metric4[1m])
  {} NaN

eval instant at 1m sum_over_time(metric4[1m])/count_over_time(metric4[1m])
  {} NaN

eval instant at 1m avg_over_time(metric5[1m])
  {} Inf

eval instant at 1m sum_over_time(metric5[1m])/count_over_time(metric5[1m])
  {} Inf

eval instant at 1m avg_over_time(metric5b[1m])
  {} Inf

eval instant at 1m sum_over_time(metric5b[1m])/count_over_time(metric5b[1m])
  {} Inf

eval instant at 1m avg_over_time(metric5c[1m])
  {} NaN

eval instant at 1m sum_over_time(metric5c[1m])/count_over_time(metric5c[1m])
  {} NaN

eval instant at 1m avg_over_time(metric6[1m])
  {} -Inf

eval instant at 1m sum_over_time(metric6[1m])/count_over_time(metric6[1m])
  {} -Inf

eval instant at 1m avg_over_time(metric6b[1m])
  {} -Inf

eval instant at 1m sum_over_time(metric6b[1m])/count_over_time(metric6b[1m])
  {} -Inf

eval instant at 1m avg_over_time(metric6c[1m])
  {} NaN

eval instant at 1m sum_over_time(metric6c[1m])/count_over_time(metric6c[1m])
  {} NaN

<<<<<<< HEAD

eval instant at 1m avg_over_time(metric7[1m])
  {} NaN
=======
# Unsupported by streaming engine.
# eval instant at 1m avg_over_time(metric7[1m])
#   {} NaN
>>>>>>> 7a16e72a

eval instant at 1m sum_over_time(metric7[1m])/count_over_time(metric7[1m])
  {} NaN

eval instant at 1m avg_over_time(metric8[1m])
  {} 9.988465674311579e+307

# This overflows float64.
eval instant at 1m sum_over_time(metric8[1m])/count_over_time(metric8[1m])
  {} Inf

eval instant at 1m avg_over_time(metric9[1m])
  {} -9.988465674311579e+307

# This overflows float64.
eval instant at 1m sum_over_time(metric9[1m])/count_over_time(metric9[1m])
  {} -Inf

eval instant at 1m avg_over_time(metric10[1m])
  {} 0

eval instant at 1m sum_over_time(metric10[1m])/count_over_time(metric10[1m])
  {} 0

# Test if very big intermediate values cause loss of detail.
clear
load 10s
  metric 1 1e100 1 -1e100

eval instant at 1m sum_over_time(metric[1m])
  {} 2

# Unsupported by streaming engine.
# eval instant at 1m avg_over_time(metric[1m])
#   {} 0.5

# Tests for stddev_over_time and stdvar_over_time.
clear
load 10s
  metric 0 8 8 2 3

# Unsupported by streaming engine.
# eval instant at 1m stdvar_over_time(metric[1m])
#   {} 10.56

# Unsupported by streaming engine.
# eval instant at 1m stddev_over_time(metric[1m])
#   {} 3.249615

# Unsupported by streaming engine.
# eval instant at 1m stddev_over_time((metric[1m]))
#   {} 3.249615

# Tests for stddev_over_time and stdvar_over_time #4927.
clear
load 10s
  metric 1.5990505637277868 1.5990505637277868 1.5990505637277868

# Unsupported by streaming engine.
# eval instant at 1m stdvar_over_time(metric[1m])
#   {} 0

# Unsupported by streaming engine.
# eval instant at 1m stddev_over_time(metric[1m])
#   {} 0

# Tests for mad_over_time.
clear
load 10s
  metric 4 6 2 1 999 1 2

# Unsupported by streaming engine.
# eval instant at 70s mad_over_time(metric[70s])
#   {} 1

# Tests for quantile_over_time
clear

load 10s
	data{test="two samples"} 0 1
	data{test="three samples"} 0 1 2
	data{test="uneven samples"} 0 1 4

# Unsupported by streaming engine.
# eval instant at 1m quantile_over_time(0, data[1m])
# 	{test="two samples"} 0
# 	{test="three samples"} 0
# 	{test="uneven samples"} 0

# Unsupported by streaming engine.
# eval instant at 1m quantile_over_time(0.5, data[1m])
# 	{test="two samples"} 0.5
# 	{test="three samples"} 1
# 	{test="uneven samples"} 1

# Unsupported by streaming engine.
# eval instant at 1m quantile_over_time(0.75, data[1m])
# 	{test="two samples"} 0.75
# 	{test="three samples"} 1.5
# 	{test="uneven samples"} 2.5

# Unsupported by streaming engine.
# eval instant at 1m quantile_over_time(0.8, data[1m])
# 	{test="two samples"} 0.8
# 	{test="three samples"} 1.6
# 	{test="uneven samples"} 2.8

# Unsupported by streaming engine.
# eval instant at 1m quantile_over_time(1, data[1m])
# 	{test="two samples"} 1
# 	{test="three samples"} 2
# 	{test="uneven samples"} 4

# Unsupported by streaming engine.
# eval_warn instant at 1m quantile_over_time(-1, data[1m])
# 	{test="two samples"} -Inf
# 	{test="three samples"} -Inf
# 	{test="uneven samples"} -Inf

# Unsupported by streaming engine.
# eval_warn instant at 1m quantile_over_time(2, data[1m])
# 	{test="two samples"} +Inf
# 	{test="three samples"} +Inf
# 	{test="uneven samples"} +Inf

# Unsupported by streaming engine.
# eval_warn instant at 1m (quantile_over_time(2, (data[1m])))
# 	{test="two samples"} +Inf
# 	{test="three samples"} +Inf
# 	{test="uneven samples"} +Inf

clear

# Test time-related functions.
# Unsupported by streaming engine.
# eval instant at 0m year()
#   {} 1970

# Unsupported by streaming engine.
# eval instant at 1ms time()
#   0.001

# Unsupported by streaming engine.
# eval instant at 50m time()
#   3000

# Unsupported by streaming engine.
# eval instant at 0m year(vector(1136239445))
#   {} 2006

# Unsupported by streaming engine.
# eval instant at 0m month()
#   {} 1

# Unsupported by streaming engine.
# eval instant at 0m month(vector(1136239445))
#   {} 1

# Unsupported by streaming engine.
# eval instant at 0m day_of_month()
#   {} 1

# Unsupported by streaming engine.
# eval instant at 0m day_of_month(vector(1136239445))
#   {} 2

# Unsupported by streaming engine.
# eval instant at 0m day_of_year()
#   {} 1

# Unsupported by streaming engine.
# eval instant at 0m day_of_year(vector(1136239445))
#   {} 2

# Thursday.
# Unsupported by streaming engine.
# eval instant at 0m day_of_week()
#   {} 4

# Unsupported by streaming engine.
# eval instant at 0m day_of_week(vector(1136239445))
#   {} 1

# Unsupported by streaming engine.
# eval instant at 0m hour()
#   {} 0

# Unsupported by streaming engine.
# eval instant at 0m hour(vector(1136239445))
#   {} 22

# Unsupported by streaming engine.
# eval instant at 0m minute()
#   {} 0

# Unsupported by streaming engine.
# eval instant at 0m minute(vector(1136239445))
#   {} 4

# 2008-12-31 23:59:59 just before leap second.
# Unsupported by streaming engine.
# eval instant at 0m year(vector(1230767999))
#   {} 2008

# 2009-01-01 00:00:00 just after leap second.
# Unsupported by streaming engine.
# eval instant at 0m year(vector(1230768000))
#   {} 2009

# 2016-02-29 23:59:59 February 29th in leap year.
# Unsupported by streaming engine.
# eval instant at 0m month(vector(1456790399)) + day_of_month(vector(1456790399)) / 100
#   {} 2.29

# 2016-03-01 00:00:00 March 1st in leap year.
# Unsupported by streaming engine.
# eval instant at 0m month(vector(1456790400)) + day_of_month(vector(1456790400)) / 100
#   {} 3.01

# 2016-12-31 13:37:00 366th day in leap year.
# Unsupported by streaming engine.
# eval instant at 0m day_of_year(vector(1483191420))
#   {} 366

# 2022-12-31 13:37:00 365th day in non-leap year.
# Unsupported by streaming engine.
# eval instant at 0m day_of_year(vector(1672493820))
#   {} 365

# February 1st 2016 in leap year.
# Unsupported by streaming engine.
# eval instant at 0m days_in_month(vector(1454284800))
#   {} 29

# February 1st 2017 not in leap year.
# Unsupported by streaming engine.
# eval instant at 0m days_in_month(vector(1485907200))
#   {} 28

clear

# Test duplicate labelset in promql output.
load 5m
  testmetric1{src="a",dst="b"} 0
  testmetric2{src="a",dst="b"} 1

# Unsupported by streaming engine.
# eval_fail instant at 0m changes({__name__=~'testmetric1|testmetric2'}[5m])

# Tests for *_over_time
clear

load 10s
	data{type="numbers"} 2 0 3
	data{type="some_nan"} 2 0 NaN
	data{type="some_nan2"} 2 NaN 1
	data{type="some_nan3"} NaN 0 1
	data{type="only_nan"} NaN NaN NaN

eval instant at 1m min_over_time(data[1m])
	{type="numbers"} 0
	{type="some_nan"} 0
	{type="some_nan2"} 1
	{type="some_nan3"} 0
	{type="only_nan"} NaN

eval instant at 1m max_over_time(data[1m])
	{type="numbers"} 3
	{type="some_nan"} 2
	{type="some_nan2"} 2
	{type="some_nan3"} 1
	{type="only_nan"} NaN

eval instant at 1m last_over_time(data[1m])
	data{type="numbers"} 3
	data{type="some_nan"} NaN
	data{type="some_nan2"} 1
	data{type="some_nan3"} 1
	data{type="only_nan"} NaN

clear

# Test for absent()
# Unsupported by streaming engine.
# eval instant at 50m absent(nonexistent)
# 	{} 1

# Unsupported by streaming engine.
# eval instant at 50m absent(nonexistent{job="testjob", instance="testinstance", method=~".x"})
# 	{instance="testinstance", job="testjob"} 1

# Unsupported by streaming engine.
# eval instant at 50m absent(nonexistent{job="testjob",job="testjob2",foo="bar"})
# 	{foo="bar"} 1

# Unsupported by streaming engine.
# eval instant at 50m absent(nonexistent{job="testjob",job="testjob2",job="three",foo="bar"})
# 	{foo="bar"} 1

# Unsupported by streaming engine.
# eval instant at 50m absent(nonexistent{job="testjob",job=~"testjob2",foo="bar"})
# 	{foo="bar"} 1

clear

# Don't return anything when there's something there.
load 5m
	http_requests{job="api-server", instance="0", group="production"}	0+10x10

# Unsupported by streaming engine.
# eval instant at 50m absent(http_requests)

# Unsupported by streaming engine.
# eval instant at 50m absent(sum(http_requests))

clear

# Unsupported by streaming engine.
# eval instant at 50m absent(sum(nonexistent{job="testjob", instance="testinstance"}))
# 	{} 1

# Unsupported by streaming engine.
# eval instant at 50m absent(max(nonexistant))
# 	{} 1

# Unsupported by streaming engine.
# eval instant at 50m absent(nonexistant > 1)
# 	{} 1

# Unsupported by streaming engine.
# eval instant at 50m absent(a + b)
# 	{} 1

# Unsupported by streaming engine.
# eval instant at 50m absent(a and b)
# 	{} 1

# Unsupported by streaming engine.
# eval instant at 50m absent(rate(nonexistant[5m]))
# 	{} 1

clear

# Testdata for absent_over_time()
# Unsupported by streaming engine.
# eval instant at 1m absent_over_time(http_requests[5m])
#     {} 1

# Unsupported by streaming engine.
# eval instant at 1m absent_over_time(http_requests{handler="/foo"}[5m])
#     {handler="/foo"} 1

# Unsupported by streaming engine.
# eval instant at 1m absent_over_time(http_requests{handler!="/foo"}[5m])
#     {} 1

# Unsupported by streaming engine.
# eval instant at 1m absent_over_time(http_requests{handler="/foo", handler="/bar", handler="/foobar"}[5m])
#     {} 1

# Unsupported by streaming engine.
# eval instant at 1m absent_over_time(rate(nonexistant[5m])[5m:])
#     {} 1

# Unsupported by streaming engine.
# eval instant at 1m absent_over_time(http_requests{handler="/foo", handler="/bar", instance="127.0.0.1"}[5m])
#     {instance="127.0.0.1"} 1

load 1m
	http_requests{path="/foo",instance="127.0.0.1",job="httpd"}	1+1x10
	http_requests{path="/bar",instance="127.0.0.1",job="httpd"}	1+1x10
	httpd_handshake_failures_total{instance="127.0.0.1",job="node"}	1+1x15
	httpd_log_lines_total{instance="127.0.0.1",job="node"}	1
	ssl_certificate_expiry_seconds{job="ingress"} NaN NaN NaN NaN NaN

# Unsupported by streaming engine.
# eval instant at 5m absent_over_time(http_requests[5m])

# Unsupported by streaming engine.
# eval instant at 5m absent_over_time(rate(http_requests[5m])[5m:1m])

# Unsupported by streaming engine.
# eval instant at 0m absent_over_time(httpd_log_lines_total[30s])

# Unsupported by streaming engine.
# eval instant at 1m absent_over_time(httpd_log_lines_total[30s])
#     {} 1

# Unsupported by streaming engine.
# eval instant at 15m absent_over_time(http_requests[5m])

# Unsupported by streaming engine.
# eval instant at 16m absent_over_time(http_requests[5m])
#     {} 1

# Unsupported by streaming engine.
# eval instant at 16m absent_over_time(http_requests[6m])

# Unsupported by streaming engine.
# eval instant at 16m absent_over_time(httpd_handshake_failures_total[1m])

# Unsupported by streaming engine.
# eval instant at 16m absent_over_time({instance="127.0.0.1"}[5m])

# Unsupported by streaming engine.
# eval instant at 21m absent_over_time({instance="127.0.0.1"}[5m])
#     {instance="127.0.0.1"} 1

# Unsupported by streaming engine.
# eval instant at 21m absent_over_time({instance="127.0.0.1"}[20m])

# Unsupported by streaming engine.
# eval instant at 21m absent_over_time({job="grok"}[20m])
#     {job="grok"} 1

# Unsupported by streaming engine.
# eval instant at 30m absent_over_time({instance="127.0.0.1"}[5m:5s])
#     {} 1

# Unsupported by streaming engine.
# eval instant at 5m absent_over_time({job="ingress"}[4m])

# Unsupported by streaming engine.
# eval instant at 10m absent_over_time({job="ingress"}[4m])
# 	{job="ingress"} 1

clear

# Testdata for present_over_time()
eval instant at 1m present_over_time(http_requests[5m])

eval instant at 1m present_over_time(http_requests{handler="/foo"}[5m])

eval instant at 1m present_over_time(http_requests{handler!="/foo"}[5m])

eval instant at 1m present_over_time(http_requests{handler="/foo", handler="/bar", handler="/foobar"}[5m])

# Unsupported by streaming engine.
# eval instant at 1m present_over_time(rate(nonexistant[5m])[5m:])

eval instant at 1m present_over_time(http_requests{handler="/foo", handler="/bar", instance="127.0.0.1"}[5m])

load 1m
	http_requests{path="/foo",instance="127.0.0.1",job="httpd"}	1+1x10
	http_requests{path="/bar",instance="127.0.0.1",job="httpd"}	1+1x10
	httpd_handshake_failures_total{instance="127.0.0.1",job="node"}	1+1x15
	httpd_log_lines_total{instance="127.0.0.1",job="node"}	1
	ssl_certificate_expiry_seconds{job="ingress"} NaN NaN NaN NaN NaN

eval instant at 5m present_over_time(http_requests[5m])
    {instance="127.0.0.1", job="httpd", path="/bar"} 1
    {instance="127.0.0.1", job="httpd", path="/foo"} 1

# Unsupported by streaming engine.
# eval instant at 5m present_over_time(rate(http_requests[5m])[5m:1m])
#     {instance="127.0.0.1", job="httpd", path="/bar"} 1
#     {instance="127.0.0.1", job="httpd", path="/foo"} 1

eval instant at 0m present_over_time(httpd_log_lines_total[30s])
    {instance="127.0.0.1",job="node"} 1

eval instant at 1m present_over_time(httpd_log_lines_total[30s])

eval instant at 15m present_over_time(http_requests[5m])
    {instance="127.0.0.1", job="httpd", path="/bar"} 1
    {instance="127.0.0.1", job="httpd", path="/foo"} 1

eval instant at 16m present_over_time(http_requests[5m])

eval instant at 16m present_over_time(http_requests[6m])
    {instance="127.0.0.1", job="httpd", path="/bar"} 1
    {instance="127.0.0.1", job="httpd", path="/foo"} 1

eval instant at 16m present_over_time(httpd_handshake_failures_total[1m])
    {instance="127.0.0.1", job="node"} 1

eval instant at 16m present_over_time({instance="127.0.0.1"}[5m])
    {instance="127.0.0.1",job="node"} 1

eval instant at 21m present_over_time({job="grok"}[20m])

# Unsupported by streaming engine.
# eval instant at 30m present_over_time({instance="127.0.0.1"}[5m:5s])

eval instant at 5m present_over_time({job="ingress"}[4m])
    {job="ingress"} 1

eval instant at 10m present_over_time({job="ingress"}[4m])

clear

# Testing exp() sqrt() log2() log10() ln()
load 5m
	exp_root_log{l="x"} 10
	exp_root_log{l="y"} 20

eval instant at 5m exp(exp_root_log)
	{l="x"} 22026.465794806718
	{l="y"} 485165195.4097903

# Unsupported by streaming engine.
# eval instant at 5m exp(exp_root_log - 10)
# 	{l="y"} 22026.465794806718
# 	{l="x"} 1

# Unsupported by streaming engine.
# eval instant at 5m exp(exp_root_log - 20)
# 	{l="x"} 4.5399929762484854e-05
# 	{l="y"} 1

eval instant at 5m ln(exp_root_log)
	{l="x"} 2.302585092994046
	{l="y"} 2.995732273553991

# Unsupported by streaming engine.
# eval instant at 5m ln(exp_root_log - 10)
# 	{l="y"} 2.302585092994046
# 	{l="x"} -Inf

# Unsupported by streaming engine.
# eval instant at 5m ln(exp_root_log - 20)
# 	{l="y"} -Inf
# 	{l="x"} NaN

eval instant at 5m exp(ln(exp_root_log))
	{l="y"} 20
	{l="x"} 10

eval instant at 5m sqrt(exp_root_log)
	{l="x"} 3.1622776601683795
	{l="y"} 4.47213595499958

eval instant at 5m log2(exp_root_log)
	{l="x"} 3.3219280948873626
	{l="y"} 4.321928094887363

# Unsupported by streaming engine.
# eval instant at 5m log2(exp_root_log - 10)
# 	{l="y"} 3.3219280948873626
# 	{l="x"} -Inf

# Unsupported by streaming engine.
# eval instant at 5m log2(exp_root_log - 20)
# 	{l="x"} NaN
# 	{l="y"} -Inf

eval instant at 5m log10(exp_root_log)
	{l="x"} 1
	{l="y"} 1.301029995663981

# Unsupported by streaming engine.
# eval instant at 5m log10(exp_root_log - 10)
# 	{l="y"} 1
# 	{l="x"} -Inf

# Unsupported by streaming engine.
# eval instant at 5m log10(exp_root_log - 20)
# 	{l="x"} NaN
# 	{l="y"} -Inf

clear

# Test that timestamp() handles the scenario where there are more steps than samples.
load 1m
  metric 0+1x1000

# We expect the value to be 0 for t=0s to t=59s (inclusive), then 60 for t=60s and t=61s.
# Unsupported by streaming engine.
# eval range from 0 to 61s step 1s timestamp(metric)
#   {} 0x59 60 60<|MERGE_RESOLUTION|>--- conflicted
+++ resolved
@@ -832,15 +832,8 @@
 eval instant at 1m sum_over_time(metric6c[1m])/count_over_time(metric6c[1m])
   {} NaN
 
-<<<<<<< HEAD
-
 eval instant at 1m avg_over_time(metric7[1m])
   {} NaN
-=======
-# Unsupported by streaming engine.
-# eval instant at 1m avg_over_time(metric7[1m])
-#   {} NaN
->>>>>>> 7a16e72a
 
 eval instant at 1m sum_over_time(metric7[1m])/count_over_time(metric7[1m])
   {} NaN
@@ -873,9 +866,8 @@
 eval instant at 1m sum_over_time(metric[1m])
   {} 2
 
-# Unsupported by streaming engine.
-# eval instant at 1m avg_over_time(metric[1m])
-#   {} 0.5
+eval instant at 1m avg_over_time(metric[1m])
+  {} 0.5
 
 # Tests for stddev_over_time and stdvar_over_time.
 clear
