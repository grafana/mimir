// SPDX-License-Identifier: AGPL-3.0-only

package remoteexec

import (
	"errors"
	"fmt"
	"time"

	"github.com/gogo/protobuf/proto"
	"github.com/prometheus/prometheus/promql/parser"
	"github.com/prometheus/prometheus/promql/parser/posrange"

	"github.com/grafana/mimir/pkg/streamingpromql/planning"
	"github.com/grafana/mimir/pkg/streamingpromql/types"
)

func init() {
	planning.RegisterNodeFactory(func() planning.Node {
		return &RemoteExecutionGroup{RemoteExecutionGroupDetails: &RemoteExecutionGroupDetails{}}
	})
	planning.RegisterNodeFactory(func() planning.Node {
		return &RemoteExecutionConsumer{RemoteExecutionConsumerDetails: &RemoteExecutionConsumerDetails{}}
	})
}

type RemoteExecutionGroup struct {
	*RemoteExecutionGroupDetails
	Nodes []planning.Node
}

func (r *RemoteExecutionGroup) Details() proto.Message {
	return r.RemoteExecutionGroupDetails
}

func (r *RemoteExecutionGroup) NodeType() planning.NodeType {
	return planning.NODE_TYPE_REMOTE_EXEC_GROUP
}

func (r *RemoteExecutionGroup) Child(idx int) planning.Node {
	if idx >= len(r.Nodes) {
		panic(fmt.Sprintf("this RemoteExecutionGroup node has %d children, but attempted to get child at index %d", len(r.Nodes), idx))
	}

	return r.Nodes[idx]
}

func (r *RemoteExecutionGroup) ChildCount() int {
	return len(r.Nodes)
}

func (r *RemoteExecutionGroup) SetChildren(children []planning.Node) error {
	if len(children) < 1 {
		return fmt.Errorf("node of type RemoteExecutionGroup requires at least one child, but got %d", len(children))
	}

	r.Nodes = children

	return nil
}

func (r *RemoteExecutionGroup) ReplaceChild(idx int, node planning.Node) error {
	if idx >= len(r.Nodes) {
		panic(fmt.Sprintf("this RemoteExecutionGroup node has %d children, but attempted to replace child at index %d", len(r.Nodes), idx))
	}

	r.Nodes[idx] = node
	return nil
}

func (r *RemoteExecutionGroup) EquivalentToIgnoringHintsAndChildren(other planning.Node) bool {
	_, ok := other.(*RemoteExecutionGroup)

	return ok
}

func (r *RemoteExecutionGroup) MergeHints(other planning.Node) error {
	otherRemoteExec, ok := other.(*RemoteExecutionGroup)
	if !ok {
		return fmt.Errorf("cannot merge hints from %T into %T", other, r)
	}

	if r.EagerLoad != otherRemoteExec.EagerLoad {
		return errors.New("cannot merge RemoteExecutionGroup nodes with different eager load values")
	}

	return nil
}

func (r *RemoteExecutionGroup) Describe() string {
	if r.EagerLoad {
		return "eager load"
	}

	return ""
}

func (r *RemoteExecutionGroup) ChildrenLabels() []string {
	lbls := make([]string, 0, len(r.Nodes))

	for idx := range r.Nodes {
		lbls = append(lbls, fmt.Sprintf("node %d", idx))
	}

	return lbls
}

func (r *RemoteExecutionGroup) ChildrenTimeRange(parentTimeRange types.QueryTimeRange) types.QueryTimeRange {
	return parentTimeRange
}

func (r *RemoteExecutionGroup) ResultType() (parser.ValueType, error) {
	return parser.ValueTypeNone, errors.New("cannot call ResultType on RemoteExecutionGroup node directly, call ResultType on consumer node instead")
}

func (r *RemoteExecutionGroup) QueriedTimeRange(queryTimeRange types.QueryTimeRange, lookbackDelta time.Duration) (planning.QueriedTimeRange, error) {
	return planning.NoDataQueried(), errors.New("cannot call QueriedTimeRange on RemoteExecutionGroup node directly, call ResultType on consumer node instead")
}

func (r *RemoteExecutionGroup) ExpressionPosition() (posrange.PositionRange, error) {
	return posrange.PositionRange{}, errors.New("cannot call ExpressionPosition on RemoteExecutionGroup node directly, call ExpressionPosition on consumer node instead")
}

func (r *RemoteExecutionGroup) MinimumRequiredPlanVersion() planning.QueryPlanVersion {
	if len(r.Nodes) > 1 {
		return planning.QueryPlanV3
	}

	return planning.QueryPlanVersionZero
}

type RemoteExecutionConsumer struct {
	*RemoteExecutionConsumerDetails
	Group *RemoteExecutionGroup
}

func (c *RemoteExecutionConsumer) Details() proto.Message {
	return c.RemoteExecutionConsumerDetails
}

func (c *RemoteExecutionConsumer) NodeType() planning.NodeType {
	return planning.NODE_TYPE_REMOTE_EXEC_CONSUMER
}

func (c *RemoteExecutionConsumer) Child(idx int) planning.Node {
	if idx != 0 {
		panic(fmt.Sprintf("node of type RemoteExecutionConsumer supports 1 child, but attempted to get child at index %d", idx))
	}

	return c.Group
}

func (c *RemoteExecutionConsumer) ChildCount() int {
	return 1
}

func (c *RemoteExecutionConsumer) SetChildren(children []planning.Node) error {
	if len(children) != 1 {
		return fmt.Errorf("node of type RemoteExecutionConsumer requires 1 child, but got %d", len(children))
	}

	group, ok := children[0].(*RemoteExecutionGroup)
	if !ok {
		return fmt.Errorf("node of type RemoteExecutionConsumer requires child of type RemoteExecutionGroup, but got %T", children[0])
	}

	c.Group = group
	return nil
}

func (c *RemoteExecutionConsumer) ReplaceChild(idx int, child planning.Node) error {
	if idx != 0 {
		return fmt.Errorf("node of type RemoteExecutionConsumer supports 1 child, but attempted to replace child at index %d", idx)
	}

	group, ok := child.(*RemoteExecutionGroup)
	if !ok {
		return fmt.Errorf("node of type RemoteExecutionConsumer requires child of type RemoteExecutionGroup, but got %T", child)
	}

	c.Group = group
	return nil
}

func (c *RemoteExecutionConsumer) EquivalentToIgnoringHintsAndChildren(other planning.Node) bool {
	otherConsumer, ok := other.(*RemoteExecutionConsumer)

	return ok && c.NodeIndex == otherConsumer.NodeIndex
}

func (c *RemoteExecutionConsumer) MergeHints(other planning.Node) error {
	otherConsumer, ok := other.(*RemoteExecutionConsumer)
	if !ok {
		return fmt.Errorf("cannot merge hints from %T into %T", other, c)
	}

	if c.NodeIndex != otherConsumer.NodeIndex {
		return errors.New("cannot merge RemoteExecutionConsumer nodes with different node indices")
	}

	return nil
}

func (c *RemoteExecutionConsumer) Describe() string {
	return fmt.Sprintf("node %d", c.NodeIndex)
}

func (c *RemoteExecutionConsumer) ChildrenLabels() []string {
	return []string{""}
}

func (c *RemoteExecutionConsumer) ChildrenTimeRange(parentTimeRange types.QueryTimeRange) types.QueryTimeRange {
	return parentTimeRange
}

func (c *RemoteExecutionConsumer) ResultType() (parser.ValueType, error) {
	node, err := c.getEvaluatedNode()
	if err != nil {
		return parser.ValueTypeNone, err
	}

	return node.ResultType()
}

func (c *RemoteExecutionConsumer) QueriedTimeRange(queryTimeRange types.QueryTimeRange, lookbackDelta time.Duration) (planning.QueriedTimeRange, error) {
	node, err := c.getEvaluatedNode()
	if err != nil {
		return planning.NoDataQueried(), err
	}

	return node.QueriedTimeRange(queryTimeRange, lookbackDelta)
}

func (c *RemoteExecutionConsumer) ExpressionPosition() (posrange.PositionRange, error) {
	node, err := c.getEvaluatedNode()
	if err != nil {
		return posrange.PositionRange{}, err
	}

	return node.ExpressionPosition()
}

func (c *RemoteExecutionConsumer) getEvaluatedNode() (planning.Node, error) {
	if c.NodeIndex >= uint64(len(c.Group.Nodes)) {
		return nil, fmt.Errorf("remote execution group has %d nodes, but attempted to get node at index %d", len(c.Group.Nodes), c.NodeIndex)
	}

	return c.Group.Nodes[c.NodeIndex], nil
}

func (c *RemoteExecutionConsumer) MinimumRequiredPlanVersion() planning.QueryPlanVersion {
	// Even though this node type was introduced around the time of query plan v3, this node type is only
	// ever used in query-frontends, and is needed to support remote execution of single nodes against
	// queriers supporting v2 or earlier.
	// So we return v0 here and rely on the RemoteExecutionGroup's MinimumRequiredPlanVersion() to
	// return the correct version required based on whether one or many nodes are being evaluated.
	return planning.QueryPlanVersionZero
}

type RemoteExecutionConsumerMaterializer struct {
	executor RemoteExecutor
}

func NewRemoteExecutionConsumerMaterializer(executor RemoteExecutor) *RemoteExecutionConsumerMaterializer {
	return &RemoteExecutionConsumerMaterializer{executor: executor}
}

var _ planning.NodeMaterializer = &RemoteExecutionConsumerMaterializer{}

func (m *RemoteExecutionConsumerMaterializer) Materialize(n planning.Node, materializer *planning.Materializer, timeRange types.QueryTimeRange, params *planning.OperatorParameters) (planning.OperatorFactory, error) {
	// For the time being, we assume all groups have a single node (the one that corresponds to this consumer).
	// Once we implement support in query-frontends for evaluating multiple nodes in a single request, this will change.

<<<<<<< HEAD
func (m *RemoteExecutionMaterializer) Materialize(n planning.Node, _ *planning.Materializer, timeRange types.QueryTimeRange, params *planning.OperatorParameters, _ types.TimeRangeParams) (planning.OperatorFactory, error) {
	r, ok := n.(*RemoteExecution)
=======
	c, ok := n.(*RemoteExecutionConsumer)
>>>>>>> 19c77e37
	if !ok {
		return nil, fmt.Errorf("expected node of type RemoteExecutionConsumer, got %T", n)
	}

	if len(c.Group.Nodes) != 1 {
		return nil, fmt.Errorf("attempted to materialize node of type RemoteExecutionConsumer in a group with %d nodes", len(c.Group.Nodes))
	}

	node := c.Group.Nodes[0]
	expressionPosition, err := node.ExpressionPosition()
	if err != nil {
		return nil, err
	}

	resultType, err := node.ResultType()
	if err != nil {
		return nil, err
	}

	switch resultType {
	case parser.ValueTypeScalar:
		return planning.NewSingleUseOperatorFactory(&ScalarRemoteExec{
			QueryParameters:          params.QueryParameters,
			Node:                     node,
			TimeRange:                timeRange,
			RemoteExecutor:           m.executor,
			MemoryConsumptionTracker: params.MemoryConsumptionTracker,
			Annotations:              params.Annotations,
			QueryStats:               params.QueryStats,
			EagerLoad:                c.Group.EagerLoad,
			expressionPosition:       expressionPosition,
		}), nil

	case parser.ValueTypeVector:
		return planning.NewSingleUseOperatorFactory(&InstantVectorRemoteExec{
			QueryParameters:          params.QueryParameters,
			Node:                     node,
			TimeRange:                timeRange,
			RemoteExecutor:           m.executor,
			MemoryConsumptionTracker: params.MemoryConsumptionTracker,
			Annotations:              params.Annotations,
			QueryStats:               params.QueryStats,
			EagerLoad:                c.Group.EagerLoad,
			expressionPosition:       expressionPosition,
		}), nil

	case parser.ValueTypeMatrix:
		return planning.NewSingleUseOperatorFactory(&RangeVectorRemoteExec{
			QueryParameters:          params.QueryParameters,
			Node:                     node,
			TimeRange:                timeRange,
			RemoteExecutor:           m.executor,
			MemoryConsumptionTracker: params.MemoryConsumptionTracker,
			Annotations:              params.Annotations,
			QueryStats:               params.QueryStats,
			EagerLoad:                c.Group.EagerLoad,
			expressionPosition:       expressionPosition,
		}), nil

	default:
		return nil, fmt.Errorf("unsupported child result type for RemoteExecutionGroup: got %v", resultType)
	}
}<|MERGE_RESOLUTION|>--- conflicted
+++ resolved
@@ -267,16 +267,11 @@
 
 var _ planning.NodeMaterializer = &RemoteExecutionConsumerMaterializer{}
 
-func (m *RemoteExecutionConsumerMaterializer) Materialize(n planning.Node, materializer *planning.Materializer, timeRange types.QueryTimeRange, params *planning.OperatorParameters) (planning.OperatorFactory, error) {
+func (m *RemoteExecutionConsumerMaterializer) Materialize(n planning.Node, materializer *planning.Materializer, timeRange types.QueryTimeRange, params *planning.OperatorParameters, _ types.TimeRangeParams) (planning.OperatorFactory, error) {
 	// For the time being, we assume all groups have a single node (the one that corresponds to this consumer).
 	// Once we implement support in query-frontends for evaluating multiple nodes in a single request, this will change.
 
-<<<<<<< HEAD
-func (m *RemoteExecutionMaterializer) Materialize(n planning.Node, _ *planning.Materializer, timeRange types.QueryTimeRange, params *planning.OperatorParameters, _ types.TimeRangeParams) (planning.OperatorFactory, error) {
-	r, ok := n.(*RemoteExecution)
-=======
 	c, ok := n.(*RemoteExecutionConsumer)
->>>>>>> 19c77e37
 	if !ok {
 		return nil, fmt.Errorf("expected node of type RemoteExecutionConsumer, got %T", n)
 	}
