// SPDX-License-Identifier: AGPL-3.0-only

package streamingpromql

import (
	"fmt"

	"github.com/prometheus/prometheus/promql/parser/posrange"
	"github.com/prometheus/prometheus/util/annotations"

	"github.com/grafana/mimir/pkg/streamingpromql/functions"
	"github.com/grafana/mimir/pkg/streamingpromql/operators"
	"github.com/grafana/mimir/pkg/streamingpromql/pooling"
	"github.com/grafana/mimir/pkg/streamingpromql/types"
)

type InstantVectorFunctionOperatorFactory func(args []types.Operator, pool *pooling.LimitingPool, annotations *annotations.Annotations, expressionPosition posrange.PositionRange) (types.InstantVectorOperator, error)

// SingleInputVectorFunctionOperatorFactory creates an InstantVectorFunctionOperatorFactory for functions
// that have exactly 1 argument (v instant-vector).
//
// Parameters:
//   - name: The name of the function.
//   - metadataFunc: The function for handling metadata
//   - seriesDataFunc: The function to handle series data
func SingleInputVectorFunctionOperatorFactory(name string, metadataFunc functions.SeriesMetadataFunction, seriesDataFunc functions.InstantVectorFunction) InstantVectorFunctionOperatorFactory {
	return func(args []types.Operator, pool *pooling.LimitingPool, _ *annotations.Annotations, expressionPosition posrange.PositionRange) (types.InstantVectorOperator, error) {
		if len(args) != 1 {
			// Should be caught by the PromQL parser, but we check here for safety.
			return nil, fmt.Errorf("expected exactly 1 argument for %s, got %v", name, len(args))
		}

		inner, ok := args[0].(types.InstantVectorOperator)
		if !ok {
			// Should be caught by the PromQL parser, but we check here for safety.
			return nil, fmt.Errorf("expected an instant vector argument for %s, got %T", name, args[0])
		}

		return operators.NewFunctionOverInstantVector(inner, pool, metadataFunc, seriesDataFunc, expressionPosition), nil
	}
}

// InstantVectorTransformationFunctionOperatorFactory creates an InstantVectorFunctionOperatorFactory for functions
// that have exactly 1 argument (v instant-vector), and drop the series __name__ label.
//
// Parameters:
//   - name: The name of the function.
//   - seriesDataFunc: The function to handle series data
func InstantVectorTransformationFunctionOperatorFactory(name string, seriesDataFunc functions.InstantVectorFunction) InstantVectorFunctionOperatorFactory {
	return SingleInputVectorFunctionOperatorFactory(name, functions.DropSeriesName, seriesDataFunc)
}

// InstantVectorLabelManipulationFunctionOperatorFactory creates an InstantVectorFunctionOperator for functions
// that have exactly 1 argument (v instant-vector), and need to manipulate the labels of
// each series without manipulating the returned samples.
// The values of v are passed through.
//
// Parameters:
//   - name: The name of the function.
//   - metadataFunc: The function for handling metadata
//
// Returns:
//
//	An InstantVectorFunctionOperator.
func InstantVectorLabelManipulationFunctionOperatorFactory(name string, metadataFunc functions.SeriesMetadataFunction) InstantVectorFunctionOperatorFactory {
	return SingleInputVectorFunctionOperatorFactory(name, metadataFunc, functions.Passthrough)
}

<<<<<<< HEAD
func createRateFunctionOperator(args []types.Operator, pool *pooling.LimitingPool, annotations *annotations.Annotations, expressionPosition posrange.PositionRange) (types.InstantVectorOperator, error) {
	if len(args) != 1 {
		// Should be caught by the PromQL parser, but we check here for safety.
		return nil, fmt.Errorf("expected exactly 1 argument for rate, got %v", len(args))
	}
=======
// SingleRangeVectorFunctionOperatorFactory creates an InstantVectorFunctionOperatorFactory for functions
// that have exactly 1 argument (v range-vector).
//
// Parameters:
//   - name: The name of the function.
//   - metadataFunc: The function for handling metadata
//   - rangeStepFunc: The function to handle a range vector step
func SingleRangeVectorFunctionOperatorFactory(name string, metadataFunc functions.SeriesMetadataFunction, rangeStepFunc functions.RangeVectorStepFunction) InstantVectorFunctionOperatorFactory {
	return func(args []types.Operator, pool *pooling.LimitingPool) (types.InstantVectorOperator, error) {
		if len(args) != 1 {
			// Should be caught by the PromQL parser, but we check here for safety.
			return nil, fmt.Errorf("expected exactly 1 argument for %s, got %v", name, len(args))
		}
>>>>>>> f8db025b

		inner, ok := args[0].(types.RangeVectorOperator)
		if !ok {
			// Should be caught by the PromQL parser, but we check here for safety.
			return nil, fmt.Errorf("expected a range vector argument for %s, got %T", name, args[0])
		}

		return &operators.FunctionOverRangeVector{
			Inner:               inner,
			Pool:                pool,
			MetadataFunc:        metadataFunc,
			RangeVectorStepFunc: rangeStepFunc,
		}, nil
	}
}

// SingleRangeVectorTransformationFunctionOperatorFactory creates an InstantVectorFunctionOperatorFactory for functions
// that have exactly 1 argument (v range-vector), and drop the series __name__ label.
//
// Parameters:
//   - name: The name of the function.
//   - rangeStepFunc: The function to handle a range vector step

<<<<<<< HEAD
	return operators.NewFunctionOverRangeVector(inner, pool, annotations, expressionPosition), nil
=======
func RangeVectorTransformationFunctionOperatorFactory(name string, rangeStepFunc functions.RangeVectorStepFunction) InstantVectorFunctionOperatorFactory {
	return SingleRangeVectorFunctionOperatorFactory(name, functions.DropSeriesName, rangeStepFunc)
>>>>>>> f8db025b
}

// These functions return an instant-vector.
var instantVectorFunctionOperatorFactories = map[string]InstantVectorFunctionOperatorFactory{
	"abs":             InstantVectorTransformationFunctionOperatorFactory("abs", functions.Abs),
	"acos":            InstantVectorTransformationFunctionOperatorFactory("acos", functions.Acos),
	"acosh":           InstantVectorTransformationFunctionOperatorFactory("acosh", functions.Acosh),
	"asin":            InstantVectorTransformationFunctionOperatorFactory("asin", functions.Asin),
	"asinh":           InstantVectorTransformationFunctionOperatorFactory("asinh", functions.Asinh),
	"atan":            InstantVectorTransformationFunctionOperatorFactory("atan", functions.Atan),
	"atanh":           InstantVectorTransformationFunctionOperatorFactory("atanh", functions.Atanh),
	"ceil":            InstantVectorTransformationFunctionOperatorFactory("ceil", functions.Ceil),
	"cos":             InstantVectorTransformationFunctionOperatorFactory("cos", functions.Cos),
	"cosh":            InstantVectorTransformationFunctionOperatorFactory("cosh", functions.Cosh),
	"deg":             InstantVectorTransformationFunctionOperatorFactory("deg", functions.Deg),
	"exp":             InstantVectorTransformationFunctionOperatorFactory("exp", functions.Exp),
	"floor":           InstantVectorTransformationFunctionOperatorFactory("floor", functions.Floor),
	"histogram_count": InstantVectorTransformationFunctionOperatorFactory("histogram_count", functions.HistogramCount),
	"histogram_sum":   InstantVectorTransformationFunctionOperatorFactory("histogram_sum", functions.HistogramSum),
	"ln":              InstantVectorTransformationFunctionOperatorFactory("ln", functions.Ln),
	"log10":           InstantVectorTransformationFunctionOperatorFactory("log10", functions.Log10),
	"log2":            InstantVectorTransformationFunctionOperatorFactory("log2", functions.Log2),
	"rad":             InstantVectorTransformationFunctionOperatorFactory("rad", functions.Rad),
	"rate":            RangeVectorTransformationFunctionOperatorFactory("rate", functions.Rate),
	"sgn":             InstantVectorTransformationFunctionOperatorFactory("sgn", functions.Sgn),
	"sin":             InstantVectorTransformationFunctionOperatorFactory("sin", functions.Sin),
	"sinh":            InstantVectorTransformationFunctionOperatorFactory("sinh", functions.Sinh),
	"sqrt":            InstantVectorTransformationFunctionOperatorFactory("sqrt", functions.Sqrt),
	"tan":             InstantVectorTransformationFunctionOperatorFactory("tan", functions.Tan),
	"tanh":            InstantVectorTransformationFunctionOperatorFactory("tanh", functions.Tanh),
}

func RegisterInstantVectorFunctionOperatorFactory(functionName string, factory InstantVectorFunctionOperatorFactory) error {
	if _, exists := instantVectorFunctionOperatorFactories[functionName]; exists {
		return fmt.Errorf("function '%s' has already been registered", functionName)
	}

	instantVectorFunctionOperatorFactories[functionName] = factory
	return nil
}<|MERGE_RESOLUTION|>--- conflicted
+++ resolved
@@ -66,27 +66,19 @@
 	return SingleInputVectorFunctionOperatorFactory(name, metadataFunc, functions.Passthrough)
 }
 
-<<<<<<< HEAD
-func createRateFunctionOperator(args []types.Operator, pool *pooling.LimitingPool, annotations *annotations.Annotations, expressionPosition posrange.PositionRange) (types.InstantVectorOperator, error) {
-	if len(args) != 1 {
-		// Should be caught by the PromQL parser, but we check here for safety.
-		return nil, fmt.Errorf("expected exactly 1 argument for rate, got %v", len(args))
-	}
-=======
 // SingleRangeVectorFunctionOperatorFactory creates an InstantVectorFunctionOperatorFactory for functions
 // that have exactly 1 argument (v range-vector).
 //
 // Parameters:
 //   - name: The name of the function.
 //   - metadataFunc: The function for handling metadata
-//   - rangeStepFunc: The function to handle a range vector step
-func SingleRangeVectorFunctionOperatorFactory(name string, metadataFunc functions.SeriesMetadataFunction, rangeStepFunc functions.RangeVectorStepFunction) InstantVectorFunctionOperatorFactory {
-	return func(args []types.Operator, pool *pooling.LimitingPool) (types.InstantVectorOperator, error) {
+//   - stepFunc: The function to handle a range vector step
+func SingleRangeVectorFunctionOperatorFactory(name string, metadataFunc functions.SeriesMetadataFunction, stepFunc functions.RangeVectorStepFunction) InstantVectorFunctionOperatorFactory {
+	return func(args []types.Operator, pool *pooling.LimitingPool, annotations *annotations.Annotations, expressionPosition posrange.PositionRange) (types.InstantVectorOperator, error) {
 		if len(args) != 1 {
 			// Should be caught by the PromQL parser, but we check here for safety.
 			return nil, fmt.Errorf("expected exactly 1 argument for %s, got %v", name, len(args))
 		}
->>>>>>> f8db025b
 
 		inner, ok := args[0].(types.RangeVectorOperator)
 		if !ok {
@@ -94,12 +86,7 @@
 			return nil, fmt.Errorf("expected a range vector argument for %s, got %T", name, args[0])
 		}
 
-		return &operators.FunctionOverRangeVector{
-			Inner:               inner,
-			Pool:                pool,
-			MetadataFunc:        metadataFunc,
-			RangeVectorStepFunc: rangeStepFunc,
-		}, nil
+		return operators.NewFunctionOverRangeVector(inner, pool, metadataFunc, stepFunc, annotations, expressionPosition), nil
 	}
 }
 
@@ -110,12 +97,8 @@
 //   - name: The name of the function.
 //   - rangeStepFunc: The function to handle a range vector step
 
-<<<<<<< HEAD
-	return operators.NewFunctionOverRangeVector(inner, pool, annotations, expressionPosition), nil
-=======
 func RangeVectorTransformationFunctionOperatorFactory(name string, rangeStepFunc functions.RangeVectorStepFunction) InstantVectorFunctionOperatorFactory {
 	return SingleRangeVectorFunctionOperatorFactory(name, functions.DropSeriesName, rangeStepFunc)
->>>>>>> f8db025b
 }
 
 // These functions return an instant-vector.
