--- conflicted
+++ resolved
@@ -420,7 +420,6 @@
 		}
 
 		subqueryTimeRange := core.SubqueryTimeRange(timeRange, e.Range, step, core.TimeFromTimestamp(e.Timestamp), e.OriginalOffset)
-
 		inner, err := q.convertToInstantVectorOperator(e.Expr, subqueryTimeRange)
 		if err != nil {
 			return nil, err
@@ -555,6 +554,7 @@
 
 func (q *Query) Exec(ctx context.Context) *promql.Result {
 	defer q.root.Close()
+
 	if q.engine.pedantic {
 		// Close the root operator a second time to ensure all operators behave correctly if Close is called multiple times.
 		defer q.root.Close()
@@ -865,12 +865,9 @@
 	default:
 		panic(fmt.Sprintf("unknown result value type %T", q.result.Value))
 	}
-<<<<<<< HEAD
-=======
 
 	q.result.Value = nil
 
->>>>>>> fb1e4b72
 	if q.engine.pedantic && q.result.Err == nil {
 		if q.memoryConsumptionTracker.CurrentEstimatedMemoryConsumptionBytes() > 0 {
 			panic("Memory consumption tracker still estimates > 0 bytes used. This indicates something has not been returned to a pool.")
