// SPDX-License-Identifier: AGPL-3.0-only
// Provenance-includes-location: https://github.com/prometheus/prometheus/blob/main/promql/engine.go
// Provenance-includes-license: Apache-2.0
// Provenance-includes-copyright: The Prometheus Authors

package streamingpromql

import (
	"context"
	"errors"
	"fmt"
	"time"

	"github.com/prometheus/prometheus/model/labels"
	"github.com/prometheus/prometheus/model/timestamp"
	"github.com/prometheus/prometheus/promql"
	"github.com/prometheus/prometheus/promql/parser"
	"github.com/prometheus/prometheus/storage"
	"github.com/prometheus/prometheus/util/stats"
	"golang.org/x/exp/slices"

	"github.com/grafana/mimir/pkg/streamingpromql/operator"
)

type Query struct {
	queryable storage.Queryable
	opts      promql.QueryOpts
	statement *parser.EvalStmt
	root      operator.Operator
	engine    *Engine
	qs        string

	result *promql.Result
}

func newQuery(queryable storage.Queryable, opts promql.QueryOpts, qs string, start, end time.Time, interval time.Duration, engine *Engine) (*Query, error) {
	if opts == nil {
		opts = promql.NewPrometheusQueryOpts(false, 0)
	}

	expr, err := parser.ParseExpr(qs)
	if err != nil {
		return nil, err
	}

	expr = promql.PreprocessExpr(expr, start, end)

	q := &Query{
		queryable: queryable,
		opts:      opts,
		engine:    engine,
		qs:        qs,
		statement: &parser.EvalStmt{
			Expr:          expr,
			Start:         start,
			End:           end,
			Interval:      interval,
			LookbackDelta: opts.LookbackDelta(),
		},
	}

	if !q.IsInstant() {
		if expr.Type() != parser.ValueTypeVector && expr.Type() != parser.ValueTypeScalar {
			return nil, fmt.Errorf("query expression produces a %s, but expression for range queries must produce an instant vector or scalar", parser.DocumentedType(expr.Type()))
		}
	}

	switch expr.Type() {
	case parser.ValueTypeMatrix:
		q.root, err = q.convertToRangeVectorOperator(expr)
		if err != nil {
			return nil, err
		}
	case parser.ValueTypeVector:
		q.root, err = q.convertToInstantVectorOperator(expr)
		if err != nil {
			return nil, err
		}
	default:
		return nil, NewNotSupportedError(fmt.Sprintf("%s value as top-level expression", parser.DocumentedType(expr.Type())))
	}

	return q, nil
}

func (q *Query) convertToInstantVectorOperator(expr parser.Expr) (operator.InstantVectorOperator, error) {
	if expr.Type() != parser.ValueTypeVector {
		return nil, fmt.Errorf("cannot create instant vector operator for expression that produces a %s", parser.DocumentedType(expr.Type()))
	}

	interval := q.statement.Interval

	if q.IsInstant() {
		interval = time.Millisecond
	}

	switch e := expr.(type) {
	case *parser.VectorSelector:
		lookbackDelta := q.opts.LookbackDelta()
		if lookbackDelta == 0 {
			lookbackDelta = q.engine.lookbackDelta
		}

		if e.OriginalOffset != 0 || e.Offset != 0 {
			return nil, NewNotSupportedError("instant vector selector with 'offset'")
		}

		return &operator.InstantVectorSelector{
			Selector: &operator.Selector{
				Queryable:     q.queryable,
				Start:         timestamp.FromTime(q.statement.Start),
				End:           timestamp.FromTime(q.statement.End),
				Timestamp:     e.Timestamp,
				Interval:      interval.Milliseconds(),
				LookbackDelta: lookbackDelta,
				Matchers:      e.LabelMatchers,
			},
		}, nil
	case *parser.AggregateExpr:
		if e.Op != parser.SUM {
			return nil, NewNotSupportedError(fmt.Sprintf("'%s' aggregation", e.Op))
		}

		if e.Param != nil {
			// Should be caught by the PromQL parser, but we check here for safety.
			return nil, fmt.Errorf("unexpected parameter for %s aggregation: %s", e.Op, e.Param)
		}

		if e.Without {
			return nil, NewNotSupportedError("grouping with 'without'")
		}

		slices.Sort(e.Grouping)

		inner, err := q.convertToInstantVectorOperator(e.Expr)
		if err != nil {
			return nil, err
		}

		return &operator.Aggregation{
			Inner:    inner,
			Start:    q.statement.Start,
			End:      q.statement.End,
			Interval: interval,
			Grouping: e.Grouping,
		}, nil
	case *parser.Call:
		if e.Func.Name != "rate" {
			return nil, NewNotSupportedError(fmt.Sprintf("'%s' function", e.Func.Name))
		}

		if len(e.Args) != 1 {
			// Should be caught by the PromQL parser, but we check here for safety.
			return nil, fmt.Errorf("expected exactly one argument for rate, got %v", len(e.Args))
		}

		inner, err := q.convertToRangeVectorOperator(e.Args[0])
		if err != nil {
			return nil, err
		}

		return &operator.RangeVectorFunction{
			Inner: inner,
		}, nil
	case *parser.StepInvariantExpr:
		// One day, we'll do something smarter here.
		return q.convertToInstantVectorOperator(e.Expr)
	case *parser.ParenExpr:
		return q.convertToInstantVectorOperator(e.Expr)
	default:
		return nil, NewNotSupportedError(fmt.Sprintf("PromQL expression type %T", e))
	}
}

func (q *Query) convertToRangeVectorOperator(expr parser.Expr) (operator.RangeVectorOperator, error) {
	if expr.Type() != parser.ValueTypeMatrix {
		return nil, fmt.Errorf("cannot create range vector operator for expression that produces a %s", parser.DocumentedType(expr.Type()))
	}

	switch e := expr.(type) {
	case *parser.MatrixSelector:
		vectorSelector := e.VectorSelector.(*parser.VectorSelector)

		if vectorSelector.OriginalOffset != 0 || vectorSelector.Offset != 0 {
			return nil, NewNotSupportedError("range vector selector with 'offset'")
		}

		interval := q.statement.Interval

		if q.IsInstant() {
			interval = time.Millisecond
		}

		return &operator.RangeVectorSelector{
			Selector: &operator.Selector{
				Queryable: q.queryable,
				Start:     timestamp.FromTime(q.statement.Start),
				End:       timestamp.FromTime(q.statement.End),
				Timestamp: vectorSelector.Timestamp,
				Interval:  interval.Milliseconds(),
				Range:     e.Range,
				Matchers:  vectorSelector.LabelMatchers,
			},
		}, nil
	case *parser.BinaryExpr:
		if e.LHS.Type() != parser.ValueTypeVector || e.RHS.Type() != parser.ValueTypeVector {
			return nil, NewNotSupportedError("binary expression with scalars")
		}

		if e.VectorMatching.Card != parser.CardOneToOne {
			return nil, NewNotSupportedError(fmt.Sprintf("binary expression with %v matching", e.VectorMatching.Card))
		}

		if e.Op.IsComparisonOperator() || e.Op.IsSetOperator() {
			return nil, NewNotSupportedError(fmt.Sprintf("binary expression with '%s'", e.Op))
		}

		lhs, err := q.convertToOperator(e.LHS)
		if err != nil {
			return nil, err
		}

		rhs, err := q.convertToOperator(e.RHS)
		if err != nil {
			return nil, err
		}

		return &operator.BinaryOperation{
			Left:           lhs,
			Right:          rhs,
			VectorMatching: *e.VectorMatching,
			Op:             e.Op,
		}, nil
	case *parser.StepInvariantExpr:
		// One day, we'll do something smarter here.
		return q.convertToRangeVectorOperator(e.Expr)
	case *parser.ParenExpr:
		return q.convertToRangeVectorOperator(e.Expr)
	default:
		return nil, NewNotSupportedError(fmt.Sprintf("PromQL expression type %T", e))
	}
}

func (q *Query) IsInstant() bool {
	return q.statement.Start == q.statement.End && q.statement.Interval == 0
}

func (q *Query) Exec(ctx context.Context) *promql.Result {
	defer q.root.Close()

	series, err := q.root.SeriesMetadata(ctx)
	if err != nil {
		return &promql.Result{Err: err}
	}
	defer operator.PutSeriesMetadataSlice(series)

	switch q.statement.Expr.Type() {
	case parser.ValueTypeMatrix:
		v, err := q.populateMatrixFromRangeVectorOperator(ctx, q.root.(operator.RangeVectorOperator), series)
		if err != nil {
			return &promql.Result{Err: err}
		}

		q.result = &promql.Result{Value: v}
<<<<<<< HEAD
	} else {
		m, err := q.populateMatrix(ctx, series)
		if err != nil {
			return &promql.Result{Err: err}
		}
=======
	case parser.ValueTypeVector:
		if q.IsInstant() {
			v, err := q.populateVectorFromInstantVectorOperator(ctx, q.root.(operator.InstantVectorOperator), series)
			if err != nil {
				return &promql.Result{Err: err}
			}

			q.result = &promql.Result{Value: v}
		} else {
			v, err := q.populateMatrixFromInstantVectorOperator(ctx, q.root.(operator.InstantVectorOperator), series)
			if err != nil {
				return &promql.Result{Err: err}
			}
>>>>>>> 375f33b1

			q.result = &promql.Result{Value: v}
		}
	default:
		// This should be caught in newQuery above.
		return &promql.Result{Err: NewNotSupportedError(fmt.Sprintf("unsupported result type %s", parser.DocumentedType(q.statement.Expr.Type())))}
	}

	return q.result
}

func (q *Query) populateVectorFromInstantVectorOperator(ctx context.Context, o operator.InstantVectorOperator, series []operator.SeriesMetadata) (promql.Vector, error) {
	ts := timeMilliseconds(q.statement.Start)
	v := operator.GetVector(len(series))

	for i, s := range series {
		d, err := o.NextSeries(ctx)
		if err != nil {
			if errors.Is(err, operator.EOS) {
				return nil, fmt.Errorf("expected %v series, but only received %v", len(series), i)
			}

			return nil, err
		}

		if len(d.Floats)+len(d.Histograms) != 1 {
			operator.PutFPointSlice(d.Floats)
			// TODO: put histogram point slice back in pool

			if len(d.Floats)+len(d.Histograms) == 0 {
				continue
			}

			return nil, fmt.Errorf("expected exactly one sample for series %s, but got %v", s.Labels.String(), len(d.Floats))
		}

		point := d.Floats[0]
		v = append(v, promql.Sample{
			Metric: s.Labels,
			T:      ts,
			F:      point.F,
		})

		operator.PutFPointSlice(d.Floats)
		// TODO: put histogram point slice back in pool
	}

	return v, nil
}

func (q *Query) populateMatrixFromInstantVectorOperator(ctx context.Context, o operator.InstantVectorOperator, series []operator.SeriesMetadata) (promql.Matrix, error) {
	m := operator.GetMatrix(len(series))

	for i, s := range series {
		d, err := o.NextSeries(ctx)
		if err != nil {
			if errors.Is(err, operator.EOS) {
				return nil, fmt.Errorf("expected %v series, but only received %v", len(series), i)
			}

			return nil, err
		}

		if len(d.Floats) == 0 && len(d.Histograms) == 0 {
			operator.PutFPointSlice(d.Floats)
			// TODO: put histogram point slice back in pool

			continue
		}

		m = append(m, promql.Series{
			Metric:     s.Labels,
			Floats:     d.Floats,
			Histograms: d.Histograms,
		})
	}

	slices.SortFunc(m, func(a, b promql.Series) int {
		return labels.Compare(a.Metric, b.Metric)
	})

	return m, nil
}

func (q *Query) populateMatrixFromRangeVectorOperator(ctx context.Context, o operator.RangeVectorOperator, series []operator.SeriesMetadata) (promql.Matrix, error) {
	m := operator.GetMatrix(len(series))
	b := &operator.RingBuffer{}
	defer b.Close()

	for i, s := range series {
		err := o.NextSeries(ctx)
		if err != nil {
			if errors.Is(err, operator.EOS) {
				return nil, fmt.Errorf("expected %v series, but only received %v", len(series), i)
			}

			return nil, err
		}

		b.Reset()
		step, err := o.NextStepSamples(b)
		if err != nil {
			return nil, err
		}

		m = append(m, promql.Series{
			Metric: s.Labels,
			Floats: b.CopyPoints(step.RangeEnd),
		})
	}

	slices.SortFunc(m, func(a, b promql.Series) int {
		return labels.Compare(a.Metric, b.Metric)
	})

	return m, nil
}

func (q *Query) Close() {
	if q.result == nil {
		return
	}

	switch v := q.result.Value.(type) {
	case promql.Matrix:
		for _, s := range v {
			operator.PutFPointSlice(s.Floats)
			// TODO: put histogram point slice back in pool
		}

		operator.PutMatrix(v)
	case promql.Vector:
		operator.PutVector(v)
	default:
		panic(fmt.Sprintf("unknown result value type %T", q.result.Value))
	}
}

func (q *Query) Statement() parser.Statement {
	return q.statement
}

func (q *Query) Stats() *stats.Statistics {
	// Not yet supported.
	return nil
}

func (q *Query) Cancel() {
	// Not yet supported.
}

func (q *Query) String() string {
	return q.qs
}

func timeMilliseconds(t time.Time) int64 {
	return t.UnixNano() / int64(time.Millisecond/time.Nanosecond)
}<|MERGE_RESOLUTION|>--- conflicted
+++ resolved
@@ -162,6 +162,35 @@
 		return &operator.RangeVectorFunction{
 			Inner: inner,
 		}, nil
+	case *parser.BinaryExpr:
+		if e.LHS.Type() != parser.ValueTypeVector || e.RHS.Type() != parser.ValueTypeVector {
+			return nil, NewNotSupportedError("binary expression with scalars")
+		}
+
+		if e.VectorMatching.Card != parser.CardOneToOne {
+			return nil, NewNotSupportedError(fmt.Sprintf("binary expression with %v matching", e.VectorMatching.Card))
+		}
+
+		if e.Op.IsComparisonOperator() || e.Op.IsSetOperator() {
+			return nil, NewNotSupportedError(fmt.Sprintf("binary expression with '%s'", e.Op))
+		}
+
+		lhs, err := q.convertToInstantVectorOperator(e.LHS)
+		if err != nil {
+			return nil, err
+		}
+
+		rhs, err := q.convertToInstantVectorOperator(e.RHS)
+		if err != nil {
+			return nil, err
+		}
+
+		return &operator.BinaryOperation{
+			Left:           lhs,
+			Right:          rhs,
+			VectorMatching: *e.VectorMatching,
+			Op:             e.Op,
+		}, nil
 	case *parser.StepInvariantExpr:
 		// One day, we'll do something smarter here.
 		return q.convertToInstantVectorOperator(e.Expr)
@@ -202,35 +231,6 @@
 				Matchers:  vectorSelector.LabelMatchers,
 			},
 		}, nil
-	case *parser.BinaryExpr:
-		if e.LHS.Type() != parser.ValueTypeVector || e.RHS.Type() != parser.ValueTypeVector {
-			return nil, NewNotSupportedError("binary expression with scalars")
-		}
-
-		if e.VectorMatching.Card != parser.CardOneToOne {
-			return nil, NewNotSupportedError(fmt.Sprintf("binary expression with %v matching", e.VectorMatching.Card))
-		}
-
-		if e.Op.IsComparisonOperator() || e.Op.IsSetOperator() {
-			return nil, NewNotSupportedError(fmt.Sprintf("binary expression with '%s'", e.Op))
-		}
-
-		lhs, err := q.convertToOperator(e.LHS)
-		if err != nil {
-			return nil, err
-		}
-
-		rhs, err := q.convertToOperator(e.RHS)
-		if err != nil {
-			return nil, err
-		}
-
-		return &operator.BinaryOperation{
-			Left:           lhs,
-			Right:          rhs,
-			VectorMatching: *e.VectorMatching,
-			Op:             e.Op,
-		}, nil
 	case *parser.StepInvariantExpr:
 		// One day, we'll do something smarter here.
 		return q.convertToRangeVectorOperator(e.Expr)
@@ -262,13 +262,6 @@
 		}
 
 		q.result = &promql.Result{Value: v}
-<<<<<<< HEAD
-	} else {
-		m, err := q.populateMatrix(ctx, series)
-		if err != nil {
-			return &promql.Result{Err: err}
-		}
-=======
 	case parser.ValueTypeVector:
 		if q.IsInstant() {
 			v, err := q.populateVectorFromInstantVectorOperator(ctx, q.root.(operator.InstantVectorOperator), series)
@@ -282,7 +275,6 @@
 			if err != nil {
 				return &promql.Result{Err: err}
 			}
->>>>>>> 375f33b1
 
 			q.result = &promql.Result{Value: v}
 		}
