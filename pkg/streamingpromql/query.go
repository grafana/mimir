--- conflicted
+++ resolved
@@ -163,28 +163,7 @@
 			Pool:     q.pool,
 		}, nil
 	case *parser.Call:
-<<<<<<< HEAD
 		return q.handleFunction(e)
-=======
-		if e.Func.Name != "rate" {
-			return nil, compat.NewNotSupportedError(fmt.Sprintf("'%s' function", e.Func.Name))
-		}
-
-		if len(e.Args) != 1 {
-			// Should be caught by the PromQL parser, but we check here for safety.
-			return nil, fmt.Errorf("expected exactly one argument for rate, got %v", len(e.Args))
-		}
-
-		inner, err := q.convertToRangeVectorOperator(e.Args[0])
-		if err != nil {
-			return nil, err
-		}
-
-		return &operators.RangeVectorFunction{
-			Inner: inner,
-			Pool:  q.pool,
-		}, nil
->>>>>>> 006ee9cb
 	case *parser.BinaryExpr:
 		if e.LHS.Type() != parser.ValueTypeVector || e.RHS.Type() != parser.ValueTypeVector {
 			return nil, compat.NewNotSupportedError("binary expression with scalars")
@@ -215,16 +194,15 @@
 	}
 }
 
-<<<<<<< HEAD
-func (q *Query) handleFunction(e *parser.Call) (operator.InstantVectorOperator, error) {
-	if call, ok := operator.InstantVectorFunctionCalls[e.Func.Name]; ok {
+func (q *Query) handleFunction(e *parser.Call) (types.InstantVectorOperator, error) {
+	if call, ok := operators.InstantVectorFunctionCalls[e.Func.Name]; ok {
 		// At the moment no instant-vector promql function takes more than one instant-vector
 		// as an argument. We can assume this will always be the Inner operator and therefore
 		// what we use for the SeriesMetadata.
 		// The instant-vector is not always the first argument, such in the case of histogram_quantile etc.
 		// so we loop over the arguments to find the vectors. This could be expanded in the
 		// future if we need to support multiple inner vectors.
-		var inner operator.InstantVectorOperator
+		var inner types.InstantVectorOperator
 		for i := range e.Args {
 			if e.Args[i].Type() == "vector" {
 				var err error
@@ -236,7 +214,7 @@
 			}
 		}
 
-		return &operator.InstantVectorFunction{
+		return &operators.InstantVectorFunction{
 			Inner: inner,
 			Pool:  q.pool,
 			Func:  call,
@@ -253,7 +231,7 @@
 			return nil, err
 		}
 
-		return &operator.RangeVectorFunction{
+		return &operators.RangeVectorFunction{
 			Inner: inner,
 			Pool:  q.pool,
 		}, nil
@@ -262,10 +240,7 @@
 	}
 }
 
-func (q *Query) convertToRangeVectorOperator(expr parser.Expr) (operator.RangeVectorOperator, error) {
-=======
 func (q *Query) convertToRangeVectorOperator(expr parser.Expr) (types.RangeVectorOperator, error) {
->>>>>>> 006ee9cb
 	if expr.Type() != parser.ValueTypeMatrix {
 		return nil, fmt.Errorf("cannot create range vector operator for expression that produces a %s", parser.DocumentedType(expr.Type()))
 	}
