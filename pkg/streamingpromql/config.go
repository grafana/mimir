--- conflicted
+++ resolved
@@ -24,17 +24,12 @@
 	// but for now, we use this option to change the behavior of selectors.
 	EagerLoadSelectors bool `yaml:"-"`
 
-<<<<<<< HEAD
 	EnablePruneToggles      bool `yaml:"enable_prune_toggles" category:"experimental"`
 	EnablePropagateMatchers bool `yaml:"enable_propagate_matchers" category:"experimental"`
 
-	EnableCommonSubexpressionElimination bool `yaml:"enable_common_subexpression_elimination" category:"experimental"`
-	EnableSkippingHistogramDecoding      bool `yaml:"enable_skipping_histogram_decoding" category:"experimental"`
-=======
 	EnableCommonSubexpressionElimination                                          bool `yaml:"enable_common_subexpression_elimination" category:"experimental"`
 	EnableCommonSubexpressionEliminationForRangeVectorExpressionsInInstantQueries bool `yaml:"enable_common_subexpression_elimination_for_range_vector_expressions_in_instant_queries" category:"experimental"`
 	EnableSkippingHistogramDecoding                                               bool `yaml:"enable_skipping_histogram_decoding" category:"experimental"`
->>>>>>> aed6b646
 }
 
 func (o *EngineOpts) RegisterFlags(f *flag.FlagSet) {
@@ -59,16 +54,11 @@
 
 		Pedantic: true,
 
-<<<<<<< HEAD
 		EnablePruneToggles:      true,
 		EnablePropagateMatchers: true,
 
-		EnableCommonSubexpressionElimination: true,
-		EnableSkippingHistogramDecoding:      true,
-=======
 		EnableCommonSubexpressionElimination:                                          true,
 		EnableCommonSubexpressionEliminationForRangeVectorExpressionsInInstantQueries: true,
 		EnableSkippingHistogramDecoding:                                               true,
->>>>>>> aed6b646
 	}
 }