--- conflicted
+++ resolved
@@ -18,28 +18,9 @@
 }
 
 type FeatureToggles struct {
-<<<<<<< HEAD
 	EnableAggregationOperations      bool `yaml:"enable_aggregation_operations" category:"experimental"`
-	EnableBinaryOperations           bool `yaml:"enable_binary_operations" category:"experimental"`
 	EnableBinaryComparisonOperations bool `yaml:"enable_binary_comparison_operations" category:"experimental"`
-	EnableOffsetModifier             bool `yaml:"enable_offset_modifier" category:"experimental"`
-	EnableOverTimeFunctions          bool `yaml:"enable_over_time_functions" category:"experimental"`
 	EnableScalars                    bool `yaml:"enable_scalars" category:"experimental"`
-	EnableUnaryNegation              bool `yaml:"enable_unary_negation" category:"experimental"`
-}
-
-var overTimeFunctionNames = []string{
-	"avg_over_time",
-	"count_over_time",
-	"last_over_time",
-	"max_over_time",
-	"min_over_time",
-	"present_over_time",
-	"sum_over_time",
-=======
-	EnableAggregationOperations bool `yaml:"enable_aggregation_operations" category:"experimental"`
-	EnableScalars               bool `yaml:"enable_scalars" category:"experimental"`
->>>>>>> 3ef0ebf0
 }
 
 // EnableAllFeatures enables all features supported by MQE, including experimental or incomplete features.
@@ -47,24 +28,11 @@
 	// Note that we deliberately use a keyless literal here to force a compilation error if we don't keep this in sync with new fields added to FeatureToggles.
 	true,
 	true,
-<<<<<<< HEAD
 	true,
-	true,
-	true,
-	true,
-	true,
-=======
->>>>>>> 3ef0ebf0
 }
 
 func (t *FeatureToggles) RegisterFlags(f *flag.FlagSet) {
 	f.BoolVar(&t.EnableAggregationOperations, "querier.mimir-query-engine.enable-aggregation-operations", true, "Enable support for aggregation operations in Mimir's query engine. Only applies if the Mimir query engine is in use.")
-<<<<<<< HEAD
-	f.BoolVar(&t.EnableBinaryOperations, "querier.mimir-query-engine.enable-binary-operations", true, "Enable support for binary operations in Mimir's query engine. Only applies if the Mimir query engine is in use.")
 	f.BoolVar(&t.EnableBinaryComparisonOperations, "querier.mimir-query-engine.enable-binary-comparison-operations", true, "Enable support for binary comparison operations in Mimir's query engine. Only applies if the Mimir query engine is in use.")
-	f.BoolVar(&t.EnableOffsetModifier, "querier.mimir-query-engine.enable-offset-modifier", true, "Enable support for offset modifier in Mimir's query engine. Only applies if the Mimir query engine is in use.")
-	f.BoolVar(&t.EnableOverTimeFunctions, "querier.mimir-query-engine.enable-over-time-functions", true, "Enable support for ..._over_time functions in Mimir's query engine. Only applies if the Mimir query engine is in use.")
-=======
->>>>>>> 3ef0ebf0
 	f.BoolVar(&t.EnableScalars, "querier.mimir-query-engine.enable-scalars", true, "Enable support for scalars in Mimir's query engine. Only applies if the Mimir query engine is in use.")
 }