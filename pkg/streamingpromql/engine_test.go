--- conflicted
+++ resolved
@@ -3016,15 +3016,12 @@
 			expressions = append(expressions, fmt.Sprintf(`%s by (group) (series{label=~"(%s)"})`, aggFunc, labelRegex))
 			expressions = append(expressions, fmt.Sprintf(`%s without (group) (series{label=~"(%s)"})`, aggFunc, labelRegex))
 		}
-<<<<<<< HEAD
 		// NOTE(jhesketh): We do not test a changing quantile factor here as prometheus currently
 		// does not support it (https://github.com/prometheus/prometheus/issues/15971)
 		expressions = append(expressions, fmt.Sprintf(`quantile (0.9, series{label=~"(%s)"})`, labelRegex))
 		expressions = append(expressions, fmt.Sprintf(`quantile by (group) (0.9, series{label=~"(%s)"})`, labelRegex))
-=======
 
 		expressions = append(expressions, fmt.Sprintf(`count_values("value", series{label="%s"})`, labelRegex))
->>>>>>> 2a3eb853
 	}
 
 	runMixedMetricsTests(t, expressions, pointsPerSeries, seriesData, false)
