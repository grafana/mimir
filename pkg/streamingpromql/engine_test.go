// SPDX-License-Identifier: AGPL-3.0-only

package streamingpromql

import (
	"context"
	"errors"
	"fmt"
	"io"
	"io/fs"
	"os"
	"strings"
	"testing"
	"time"

	"github.com/go-kit/log"
	"github.com/opentracing/opentracing-go"
	otlog "github.com/opentracing/opentracing-go/log"
	"github.com/prometheus/client_golang/prometheus"
	"github.com/prometheus/client_golang/prometheus/testutil"
	dto "github.com/prometheus/client_model/go"
	"github.com/prometheus/prometheus/model/histogram"
	"github.com/prometheus/prometheus/model/labels"
	"github.com/prometheus/prometheus/model/timestamp"
	"github.com/prometheus/prometheus/promql"
	"github.com/prometheus/prometheus/promql/promqltest"
	"github.com/prometheus/prometheus/storage"
	"github.com/prometheus/prometheus/util/annotations"
	"github.com/stretchr/testify/require"
	"github.com/uber/jaeger-client-go"

	"github.com/grafana/mimir/pkg/querier/stats"
	"github.com/grafana/mimir/pkg/streamingpromql/compat"
	"github.com/grafana/mimir/pkg/streamingpromql/types"
	"github.com/grafana/mimir/pkg/util/globalerror"
)

func TestUnsupportedPromQLFeatures(t *testing.T) {
	featureToggles := EnableAllFeatures

	// The goal of this is not to list every conceivable expression that is unsupported, but to cover all the
	// different cases and make sure we produce a reasonable error message when these cases are encountered.
	unsupportedExpressions := map[string]string{
		"1 + 2":                      "binary expression between two scalars",
		"metric{} < other_metric{}":  "binary expression with '<'",
		"metric{} or other_metric{}": "binary expression with many-to-many matching",
		"metric{} + on() group_left() other_metric{}":  "binary expression with many-to-one matching",
		"metric{} + on() group_right() other_metric{}": "binary expression with one-to-many matching",
<<<<<<< HEAD
		"topk(5, metric{})":                            "'topk' aggregation with parameter",
		`count_values("foo", metric{})`:                "'count_values' aggregation with parameter",
		"rate(metric{}[5m:1m])":                        "PromQL expression type *parser.SubqueryExpr for range vectors",
		"quantile_over_time(0.4, metric{}[5m])":        "'quantile_over_time' function",
		"-sum(metric{})":                               "PromQL expression type *parser.UnaryExpr for instant vectors",
		"count(metric{})":                              "aggregation operation with 'count'",
=======
		"avg(metric{})":                         "aggregation operation with 'avg'",
		"topk(5, metric{})":                     "'topk' aggregation with parameter",
		`count_values("foo", metric{})`:         "'count_values' aggregation with parameter",
		"rate(metric{}[5m:1m])":                 "PromQL expression type *parser.SubqueryExpr for range vectors",
		"quantile_over_time(0.4, metric{}[5m])": "'quantile_over_time' function",
>>>>>>> 36b193c7
	}

	for expression, expectedError := range unsupportedExpressions {
		t.Run(expression, func(t *testing.T) {
			requireRangeQueryIsUnsupported(t, featureToggles, expression, expectedError)
			requireInstantQueryIsUnsupported(t, featureToggles, expression, expectedError)
		})
	}

	// These expressions are also unsupported, but are only valid as instant queries.
	unsupportedInstantQueryExpressions := map[string]string{
		"'a'":             "string value as top-level expression",
		"metric{}[5m:1m]": "PromQL expression type *parser.SubqueryExpr for range vectors",
	}

	for expression, expectedError := range unsupportedInstantQueryExpressions {
		t.Run(expression, func(t *testing.T) {
			requireInstantQueryIsUnsupported(t, featureToggles, expression, expectedError)
		})
	}
}

func TestUnsupportedPromQLFeaturesWithFeatureToggles(t *testing.T) {
	t.Run("aggregation operations", func(t *testing.T) {
		featureToggles := EnableAllFeatures
		featureToggles.EnableAggregationOperations = false

		requireRangeQueryIsUnsupported(t, featureToggles, "sum by (label) (metric)", "aggregation operations")
		requireInstantQueryIsUnsupported(t, featureToggles, "sum by (label) (metric)", "aggregation operations")
	})

	t.Run("binary expressions", func(t *testing.T) {
		featureToggles := EnableAllFeatures
		featureToggles.EnableBinaryOperations = false

		requireRangeQueryIsUnsupported(t, featureToggles, "metric{} + other_metric{}", "binary expressions")
		requireInstantQueryIsUnsupported(t, featureToggles, "metric{} + other_metric{}", "binary expressions")
	})

	t.Run("..._over_time functions", func(t *testing.T) {
		featureToggles := EnableAllFeatures
		featureToggles.EnableOverTimeFunctions = false

		requireRangeQueryIsUnsupported(t, featureToggles, "count_over_time(metric[1m])", "'count_over_time' function")
		requireInstantQueryIsUnsupported(t, featureToggles, "count_over_time(metric[1m])", "'count_over_time' function")
	})

	t.Run("offset modifier", func(t *testing.T) {
		featureToggles := EnableAllFeatures
		featureToggles.EnableOffsetModifier = false

		requireRangeQueryIsUnsupported(t, featureToggles, "metric offset 1m", "instant vector selector with 'offset'")
		requireInstantQueryIsUnsupported(t, featureToggles, "metric offset 1m", "instant vector selector with 'offset'")
		requireInstantQueryIsUnsupported(t, featureToggles, "metric[2m] offset 1m", "range vector selector with 'offset'")

		requireRangeQueryIsUnsupported(t, featureToggles, "rate(metric[2m] offset 1m)", "range vector selector with 'offset'")
		requireInstantQueryIsUnsupported(t, featureToggles, "rate(metric[2m] offset 1m)", "range vector selector with 'offset'")
	})

	t.Run("scalars", func(t *testing.T) {
		featureToggles := EnableAllFeatures
		featureToggles.EnableScalars = false

		requireRangeQueryIsUnsupported(t, featureToggles, "2", "scalar values")
		requireInstantQueryIsUnsupported(t, featureToggles, "2", "scalar values")
	})

	t.Run("unary negation", func(t *testing.T) {
		featureToggles := EnableAllFeatures
		featureToggles.EnableUnaryNegation = false

		requireRangeQueryIsUnsupported(t, featureToggles, "-sum(metric{})", "unary negation of instant vectors")
		requireInstantQueryIsUnsupported(t, featureToggles, "-sum(metric{})", "unary negation of instant vectors")

		requireRangeQueryIsUnsupported(t, featureToggles, "-(1)", "unary negation of scalars")
		requireInstantQueryIsUnsupported(t, featureToggles, "-(1)", "unary negation of scalars")
	})
}

func requireRangeQueryIsUnsupported(t *testing.T, featureToggles FeatureToggles, expression string, expectedError string) {
	opts := NewTestEngineOpts()
	opts.FeatureToggles = featureToggles
	engine, err := NewEngine(opts, NewStaticQueryLimitsProvider(0), stats.NewQueryMetrics(nil), log.NewNopLogger())
	require.NoError(t, err)

	qry, err := engine.NewRangeQuery(context.Background(), nil, nil, expression, time.Now().Add(-time.Hour), time.Now(), time.Minute)
	require.Error(t, err)
	require.ErrorIs(t, err, compat.NotSupportedError{})
	require.EqualError(t, err, "not supported by streaming engine: "+expectedError)
	require.Nil(t, qry)
}

func requireInstantQueryIsUnsupported(t *testing.T, featureToggles FeatureToggles, expression string, expectedError string) {
	opts := NewTestEngineOpts()
	opts.FeatureToggles = featureToggles
	engine, err := NewEngine(opts, NewStaticQueryLimitsProvider(0), stats.NewQueryMetrics(nil), log.NewNopLogger())
	require.NoError(t, err)

	qry, err := engine.NewInstantQuery(context.Background(), nil, nil, expression, time.Now())
	require.Error(t, err)
	require.ErrorIs(t, err, compat.NotSupportedError{})
	require.EqualError(t, err, "not supported by streaming engine: "+expectedError)
	require.Nil(t, qry)
}

func TestNewRangeQuery_InvalidQueryTime(t *testing.T) {
	opts := NewTestEngineOpts()
	engine, err := NewEngine(opts, NewStaticQueryLimitsProvider(0), stats.NewQueryMetrics(nil), log.NewNopLogger())
	require.NoError(t, err)
	ctx := context.Background()

	_, err = engine.NewRangeQuery(ctx, nil, nil, "vector(0)", time.Now(), time.Now(), 0)
	require.EqualError(t, err, "0s is not a valid interval for a range query, must be greater than 0")

	start := time.Date(2024, 3, 22, 3, 0, 0, 0, time.UTC)
	_, err = engine.NewRangeQuery(ctx, nil, nil, "vector(0)", start, start.Add(-time.Hour), time.Second)
	require.EqualError(t, err, "range query time range is invalid: end time 2024-03-22T02:00:00Z is before start time 2024-03-22T03:00:00Z")
}

func TestNewRangeQuery_InvalidExpressionTypes(t *testing.T) {
	opts := NewTestEngineOpts()
	engine, err := NewEngine(opts, NewStaticQueryLimitsProvider(0), stats.NewQueryMetrics(nil), log.NewNopLogger())
	require.NoError(t, err)
	ctx := context.Background()

	_, err = engine.NewRangeQuery(ctx, nil, nil, "metric[3m]", time.Now(), time.Now(), time.Second)
	require.EqualError(t, err, "query expression produces a range vector, but expression for range queries must produce an instant vector or scalar")

	_, err = engine.NewRangeQuery(ctx, nil, nil, `"thing"`, time.Now(), time.Now(), time.Second)
	require.EqualError(t, err, "query expression produces a string, but expression for range queries must produce an instant vector or scalar")
}

// This test runs the test cases defined upstream in https://github.com/prometheus/prometheus/tree/main/promql/testdata and copied to testdata/upstream.
// Test cases that are not supported by the streaming engine are commented out (or, if the entire file is not supported, .disabled is appended to the file name).
// Once the streaming engine supports all PromQL features exercised by Prometheus' test cases, we can remove these files and instead call promql.RunBuiltinTests here instead.
func TestUpstreamTestCases(t *testing.T) {
	opts := NewTestEngineOpts()
	engine, err := NewEngine(opts, NewStaticQueryLimitsProvider(0), stats.NewQueryMetrics(nil), log.NewNopLogger())
	require.NoError(t, err)

	testdataFS := os.DirFS("./testdata")
	testFiles, err := fs.Glob(testdataFS, "upstream/*.test")
	require.NoError(t, err)

	for _, testFile := range testFiles {
		t.Run(testFile, func(t *testing.T) {
			f, err := testdataFS.Open(testFile)
			require.NoError(t, err)
			defer f.Close()

			testScript, err := io.ReadAll(f)
			require.NoError(t, err)

			promqltest.RunTest(t, string(testScript), engine)
		})
	}
}

func TestOurTestCases(t *testing.T) {
	opts := NewTestEngineOpts()
	mimirEngine, err := NewEngine(opts, NewStaticQueryLimitsProvider(0), stats.NewQueryMetrics(nil), log.NewNopLogger())
	require.NoError(t, err)

	prometheusEngine := promql.NewEngine(opts.CommonOpts)

	testdataFS := os.DirFS("./testdata")
	testFiles, err := fs.Glob(testdataFS, "ours*/*.test")
	require.NoError(t, err)

	for _, testFile := range testFiles {
		t.Run(testFile, func(t *testing.T) {
			f, err := testdataFS.Open(testFile)
			require.NoError(t, err)
			defer f.Close()

			b, err := io.ReadAll(f)
			require.NoError(t, err)

			testScript := string(b)

			t.Run("Mimir's engine", func(t *testing.T) {
				promqltest.RunTest(t, testScript, mimirEngine)
			})

			// Run the tests against Prometheus' engine to ensure our test cases are valid.
			t.Run("Prometheus' engine", func(t *testing.T) {
				if strings.HasPrefix(testFile, "ours-only") {
					t.Skip("disabled for Prometheus' engine due to bug in Prometheus' engine")
				}

				promqltest.RunTest(t, testScript, prometheusEngine)
			})
		})
	}
}

// Testing instant queries that return a range vector is not supported by Prometheus' PromQL testing framework,
// and adding support for this would be quite involved.
//
// So instead, we test these few cases here instead.
func TestRangeVectorSelectors(t *testing.T) {
	opts := NewTestEngineOpts()
	mimirEngine, err := NewEngine(opts, NewStaticQueryLimitsProvider(0), stats.NewQueryMetrics(nil), log.NewNopLogger())
	require.NoError(t, err)

	prometheusEngine := promql.NewEngine(opts.CommonOpts)

	baseT := timestamp.Time(0)
	storage := promqltest.LoadedStorage(t, `
		load 1m
			some_metric{env="1"} 0+1x4
			some_metric{env="2"} 0+2x4
			some_metric_with_gaps 0 1 _ 3
			some_metric_with_stale_marker 0 1 stale 3
			incr_histogram{env="1"}	{{schema:0 sum:4 count:4 buckets:[1 2 1]}}+{{sum:2 count:1 buckets:[1] offset:1}}x4
			incr_histogram{env="2"}	{{schema:0 sum:4 count:4 buckets:[1 2 1]}}+{{sum:4 count:2 buckets:[1 2] offset:1}}x4
			histogram_with_gaps	{{sum:1 count:1 buckets:[1]}} {{sum:2 count:2 buckets:[1 1]}} _ {{sum:3 count:3 buckets:[1 1 1]}}
			histogram_with_stale_marker	{{sum:1 count:1 buckets:[1]}} {{sum:2 count:2 buckets:[1 1]}} stale {{sum:4 count:4 buckets:[1 1 1 1]}}
			mixed_metric {{schema:0 sum:4 count:4 buckets:[1 2 1]}} 1 2 {{schema:0 sum:3 count:3 buckets:[1 2 1]}}
			mixed_metric_histogram_first {{schema:0 sum:4 count:4 buckets:[1 2 1]}} 1
			mixed_metric_float_first 1 {{schema:0 sum:4 count:4 buckets:[1 2 1]}}
	`)

	t.Cleanup(func() { require.NoError(t, storage.Close()) })

	testCases := map[string]struct {
		expr     string
		expected *promql.Result
		ts       time.Time
	}{
		"matches series with points in range": {
			expr: "some_metric[1m]",
			ts:   baseT.Add(2 * time.Minute),
			expected: &promql.Result{
				Value: promql.Matrix{
					{
						Metric: labels.FromStrings("__name__", "some_metric", "env", "1"),
						Floats: []promql.FPoint{
							{T: timestamp.FromTime(baseT.Add(time.Minute)), F: 1},
							{T: timestamp.FromTime(baseT.Add(2 * time.Minute)), F: 2},
						},
					},
					{
						Metric: labels.FromStrings("__name__", "some_metric", "env", "2"),
						Floats: []promql.FPoint{
							{T: timestamp.FromTime(baseT.Add(time.Minute)), F: 2},
							{T: timestamp.FromTime(baseT.Add(2 * time.Minute)), F: 4},
						},
					},
				},
			},
		},
		"matches no series": {
			expr: "some_nonexistent_metric[1m]",
			ts:   baseT,
			expected: &promql.Result{
				Value: promql.Matrix{},
			},
		},
		"no samples in range": {
			expr: "some_metric[1m]",
			ts:   baseT.Add(20 * time.Minute),
			expected: &promql.Result{
				Value: promql.Matrix{},
			},
		},
		"does not return points outside range if last selected point does not align to end of range": {
			expr: "some_metric_with_gaps[1m]",
			ts:   baseT.Add(2 * time.Minute),
			expected: &promql.Result{
				Value: promql.Matrix{
					{
						Metric: labels.FromStrings("__name__", "some_metric_with_gaps"),
						Floats: []promql.FPoint{
							{T: timestamp.FromTime(baseT.Add(time.Minute)), F: 1},
						},
					},
				},
			},
		},
		"metric with stale marker": {
			expr: "some_metric_with_stale_marker[3m]",
			ts:   baseT.Add(3 * time.Minute),
			expected: &promql.Result{
				Value: promql.Matrix{
					{
						Metric: labels.FromStrings("__name__", "some_metric_with_stale_marker"),
						Floats: []promql.FPoint{
							{T: timestamp.FromTime(baseT), F: 0},
							{T: timestamp.FromTime(baseT.Add(time.Minute)), F: 1},
							{T: timestamp.FromTime(baseT.Add(3 * time.Minute)), F: 3},
						},
					},
				},
			},
		},
		"histogram: matches series with points in range": {
			expr: "incr_histogram[1m]",
			ts:   baseT.Add(2 * time.Minute),
			expected: &promql.Result{
				Value: promql.Matrix{
					{
						Metric: labels.FromStrings("__name__", "incr_histogram", "env", "1"),
						Histograms: []promql.HPoint{
							{
								T: timestamp.FromTime(baseT.Add(time.Minute)),
								H: &histogram.FloatHistogram{
									Sum:   6,
									Count: 5,
									PositiveSpans: []histogram.Span{
										{
											Offset: 0,
											Length: 3,
										},
									},
									PositiveBuckets: []float64{
										1, 3, 1,
									},
									CounterResetHint: histogram.NotCounterReset,
								},
							},
							{
								T: timestamp.FromTime(baseT.Add(2 * time.Minute)),
								H: &histogram.FloatHistogram{
									Sum:   8,
									Count: 6,
									PositiveSpans: []histogram.Span{
										{
											Offset: 0,
											Length: 3,
										},
									},
									PositiveBuckets: []float64{
										1, 4, 1,
									},
									CounterResetHint: histogram.NotCounterReset,
								},
							},
						},
					},
					{
						Metric: labels.FromStrings("__name__", "incr_histogram", "env", "2"),
						Histograms: []promql.HPoint{
							{
								T: timestamp.FromTime(baseT.Add(time.Minute)),
								H: &histogram.FloatHistogram{
									Sum:   8,
									Count: 6,
									PositiveSpans: []histogram.Span{
										{
											Offset: 0,
											Length: 3,
										},
									},
									PositiveBuckets: []float64{
										1, 3, 3,
									},
									CounterResetHint: histogram.NotCounterReset,
								},
							},
							{
								T: timestamp.FromTime(baseT.Add(2 * time.Minute)),
								H: &histogram.FloatHistogram{
									Sum:   12,
									Count: 8,
									PositiveSpans: []histogram.Span{
										{
											Offset: 0,
											Length: 3,
										},
									},
									PositiveBuckets: []float64{
										1, 4, 5,
									},
									CounterResetHint: histogram.NotCounterReset,
								},
							},
						},
					},
				},
			},
		},
		"histogram: no samples in range": {
			expr: "incr_histogram[1m]",
			ts:   baseT.Add(20 * time.Minute),
			expected: &promql.Result{
				Value: promql.Matrix{},
			},
		},
		"histogram: does not return points outside range if last selected point does not align to end of range": {
			expr: "histogram_with_gaps[1m]",
			ts:   baseT.Add(2 * time.Minute),
			expected: &promql.Result{
				Value: promql.Matrix{
					{
						Metric: labels.FromStrings("__name__", "histogram_with_gaps"),
						Histograms: []promql.HPoint{
							{
								T: timestamp.FromTime(baseT.Add(time.Minute)),
								H: &histogram.FloatHistogram{
									Sum:   2,
									Count: 2,
									PositiveSpans: []histogram.Span{
										{
											Offset: 0,
											Length: 3,
										},
									},
									PositiveBuckets: []float64{
										1, 1, 0,
									},
									CounterResetHint: histogram.NotCounterReset,
								},
							},
						},
					},
				},
			},
		},
		"histogram: metric with stale marker": {
			expr: "histogram_with_stale_marker[3m]",
			ts:   baseT.Add(3 * time.Minute),
			expected: &promql.Result{
				Value: promql.Matrix{
					{
						Metric: labels.FromStrings("__name__", "histogram_with_stale_marker"),
						Histograms: []promql.HPoint{
							{
								T: timestamp.FromTime(baseT),
								H: &histogram.FloatHistogram{
									Sum:   1,
									Count: 1,
									PositiveSpans: []histogram.Span{
										{
											Offset: 0,
											Length: 2,
										},
									},
									PositiveBuckets: []float64{
										1, 0,
									},
									CounterResetHint: histogram.UnknownCounterReset,
								},
							},
							{
								T: timestamp.FromTime(baseT.Add(time.Minute)),
								H: &histogram.FloatHistogram{
									Sum:   2,
									Count: 2,
									PositiveSpans: []histogram.Span{
										{
											Offset: 0,
											Length: 2,
										},
									},
									PositiveBuckets: []float64{
										1, 1,
									},
									CounterResetHint: histogram.NotCounterReset,
								},
							},
							{
								T: timestamp.FromTime(baseT.Add(3 * time.Minute)),
								H: &histogram.FloatHistogram{
									Sum:   4,
									Count: 4,
									PositiveSpans: []histogram.Span{
										{
											Offset: 0,
											Length: 4,
										},
									},
									PositiveBuckets: []float64{
										1, 1, 1, 1,
									},
									CounterResetHint: histogram.UnknownCounterReset,
								},
							},
						},
					},
				},
			},
		},
		"mixed series with histograms and floats": {
			expr: "mixed_metric[4m]",
			ts:   baseT.Add(4 * time.Minute),
			expected: &promql.Result{
				Value: promql.Matrix{
					{
						Metric: labels.FromStrings("__name__", "mixed_metric"),
						Floats: []promql.FPoint{
							{
								T: timestamp.FromTime(baseT.Add(time.Minute)),
								F: 1,
							},
							{
								T: timestamp.FromTime(baseT.Add(2 * time.Minute)),
								F: 2,
							},
						},
						Histograms: []promql.HPoint{
							{
								T: timestamp.FromTime(baseT.Add(3 * time.Minute)),
								H: &histogram.FloatHistogram{
									Sum:   3,
									Count: 3,
									PositiveSpans: []histogram.Span{
										{
											Offset: 0,
											Length: 3,
										},
									},
									PositiveBuckets: []float64{
										1, 2, 1,
									},
								},
							},
						},
					},
				},
			},
		},
		"mixed series with a histogram then a float": {
			// This is unexpected, but consistent behavior between the engines
			// See: https://github.com/prometheus/prometheus/issues/14172
			expr: "mixed_metric_histogram_first[2m]",
			ts:   baseT.Add(2 * time.Minute),
			expected: &promql.Result{
				Value: promql.Matrix{
					{
						Metric: labels.FromStrings("__name__", "mixed_metric_histogram_first"),
						Floats: []promql.FPoint{
							{
								T: timestamp.FromTime(baseT.Add(time.Minute)),
								F: 1,
							},
						},
					},
				},
			},
		},
		"mixed series with a float then a histogram": {
			// No incorrect lookback
			expr: "mixed_metric_float_first[2m]",
			ts:   baseT.Add(2 * time.Minute),
			expected: &promql.Result{
				Value: promql.Matrix{
					{
						Metric: labels.FromStrings("__name__", "mixed_metric_float_first"),
						Floats: []promql.FPoint{
							{
								T: timestamp.FromTime(baseT),
								F: 1,
							},
						},
						Histograms: []promql.HPoint{
							{
								T: timestamp.FromTime(baseT.Add(time.Minute)),
								H: &histogram.FloatHistogram{
									Sum:   4,
									Count: 4,
									PositiveSpans: []histogram.Span{
										{
											Offset: 0,
											Length: 3,
										},
									},
									PositiveBuckets: []float64{
										1, 2, 1,
									},
								},
							},
						},
					},
				},
			},
		},
		"selector with positive offset (looking backwards)": {
			expr: "some_metric[1m] offset 1m",
			ts:   baseT.Add(3 * time.Minute),
			expected: &promql.Result{
				Value: promql.Matrix{
					{
						Metric: labels.FromStrings("__name__", "some_metric", "env", "1"),
						Floats: []promql.FPoint{
							{T: timestamp.FromTime(baseT.Add(time.Minute)), F: 1},
							{T: timestamp.FromTime(baseT.Add(2 * time.Minute)), F: 2},
						},
					},
					{
						Metric: labels.FromStrings("__name__", "some_metric", "env", "2"),
						Floats: []promql.FPoint{
							{T: timestamp.FromTime(baseT.Add(time.Minute)), F: 2},
							{T: timestamp.FromTime(baseT.Add(2 * time.Minute)), F: 4},
						},
					},
				},
			},
		},
		"selector with negative offset (looking forwards)": {
			expr: "some_metric[1m] offset -1m",
			ts:   baseT.Add(1 * time.Minute),
			expected: &promql.Result{
				Value: promql.Matrix{
					{
						Metric: labels.FromStrings("__name__", "some_metric", "env", "1"),
						Floats: []promql.FPoint{
							{T: timestamp.FromTime(baseT.Add(time.Minute)), F: 1},
							{T: timestamp.FromTime(baseT.Add(2 * time.Minute)), F: 2},
						},
					},
					{
						Metric: labels.FromStrings("__name__", "some_metric", "env", "2"),
						Floats: []promql.FPoint{
							{T: timestamp.FromTime(baseT.Add(time.Minute)), F: 2},
							{T: timestamp.FromTime(baseT.Add(2 * time.Minute)), F: 4},
						},
					},
				},
			},
		},
		"selector with offset to before beginning of available data": {
			expr: "some_metric[1m] offset 10m",
			ts:   baseT.Add(2 * time.Minute),
			expected: &promql.Result{
				Value: promql.Matrix{},
			},
		},
		"selector with offset to after end of available data": {
			expr: "some_metric[1m] offset -20m",
			ts:   baseT.Add(2 * time.Minute),
			expected: &promql.Result{
				Value: promql.Matrix{},
			},
		},
		"selector with @ modifier": {
			expr: "some_metric[1m] @ 2m",
			ts:   baseT.Add(20 * time.Minute),
			expected: &promql.Result{
				Value: promql.Matrix{
					{
						Metric: labels.FromStrings("__name__", "some_metric", "env", "1"),
						Floats: []promql.FPoint{
							{T: timestamp.FromTime(baseT.Add(time.Minute)), F: 1},
							{T: timestamp.FromTime(baseT.Add(2 * time.Minute)), F: 2},
						},
					},
					{
						Metric: labels.FromStrings("__name__", "some_metric", "env", "2"),
						Floats: []promql.FPoint{
							{T: timestamp.FromTime(baseT.Add(time.Minute)), F: 2},
							{T: timestamp.FromTime(baseT.Add(2 * time.Minute)), F: 4},
						},
					},
				},
			},
		},
		"selector with @ modifier and offset": {
			expr: "some_metric[1m] @ 3m offset 1m",
			ts:   baseT.Add(20 * time.Minute),
			expected: &promql.Result{
				Value: promql.Matrix{
					{
						Metric: labels.FromStrings("__name__", "some_metric", "env", "1"),
						Floats: []promql.FPoint{
							{T: timestamp.FromTime(baseT.Add(time.Minute)), F: 1},
							{T: timestamp.FromTime(baseT.Add(2 * time.Minute)), F: 2},
						},
					},
					{
						Metric: labels.FromStrings("__name__", "some_metric", "env", "2"),
						Floats: []promql.FPoint{
							{T: timestamp.FromTime(baseT.Add(time.Minute)), F: 2},
							{T: timestamp.FromTime(baseT.Add(2 * time.Minute)), F: 4},
						},
					},
				},
			},
		},
	}

	for name, testCase := range testCases {
		t.Run(name, func(t *testing.T) {
			runTest := func(t *testing.T, eng promql.QueryEngine, expr string, ts time.Time, expected *promql.Result) {
				q, err := eng.NewInstantQuery(context.Background(), storage, nil, expr, ts)
				require.NoError(t, err)
				defer q.Close()

				res := q.Exec(context.Background())

				// Because Histograms are pointers, it is hard to use Equal for the whole result
				// Instead, compare each point individually.
				expectedMatrix := expected.Value.(promql.Matrix)
				actualMatrix := res.Value.(promql.Matrix)
				require.Equal(t, expectedMatrix.Len(), actualMatrix.Len(), "Result has incorrect number of series")
				for seriesIdx, expectedSeries := range expectedMatrix {
					actualSeries := actualMatrix[seriesIdx]

					if expectedSeries.Histograms == nil {
						require.Equalf(t, expectedSeries, actualSeries, "Result for series does not match expected value")
					} else {
						require.Equal(t, expectedSeries.Metric, actualSeries.Metric, "Metric does not match expected value")
						require.Equal(t, expectedSeries.Floats, actualSeries.Floats, "Float samples do not match expected samples")
						require.Lenf(t, actualSeries.Histograms, len(expectedSeries.Histograms), "Number of histogram samples does not match expected result (%v)", expectedSeries.Histograms)

						for sampleIdx := range expectedSeries.Histograms {
							require.EqualValuesf(
								t,
								expectedSeries.Histograms[sampleIdx].H,
								actualSeries.Histograms[sampleIdx].H,
								"Histogram samples for %v do not match expected result. First difference is at sample index %v. Expected: %v, actual: %v",
								expectedSeries.Metric,
								sampleIdx,
								expectedSeries.Histograms,
								actualSeries.Histograms,
							)
						}
					}
				}
			}

			t.Run("Mimir's engine", func(t *testing.T) {
				runTest(t, mimirEngine, testCase.expr, testCase.ts, testCase.expected)
			})

			// Run the tests against Prometheus' engine to ensure our test cases are valid.
			t.Run("Prometheus' engine", func(t *testing.T) {
				runTest(t, prometheusEngine, testCase.expr, testCase.ts, testCase.expected)
			})
		})
	}
}

func TestQueryCancellation(t *testing.T) {
	opts := NewTestEngineOpts()
	engine, err := NewEngine(opts, NewStaticQueryLimitsProvider(0), stats.NewQueryMetrics(nil), log.NewNopLogger())
	require.NoError(t, err)

	// Simulate the query being cancelled by another goroutine by waiting for the Select() call to be made,
	// then cancel the query and wait for the query context to be cancelled.
	//
	// In both this test and production, we rely on the underlying storage responding to the context cancellation -
	// we don't explicitly check for context cancellation in the query engine.
	var q promql.Query
	queryable := cancellationQueryable{func() {
		q.Cancel()
	}}

	q, err = engine.NewInstantQuery(context.Background(), queryable, nil, "some_metric", timestamp.Time(0))
	require.NoError(t, err)
	defer q.Close()

	res := q.Exec(context.Background())

	require.Error(t, res.Err)
	require.ErrorIs(t, res.Err, context.Canceled)
	require.EqualError(t, res.Err, "context canceled: query execution cancelled")
	require.Nil(t, res.Value)
}

func TestQueryTimeout(t *testing.T) {
	opts := NewTestEngineOpts()
	opts.CommonOpts.Timeout = 20 * time.Millisecond
	engine, err := NewEngine(opts, NewStaticQueryLimitsProvider(0), stats.NewQueryMetrics(nil), log.NewNopLogger())
	require.NoError(t, err)

	// Simulate the query doing some work and check that the query context has been cancelled.
	//
	// In both this test and production, we rely on the underlying storage responding to the context cancellation -
	// we don't explicitly check for context cancellation in the query engine.
	var q promql.Query
	queryable := cancellationQueryable{func() {
		time.Sleep(opts.CommonOpts.Timeout * 10)
	}}

	q, err = engine.NewInstantQuery(context.Background(), queryable, nil, "some_metric", timestamp.Time(0))
	require.NoError(t, err)
	defer q.Close()

	res := q.Exec(context.Background())

	require.Error(t, res.Err)
	require.ErrorIs(t, res.Err, context.DeadlineExceeded)
	require.EqualError(t, res.Err, "context deadline exceeded: query timed out")
	require.Nil(t, res.Value)
}

type cancellationQueryable struct {
	onQueried func()
}

func (w cancellationQueryable) Querier(_, _ int64) (storage.Querier, error) {
	// nolint:gosimple
	return cancellationQuerier{onQueried: w.onQueried}, nil
}

type cancellationQuerier struct {
	onQueried func()
}

func (w cancellationQuerier) LabelValues(ctx context.Context, _ string, _ *storage.LabelHints, _ ...*labels.Matcher) ([]string, annotations.Annotations, error) {
	return nil, nil, w.waitForCancellation(ctx)
}

func (w cancellationQuerier) LabelNames(ctx context.Context, _ *storage.LabelHints, _ ...*labels.Matcher) ([]string, annotations.Annotations, error) {
	return nil, nil, w.waitForCancellation(ctx)
}

func (w cancellationQuerier) Select(ctx context.Context, _ bool, _ *storage.SelectHints, _ ...*labels.Matcher) storage.SeriesSet {
	return storage.ErrSeriesSet(w.waitForCancellation(ctx))
}

func (w cancellationQuerier) Close() error {
	return nil
}

func (w cancellationQuerier) waitForCancellation(ctx context.Context) error {
	w.onQueried()

	select {
	case <-ctx.Done():
		return context.Cause(ctx)
	case <-time.After(time.Second):
		return errors.New("expected query context to be cancelled after 1 second, but it was not")
	}
}

func TestQueryContextCancelledOnceQueryFinished(t *testing.T) {
	opts := NewTestEngineOpts()
	engine, err := NewEngine(opts, NewStaticQueryLimitsProvider(0), stats.NewQueryMetrics(nil), log.NewNopLogger())
	require.NoError(t, err)

	storage := promqltest.LoadedStorage(t, `
		load 1m
			some_metric 0+1x4
	`)
	t.Cleanup(func() { require.NoError(t, storage.Close()) })

	queryable := &contextCapturingQueryable{inner: storage}

	q, err := engine.NewInstantQuery(context.Background(), queryable, nil, "some_metric", timestamp.Time(0))
	require.NoError(t, err)
	defer q.Close()

	res := q.Exec(context.Background())
	require.NoError(t, res.Err)
	require.NotNil(t, res.Value)

	contextErr := queryable.capturedContext.Err()
	require.Equal(t, context.Canceled, contextErr)

	contextCause := context.Cause(queryable.capturedContext)
	require.ErrorIs(t, contextCause, context.Canceled)
	require.EqualError(t, contextCause, "context canceled: query execution finished")
}

type contextCapturingQueryable struct {
	capturedContext context.Context
	inner           storage.Queryable
}

func (q *contextCapturingQueryable) Querier(mint, maxt int64) (storage.Querier, error) {
	innerQuerier, err := q.inner.Querier(mint, maxt)
	if err != nil {
		return nil, err
	}

	return &contextCapturingQuerier{
		queryable: q,
		inner:     innerQuerier,
	}, nil
}

type contextCapturingQuerier struct {
	queryable *contextCapturingQueryable
	inner     storage.Querier
}

func (q *contextCapturingQuerier) LabelValues(ctx context.Context, name string, hints *storage.LabelHints, matchers ...*labels.Matcher) ([]string, annotations.Annotations, error) {
	q.queryable.capturedContext = ctx
	return q.inner.LabelValues(ctx, name, hints, matchers...)
}

func (q *contextCapturingQuerier) LabelNames(ctx context.Context, hints *storage.LabelHints, matchers ...*labels.Matcher) ([]string, annotations.Annotations, error) {
	q.queryable.capturedContext = ctx
	return q.inner.LabelNames(ctx, hints, matchers...)
}

func (q *contextCapturingQuerier) Select(ctx context.Context, sortSeries bool, hints *storage.SelectHints, matchers ...*labels.Matcher) storage.SeriesSet {
	q.queryable.capturedContext = ctx
	return q.inner.Select(ctx, sortSeries, hints, matchers...)
}

func (q *contextCapturingQuerier) Close() error {
	return q.inner.Close()
}

func TestMemoryConsumptionLimit_SingleQueries(t *testing.T) {
	storage := promqltest.LoadedStorage(t, `
		load 1m
			some_metric{idx="1"} 0+1x5
			some_metric{idx="2"} 0+1x5
			some_metric{idx="3"} 0+1x5
			some_metric{idx="4"} 0+1x5
			some_metric{idx="5"} 0+1x5
			some_histogram{idx="1"} {{schema:1 sum:10 count:9 buckets:[3 3 3]}}x5
			some_histogram{idx="2"} {{schema:1 sum:10 count:9 buckets:[3 3 3]}}x5
	`)
	t.Cleanup(func() { require.NoError(t, storage.Close()) })

	testCases := map[string]struct {
		expr                     string
		rangeQueryExpectedPeak   uint64
		rangeQueryLimit          uint64
		instantQueryExpectedPeak uint64
		instantQueryLimit        uint64
		shouldSucceed            bool
	}{
		"limit disabled": {
			expr:          "some_metric",
			shouldSucceed: true,

			// Each series has five samples, which will be rounded up to 8 (the nearest power of two) by the bucketed pool, and we have five series.
			rangeQueryExpectedPeak: 5 * 8 * types.FPointSize,
			rangeQueryLimit:        0,

			// At peak, we'll hold all the output samples plus one series, which has one sample.
			// The output contains five samples, which will be rounded up to 8 (the nearest power of two).
			instantQueryExpectedPeak: types.FPointSize + 8*types.VectorSampleSize,
			instantQueryLimit:        0,
		},
		"limit enabled, but query does not exceed limit": {
			expr:          "some_metric",
			shouldSucceed: true,

			// Each series has five samples, which will be rounded up to 8 (the nearest power of two) by the bucketed pool, and we have five series.
			rangeQueryExpectedPeak: 5 * 8 * types.FPointSize,
			rangeQueryLimit:        1000,

			// At peak, we'll hold all the output samples plus one series, which has one sample.
			// The output contains five samples, which will be rounded up to 8 (the nearest power of two).
			instantQueryExpectedPeak: types.FPointSize + 8*types.VectorSampleSize,
			instantQueryLimit:        1000,
		},
		"limit enabled, and query exceeds limit": {
			expr:          "some_metric",
			shouldSucceed: false,

			// Allow only a single sample.
			rangeQueryLimit:   types.FPointSize,
			instantQueryLimit: types.FPointSize,

			// The query never successfully allocates anything.
			rangeQueryExpectedPeak:   0,
			instantQueryExpectedPeak: 0,
		},
		"limit enabled, query selects more samples than limit but should not load all of them into memory at once, and peak consumption is under limit": {
			expr:          "sum(some_metric)",
			shouldSucceed: true,

			// Each series has five samples, which will be rounded up to 8 (the nearest power of two) by the bucketed pool.
			// At peak we'll hold in memory:
			//  - the running total for the sum() (two floats (due to kahan) and a bool at each step, with the number of steps rounded to the nearest power of 2),
			//  - and the next series from the selector.
			rangeQueryExpectedPeak: 8*(2*types.Float64Size+types.BoolSize) + 8*types.FPointSize,
			rangeQueryLimit:        8*(2*types.Float64Size+types.BoolSize) + 8*types.FPointSize,

			// Each series has one sample, which is already a power of two.
			// At peak we'll hold in memory:
			//  - the running total for the sum() (two floats and a bool),
			//  - the next series from the selector,
			//  - and the output sample.
			instantQueryExpectedPeak: 2*types.Float64Size + types.BoolSize + types.FPointSize + types.VectorSampleSize,
			instantQueryLimit:        2*types.Float64Size + types.BoolSize + types.FPointSize + types.VectorSampleSize,
		},
		"limit enabled, query selects more samples than limit but should not load all of them into memory at once, and peak consumption is over limit": {
			expr:          "sum(some_metric)",
			shouldSucceed: false,

			// Each series has five samples, which will be rounded up to 8 (the nearest power of two) by the bucketed pool.
			// At peak we'll hold in memory:
			// - the running total for the sum() (two floats (due to kahan) and a bool at each step, with the number of steps rounded to the nearest power of 2),
			// - and the next series from the selector.
			// The last thing to be allocated is the bool slice for the running total, so that won't contribute to the peak before the query is aborted.
			rangeQueryExpectedPeak: 8*2*types.Float64Size + 8*types.FPointSize,
			rangeQueryLimit:        8*(2*types.Float64Size+types.BoolSize) + 8*types.FPointSize - 1,

			// Each series has one sample, which is already a power of two.
			// At peak we'll hold in memory:
			// - the running total for the sum() (two floats and a bool),
			// - the next series from the selector,
			// - and the output sample.
			// The last thing to be allocated is the bool slice for the running total, so that won't contribute to the peak before the query is aborted.
			instantQueryExpectedPeak: 2*types.Float64Size + types.FPointSize + types.VectorSampleSize,
			instantQueryLimit:        2*types.Float64Size + types.BoolSize + types.FPointSize + types.VectorSampleSize - 1,
		},
		"histogram: limit enabled, but query does not exceed limit": {
			expr:          "sum(some_histogram)",
			shouldSucceed: true,

			// Each series has five samples, which will be rounded up to 8 (the nearest power of two) by the bucketed pool.
			// At peak we'll hold in memory:
			//  - the running total for the sum() (a histogram pointer at each step, with the number of steps rounded to the nearest power of 2),
			//  - and the next series from the selector.
			rangeQueryExpectedPeak: 8*types.HistogramPointerSize + 8*types.HPointSize,
			rangeQueryLimit:        8*types.HistogramPointerSize + 8*types.HPointSize,
			// Each series has one sample, which is already a power of two.
			// At peak we'll hold in memory:
			//  - the running total for the sum() (a histogram pointer),
			//  - the next series from the selector,
			//  - and the output sample.
			instantQueryExpectedPeak: types.HistogramPointerSize + types.HPointSize + types.VectorSampleSize,
			instantQueryLimit:        types.HistogramPointerSize + types.HPointSize + types.VectorSampleSize,
		},
		"histogram: limit enabled, and query exceeds limit": {
			expr:          "sum(some_histogram)",
			shouldSucceed: false,

			// Each series has five samples, which will be rounded up to 8 (the nearest power of two) by the bucketed pool.
			// At peak we'll hold in memory:
			//  - the running total for the sum() (a histogram pointer at each step, with the number of steps rounded to the nearest power of 2),
			//  - and the next series from the selector.
			// The last thing to be allocated is the HistogramPointerSize slice for the running total, so that won't contribute to the peak before the query is aborted.
			rangeQueryExpectedPeak: 8 * types.HPointSize,
			rangeQueryLimit:        8*types.HistogramPointerSize + 8*types.HPointSize - 1,
			// Each series has one sample, which is already a power of two.
			// At peak we'll hold in memory:
			//  - the running total for the sum() (a histogram pointer),
			//  - the next series from the selector,
			//  - and the output sample.
			// The last thing to be allocated is the HistogramPointerSize slice for the running total, so that won't contribute to the peak before the query is aborted.
			instantQueryExpectedPeak: types.HPointSize + types.VectorSampleSize,
			instantQueryLimit:        types.HistogramPointerSize + types.HPointSize + types.VectorSampleSize - 1,
		},
	}

	createEngine := func(t *testing.T, limit uint64) (promql.QueryEngine, *prometheus.Registry, opentracing.Span, context.Context) {
		reg := prometheus.NewPedanticRegistry()
		opts := NewTestEngineOpts()
		opts.CommonOpts.Reg = reg

		engine, err := NewEngine(opts, NewStaticQueryLimitsProvider(limit), stats.NewQueryMetrics(reg), log.NewNopLogger())
		require.NoError(t, err)

		tracer, closer := jaeger.NewTracer("test", jaeger.NewConstSampler(true), jaeger.NewNullReporter())
		t.Cleanup(func() { _ = closer.Close() })
		span, ctx := opentracing.StartSpanFromContextWithTracer(context.Background(), tracer, "query")

		return engine, reg, span, ctx
	}

	assertEstimatedPeakMemoryConsumption := func(t *testing.T, reg *prometheus.Registry, span opentracing.Span, expectedMemoryConsumptionEstimate uint64) {
		peakMemoryConsumptionHistogram := getHistogram(t, reg, "cortex_mimir_query_engine_estimated_query_peak_memory_consumption")
		require.Equal(t, float64(expectedMemoryConsumptionEstimate), peakMemoryConsumptionHistogram.GetSampleSum())

		jaegerSpan, ok := span.(*jaeger.Span)
		require.True(t, ok)
		require.Len(t, jaegerSpan.Logs(), 1)
		traceLog := jaegerSpan.Logs()[0]
		expectedFields := []otlog.Field{
			otlog.String("level", "info"),
			otlog.String("msg", "query stats"),
			otlog.Uint64("estimatedPeakMemoryConsumption", expectedMemoryConsumptionEstimate),
		}
		require.Equal(t, expectedFields, traceLog.Fields)
	}

	start := timestamp.Time(0)

	for name, testCase := range testCases {
		t.Run(name, func(t *testing.T) {
			queryTypes := map[string]func(t *testing.T) (promql.Query, *prometheus.Registry, opentracing.Span, context.Context, uint64){
				"range query": func(t *testing.T) (promql.Query, *prometheus.Registry, opentracing.Span, context.Context, uint64) {
					engine, reg, span, ctx := createEngine(t, testCase.rangeQueryLimit)
					q, err := engine.NewRangeQuery(ctx, storage, nil, testCase.expr, start, start.Add(4*time.Minute), time.Minute)
					require.NoError(t, err)
					return q, reg, span, ctx, testCase.rangeQueryExpectedPeak
				},
				"instant query": func(t *testing.T) (promql.Query, *prometheus.Registry, opentracing.Span, context.Context, uint64) {
					engine, reg, span, ctx := createEngine(t, testCase.instantQueryLimit)
					q, err := engine.NewInstantQuery(ctx, storage, nil, testCase.expr, start)
					require.NoError(t, err)
					return q, reg, span, ctx, testCase.instantQueryExpectedPeak
				},
			}

			for queryType, createQuery := range queryTypes {
				t.Run(queryType, func(t *testing.T) {
					q, reg, span, ctx, expectedPeakMemoryConsumption := createQuery(t)
					t.Cleanup(q.Close)

					res := q.Exec(ctx)

					if testCase.shouldSucceed {
						require.NoError(t, res.Err)
						require.NoError(t, testutil.GatherAndCompare(reg, strings.NewReader(rejectedMetrics(0)), "cortex_querier_queries_rejected_total"))
					} else {
						require.ErrorContains(t, res.Err, globalerror.MaxEstimatedMemoryConsumptionPerQuery.Error())
						require.NoError(t, testutil.GatherAndCompare(reg, strings.NewReader(rejectedMetrics(1)), "cortex_querier_queries_rejected_total"))
					}

					assertEstimatedPeakMemoryConsumption(t, reg, span, expectedPeakMemoryConsumption)
				})
			}
		})
	}
}

func TestMemoryConsumptionLimit_MultipleQueries(t *testing.T) {
	storage := promqltest.LoadedStorage(t, `
		load 1m
			some_metric{idx="1"} 0+1x5
			some_metric{idx="2"} 0+1x5
			some_metric{idx="3"} 0+1x5
			some_metric{idx="4"} 0+1x5
			some_metric{idx="5"} 0+1x5
	`)
	t.Cleanup(func() { require.NoError(t, storage.Close()) })

	reg := prometheus.NewPedanticRegistry()
	opts := NewTestEngineOpts()
	opts.CommonOpts.Reg = reg

	limit := 3 * 8 * types.FPointSize // Allow up to three series with five points (which will be rounded up to 8, the nearest power of 2)
	engine, err := NewEngine(opts, NewStaticQueryLimitsProvider(limit), stats.NewQueryMetrics(reg), log.NewNopLogger())
	require.NoError(t, err)

	runQuery := func(expr string, shouldSucceed bool) {
		q, err := engine.NewRangeQuery(context.Background(), storage, nil, expr, timestamp.Time(0), timestamp.Time(0).Add(4*time.Minute), time.Minute)
		require.NoError(t, err)
		defer q.Close()

		res := q.Exec(context.Background())

		if shouldSucceed {
			require.NoError(t, res.Err)
		} else {
			require.ErrorContains(t, res.Err, globalerror.MaxEstimatedMemoryConsumptionPerQuery.Error())
		}
	}

	runQuery(`some_metric{idx=~"1"}`, true)
	require.NoError(t, testutil.GatherAndCompare(reg, strings.NewReader(rejectedMetrics(0)), "cortex_querier_queries_rejected_total"))

	runQuery(`some_metric{idx=~"1|2|3"}`, true)
	require.NoError(t, testutil.GatherAndCompare(reg, strings.NewReader(rejectedMetrics(0)), "cortex_querier_queries_rejected_total"))

	runQuery(`some_metric{idx=~"1|2|3|4"}`, false)
	require.NoError(t, testutil.GatherAndCompare(reg, strings.NewReader(rejectedMetrics(1)), "cortex_querier_queries_rejected_total"))

	runQuery(`some_metric{idx=~"1|2|3|4"}`, false)
	require.NoError(t, testutil.GatherAndCompare(reg, strings.NewReader(rejectedMetrics(2)), "cortex_querier_queries_rejected_total"))

	runQuery(`some_metric{idx=~"1|2|3"}`, true)
	require.NoError(t, testutil.GatherAndCompare(reg, strings.NewReader(rejectedMetrics(2)), "cortex_querier_queries_rejected_total"))
}

func rejectedMetrics(rejectedDueToMemoryConsumption int) string {
	return fmt.Sprintf(`
		# HELP cortex_querier_queries_rejected_total Number of queries that were rejected, for example because they exceeded a limit.
		# TYPE cortex_querier_queries_rejected_total counter
		cortex_querier_queries_rejected_total{reason="max-estimated-fetched-chunks-per-query"} 0
		cortex_querier_queries_rejected_total{reason="max-estimated-memory-consumption-per-query"} %v
		cortex_querier_queries_rejected_total{reason="max-fetched-chunk-bytes-per-query"} 0
		cortex_querier_queries_rejected_total{reason="max-fetched-chunks-per-query"} 0
		cortex_querier_queries_rejected_total{reason="max-fetched-series-per-query"} 0
	`, rejectedDueToMemoryConsumption)
}

func getHistogram(t *testing.T, reg *prometheus.Registry, name string) *dto.Histogram {
	metrics, err := reg.Gather()
	require.NoError(t, err)

	for _, m := range metrics {
		if m.GetName() == name {
			require.Len(t, m.Metric, 1)

			return m.Metric[0].Histogram
		}
	}

	require.Fail(t, "expected to find a metric with name "+name)
	return nil
}

func TestActiveQueryTracker(t *testing.T) {
	for _, shouldSucceed := range []bool{true, false} {
		t.Run(fmt.Sprintf("successful query = %v", shouldSucceed), func(t *testing.T) {
			opts := NewTestEngineOpts()
			tracker := &testQueryTracker{}
			opts.CommonOpts.ActiveQueryTracker = tracker
			engine, err := NewEngine(opts, NewStaticQueryLimitsProvider(0), stats.NewQueryMetrics(nil), log.NewNopLogger())
			require.NoError(t, err)

			innerStorage := promqltest.LoadedStorage(t, "")
			t.Cleanup(func() { require.NoError(t, innerStorage.Close()) })

			// Use a fake queryable as a way to check that the query is recorded as active while the query is in progress.
			queryTrackingTestingQueryable := &activeQueryTrackerQueryable{
				innerStorage: innerStorage,
				tracker:      tracker,
			}

			if !shouldSucceed {
				queryTrackingTestingQueryable.err = errors.New("something went wrong inside the query")
			}

			queryTypes := map[string]func(expr string) (promql.Query, error){
				"range": func(expr string) (promql.Query, error) {
					return engine.NewRangeQuery(context.Background(), queryTrackingTestingQueryable, nil, expr, timestamp.Time(0), timestamp.Time(0).Add(time.Hour), time.Minute)
				},
				"instant": func(expr string) (promql.Query, error) {
					return engine.NewInstantQuery(context.Background(), queryTrackingTestingQueryable, nil, expr, timestamp.Time(0))
				},
			}

			for queryType, createQuery := range queryTypes {
				t.Run(queryType+" query", func(t *testing.T) {
					expr := "test_" + queryType + "_query"
					queryTrackingTestingQueryable.activeQueryAtQueryTime = trackedQuery{}

					q, err := createQuery(expr)
					require.NoError(t, err)
					defer q.Close()

					res := q.Exec(context.Background())

					if shouldSucceed {
						require.NoError(t, res.Err)
					} else {
						require.EqualError(t, res.Err, "something went wrong inside the query")
					}

					// Check that the query was active in the query tracker while the query was executing.
					require.Equal(t, expr, queryTrackingTestingQueryable.activeQueryAtQueryTime.expr)
					require.False(t, queryTrackingTestingQueryable.activeQueryAtQueryTime.deleted)

					// Check that the query has now been marked as deleted in the query tracker.
					require.NotEmpty(t, tracker.queries)
					trackedQuery := tracker.queries[len(tracker.queries)-1]
					require.Equal(t, expr, trackedQuery.expr)
					require.Equal(t, true, trackedQuery.deleted)
				})
			}
		})
	}
}

type testQueryTracker struct {
	queries []trackedQuery
}

type trackedQuery struct {
	expr    string
	deleted bool
}

func (qt *testQueryTracker) GetMaxConcurrent() int {
	return 0
}

func (qt *testQueryTracker) Insert(_ context.Context, query string) (int, error) {
	qt.queries = append(qt.queries, trackedQuery{
		expr:    query,
		deleted: false,
	})

	return len(qt.queries) - 1, nil
}

func (qt *testQueryTracker) Delete(insertIndex int) {
	qt.queries[insertIndex].deleted = true
}

type activeQueryTrackerQueryable struct {
	tracker *testQueryTracker

	activeQueryAtQueryTime trackedQuery

	innerStorage storage.Queryable
	err          error
}

func (a *activeQueryTrackerQueryable) Querier(mint, maxt int64) (storage.Querier, error) {
	a.activeQueryAtQueryTime = a.tracker.queries[len(a.tracker.queries)-1]

	if a.err != nil {
		return nil, a.err
	}

	return a.innerStorage.Querier(mint, maxt)
}

func TestActiveQueryTracker_WaitingForTrackerIncludesQueryTimeout(t *testing.T) {
	tracker := &timeoutTestingQueryTracker{}
	opts := NewTestEngineOpts()
	opts.CommonOpts.Timeout = 10 * time.Millisecond
	opts.CommonOpts.ActiveQueryTracker = tracker
	engine, err := NewEngine(opts, NewStaticQueryLimitsProvider(0), stats.NewQueryMetrics(nil), log.NewNopLogger())
	require.NoError(t, err)

	queryTypes := map[string]func() (promql.Query, error){
		"range": func() (promql.Query, error) {
			return engine.NewRangeQuery(context.Background(), nil, nil, "some_test_query", timestamp.Time(0), timestamp.Time(0).Add(time.Hour), time.Minute)
		},
		"instant": func() (promql.Query, error) {
			return engine.NewInstantQuery(context.Background(), nil, nil, "some_test_query", timestamp.Time(0))
		},
	}

	for queryType, createQuery := range queryTypes {
		t.Run(queryType+" query", func(t *testing.T) {
			tracker.sawTimeout = false

			q, err := createQuery()
			require.NoError(t, err)
			defer q.Close()

			res := q.Exec(context.Background())

			require.True(t, tracker.sawTimeout, "query tracker was not called with a context that timed out")

			require.Error(t, res.Err)
			require.ErrorIs(t, res.Err, context.DeadlineExceeded)
			require.EqualError(t, res.Err, "context deadline exceeded: query timed out")
			require.Nil(t, res.Value)
		})
	}
}

type timeoutTestingQueryTracker struct {
	sawTimeout bool
}

func (t *timeoutTestingQueryTracker) GetMaxConcurrent() int {
	return 0
}

func (t *timeoutTestingQueryTracker) Insert(ctx context.Context, _ string) (int, error) {
	select {
	case <-ctx.Done():
		t.sawTimeout = true
		return 0, context.Cause(ctx)
	case <-time.After(time.Second):
		return 0, errors.New("gave up waiting for query to time out")
	}
}

func (t *timeoutTestingQueryTracker) Delete(_ int) {
	panic("should not be called")
}

func TestAnnotations(t *testing.T) {
	startT := timestamp.Time(0).Add(time.Minute)
	step := time.Minute
	endT := startT.Add(2 * step)

	mixedFloatHistogramData := `
		metric{type="float", series="1"} 0+1x3
		metric{type="float", series="2"} 1+1x3
		metric{type="histogram", series="1"} {{schema:0 sum:0 count:0}}+{{schema:0 sum:5 count:4 buckets:[1 2 1]}}x3
		metric{type="histogram", series="2"} {{schema:0 sum:1 count:1 buckets:[1]}}+{{schema:0 sum:5 count:4 buckets:[1 2 1]}}x3
	`

	nativeHistogramsWithCustomBucketsData := `
		metric{series="exponential-buckets"} {{schema:0 sum:1 count:1 buckets:[1]}}+{{schema:0 sum:5 count:4 buckets:[1 2 1]}}x3
		metric{series="custom-buckets-1"} {{schema:-53 sum:1 count:1 custom_values:[5 10] buckets:[1]}}+{{schema:-53 sum:5 count:4 custom_values:[5 10] buckets:[1 2 1]}}x3
		metric{series="custom-buckets-2"} {{schema:-53 sum:1 count:1 custom_values:[2 3] buckets:[1]}}+{{schema:-53 sum:5 count:4 custom_values:[2 3] buckets:[1 2 1]}}x3
		metric{series="mixed-exponential-custom-buckets"} {{schema:0 sum:1 count:1 buckets:[1]}} {{schema:-53 sum:1 count:1 custom_values:[5 10] buckets:[1]}} {{schema:0 sum:5 count:4 buckets:[1 2 1]}}
		metric{series="incompatible-custom-buckets"} {{schema:-53 sum:1 count:1 custom_values:[5 10] buckets:[1]}} {{schema:-53 sum:1 count:1 custom_values:[2 3] buckets:[1]}} {{schema:-53 sum:5 count:4 custom_values:[5 10] buckets:[1 2 1]}}
    `

	testCases := map[string]struct {
		data                               string
		expr                               string
		expectedWarningAnnotations         []string
		expectedInfoAnnotations            []string
		skipComparisonWithPrometheusReason string
	}{
		"sum() with float and native histogram at same step": {
			data:                       mixedFloatHistogramData,
			expr:                       "sum by (series) (metric)",
			expectedWarningAnnotations: []string{"PromQL warning: encountered a mix of histograms and floats for aggregation (1:18)"},
		},
		"sum() with floats and native histograms for different output series at the same step": {
			data: mixedFloatHistogramData,
			expr: "sum by (type) (metric)",
		},
		"sum() with only floats": {
			data: mixedFloatHistogramData,
			expr: `sum(metric{type="float"})`,
		},
		"sum() with only native histograms": {
			data: mixedFloatHistogramData,
			expr: `sum(metric{type="histogram"})`,
		},

		"rate() over metric without counter suffix containing only floats": {
			data:                    mixedFloatHistogramData,
			expr:                    `rate(metric{type="float"}[1m])`,
			expectedInfoAnnotations: []string{`PromQL info: metric might not be a counter, name does not end in _total/_sum/_count/_bucket: "metric" (1:6)`},
		},
		"rate() over metric without counter suffix containing only native histograms": {
			data: mixedFloatHistogramData,
			expr: `rate(metric{type="histogram"}[1m])`,
		},
		"rate() over metric ending in _total": {
			data: `some_metric_total 0+1x3`,
			expr: `rate(some_metric_total[1m])`,
		},
		"rate() over metric ending in _sum": {
			data: `some_metric_sum 0+1x3`,
			expr: `rate(some_metric_sum[1m])`,
		},
		"rate() over metric ending in _count": {
			data: `some_metric_count 0+1x3`,
			expr: `rate(some_metric_count[1m])`,
		},
		"rate() over metric ending in _bucket": {
			data: `some_metric_bucket 0+1x3`,
			expr: `rate(some_metric_bucket[1m])`,
		},
		"rate() over multiple metric names": {
			data: `
				not_a_counter{env="prod", series="1"}      0+1x3
				a_total{series="2"}                        1+1x3
				a_sum{series="3"}                          2+1x3
				a_count{series="4"}                        3+1x3
				a_bucket{series="5"}                       4+1x3
				not_a_counter{env="test", series="6"}      5+1x3
				also_not_a_counter{env="test", series="7"} 6+1x3
			`,
			expr: `rate({__name__!=""}[1m])`,
			expectedInfoAnnotations: []string{
				`PromQL info: metric might not be a counter, name does not end in _total/_sum/_count/_bucket: "not_a_counter" (1:6)`,
				`PromQL info: metric might not be a counter, name does not end in _total/_sum/_count/_bucket: "also_not_a_counter" (1:6)`,
			},
		},
		"rate() over series with both floats and histograms": {
			data:                       `some_metric_count 10 {{schema:0 sum:1 count:1 buckets:[1]}}`,
			expr:                       `rate(some_metric_count[1m])`,
			expectedWarningAnnotations: []string{`PromQL warning: encountered a mix of histograms and floats for metric name "some_metric_count" (1:6)`},
		},
		"rate() over series with first histogram that is not a counter": {
			data:                       `some_metric {{schema:0 sum:1 count:1 buckets:[1] counter_reset_hint:gauge}} {{schema:0 sum:2 count:2 buckets:[2]}}`,
			expr:                       `rate(some_metric[1m])`,
			expectedWarningAnnotations: []string{`PromQL warning: this native histogram metric is not a counter: "some_metric" (1:6)`},
		},
		"rate() over series with last histogram that is not a counter": {
			data:                       `some_metric {{schema:0 sum:1 count:1 buckets:[1]}} {{schema:0 sum:2 count:2 buckets:[2] counter_reset_hint:gauge}}`,
			expr:                       `rate(some_metric[1m])`,
			expectedWarningAnnotations: []string{`PromQL warning: this native histogram metric is not a counter: "some_metric" (1:6)`},
		},
		"rate() over series with a histogram that is not a counter that is neither the first or last in the range": {
			data:                       `some_metric {{schema:0 sum:1 count:1 buckets:[1]}} {{schema:0 sum:2 count:2 buckets:[2] counter_reset_hint:gauge}} {{schema:0 sum:3 count:3 buckets:[3]}}`,
			expr:                       `rate(some_metric[2m] @ 2m)`,
			expectedWarningAnnotations: []string{`PromQL warning: this native histogram metric is not a counter: "some_metric" (1:6)`},
		},

		"sum() over native histograms with both exponential and custom buckets": {
			data: nativeHistogramsWithCustomBucketsData,
			expr: `sum(metric{series=~"exponential-buckets|custom-buckets-1"})`,
			expectedWarningAnnotations: []string{
				`PromQL warning: vector contains a mix of histograms with exponential and custom buckets schemas for metric name "metric" (1:5)`,
			},
		},
		"sum() over native histograms with incompatible custom buckets": {
			data: nativeHistogramsWithCustomBucketsData,
			expr: `sum(metric{series=~"custom-buckets-(1|2)"})`,
			expectedWarningAnnotations: []string{
				`PromQL warning: vector contains histograms with incompatible custom buckets for metric name "metric" (1:5)`,
			},
		},

		"rate() over native histograms with both exponential and custom buckets": {
			data: nativeHistogramsWithCustomBucketsData,
			expr: `rate(metric{series="mixed-exponential-custom-buckets"}[1m])`,
			expectedWarningAnnotations: []string{
				`PromQL warning: vector contains a mix of histograms with exponential and custom buckets schemas for metric name "metric" (1:6)`,
			},
		},
		"rate() over native histograms with incompatible custom buckets": {
			data: nativeHistogramsWithCustomBucketsData,
			expr: `rate(metric{series="incompatible-custom-buckets"}[1m])`,
			expectedWarningAnnotations: []string{
				`PromQL warning: vector contains histograms with incompatible custom buckets for metric name "metric" (1:6)`,
			},
		},

		"sum_over_time() over series with both floats and histograms": {
			data:                       `some_metric 10 {{schema:0 sum:1 count:1 buckets:[1]}}`,
			expr:                       `sum_over_time(some_metric[1m])`,
			expectedWarningAnnotations: []string{`PromQL warning: encountered a mix of histograms and floats for metric name "some_metric" (1:15)`},
		},
		"sum_over_time() over native histograms with both exponential and custom buckets": {
			data: nativeHistogramsWithCustomBucketsData,
			expr: `sum_over_time(metric{series="mixed-exponential-custom-buckets"}[1m])`,
			expectedWarningAnnotations: []string{
				`PromQL warning: vector contains a mix of histograms with exponential and custom buckets schemas for metric name "metric" (1:15)`,
			},
		},
		"sum_over_time() over native histograms with incompatible custom buckets": {
			data: nativeHistogramsWithCustomBucketsData,
			expr: `sum_over_time(metric{series="incompatible-custom-buckets"}[1m])`,
			expectedWarningAnnotations: []string{
				`PromQL warning: vector contains histograms with incompatible custom buckets for metric name "metric" (1:15)`,
			},
		},

		"avg_over_time() over series with both floats and histograms": {
			data:                       `some_metric 10 {{schema:0 sum:1 count:1 buckets:[1]}}`,
			expr:                       `avg_over_time(some_metric[1m])`,
			expectedWarningAnnotations: []string{`PromQL warning: encountered a mix of histograms and floats for metric name "some_metric" (1:15)`},
		},
		"avg_over_time() over native histograms with both exponential and custom buckets": {
			data: nativeHistogramsWithCustomBucketsData,
			expr: `avg_over_time(metric{series="mixed-exponential-custom-buckets"}[1m])`,
			expectedWarningAnnotations: []string{
				`PromQL warning: vector contains a mix of histograms with exponential and custom buckets schemas for metric name "metric" (1:15)`,
			},
		},
		"avg_over_time() over native histograms with incompatible custom buckets": {
			data: nativeHistogramsWithCustomBucketsData,
			expr: `avg_over_time(metric{series="incompatible-custom-buckets"}[1m])`,
			expectedWarningAnnotations: []string{
				`PromQL warning: vector contains histograms with incompatible custom buckets for metric name "metric" (1:15)`,
			},
		},

		"binary operation between native histograms with exponential and custom buckets": {
			data: nativeHistogramsWithCustomBucketsData,
			expr: `metric{series="exponential-buckets"} + ignoring(series) metric{series="custom-buckets-1"}`,
			expectedWarningAnnotations: []string{
				`PromQL warning: vector contains a mix of histograms with exponential and custom buckets schemas for metric name "" (1:1)`,
			},
		},
		"binary operation between native histograms with incompatible custom buckets": {
			data: nativeHistogramsWithCustomBucketsData,
			expr: `metric{series="custom-buckets-1"} + ignoring(series) metric{series="custom-buckets-2"}`,
			expectedWarningAnnotations: []string{
				`PromQL warning: vector contains histograms with incompatible custom buckets for metric name "" (1:1)`,
			},
		},

		"multiple annotations from different operators": {
			data: `
				mixed_metric_count       10 {{schema:0 sum:1 count:1 buckets:[1]}}
				other_mixed_metric_count 10 {{schema:0 sum:1 count:1 buckets:[1]}}
				float_metric             10 20
				other_float_metric       10 20
			`,
			expr: "rate(mixed_metric_count[1m]) + rate(other_mixed_metric_count[1m]) + rate(float_metric[1m]) + rate(other_float_metric[1m])",
			expectedWarningAnnotations: []string{
				`PromQL warning: encountered a mix of histograms and floats for metric name "mixed_metric_count" (1:6)`,
				`PromQL warning: encountered a mix of histograms and floats for metric name "other_mixed_metric_count" (1:37)`,
			},
			expectedInfoAnnotations: []string{
				`PromQL info: metric might not be a counter, name does not end in _total/_sum/_count/_bucket: "float_metric" (1:74)`,
				`PromQL info: metric might not be a counter, name does not end in _total/_sum/_count/_bucket: "other_float_metric" (1:99)`,
			},
		},
	}

	opts := NewTestEngineOpts()
	mimirEngine, err := NewEngine(opts, NewStaticQueryLimitsProvider(0), stats.NewQueryMetrics(nil), log.NewNopLogger())
	require.NoError(t, err)
	prometheusEngine := promql.NewEngine(opts.CommonOpts)

	const prometheusEngineName = "Prometheus' engine"
	engines := map[string]promql.QueryEngine{
		"Mimir's engine": mimirEngine,

		// Compare against Prometheus' engine to verify our test cases are valid.
		prometheusEngineName: prometheusEngine,
	}

	for name, testCase := range testCases {
		t.Run(name, func(t *testing.T) {
			store := promqltest.LoadedStorage(t, "load 1m\n"+strings.TrimSpace(testCase.data))
			t.Cleanup(func() { _ = store.Close() })

			for engineName, engine := range engines {
				t.Run(engineName, func(t *testing.T) {
					if engineName == prometheusEngineName && testCase.skipComparisonWithPrometheusReason != "" {
						t.Skipf("Skipping comparison with Prometheus' engine: %v", testCase.skipComparisonWithPrometheusReason)
					}

					queryTypes := map[string]func() (promql.Query, error){
						"range": func() (promql.Query, error) {
							return engine.NewRangeQuery(context.Background(), store, nil, testCase.expr, startT, endT, step)
						},
						"instant": func() (promql.Query, error) {
							return engine.NewInstantQuery(context.Background(), store, nil, testCase.expr, startT)
						},
					}

					for queryType, generator := range queryTypes {
						t.Run(queryType, func(t *testing.T) {
							query, err := generator()
							require.NoError(t, err)
							t.Cleanup(query.Close)

							res := query.Exec(context.Background())
							require.NoError(t, res.Err)

							warnings, infos := res.Warnings.AsStrings(testCase.expr, 0, 0)
							require.ElementsMatch(t, testCase.expectedWarningAnnotations, warnings)
							require.ElementsMatch(t, testCase.expectedInfoAnnotations, infos)
						})
					}
				})
			}
		})
	}
}<|MERGE_RESOLUTION|>--- conflicted
+++ resolved
@@ -46,20 +46,11 @@
 		"metric{} or other_metric{}": "binary expression with many-to-many matching",
 		"metric{} + on() group_left() other_metric{}":  "binary expression with many-to-one matching",
 		"metric{} + on() group_right() other_metric{}": "binary expression with one-to-many matching",
-<<<<<<< HEAD
 		"topk(5, metric{})":                            "'topk' aggregation with parameter",
 		`count_values("foo", metric{})`:                "'count_values' aggregation with parameter",
 		"rate(metric{}[5m:1m])":                        "PromQL expression type *parser.SubqueryExpr for range vectors",
 		"quantile_over_time(0.4, metric{}[5m])":        "'quantile_over_time' function",
-		"-sum(metric{})":                               "PromQL expression type *parser.UnaryExpr for instant vectors",
 		"count(metric{})":                              "aggregation operation with 'count'",
-=======
-		"avg(metric{})":                         "aggregation operation with 'avg'",
-		"topk(5, metric{})":                     "'topk' aggregation with parameter",
-		`count_values("foo", metric{})`:         "'count_values' aggregation with parameter",
-		"rate(metric{}[5m:1m])":                 "PromQL expression type *parser.SubqueryExpr for range vectors",
-		"quantile_over_time(0.4, metric{}[5m])": "'quantile_over_time' function",
->>>>>>> 36b193c7
 	}
 
 	for expression, expectedError := range unsupportedExpressions {
