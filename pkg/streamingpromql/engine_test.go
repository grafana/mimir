// SPDX-License-Identifier: AGPL-3.0-only

package streamingpromql

import (
	"context"
	"errors"
	"fmt"
	"io"
	"io/fs"
	"os"
	"strings"
	"testing"
	"time"

	"github.com/go-kit/log"
	"github.com/opentracing/opentracing-go"
	otlog "github.com/opentracing/opentracing-go/log"
	"github.com/prometheus/client_golang/prometheus"
	"github.com/prometheus/client_golang/prometheus/testutil"
	dto "github.com/prometheus/client_model/go"
	"github.com/prometheus/prometheus/model/histogram"
	"github.com/prometheus/prometheus/model/labels"
	"github.com/prometheus/prometheus/model/timestamp"
	"github.com/prometheus/prometheus/promql"
	"github.com/prometheus/prometheus/promql/promqltest"
	"github.com/prometheus/prometheus/storage"
	"github.com/prometheus/prometheus/util/annotations"
	"github.com/stretchr/testify/require"
	"github.com/uber/jaeger-client-go"

	"github.com/grafana/mimir/pkg/querier/stats"
	"github.com/grafana/mimir/pkg/streamingpromql/compat"
	"github.com/grafana/mimir/pkg/streamingpromql/types"
	"github.com/grafana/mimir/pkg/util/globalerror"
)

func TestUnsupportedPromQLFeatures(t *testing.T) {
	featureToggles := EnableAllFeatures

	// The goal of this is not to list every conceivable expression that is unsupported, but to cover all the
	// different cases and make sure we produce a reasonable error message when these cases are encountered.
	unsupportedExpressions := map[string]string{
		"1 + 2":                      "scalar value as top-level expression",
		"1 + metric{}":               "binary expression with scalars",
		"metric{} + 1":               "binary expression with scalars",
		"metric{} < other_metric{}":  "binary expression with '<'",
		"metric{} or other_metric{}": "binary expression with many-to-many matching",
		"metric{} + on() group_left() other_metric{}":  "binary expression with many-to-one matching",
		"metric{} + on() group_right() other_metric{}": "binary expression with one-to-many matching",
		"1":                                     "scalar value as top-level expression",
		"metric{} offset 2h":                    "instant vector selector with 'offset'",
		"avg(metric{})":                         "'avg' aggregation",
		"rate(metric{}[5m] offset 2h)":          "range vector selector with 'offset'",
		"rate(metric{}[5m:1m])":                 "PromQL expression type *parser.SubqueryExpr",
		"quantile_over_time(0.4, metric{}[5m])": "'quantile_over_time' function",
		"-sum(metric{})":                        "PromQL expression type *parser.UnaryExpr",
	}

	for expression, expectedError := range unsupportedExpressions {
		t.Run(expression, func(t *testing.T) {
			requireRangeQueryIsUnsupported(t, featureToggles, expression, expectedError)
			requireInstantQueryIsUnsupported(t, featureToggles, expression, expectedError)
		})
	}

	// These expressions are also unsupported, but are only valid as instant queries.
	unsupportedInstantQueryExpressions := map[string]string{
		"'a'":                    "string value as top-level expression",
		"metric{}[5m] offset 2h": "range vector selector with 'offset'",
		"metric{}[5m:1m]":        "PromQL expression type *parser.SubqueryExpr",
	}

	for expression, expectedError := range unsupportedInstantQueryExpressions {
		t.Run(expression, func(t *testing.T) {
			requireInstantQueryIsUnsupported(t, featureToggles, expression, expectedError)
		})
	}
}

func TestUnsupportedPromQLFeaturesWithFeatureToggles(t *testing.T) {
	t.Run("binary expressions", func(t *testing.T) {
		featureToggles := EnableAllFeatures
		featureToggles.EnableBinaryOperations = false

		requireRangeQueryIsUnsupported(t, featureToggles, "metric{} + other_metric{}", "binary expressions")
		requireInstantQueryIsUnsupported(t, featureToggles, "metric{} + other_metric{}", "binary expressions")
	})

	t.Run("..._over_time functions", func(t *testing.T) {
		featureToggles := EnableAllFeatures
		featureToggles.EnableOverTimeFunctions = false

		requireRangeQueryIsUnsupported(t, featureToggles, "count_over_time(metric[1m])", "'count_over_time' function")
		requireInstantQueryIsUnsupported(t, featureToggles, "count_over_time(metric[1m])", "'count_over_time' function")
	})
}

func requireRangeQueryIsUnsupported(t *testing.T, featureToggles FeatureToggles, expression string, expectedError string) {
	opts := NewTestEngineOpts()
	opts.FeatureToggles = featureToggles
	engine, err := NewEngine(opts, NewStaticQueryLimitsProvider(0), stats.NewQueryMetrics(nil), log.NewNopLogger())
	require.NoError(t, err)

	qry, err := engine.NewRangeQuery(context.Background(), nil, nil, expression, time.Now().Add(-time.Hour), time.Now(), time.Minute)
	require.Error(t, err)
	require.ErrorIs(t, err, compat.NotSupportedError{})
	require.EqualError(t, err, "not supported by streaming engine: "+expectedError)
	require.Nil(t, qry)
}

func requireInstantQueryIsUnsupported(t *testing.T, featureToggles FeatureToggles, expression string, expectedError string) {
	opts := NewTestEngineOpts()
	opts.FeatureToggles = featureToggles
	engine, err := NewEngine(opts, NewStaticQueryLimitsProvider(0), stats.NewQueryMetrics(nil), log.NewNopLogger())
	require.NoError(t, err)

	qry, err := engine.NewInstantQuery(context.Background(), nil, nil, expression, time.Now())
	require.Error(t, err)
	require.ErrorIs(t, err, compat.NotSupportedError{})
	require.EqualError(t, err, "not supported by streaming engine: "+expectedError)
	require.Nil(t, qry)
}

func TestNewRangeQuery_InvalidQueryTime(t *testing.T) {
	opts := NewTestEngineOpts()
	engine, err := NewEngine(opts, NewStaticQueryLimitsProvider(0), stats.NewQueryMetrics(nil), log.NewNopLogger())
	require.NoError(t, err)
	ctx := context.Background()

	_, err = engine.NewRangeQuery(ctx, nil, nil, "vector(0)", time.Now(), time.Now(), 0)
	require.EqualError(t, err, "0s is not a valid interval for a range query, must be greater than 0")

	start := time.Date(2024, 3, 22, 3, 0, 0, 0, time.UTC)
	_, err = engine.NewRangeQuery(ctx, nil, nil, "vector(0)", start, start.Add(-time.Hour), time.Second)
	require.EqualError(t, err, "range query time range is invalid: end time 2024-03-22T02:00:00Z is before start time 2024-03-22T03:00:00Z")
}

func TestNewRangeQuery_InvalidExpressionTypes(t *testing.T) {
	opts := NewTestEngineOpts()
	engine, err := NewEngine(opts, NewStaticQueryLimitsProvider(0), stats.NewQueryMetrics(nil), log.NewNopLogger())
	require.NoError(t, err)
	ctx := context.Background()

	_, err = engine.NewRangeQuery(ctx, nil, nil, "metric[3m]", time.Now(), time.Now(), time.Second)
	require.EqualError(t, err, "query expression produces a range vector, but expression for range queries must produce an instant vector or scalar")

	_, err = engine.NewRangeQuery(ctx, nil, nil, `"thing"`, time.Now(), time.Now(), time.Second)
	require.EqualError(t, err, "query expression produces a string, but expression for range queries must produce an instant vector or scalar")
}

// This test runs the test cases defined upstream in https://github.com/prometheus/prometheus/tree/main/promql/testdata and copied to testdata/upstream.
// Test cases that are not supported by the streaming engine are commented out (or, if the entire file is not supported, .disabled is appended to the file name).
// Once the streaming engine supports all PromQL features exercised by Prometheus' test cases, we can remove these files and instead call promql.RunBuiltinTests here instead.
func TestUpstreamTestCases(t *testing.T) {
	opts := NewTestEngineOpts()
	engine, err := NewEngine(opts, NewStaticQueryLimitsProvider(0), stats.NewQueryMetrics(nil), log.NewNopLogger())
	require.NoError(t, err)

	testdataFS := os.DirFS("./testdata")
	testFiles, err := fs.Glob(testdataFS, "upstream/*.test")
	require.NoError(t, err)

	for _, testFile := range testFiles {
		t.Run(testFile, func(t *testing.T) {
			f, err := testdataFS.Open(testFile)
			require.NoError(t, err)
			defer f.Close()

			testScript, err := io.ReadAll(f)
			require.NoError(t, err)

			promqltest.RunTest(t, string(testScript), engine)
		})
	}
}

func TestOurTestCases(t *testing.T) {
	opts := NewTestEngineOpts()
	mimirEngine, err := NewEngine(opts, NewStaticQueryLimitsProvider(0), stats.NewQueryMetrics(nil), log.NewNopLogger())
	require.NoError(t, err)

	prometheusEngine := promql.NewEngine(opts.CommonOpts)

	testdataFS := os.DirFS("./testdata")
	testFiles, err := fs.Glob(testdataFS, "ours*/*.test")
	require.NoError(t, err)

	for _, testFile := range testFiles {
		t.Run(testFile, func(t *testing.T) {
			f, err := testdataFS.Open(testFile)
			require.NoError(t, err)
			defer f.Close()

			b, err := io.ReadAll(f)
			require.NoError(t, err)

			testScript := string(b)

			t.Run("Mimir's engine", func(t *testing.T) {
				promqltest.RunTest(t, testScript, mimirEngine)
			})

			// Run the tests against Prometheus' engine to ensure our test cases are valid.
			t.Run("Prometheus' engine", func(t *testing.T) {
				if strings.HasPrefix(testFile, "ours-only") {
					t.Skip("disabled for Prometheus' engine due to bug in Prometheus' engine")
				}

				promqltest.RunTest(t, testScript, prometheusEngine)
			})
		})
	}
}

// Testing instant queries that return a range vector is not supported by Prometheus' PromQL testing framework,
// and adding support for this would be quite involved.
//
// So instead, we test these few cases here instead.
func TestRangeVectorSelectors(t *testing.T) {
	opts := NewTestEngineOpts()
	mimirEngine, err := NewEngine(opts, NewStaticQueryLimitsProvider(0), stats.NewQueryMetrics(nil), log.NewNopLogger())
	require.NoError(t, err)

	prometheusEngine := promql.NewEngine(opts.CommonOpts)

	baseT := timestamp.Time(0)
	storage := promqltest.LoadedStorage(t, `
		load 1m
			some_metric{env="1"} 0+1x4
			some_metric{env="2"} 0+2x4
			some_metric_with_gaps 0 1 _ 3
			some_metric_with_stale_marker 0 1 stale 3
			incr_histogram{env="1"}	{{schema:0 sum:4 count:4 buckets:[1 2 1]}}+{{sum:2 count:1 buckets:[1] offset:1}}x4
			incr_histogram{env="2"}	{{schema:0 sum:4 count:4 buckets:[1 2 1]}}+{{sum:4 count:2 buckets:[1 2] offset:1}}x4
			histogram_with_gaps	{{sum:1 count:1 buckets:[1]}} {{sum:2 count:2 buckets:[1 1]}} _ {{sum:3 count:3 buckets:[1 1 1]}}
			histogram_with_stale_marker	{{sum:1 count:1 buckets:[1]}} {{sum:2 count:2 buckets:[1 1]}} stale {{sum:4 count:4 buckets:[1 1 1 1]}}
			mixed_metric {{schema:0 sum:4 count:4 buckets:[1 2 1]}} 1 2 {{schema:0 sum:3 count:3 buckets:[1 2 1]}}
			mixed_metric_histogram_first {{schema:0 sum:4 count:4 buckets:[1 2 1]}} 1
			mixed_metric_float_first 1 {{schema:0 sum:4 count:4 buckets:[1 2 1]}}
	`)

	t.Cleanup(func() { require.NoError(t, storage.Close()) })

	testCases := map[string]struct {
		expr     string
		expected *promql.Result
		ts       time.Time
	}{
		"matches series with points in range": {
			expr: "some_metric[1m]",
			ts:   baseT.Add(2 * time.Minute),
			expected: &promql.Result{
				Value: promql.Matrix{
					{
						Metric: labels.FromStrings("__name__", "some_metric", "env", "1"),
						Floats: []promql.FPoint{
							{T: timestamp.FromTime(baseT.Add(time.Minute)), F: 1},
							{T: timestamp.FromTime(baseT.Add(2 * time.Minute)), F: 2},
						},
					},
					{
						Metric: labels.FromStrings("__name__", "some_metric", "env", "2"),
						Floats: []promql.FPoint{
							{T: timestamp.FromTime(baseT.Add(time.Minute)), F: 2},
							{T: timestamp.FromTime(baseT.Add(2 * time.Minute)), F: 4},
						},
					},
				},
			},
		},
		"matches no series": {
			expr: "some_nonexistent_metric[1m]",
			ts:   baseT,
			expected: &promql.Result{
				Value: promql.Matrix{},
			},
		},
		"no samples in range": {
			expr: "some_metric[1m]",
			ts:   baseT.Add(20 * time.Minute),
			expected: &promql.Result{
				Value: promql.Matrix{},
			},
		},
		"does not return points outside range if last selected point does not align to end of range": {
			expr: "some_metric_with_gaps[1m]",
			ts:   baseT.Add(2 * time.Minute),
			expected: &promql.Result{
				Value: promql.Matrix{
					{
						Metric: labels.FromStrings("__name__", "some_metric_with_gaps"),
						Floats: []promql.FPoint{
							{T: timestamp.FromTime(baseT.Add(time.Minute)), F: 1},
						},
					},
				},
			},
		},
		"metric with stale marker": {
			expr: "some_metric_with_stale_marker[3m]",
			ts:   baseT.Add(3 * time.Minute),
			expected: &promql.Result{
				Value: promql.Matrix{
					{
						Metric: labels.FromStrings("__name__", "some_metric_with_stale_marker"),
						Floats: []promql.FPoint{
							{T: timestamp.FromTime(baseT), F: 0},
							{T: timestamp.FromTime(baseT.Add(time.Minute)), F: 1},
							{T: timestamp.FromTime(baseT.Add(3 * time.Minute)), F: 3},
						},
					},
				},
			},
		},
		"histogram: matches series with points in range": {
			expr: "incr_histogram[1m]",
			ts:   baseT.Add(2 * time.Minute),
			expected: &promql.Result{
				Value: promql.Matrix{
					{
						Metric: labels.FromStrings("__name__", "incr_histogram", "env", "1"),
						Histograms: []promql.HPoint{
							{
								T: timestamp.FromTime(baseT.Add(time.Minute)),
								H: &histogram.FloatHistogram{
									Sum:   6,
									Count: 5,
									PositiveSpans: []histogram.Span{
										{
											Offset: 0,
											Length: 3,
										},
									},
									PositiveBuckets: []float64{
										1, 3, 1,
									},
									CounterResetHint: histogram.NotCounterReset,
								},
							},
							{
								T: timestamp.FromTime(baseT.Add(2 * time.Minute)),
								H: &histogram.FloatHistogram{
									Sum:   8,
									Count: 6,
									PositiveSpans: []histogram.Span{
										{
											Offset: 0,
											Length: 3,
										},
									},
									PositiveBuckets: []float64{
										1, 4, 1,
									},
									CounterResetHint: histogram.NotCounterReset,
								},
							},
						},
					},
					{
						Metric: labels.FromStrings("__name__", "incr_histogram", "env", "2"),
						Histograms: []promql.HPoint{
							{
								T: timestamp.FromTime(baseT.Add(time.Minute)),
								H: &histogram.FloatHistogram{
									Sum:   8,
									Count: 6,
									PositiveSpans: []histogram.Span{
										{
											Offset: 0,
											Length: 3,
										},
									},
									PositiveBuckets: []float64{
										1, 3, 3,
									},
									CounterResetHint: histogram.NotCounterReset,
								},
							},
							{
								T: timestamp.FromTime(baseT.Add(2 * time.Minute)),
								H: &histogram.FloatHistogram{
									Sum:   12,
									Count: 8,
									PositiveSpans: []histogram.Span{
										{
											Offset: 0,
											Length: 3,
										},
									},
									PositiveBuckets: []float64{
										1, 4, 5,
									},
									CounterResetHint: histogram.NotCounterReset,
								},
							},
						},
					},
				},
			},
		},
		"histogram: no samples in range": {
			expr: "incr_histogram[1m]",
			ts:   baseT.Add(20 * time.Minute),
			expected: &promql.Result{
				Value: promql.Matrix{},
			},
		},
		"histogram: does not return points outside range if last selected point does not align to end of range": {
			expr: "histogram_with_gaps[1m]",
			ts:   baseT.Add(2 * time.Minute),
			expected: &promql.Result{
				Value: promql.Matrix{
					{
						Metric: labels.FromStrings("__name__", "histogram_with_gaps"),
						Histograms: []promql.HPoint{
							{
								T: timestamp.FromTime(baseT.Add(time.Minute)),
								H: &histogram.FloatHistogram{
									Sum:   2,
									Count: 2,
									PositiveSpans: []histogram.Span{
										{
											Offset: 0,
											Length: 3,
										},
									},
									PositiveBuckets: []float64{
										1, 1, 0,
									},
									CounterResetHint: histogram.NotCounterReset,
								},
							},
						},
					},
				},
			},
		},
		"histogram: metric with stale marker": {
			expr: "histogram_with_stale_marker[3m]",
			ts:   baseT.Add(3 * time.Minute),
			expected: &promql.Result{
				Value: promql.Matrix{
					{
						Metric: labels.FromStrings("__name__", "histogram_with_stale_marker"),
						Histograms: []promql.HPoint{
							{
								T: timestamp.FromTime(baseT),
								H: &histogram.FloatHistogram{
									Sum:   1,
									Count: 1,
									PositiveSpans: []histogram.Span{
										{
											Offset: 0,
											Length: 2,
										},
									},
									PositiveBuckets: []float64{
										1, 0,
									},
									CounterResetHint: histogram.UnknownCounterReset,
								},
							},
							{
								T: timestamp.FromTime(baseT.Add(time.Minute)),
								H: &histogram.FloatHistogram{
									Sum:   2,
									Count: 2,
									PositiveSpans: []histogram.Span{
										{
											Offset: 0,
											Length: 2,
										},
									},
									PositiveBuckets: []float64{
										1, 1,
									},
									CounterResetHint: histogram.NotCounterReset,
								},
							},
							{
								T: timestamp.FromTime(baseT.Add(3 * time.Minute)),
								H: &histogram.FloatHistogram{
									Sum:   4,
									Count: 4,
									PositiveSpans: []histogram.Span{
										{
											Offset: 0,
											Length: 4,
										},
									},
									PositiveBuckets: []float64{
										1, 1, 1, 1,
									},
									CounterResetHint: histogram.UnknownCounterReset,
								},
							},
						},
					},
				},
			},
		},
		"mixed series with histograms and floats": {
			expr: "mixed_metric[4m]",
			ts:   baseT.Add(4 * time.Minute),
			expected: &promql.Result{
				Value: promql.Matrix{
					{
						Metric: labels.FromStrings("__name__", "mixed_metric"),
						Floats: []promql.FPoint{
							{
								T: timestamp.FromTime(baseT.Add(time.Minute)),
								F: 1,
							},
							{
								T: timestamp.FromTime(baseT.Add(2 * time.Minute)),
								F: 2,
							},
						},
						Histograms: []promql.HPoint{
							{
								T: timestamp.FromTime(baseT.Add(3 * time.Minute)),
								H: &histogram.FloatHistogram{
									Sum:   3,
									Count: 3,
									PositiveSpans: []histogram.Span{
										{
											Offset: 0,
											Length: 3,
										},
									},
									PositiveBuckets: []float64{
										1, 2, 1,
									},
								},
							},
						},
					},
				},
			},
		},
		"mixed series with a histogram then a float": {
			// This is unexpected, but consistent behavior between the engines
			// See: https://github.com/prometheus/prometheus/issues/14172
			expr: "mixed_metric_histogram_first[2m]",
			ts:   baseT.Add(2 * time.Minute),
			expected: &promql.Result{
				Value: promql.Matrix{
					{
						Metric: labels.FromStrings("__name__", "mixed_metric_histogram_first"),
						Floats: []promql.FPoint{
							{
								T: timestamp.FromTime(baseT.Add(time.Minute)),
								F: 1,
							},
						},
					},
				},
			},
		},
		"mixed series with a float then a histogram": {
			// No incorrect lookback
			expr: "mixed_metric_float_first[2m]",
			ts:   baseT.Add(2 * time.Minute),
			expected: &promql.Result{
				Value: promql.Matrix{
					{
						Metric: labels.FromStrings("__name__", "mixed_metric_float_first"),
						Floats: []promql.FPoint{
							{
								T: timestamp.FromTime(baseT),
								F: 1,
							},
						},
						Histograms: []promql.HPoint{
							{
								T: timestamp.FromTime(baseT.Add(time.Minute)),
								H: &histogram.FloatHistogram{
									Sum:   4,
									Count: 4,
									PositiveSpans: []histogram.Span{
										{
											Offset: 0,
											Length: 3,
										},
									},
									PositiveBuckets: []float64{
										1, 2, 1,
									},
								},
							},
						},
					},
				},
			},
		},
	}

	for name, testCase := range testCases {
		t.Run(name, func(t *testing.T) {
			runTest := func(t *testing.T, eng promql.QueryEngine, expr string, ts time.Time, expected *promql.Result) {
				q, err := eng.NewInstantQuery(context.Background(), storage, nil, expr, ts)
				require.NoError(t, err)
				defer q.Close()

				res := q.Exec(context.Background())

				// Because Histograms are pointers, it is hard to use Equal for the whole result
				// Instead, compare each point individually.
				expectedMatrix := expected.Value.(promql.Matrix)
				actualMatrix := res.Value.(promql.Matrix)
				require.Equal(t, expectedMatrix.Len(), actualMatrix.Len(), "Result has incorrect number of series")
				for seriesIdx, expectedSeries := range expectedMatrix {
					actualSeries := actualMatrix[seriesIdx]

					if expectedSeries.Histograms == nil {
						require.Equalf(t, expectedSeries, actualSeries, "Result for series does not match expected value")
					} else {
						require.Equal(t, expectedSeries.Metric, actualSeries.Metric, "Metric does not match expected value")
						require.Equal(t, expectedSeries.Floats, actualSeries.Floats, "Float samples do not match expected samples")
						require.Lenf(t, actualSeries.Histograms, len(expectedSeries.Histograms), "Number of histogram samples does not match expected result (%v)", expectedSeries.Histograms)

						for sampleIdx := range expectedSeries.Histograms {
							require.EqualValuesf(
								t,
								expectedSeries.Histograms[sampleIdx].H,
								actualSeries.Histograms[sampleIdx].H,
								"Histogram samples for %v do not match expected result. First difference is at sample index %v. Expected: %v, actual: %v",
								expectedSeries.Metric,
								sampleIdx,
								expectedSeries.Histograms,
								actualSeries.Histograms,
							)
						}
					}
				}
			}

			t.Run("Mimir's engine", func(t *testing.T) {
				runTest(t, mimirEngine, testCase.expr, testCase.ts, testCase.expected)
			})

			// Run the tests against Prometheus' engine to ensure our test cases are valid.
			t.Run("Prometheus' engine", func(t *testing.T) {
				runTest(t, prometheusEngine, testCase.expr, testCase.ts, testCase.expected)
			})
		})
	}
}

func TestQueryCancellation(t *testing.T) {
	opts := NewTestEngineOpts()
	engine, err := NewEngine(opts, NewStaticQueryLimitsProvider(0), stats.NewQueryMetrics(nil), log.NewNopLogger())
	require.NoError(t, err)

	// Simulate the query being cancelled by another goroutine by waiting for the Select() call to be made,
	// then cancel the query and wait for the query context to be cancelled.
	//
	// In both this test and production, we rely on the underlying storage responding to the context cancellation -
	// we don't explicitly check for context cancellation in the query engine.
	var q promql.Query
	queryable := cancellationQueryable{func() {
		q.Cancel()
	}}

	q, err = engine.NewInstantQuery(context.Background(), queryable, nil, "some_metric", timestamp.Time(0))
	require.NoError(t, err)
	defer q.Close()

	res := q.Exec(context.Background())

	require.Error(t, res.Err)
	require.ErrorIs(t, res.Err, context.Canceled)
	require.EqualError(t, res.Err, "context canceled: query execution cancelled")
	require.Nil(t, res.Value)
}

func TestQueryTimeout(t *testing.T) {
	opts := NewTestEngineOpts()
	opts.CommonOpts.Timeout = 20 * time.Millisecond
	engine, err := NewEngine(opts, NewStaticQueryLimitsProvider(0), stats.NewQueryMetrics(nil), log.NewNopLogger())
	require.NoError(t, err)

	// Simulate the query doing some work and check that the query context has been cancelled.
	//
	// In both this test and production, we rely on the underlying storage responding to the context cancellation -
	// we don't explicitly check for context cancellation in the query engine.
	var q promql.Query
	queryable := cancellationQueryable{func() {
		time.Sleep(opts.CommonOpts.Timeout * 10)
	}}

	q, err = engine.NewInstantQuery(context.Background(), queryable, nil, "some_metric", timestamp.Time(0))
	require.NoError(t, err)
	defer q.Close()

	res := q.Exec(context.Background())

	require.Error(t, res.Err)
	require.ErrorIs(t, res.Err, context.DeadlineExceeded)
	require.EqualError(t, res.Err, "context deadline exceeded: query timed out")
	require.Nil(t, res.Value)
}

type cancellationQueryable struct {
	onQueried func()
}

func (w cancellationQueryable) Querier(_, _ int64) (storage.Querier, error) {
	// nolint:gosimple
	return cancellationQuerier{onQueried: w.onQueried}, nil
}

type cancellationQuerier struct {
	onQueried func()
}

func (w cancellationQuerier) LabelValues(ctx context.Context, _ string, _ *storage.LabelHints, _ ...*labels.Matcher) ([]string, annotations.Annotations, error) {
	return nil, nil, w.waitForCancellation(ctx)
}

func (w cancellationQuerier) LabelNames(ctx context.Context, _ *storage.LabelHints, _ ...*labels.Matcher) ([]string, annotations.Annotations, error) {
	return nil, nil, w.waitForCancellation(ctx)
}

func (w cancellationQuerier) Select(ctx context.Context, _ bool, _ *storage.SelectHints, _ ...*labels.Matcher) storage.SeriesSet {
	return storage.ErrSeriesSet(w.waitForCancellation(ctx))
}

func (w cancellationQuerier) Close() error {
	return nil
}

func (w cancellationQuerier) waitForCancellation(ctx context.Context) error {
	w.onQueried()

	select {
	case <-ctx.Done():
		return context.Cause(ctx)
	case <-time.After(time.Second):
		return errors.New("expected query context to be cancelled after 1 second, but it was not")
	}
}

func TestQueryContextCancelledOnceQueryFinished(t *testing.T) {
	opts := NewTestEngineOpts()
	engine, err := NewEngine(opts, NewStaticQueryLimitsProvider(0), stats.NewQueryMetrics(nil), log.NewNopLogger())
	require.NoError(t, err)

	storage := promqltest.LoadedStorage(t, `
		load 1m
			some_metric 0+1x4
	`)
	t.Cleanup(func() { require.NoError(t, storage.Close()) })

	queryable := &contextCapturingQueryable{inner: storage}

	q, err := engine.NewInstantQuery(context.Background(), queryable, nil, "some_metric", timestamp.Time(0))
	require.NoError(t, err)
	defer q.Close()

	res := q.Exec(context.Background())
	require.NoError(t, res.Err)
	require.NotNil(t, res.Value)

	contextErr := queryable.capturedContext.Err()
	require.Equal(t, context.Canceled, contextErr)

	contextCause := context.Cause(queryable.capturedContext)
	require.ErrorIs(t, contextCause, context.Canceled)
	require.EqualError(t, contextCause, "context canceled: query execution finished")
}

type contextCapturingQueryable struct {
	capturedContext context.Context
	inner           storage.Queryable
}

func (q *contextCapturingQueryable) Querier(mint, maxt int64) (storage.Querier, error) {
	innerQuerier, err := q.inner.Querier(mint, maxt)
	if err != nil {
		return nil, err
	}

	return &contextCapturingQuerier{
		queryable: q,
		inner:     innerQuerier,
	}, nil
}

type contextCapturingQuerier struct {
	queryable *contextCapturingQueryable
	inner     storage.Querier
}

func (q *contextCapturingQuerier) LabelValues(ctx context.Context, name string, hints *storage.LabelHints, matchers ...*labels.Matcher) ([]string, annotations.Annotations, error) {
	q.queryable.capturedContext = ctx
	return q.inner.LabelValues(ctx, name, hints, matchers...)
}

func (q *contextCapturingQuerier) LabelNames(ctx context.Context, hints *storage.LabelHints, matchers ...*labels.Matcher) ([]string, annotations.Annotations, error) {
	q.queryable.capturedContext = ctx
	return q.inner.LabelNames(ctx, hints, matchers...)
}

func (q *contextCapturingQuerier) Select(ctx context.Context, sortSeries bool, hints *storage.SelectHints, matchers ...*labels.Matcher) storage.SeriesSet {
	q.queryable.capturedContext = ctx
	return q.inner.Select(ctx, sortSeries, hints, matchers...)
}

func (q *contextCapturingQuerier) Close() error {
	return q.inner.Close()
}

func TestMemoryConsumptionLimit_SingleQueries(t *testing.T) {
	storage := promqltest.LoadedStorage(t, `
		load 1m
			some_metric{idx="1"} 0+1x5
			some_metric{idx="2"} 0+1x5
			some_metric{idx="3"} 0+1x5
			some_metric{idx="4"} 0+1x5
			some_metric{idx="5"} 0+1x5
			some_histogram{idx="1"} {{schema:1 sum:10 count:9 buckets:[3 3 3]}}x5
			some_histogram{idx="2"} {{schema:1 sum:10 count:9 buckets:[3 3 3]}}x5
	`)
	t.Cleanup(func() { require.NoError(t, storage.Close()) })

	testCases := map[string]struct {
		expr                     string
		rangeQueryExpectedPeak   uint64
		rangeQueryLimit          uint64
		instantQueryExpectedPeak uint64
		instantQueryLimit        uint64
		shouldSucceed            bool
	}{
		"limit disabled": {
			expr:          "some_metric",
			shouldSucceed: true,

			// Each series has five samples, which will be rounded up to 8 (the nearest power of two) by the bucketed pool, and we have five series.
			rangeQueryExpectedPeak: 5 * 8 * types.FPointSize,
			rangeQueryLimit:        0,

			// At peak, we'll hold all the output samples plus one series, which has one sample.
			// The output contains five samples, which will be rounded up to 8 (the nearest power of two).
			instantQueryExpectedPeak: types.FPointSize + 8*types.VectorSampleSize,
			instantQueryLimit:        0,
		},
		"limit enabled, but query does not exceed limit": {
			expr:          "some_metric",
			shouldSucceed: true,

			// Each series has five samples, which will be rounded up to 8 (the nearest power of two) by the bucketed pool, and we have five series.
			rangeQueryExpectedPeak: 5 * 8 * types.FPointSize,
			rangeQueryLimit:        1000,

			// At peak, we'll hold all the output samples plus one series, which has one sample.
			// The output contains five samples, which will be rounded up to 8 (the nearest power of two).
			instantQueryExpectedPeak: types.FPointSize + 8*types.VectorSampleSize,
			instantQueryLimit:        1000,
		},
		"limit enabled, and query exceeds limit": {
			expr:          "some_metric",
			shouldSucceed: false,

			// Allow only a single sample.
			rangeQueryLimit:   types.FPointSize,
			instantQueryLimit: types.FPointSize,

			// The query never successfully allocates anything.
			rangeQueryExpectedPeak:   0,
			instantQueryExpectedPeak: 0,
		},
		"limit enabled, query selects more samples than limit but should not load all of them into memory at once, and peak consumption is under limit": {
			expr:          "sum(some_metric)",
			shouldSucceed: true,

			// Each series has five samples, which will be rounded up to 8 (the nearest power of two) by the bucketed pool.
			// At peak we'll hold in memory:
			//  - the running total for the sum() (two floats (due to kahan) and a bool at each step, with the number of steps rounded to the nearest power of 2),
			//  - and the next series from the selector.
			rangeQueryExpectedPeak: 8*(2*types.Float64Size+types.BoolSize) + 8*types.FPointSize,
			rangeQueryLimit:        8*(2*types.Float64Size+types.BoolSize) + 8*types.FPointSize,

			// Each series has one sample, which is already a power of two.
			// At peak we'll hold in memory:
			//  - the running total for the sum() (two floats and a bool),
			//  - the next series from the selector,
			//  - and the output sample.
			instantQueryExpectedPeak: 2*types.Float64Size + types.BoolSize + types.FPointSize + types.VectorSampleSize,
			instantQueryLimit:        2*types.Float64Size + types.BoolSize + types.FPointSize + types.VectorSampleSize,
		},
		"limit enabled, query selects more samples than limit but should not load all of them into memory at once, and peak consumption is over limit": {
			expr:          "sum(some_metric)",
			shouldSucceed: false,

			// Each series has five samples, which will be rounded up to 8 (the nearest power of two) by the bucketed pool.
			// At peak we'll hold in memory:
			// - the running total for the sum() (two floats (due to kahan) and a bool at each step, with the number of steps rounded to the nearest power of 2),
			// - and the next series from the selector.
			// The last thing to be allocated is the bool slice for the running total, so that won't contribute to the peak before the query is aborted.
			rangeQueryExpectedPeak: 8*2*types.Float64Size + 8*types.FPointSize,
			rangeQueryLimit:        8*(2*types.Float64Size+types.BoolSize) + 8*types.FPointSize - 1,

			// Each series has one sample, which is already a power of two.
			// At peak we'll hold in memory:
			// - the running total for the sum() (two floats and a bool),
			// - the next series from the selector,
			// - and the output sample.
			// The last thing to be allocated is the bool slice for the running total, so that won't contribute to the peak before the query is aborted.
			instantQueryExpectedPeak: 2*types.Float64Size + types.FPointSize + types.VectorSampleSize,
			instantQueryLimit:        2*types.Float64Size + types.BoolSize + types.FPointSize + types.VectorSampleSize - 1,
		},
		"histogram: limit enabled, but query does not exceed limit": {
			expr:          "sum(some_histogram)",
			shouldSucceed: true,

			// Each series has five samples, which will be rounded up to 8 (the nearest power of two) by the bucketed pool.
			// At peak we'll hold in memory:
			//  - the running total for the sum() (a histogram pointer at each step, with the number of steps rounded to the nearest power of 2),
			//  - and the next series from the selector.
			rangeQueryExpectedPeak: 8*types.HistogramPointerSize + 8*types.HPointSize,
			rangeQueryLimit:        8*types.HistogramPointerSize + 8*types.HPointSize,
			// Each series has one sample, which is already a power of two.
			// At peak we'll hold in memory:
			//  - the running total for the sum() (a histogram pointer),
			//  - the next series from the selector,
			//  - and the output sample.
			instantQueryExpectedPeak: types.HistogramPointerSize + types.HPointSize + types.VectorSampleSize,
			instantQueryLimit:        types.HistogramPointerSize + types.HPointSize + types.VectorSampleSize,
		},
		"histogram: limit enabled, and query exceeds limit": {
			expr:          "sum(some_histogram)",
			shouldSucceed: false,

			// Each series has five samples, which will be rounded up to 8 (the nearest power of two) by the bucketed pool.
			// At peak we'll hold in memory:
			//  - the running total for the sum() (a histogram pointer at each step, with the number of steps rounded to the nearest power of 2),
			//  - and the next series from the selector.
			// The last thing to be allocated is the HistogramPointerSize slice for the running total, so that won't contribute to the peak before the query is aborted.
			rangeQueryExpectedPeak: 8 * types.HPointSize,
			rangeQueryLimit:        8*types.HistogramPointerSize + 8*types.HPointSize - 1,
			// Each series has one sample, which is already a power of two.
			// At peak we'll hold in memory:
			//  - the running total for the sum() (a histogram pointer),
			//  - the next series from the selector,
			//  - and the output sample.
			// The last thing to be allocated is the HistogramPointerSize slice for the running total, so that won't contribute to the peak before the query is aborted.
			instantQueryExpectedPeak: types.HPointSize + types.VectorSampleSize,
			instantQueryLimit:        types.HistogramPointerSize + types.HPointSize + types.VectorSampleSize - 1,
		},
	}

	createEngine := func(t *testing.T, limit uint64) (promql.QueryEngine, *prometheus.Registry, opentracing.Span, context.Context) {
		reg := prometheus.NewPedanticRegistry()
		opts := NewTestEngineOpts()
		opts.CommonOpts.Reg = reg

		engine, err := NewEngine(opts, NewStaticQueryLimitsProvider(limit), stats.NewQueryMetrics(reg), log.NewNopLogger())
		require.NoError(t, err)

		tracer, closer := jaeger.NewTracer("test", jaeger.NewConstSampler(true), jaeger.NewNullReporter())
		t.Cleanup(func() { _ = closer.Close() })
		span, ctx := opentracing.StartSpanFromContextWithTracer(context.Background(), tracer, "query")

		return engine, reg, span, ctx
	}

	assertEstimatedPeakMemoryConsumption := func(t *testing.T, reg *prometheus.Registry, span opentracing.Span, expectedMemoryConsumptionEstimate uint64) {
		peakMemoryConsumptionHistogram := getHistogram(t, reg, "cortex_mimir_query_engine_estimated_query_peak_memory_consumption")
		require.Equal(t, float64(expectedMemoryConsumptionEstimate), peakMemoryConsumptionHistogram.GetSampleSum())

		jaegerSpan, ok := span.(*jaeger.Span)
		require.True(t, ok)
		require.Len(t, jaegerSpan.Logs(), 1)
		traceLog := jaegerSpan.Logs()[0]
		expectedFields := []otlog.Field{
			otlog.String("level", "info"),
			otlog.String("msg", "query stats"),
			otlog.Uint64("estimatedPeakMemoryConsumption", expectedMemoryConsumptionEstimate),
		}
		require.Equal(t, expectedFields, traceLog.Fields)
	}

	start := timestamp.Time(0)

	for name, testCase := range testCases {
		t.Run(name, func(t *testing.T) {
			queryTypes := map[string]func(t *testing.T) (promql.Query, *prometheus.Registry, opentracing.Span, context.Context, uint64){
				"range query": func(t *testing.T) (promql.Query, *prometheus.Registry, opentracing.Span, context.Context, uint64) {
					engine, reg, span, ctx := createEngine(t, testCase.rangeQueryLimit)
					q, err := engine.NewRangeQuery(ctx, storage, nil, testCase.expr, start, start.Add(4*time.Minute), time.Minute)
					require.NoError(t, err)
					return q, reg, span, ctx, testCase.rangeQueryExpectedPeak
				},
				"instant query": func(t *testing.T) (promql.Query, *prometheus.Registry, opentracing.Span, context.Context, uint64) {
					engine, reg, span, ctx := createEngine(t, testCase.instantQueryLimit)
					q, err := engine.NewInstantQuery(ctx, storage, nil, testCase.expr, start)
					require.NoError(t, err)
					return q, reg, span, ctx, testCase.instantQueryExpectedPeak
				},
			}

			for queryType, createQuery := range queryTypes {
				t.Run(queryType, func(t *testing.T) {
					q, reg, span, ctx, expectedPeakMemoryConsumption := createQuery(t)
					t.Cleanup(q.Close)

					res := q.Exec(ctx)

					if testCase.shouldSucceed {
						require.NoError(t, res.Err)
						require.NoError(t, testutil.GatherAndCompare(reg, strings.NewReader(rejectedMetrics(0)), "cortex_querier_queries_rejected_total"))
					} else {
						require.ErrorContains(t, res.Err, globalerror.MaxEstimatedMemoryConsumptionPerQuery.Error())
						require.NoError(t, testutil.GatherAndCompare(reg, strings.NewReader(rejectedMetrics(1)), "cortex_querier_queries_rejected_total"))
					}

					assertEstimatedPeakMemoryConsumption(t, reg, span, expectedPeakMemoryConsumption)
				})
			}
		})
	}
}

func TestMemoryConsumptionLimit_MultipleQueries(t *testing.T) {
	storage := promqltest.LoadedStorage(t, `
		load 1m
			some_metric{idx="1"} 0+1x5
			some_metric{idx="2"} 0+1x5
			some_metric{idx="3"} 0+1x5
			some_metric{idx="4"} 0+1x5
			some_metric{idx="5"} 0+1x5
	`)
	t.Cleanup(func() { require.NoError(t, storage.Close()) })

	reg := prometheus.NewPedanticRegistry()
	opts := NewTestEngineOpts()
	opts.CommonOpts.Reg = reg

	limit := 3 * 8 * types.FPointSize // Allow up to three series with five points (which will be rounded up to 8, the nearest power of 2)
	engine, err := NewEngine(opts, NewStaticQueryLimitsProvider(limit), stats.NewQueryMetrics(reg), log.NewNopLogger())
	require.NoError(t, err)

	runQuery := func(expr string, shouldSucceed bool) {
		q, err := engine.NewRangeQuery(context.Background(), storage, nil, expr, timestamp.Time(0), timestamp.Time(0).Add(4*time.Minute), time.Minute)
		require.NoError(t, err)
		defer q.Close()

		res := q.Exec(context.Background())

		if shouldSucceed {
			require.NoError(t, res.Err)
		} else {
			require.ErrorContains(t, res.Err, globalerror.MaxEstimatedMemoryConsumptionPerQuery.Error())
		}
	}

	runQuery(`some_metric{idx=~"1"}`, true)
	require.NoError(t, testutil.GatherAndCompare(reg, strings.NewReader(rejectedMetrics(0)), "cortex_querier_queries_rejected_total"))

	runQuery(`some_metric{idx=~"1|2|3"}`, true)
	require.NoError(t, testutil.GatherAndCompare(reg, strings.NewReader(rejectedMetrics(0)), "cortex_querier_queries_rejected_total"))

	runQuery(`some_metric{idx=~"1|2|3|4"}`, false)
	require.NoError(t, testutil.GatherAndCompare(reg, strings.NewReader(rejectedMetrics(1)), "cortex_querier_queries_rejected_total"))

	runQuery(`some_metric{idx=~"1|2|3|4"}`, false)
	require.NoError(t, testutil.GatherAndCompare(reg, strings.NewReader(rejectedMetrics(2)), "cortex_querier_queries_rejected_total"))

	runQuery(`some_metric{idx=~"1|2|3"}`, true)
	require.NoError(t, testutil.GatherAndCompare(reg, strings.NewReader(rejectedMetrics(2)), "cortex_querier_queries_rejected_total"))
}

func rejectedMetrics(rejectedDueToMemoryConsumption int) string {
	return fmt.Sprintf(`
		# HELP cortex_querier_queries_rejected_total Number of queries that were rejected, for example because they exceeded a limit.
		# TYPE cortex_querier_queries_rejected_total counter
		cortex_querier_queries_rejected_total{reason="max-estimated-fetched-chunks-per-query"} 0
		cortex_querier_queries_rejected_total{reason="max-estimated-memory-consumption-per-query"} %v
		cortex_querier_queries_rejected_total{reason="max-fetched-chunk-bytes-per-query"} 0
		cortex_querier_queries_rejected_total{reason="max-fetched-chunks-per-query"} 0
		cortex_querier_queries_rejected_total{reason="max-fetched-series-per-query"} 0
	`, rejectedDueToMemoryConsumption)
}

func getHistogram(t *testing.T, reg *prometheus.Registry, name string) *dto.Histogram {
	metrics, err := reg.Gather()
	require.NoError(t, err)

	for _, m := range metrics {
		if m.GetName() == name {
			require.Len(t, m.Metric, 1)

			return m.Metric[0].Histogram
		}
	}

	require.Fail(t, "expected to find a metric with name "+name)
	return nil
}

func TestActiveQueryTracker(t *testing.T) {
	for _, shouldSucceed := range []bool{true, false} {
		t.Run(fmt.Sprintf("successful query = %v", shouldSucceed), func(t *testing.T) {
			opts := NewTestEngineOpts()
			tracker := &testQueryTracker{}
			opts.CommonOpts.ActiveQueryTracker = tracker
			engine, err := NewEngine(opts, NewStaticQueryLimitsProvider(0), stats.NewQueryMetrics(nil), log.NewNopLogger())
			require.NoError(t, err)

			innerStorage := promqltest.LoadedStorage(t, "")
			t.Cleanup(func() { require.NoError(t, innerStorage.Close()) })

			// Use a fake queryable as a way to check that the query is recorded as active while the query is in progress.
			queryTrackingTestingQueryable := &activeQueryTrackerQueryable{
				innerStorage: innerStorage,
				tracker:      tracker,
			}

			if !shouldSucceed {
				queryTrackingTestingQueryable.err = errors.New("something went wrong inside the query")
			}

			queryTypes := map[string]func(expr string) (promql.Query, error){
				"range": func(expr string) (promql.Query, error) {
					return engine.NewRangeQuery(context.Background(), queryTrackingTestingQueryable, nil, expr, timestamp.Time(0), timestamp.Time(0).Add(time.Hour), time.Minute)
				},
				"instant": func(expr string) (promql.Query, error) {
					return engine.NewInstantQuery(context.Background(), queryTrackingTestingQueryable, nil, expr, timestamp.Time(0))
				},
			}

			for queryType, createQuery := range queryTypes {
				t.Run(queryType+" query", func(t *testing.T) {
					expr := "test_" + queryType + "_query"
					queryTrackingTestingQueryable.activeQueryAtQueryTime = trackedQuery{}

					q, err := createQuery(expr)
					require.NoError(t, err)
					defer q.Close()

					res := q.Exec(context.Background())

					if shouldSucceed {
						require.NoError(t, res.Err)
					} else {
						require.EqualError(t, res.Err, "something went wrong inside the query")
					}

					// Check that the query was active in the query tracker while the query was executing.
					require.Equal(t, expr, queryTrackingTestingQueryable.activeQueryAtQueryTime.expr)
					require.False(t, queryTrackingTestingQueryable.activeQueryAtQueryTime.deleted)

					// Check that the query has now been marked as deleted in the query tracker.
					require.NotEmpty(t, tracker.queries)
					trackedQuery := tracker.queries[len(tracker.queries)-1]
					require.Equal(t, expr, trackedQuery.expr)
					require.Equal(t, true, trackedQuery.deleted)
				})
			}
		})
	}
}

type testQueryTracker struct {
	queries []trackedQuery
}

type trackedQuery struct {
	expr    string
	deleted bool
}

func (qt *testQueryTracker) GetMaxConcurrent() int {
	return 0
}

func (qt *testQueryTracker) Insert(_ context.Context, query string) (int, error) {
	qt.queries = append(qt.queries, trackedQuery{
		expr:    query,
		deleted: false,
	})

	return len(qt.queries) - 1, nil
}

func (qt *testQueryTracker) Delete(insertIndex int) {
	qt.queries[insertIndex].deleted = true
}

type activeQueryTrackerQueryable struct {
	tracker *testQueryTracker

	activeQueryAtQueryTime trackedQuery

	innerStorage storage.Queryable
	err          error
}

func (a *activeQueryTrackerQueryable) Querier(mint, maxt int64) (storage.Querier, error) {
	a.activeQueryAtQueryTime = a.tracker.queries[len(a.tracker.queries)-1]

	if a.err != nil {
		return nil, a.err
	}

	return a.innerStorage.Querier(mint, maxt)
}

func TestActiveQueryTracker_WaitingForTrackerIncludesQueryTimeout(t *testing.T) {
	tracker := &timeoutTestingQueryTracker{}
	opts := NewTestEngineOpts()
	opts.CommonOpts.Timeout = 10 * time.Millisecond
	opts.CommonOpts.ActiveQueryTracker = tracker
	engine, err := NewEngine(opts, NewStaticQueryLimitsProvider(0), stats.NewQueryMetrics(nil), log.NewNopLogger())
	require.NoError(t, err)

	queryTypes := map[string]func() (promql.Query, error){
		"range": func() (promql.Query, error) {
			return engine.NewRangeQuery(context.Background(), nil, nil, "some_test_query", timestamp.Time(0), timestamp.Time(0).Add(time.Hour), time.Minute)
		},
		"instant": func() (promql.Query, error) {
			return engine.NewInstantQuery(context.Background(), nil, nil, "some_test_query", timestamp.Time(0))
		},
	}

	for queryType, createQuery := range queryTypes {
		t.Run(queryType+" query", func(t *testing.T) {
			tracker.sawTimeout = false

			q, err := createQuery()
			require.NoError(t, err)
			defer q.Close()

			res := q.Exec(context.Background())

			require.True(t, tracker.sawTimeout, "query tracker was not called with a context that timed out")

			require.Error(t, res.Err)
			require.ErrorIs(t, res.Err, context.DeadlineExceeded)
			require.EqualError(t, res.Err, "context deadline exceeded: query timed out")
			require.Nil(t, res.Value)
		})
	}
}

type timeoutTestingQueryTracker struct {
	sawTimeout bool
}

func (t *timeoutTestingQueryTracker) GetMaxConcurrent() int {
	return 0
}

func (t *timeoutTestingQueryTracker) Insert(ctx context.Context, _ string) (int, error) {
	select {
	case <-ctx.Done():
		t.sawTimeout = true
		return 0, context.Cause(ctx)
	case <-time.After(time.Second):
		return 0, errors.New("gave up waiting for query to time out")
	}
}

func (t *timeoutTestingQueryTracker) Delete(_ int) {
	panic("should not be called")
}

func TestAnnotations(t *testing.T) {
	startT := timestamp.Time(0).Add(time.Minute)
	step := time.Minute
	endT := startT.Add(2 * step)

	mixedFloatHistogramData := `
		metric{type="float", series="1"} 0+1x3
		metric{type="float", series="2"} 1+1x3
		metric{type="histogram", series="1"} {{schema:0 sum:0 count:0}}+{{schema:0 sum:5 count:4 buckets:[1 2 1]}}x3
		metric{type="histogram", series="2"} {{schema:0 sum:1 count:1 buckets:[1]}}+{{schema:0 sum:5 count:4 buckets:[1 2 1]}}x3
	`

	nativeHistogramsWithCustomBucketsData := `
		metric{series="exponential-buckets"} {{schema:0 sum:1 count:1 buckets:[1]}}+{{schema:0 sum:5 count:4 buckets:[1 2 1]}}x3
		metric{series="custom-buckets-1"} {{schema:-53 sum:1 count:1 custom_values:[5 10] buckets:[1]}}+{{schema:-53 sum:5 count:4 custom_values:[5 10] buckets:[1 2 1]}}x3
		metric{series="custom-buckets-2"} {{schema:-53 sum:1 count:1 custom_values:[2 3] buckets:[1]}}+{{schema:-53 sum:5 count:4 custom_values:[2 3] buckets:[1 2 1]}}x3
		metric{series="mixed-exponential-custom-buckets"} {{schema:0 sum:1 count:1 buckets:[1]}} {{schema:-53 sum:1 count:1 custom_values:[5 10] buckets:[1]}} {{schema:0 sum:5 count:4 buckets:[1 2 1]}}
		metric{series="incompatible-custom-buckets"} {{schema:-53 sum:1 count:1 custom_values:[5 10] buckets:[1]}} {{schema:-53 sum:1 count:1 custom_values:[2 3] buckets:[1]}} {{schema:-53 sum:5 count:4 custom_values:[5 10] buckets:[1 2 1]}}
    `

	testCases := map[string]struct {
		data                               string
		expr                               string
		expectedWarningAnnotations         []string
		expectedInfoAnnotations            []string
		skipComparisonWithPrometheusReason string
	}{
		"sum() with float and native histogram at same step": {
			data:                       mixedFloatHistogramData,
			expr:                       "sum by (series) (metric)",
			expectedWarningAnnotations: []string{"PromQL warning: encountered a mix of histograms and floats for aggregation (1:18)"},
		},
		"sum() with floats and native histograms for different output series at the same step": {
			data: mixedFloatHistogramData,
			expr: "sum by (type) (metric)",
		},
		"sum() with only floats": {
			data: mixedFloatHistogramData,
			expr: `sum(metric{type="float"})`,
		},
		"sum() with only native histograms": {
			data: mixedFloatHistogramData,
			expr: `sum(metric{type="histogram"})`,
		},

		"rate() over metric without counter suffix containing only floats": {
			data:                    mixedFloatHistogramData,
			expr:                    `rate(metric{type="float"}[1m])`,
			expectedInfoAnnotations: []string{`PromQL info: metric might not be a counter, name does not end in _total/_sum/_count/_bucket: "metric" (1:6)`},
		},
		"rate() over metric without counter suffix containing only native histograms": {
			data: mixedFloatHistogramData,
			expr: `rate(metric{type="histogram"}[1m])`,
		},
		"rate() over metric ending in _total": {
			data: `some_metric_total 0+1x3`,
			expr: `rate(some_metric_total[1m])`,
		},
		"rate() over metric ending in _sum": {
			data: `some_metric_sum 0+1x3`,
			expr: `rate(some_metric_sum[1m])`,
		},
		"rate() over metric ending in _count": {
			data: `some_metric_count 0+1x3`,
			expr: `rate(some_metric_count[1m])`,
		},
		"rate() over metric ending in _bucket": {
			data: `some_metric_bucket 0+1x3`,
			expr: `rate(some_metric_bucket[1m])`,
		},
		"rate() over multiple metric names": {
			data: `
				not_a_counter{env="prod", series="1"}      0+1x3
				a_total{series="2"}                        1+1x3
				a_sum{series="3"}                          2+1x3
				a_count{series="4"}                        3+1x3
				a_bucket{series="5"}                       4+1x3
				not_a_counter{env="test", series="6"}      5+1x3
				also_not_a_counter{env="test", series="7"} 6+1x3
			`,
			expr: `rate({__name__!=""}[1m])`,
			expectedInfoAnnotations: []string{
				`PromQL info: metric might not be a counter, name does not end in _total/_sum/_count/_bucket: "not_a_counter" (1:6)`,
				`PromQL info: metric might not be a counter, name does not end in _total/_sum/_count/_bucket: "also_not_a_counter" (1:6)`,
			},
		},
		"rate() over series with both floats and histograms": {
			data:                       `some_metric_count 10 {{schema:0 sum:1 count:1 buckets:[1]}}`,
			expr:                       `rate(some_metric_count[1m])`,
			expectedWarningAnnotations: []string{`PromQL warning: encountered a mix of histograms and floats for metric name "some_metric_count" (1:6)`},
		},
		"rate() over series with first histogram that is not a counter": {
			data:                       `some_metric {{schema:0 sum:1 count:1 buckets:[1] counter_reset_hint:gauge}} {{schema:0 sum:2 count:2 buckets:[2]}}`,
			expr:                       `rate(some_metric[1m])`,
			expectedWarningAnnotations: []string{`PromQL warning: this native histogram metric is not a counter: "some_metric" (1:6)`},
		},
		"rate() over series with last histogram that is not a counter": {
			data:                       `some_metric {{schema:0 sum:1 count:1 buckets:[1]}} {{schema:0 sum:2 count:2 buckets:[2] counter_reset_hint:gauge}}`,
			expr:                       `rate(some_metric[1m])`,
			expectedWarningAnnotations: []string{`PromQL warning: this native histogram metric is not a counter: "some_metric" (1:6)`},
		},
		"rate() over series with a histogram that is not a counter that is neither the first or last in the range": {
			data:                       `some_metric {{schema:0 sum:1 count:1 buckets:[1]}} {{schema:0 sum:2 count:2 buckets:[2] counter_reset_hint:gauge}} {{schema:0 sum:3 count:3 buckets:[3]}}`,
			expr:                       `rate(some_metric[2m] @ 2m)`,
			expectedWarningAnnotations: []string{`PromQL warning: this native histogram metric is not a counter: "some_metric" (1:6)`},
		},

		"sum() over native histograms with both exponential and custom buckets": {
			data: nativeHistogramsWithCustomBucketsData,
			expr: `sum(metric{series=~"exponential-buckets|custom-buckets-1"})`,
			expectedWarningAnnotations: []string{
				`PromQL warning: vector contains a mix of histograms with exponential and custom buckets schemas for metric name "metric" (1:5)`,
			},
		},
		"sum() over native histograms with incompatible custom buckets": {
			data: nativeHistogramsWithCustomBucketsData,
			expr: `sum(metric{series=~"custom-buckets-(1|2)"})`,
			expectedWarningAnnotations: []string{
				`PromQL warning: vector contains histograms with incompatible custom buckets for metric name "metric" (1:5)`,
			},
		},

		"rate() over native histograms with both exponential and custom buckets": {
			data: nativeHistogramsWithCustomBucketsData,
			expr: `rate(metric{series="mixed-exponential-custom-buckets"}[1m])`,
			expectedWarningAnnotations: []string{
				`PromQL warning: vector contains a mix of histograms with exponential and custom buckets schemas for metric name "metric" (1:6)`,
			},
<<<<<<< HEAD
=======
			skipComparisonWithPrometheusReason: "Prometheus' engine panics for this test case, https://github.com/prometheus/prometheus/pull/14609 will fix this",
>>>>>>> e6add642
		},
		"rate() over native histograms with incompatible custom buckets": {
			data: nativeHistogramsWithCustomBucketsData,
			expr: `rate(metric{series="incompatible-custom-buckets"}[1m])`,
			expectedWarningAnnotations: []string{
				`PromQL warning: vector contains histograms with incompatible custom buckets for metric name "metric" (1:6)`,
			},
		},

		"sum_over_time() over series with both floats and histograms": {
			data:                       `some_metric 10 {{schema:0 sum:1 count:1 buckets:[1]}}`,
			expr:                       `sum_over_time(some_metric[1m])`,
			expectedWarningAnnotations: []string{`PromQL warning: encountered a mix of histograms and floats for metric name "some_metric" (1:15)`},
		},
		"sum_over_time() over native histograms with both exponential and custom buckets": {
			data: nativeHistogramsWithCustomBucketsData,
			expr: `sum_over_time(metric{series="mixed-exponential-custom-buckets"}[1m])`,
			expectedWarningAnnotations: []string{
				`PromQL warning: vector contains a mix of histograms with exponential and custom buckets schemas for metric name "metric" (1:15)`,
			},
		},
		"sum_over_time() over native histograms with incompatible custom buckets": {
			data: nativeHistogramsWithCustomBucketsData,
			expr: `sum_over_time(metric{series="incompatible-custom-buckets"}[1m])`,
			expectedWarningAnnotations: []string{
				`PromQL warning: vector contains histograms with incompatible custom buckets for metric name "metric" (1:15)`,
			},
		},

		"avg_over_time() over series with both floats and histograms": {
			data:                       `some_metric 10 {{schema:0 sum:1 count:1 buckets:[1]}}`,
			expr:                       `avg_over_time(some_metric[1m])`,
			expectedWarningAnnotations: []string{`PromQL warning: encountered a mix of histograms and floats for metric name "some_metric" (1:15)`},
		},
		"avg_over_time() over native histograms with both exponential and custom buckets": {
			data: nativeHistogramsWithCustomBucketsData,
			expr: `avg_over_time(metric{series="mixed-exponential-custom-buckets"}[1m])`,
			expectedWarningAnnotations: []string{
				`PromQL warning: vector contains a mix of histograms with exponential and custom buckets schemas for metric name "metric" (1:15)`,
			},
		},
		"avg_over_time() over native histograms with incompatible custom buckets": {
			data: nativeHistogramsWithCustomBucketsData,
			expr: `avg_over_time(metric{series="incompatible-custom-buckets"}[1m])`,
			expectedWarningAnnotations: []string{
				`PromQL warning: vector contains histograms with incompatible custom buckets for metric name "metric" (1:15)`,
			},
		},

		"multiple annotations from different operators": {
			data: `
				mixed_metric_count       10 {{schema:0 sum:1 count:1 buckets:[1]}}
				other_mixed_metric_count 10 {{schema:0 sum:1 count:1 buckets:[1]}}
				float_metric             10 20
				other_float_metric       10 20
			`,
			expr: "rate(mixed_metric_count[1m]) + rate(other_mixed_metric_count[1m]) + rate(float_metric[1m]) + rate(other_float_metric[1m])",
			expectedWarningAnnotations: []string{
				`PromQL warning: encountered a mix of histograms and floats for metric name "mixed_metric_count" (1:6)`,
				`PromQL warning: encountered a mix of histograms and floats for metric name "other_mixed_metric_count" (1:37)`,
			},
			expectedInfoAnnotations: []string{
				`PromQL info: metric might not be a counter, name does not end in _total/_sum/_count/_bucket: "float_metric" (1:74)`,
				`PromQL info: metric might not be a counter, name does not end in _total/_sum/_count/_bucket: "other_float_metric" (1:99)`,
			},
		},
	}

	opts := NewTestEngineOpts()
	mimirEngine, err := NewEngine(opts, NewStaticQueryLimitsProvider(0), stats.NewQueryMetrics(nil), log.NewNopLogger())
	require.NoError(t, err)
	prometheusEngine := promql.NewEngine(opts.CommonOpts)

	const prometheusEngineName = "Prometheus' engine"
	engines := map[string]promql.QueryEngine{
		"Mimir's engine": mimirEngine,

		// Compare against Prometheus' engine to verify our test cases are valid.
		prometheusEngineName: prometheusEngine,
	}

	for name, testCase := range testCases {
		t.Run(name, func(t *testing.T) {
			store := promqltest.LoadedStorage(t, "load 1m\n"+strings.TrimSpace(testCase.data))
			t.Cleanup(func() { _ = store.Close() })

			for engineName, engine := range engines {
				t.Run(engineName, func(t *testing.T) {
					if engineName == prometheusEngineName && testCase.skipComparisonWithPrometheusReason != "" {
						t.Skipf("Skipping comparison with Prometheus' engine: %v", testCase.skipComparisonWithPrometheusReason)
					}

					queryTypes := map[string]func() (promql.Query, error){
						"range": func() (promql.Query, error) {
							return engine.NewRangeQuery(context.Background(), store, nil, testCase.expr, startT, endT, step)
						},
						"instant": func() (promql.Query, error) {
							return engine.NewInstantQuery(context.Background(), store, nil, testCase.expr, startT)
						},
					}

					for queryType, generator := range queryTypes {
						t.Run(queryType, func(t *testing.T) {
							query, err := generator()
							require.NoError(t, err)
							t.Cleanup(query.Close)

							res := query.Exec(context.Background())
							require.NoError(t, res.Err)

							warnings, infos := res.Warnings.AsStrings(testCase.expr, 0, 0)
							require.ElementsMatch(t, testCase.expectedWarningAnnotations, warnings)
							require.ElementsMatch(t, testCase.expectedInfoAnnotations, infos)
						})
					}
				})
			}
		})
	}
}<|MERGE_RESOLUTION|>--- conflicted
+++ resolved
@@ -1395,10 +1395,6 @@
 			expectedWarningAnnotations: []string{
 				`PromQL warning: vector contains a mix of histograms with exponential and custom buckets schemas for metric name "metric" (1:6)`,
 			},
-<<<<<<< HEAD
-=======
-			skipComparisonWithPrometheusReason: "Prometheus' engine panics for this test case, https://github.com/prometheus/prometheus/pull/14609 will fix this",
->>>>>>> e6add642
 		},
 		"rate() over native histograms with incompatible custom buckets": {
 			data: nativeHistogramsWithCustomBucketsData,
