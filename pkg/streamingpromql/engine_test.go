--- conflicted
+++ resolved
@@ -1194,12 +1194,8 @@
 				require.NoError(t, err)
 
 				res := qry.Exec(context.Background())
-<<<<<<< HEAD
 				testutils.RequireEqualResults(t, testCase.Query, &testCase.Result, res, false)
-=======
-				testutils.RequireEqualResults(t, testCase.Query, &testCase.Result, res)
 				qry.Close()
->>>>>>> aaae0dd7
 			}
 
 			// Ensure our test cases are correct by running them against Prometheus' engine too.
