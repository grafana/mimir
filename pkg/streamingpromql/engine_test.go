// SPDX-License-Identifier: AGPL-3.0-only

package streamingpromql

import (
	"context"
	"errors"
	"fmt"
	"io"
	"io/fs"
	"os"
	"strings"
	"testing"
	"time"

	"github.com/go-kit/log"
	"github.com/opentracing/opentracing-go"
	otlog "github.com/opentracing/opentracing-go/log"
	"github.com/prometheus/client_golang/prometheus"
	"github.com/prometheus/client_golang/prometheus/testutil"
	dto "github.com/prometheus/client_model/go"
	"github.com/prometheus/prometheus/model/histogram"
	"github.com/prometheus/prometheus/model/labels"
	"github.com/prometheus/prometheus/model/timestamp"
	"github.com/prometheus/prometheus/promql"
	"github.com/prometheus/prometheus/promql/promqltest"
	"github.com/prometheus/prometheus/storage"
	"github.com/prometheus/prometheus/util/annotations"
	"github.com/stretchr/testify/require"
	"github.com/uber/jaeger-client-go"

	"github.com/grafana/mimir/pkg/querier/stats"
	"github.com/grafana/mimir/pkg/streamingpromql/compat"
	"github.com/grafana/mimir/pkg/streamingpromql/testutils"
	"github.com/grafana/mimir/pkg/streamingpromql/types"
	"github.com/grafana/mimir/pkg/util/globalerror"
)

func TestUnsupportedPromQLFeatures(t *testing.T) {
	featureToggles := EnableAllFeatures

	// The goal of this is not to list every conceivable expression that is unsupported, but to cover all the
	// different cases and make sure we produce a reasonable error message when these cases are encountered.
	unsupportedExpressions := map[string]string{
		"metric{} or other_metric{}":                   "binary expression with many-to-many matching",
		"metric{} + on() group_left() other_metric{}":  "binary expression with many-to-one matching",
		"metric{} + on() group_right() other_metric{}": "binary expression with one-to-many matching",
		"topk(5, metric{})":                            "'topk' aggregation with parameter",
		`count_values("foo", metric{})`:                "'count_values' aggregation with parameter",
		"rate(metric{}[5m:1m])":                        "PromQL expression type *parser.SubqueryExpr for range vectors",
		"quantile_over_time(0.4, metric{}[5m])":        "'quantile_over_time' function",
		"quantile(0.95, metric{})":                     "'quantile' aggregation with parameter",
	}

	for expression, expectedError := range unsupportedExpressions {
		t.Run(expression, func(t *testing.T) {
			requireQueryIsUnsupported(t, featureToggles, expression, expectedError)
		})
	}

	// These expressions are also unsupported, but are only valid as instant queries.
	unsupportedInstantQueryExpressions := map[string]string{
		"'a'":             "string value as top-level expression",
		"metric{}[5m:1m]": "PromQL expression type *parser.SubqueryExpr for range vectors",
	}

	for expression, expectedError := range unsupportedInstantQueryExpressions {
		t.Run(expression, func(t *testing.T) {
			requireInstantQueryIsUnsupported(t, featureToggles, expression, expectedError)
		})
	}
}

func TestUnsupportedPromQLFeaturesWithFeatureToggles(t *testing.T) {
	t.Run("aggregation operations", func(t *testing.T) {
		featureToggles := EnableAllFeatures
		featureToggles.EnableAggregationOperations = false

		requireQueryIsUnsupported(t, featureToggles, "sum by (label) (metric)", "aggregation operations")
	})

<<<<<<< HEAD
	t.Run("binary expressions", func(t *testing.T) {
		featureToggles := EnableAllFeatures
		featureToggles.EnableBinaryOperations = false

		for _, op := range []string{"+", "> bool"} {
			requireQueryIsUnsupported(t, featureToggles, fmt.Sprintf("metric{} %s other_metric{}", op), "binary expressions")
			requireQueryIsUnsupported(t, featureToggles, fmt.Sprintf("metric{} %s 1", op), "binary expressions")
			requireQueryIsUnsupported(t, featureToggles, fmt.Sprintf("1 %s metric{}", op), "binary expressions")
			requireQueryIsUnsupported(t, featureToggles, fmt.Sprintf("2 %s 1", op), "binary expressions")
		}
	})

	t.Run("binary expressions with comparison operation", func(t *testing.T) {
		featureToggles := EnableAllFeatures
		featureToggles.EnableBinaryComparisonOperations = false

		requireQueryIsUnsupported(t, featureToggles, "metric{} > other_metric{}", "binary expression with '>'")
		requireQueryIsUnsupported(t, featureToggles, "metric{} > 1", "binary expression with '>'")
		requireQueryIsUnsupported(t, featureToggles, "1 > metric{}", "binary expression with '>'")
		requireQueryIsUnsupported(t, featureToggles, "2 > bool 1", "binary expression with '>'")

		// Other operations should still be supported.
		requireQueryIsSupported(t, featureToggles, "metric{} + other_metric{}")
		requireQueryIsSupported(t, featureToggles, "metric{} + 1")
		requireQueryIsSupported(t, featureToggles, "1 + metric{}")
		requireQueryIsSupported(t, featureToggles, "2 + 1")
	})

	t.Run("..._over_time functions", func(t *testing.T) {
		featureToggles := EnableAllFeatures
		featureToggles.EnableOverTimeFunctions = false

		requireQueryIsUnsupported(t, featureToggles, "count_over_time(metric[1m])", "'count_over_time' function")
	})

	t.Run("offset modifier", func(t *testing.T) {
		featureToggles := EnableAllFeatures
		featureToggles.EnableOffsetModifier = false

		requireQueryIsUnsupported(t, featureToggles, "metric offset 1m", "instant vector selector with 'offset'")
		requireQueryIsUnsupported(t, featureToggles, "rate(metric[2m] offset 1m)", "range vector selector with 'offset'")
		requireInstantQueryIsUnsupported(t, featureToggles, "metric[2m] offset 1m", "range vector selector with 'offset'")
	})

=======
>>>>>>> 3ef0ebf0
	t.Run("scalars", func(t *testing.T) {
		featureToggles := EnableAllFeatures
		featureToggles.EnableScalars = false

		requireQueryIsUnsupported(t, featureToggles, "2", "scalar values")
	})
<<<<<<< HEAD

	t.Run("unary negation", func(t *testing.T) {
		featureToggles := EnableAllFeatures
		featureToggles.EnableUnaryNegation = false

		requireQueryIsUnsupported(t, featureToggles, "-sum(metric{})", "unary negation of instant vectors")
		requireQueryIsUnsupported(t, featureToggles, "-(1)", "unary negation of scalars")
	})
=======
>>>>>>> 3ef0ebf0
}

func requireQueryIsUnsupported(t *testing.T, toggles FeatureToggles, expression string, expectedError string) {
	requireRangeQueryIsUnsupported(t, toggles, expression, expectedError)
	requireInstantQueryIsUnsupported(t, toggles, expression, expectedError)
}

func requireQueryIsSupported(t *testing.T, toggles FeatureToggles, expression string) {
	requireRangeQueryIsSupported(t, toggles, expression)
	requireInstantQueryIsSupported(t, toggles, expression)
}

func requireRangeQueryIsUnsupported(t *testing.T, featureToggles FeatureToggles, expression string, expectedError string) {
	opts := NewTestEngineOpts()
	opts.FeatureToggles = featureToggles
	engine, err := NewEngine(opts, NewStaticQueryLimitsProvider(0), stats.NewQueryMetrics(nil), log.NewNopLogger())
	require.NoError(t, err)

	qry, err := engine.NewRangeQuery(context.Background(), nil, nil, expression, time.Now().Add(-time.Hour), time.Now(), time.Minute)
	require.Error(t, err)
	require.ErrorIs(t, err, compat.NotSupportedError{})
	require.EqualError(t, err, "not supported by streaming engine: "+expectedError)
	require.Nil(t, qry)
}

func requireInstantQueryIsUnsupported(t *testing.T, featureToggles FeatureToggles, expression string, expectedError string) {
	opts := NewTestEngineOpts()
	opts.FeatureToggles = featureToggles
	engine, err := NewEngine(opts, NewStaticQueryLimitsProvider(0), stats.NewQueryMetrics(nil), log.NewNopLogger())
	require.NoError(t, err)

	qry, err := engine.NewInstantQuery(context.Background(), nil, nil, expression, time.Now())
	require.Error(t, err)
	require.ErrorIs(t, err, compat.NotSupportedError{})
	require.EqualError(t, err, "not supported by streaming engine: "+expectedError)
	require.Nil(t, qry)
}

func requireRangeQueryIsSupported(t *testing.T, featureToggles FeatureToggles, expression string) {
	opts := NewTestEngineOpts()
	opts.FeatureToggles = featureToggles
	engine, err := NewEngine(opts, NewStaticQueryLimitsProvider(0), stats.NewQueryMetrics(nil), log.NewNopLogger())
	require.NoError(t, err)

	_, err = engine.NewRangeQuery(context.Background(), nil, nil, expression, time.Now().Add(-time.Hour), time.Now(), time.Minute)
	require.NoError(t, err)
}

func requireInstantQueryIsSupported(t *testing.T, featureToggles FeatureToggles, expression string) {
	opts := NewTestEngineOpts()
	opts.FeatureToggles = featureToggles
	engine, err := NewEngine(opts, NewStaticQueryLimitsProvider(0), stats.NewQueryMetrics(nil), log.NewNopLogger())
	require.NoError(t, err)

	_, err = engine.NewInstantQuery(context.Background(), nil, nil, expression, time.Now())
	require.NoError(t, err)
}

func TestNewRangeQuery_InvalidQueryTime(t *testing.T) {
	opts := NewTestEngineOpts()
	engine, err := NewEngine(opts, NewStaticQueryLimitsProvider(0), stats.NewQueryMetrics(nil), log.NewNopLogger())
	require.NoError(t, err)
	ctx := context.Background()

	_, err = engine.NewRangeQuery(ctx, nil, nil, "vector(0)", time.Now(), time.Now(), 0)
	require.EqualError(t, err, "0s is not a valid interval for a range query, must be greater than 0")

	start := time.Date(2024, 3, 22, 3, 0, 0, 0, time.UTC)
	_, err = engine.NewRangeQuery(ctx, nil, nil, "vector(0)", start, start.Add(-time.Hour), time.Second)
	require.EqualError(t, err, "range query time range is invalid: end time 2024-03-22T02:00:00Z is before start time 2024-03-22T03:00:00Z")
}

func TestNewRangeQuery_InvalidExpressionTypes(t *testing.T) {
	opts := NewTestEngineOpts()
	engine, err := NewEngine(opts, NewStaticQueryLimitsProvider(0), stats.NewQueryMetrics(nil), log.NewNopLogger())
	require.NoError(t, err)
	ctx := context.Background()

	_, err = engine.NewRangeQuery(ctx, nil, nil, "metric[3m]", time.Now(), time.Now(), time.Second)
	require.EqualError(t, err, "query expression produces a range vector, but expression for range queries must produce an instant vector or scalar")

	_, err = engine.NewRangeQuery(ctx, nil, nil, `"thing"`, time.Now(), time.Now(), time.Second)
	require.EqualError(t, err, "query expression produces a string, but expression for range queries must produce an instant vector or scalar")
}

// This test runs the test cases defined upstream in https://github.com/prometheus/prometheus/tree/main/promql/testdata and copied to testdata/upstream.
// Test cases that are not supported by the streaming engine are commented out (or, if the entire file is not supported, .disabled is appended to the file name).
// Once the streaming engine supports all PromQL features exercised by Prometheus' test cases, we can remove these files and instead call promql.RunBuiltinTests here instead.
func TestUpstreamTestCases(t *testing.T) {
	opts := NewTestEngineOpts()
	engine, err := NewEngine(opts, NewStaticQueryLimitsProvider(0), stats.NewQueryMetrics(nil), log.NewNopLogger())
	require.NoError(t, err)

	testdataFS := os.DirFS("./testdata")
	testFiles, err := fs.Glob(testdataFS, "upstream/*.test")
	require.NoError(t, err)

	for _, testFile := range testFiles {
		t.Run(testFile, func(t *testing.T) {
			f, err := testdataFS.Open(testFile)
			require.NoError(t, err)
			defer f.Close()

			testScript, err := io.ReadAll(f)
			require.NoError(t, err)

			promqltest.RunTest(t, string(testScript), engine)
		})
	}
}

func TestOurTestCases(t *testing.T) {
	opts := NewTestEngineOpts()
	mimirEngine, err := NewEngine(opts, NewStaticQueryLimitsProvider(0), stats.NewQueryMetrics(nil), log.NewNopLogger())
	require.NoError(t, err)

	prometheusEngine := promql.NewEngine(opts.CommonOpts)

	testdataFS := os.DirFS("./testdata")
	testFiles, err := fs.Glob(testdataFS, "ours*/*.test")
	require.NoError(t, err)

	for _, testFile := range testFiles {
		t.Run(testFile, func(t *testing.T) {
			f, err := testdataFS.Open(testFile)
			require.NoError(t, err)
			defer f.Close()

			b, err := io.ReadAll(f)
			require.NoError(t, err)

			testScript := string(b)

			t.Run("Mimir's engine", func(t *testing.T) {
				promqltest.RunTest(t, testScript, mimirEngine)
			})

			// Run the tests against Prometheus' engine to ensure our test cases are valid.
			t.Run("Prometheus' engine", func(t *testing.T) {
				if strings.HasPrefix(testFile, "ours-only") {
					t.Skip("disabled for Prometheus' engine due to bug in Prometheus' engine")
				}

				promqltest.RunTest(t, testScript, prometheusEngine)
			})
		})
	}
}

// Testing instant queries that return a range vector is not supported by Prometheus' PromQL testing framework,
// and adding support for this would be quite involved.
//
// So instead, we test these few cases here instead.
func TestRangeVectorSelectors(t *testing.T) {
	opts := NewTestEngineOpts()
	mimirEngine, err := NewEngine(opts, NewStaticQueryLimitsProvider(0), stats.NewQueryMetrics(nil), log.NewNopLogger())
	require.NoError(t, err)

	prometheusEngine := promql.NewEngine(opts.CommonOpts)

	baseT := timestamp.Time(0)
	storage := promqltest.LoadedStorage(t, `
		load 1m
			some_metric{env="1"} 0+1x4
			some_metric{env="2"} 0+2x4
			some_metric_with_gaps 0 1 _ 3
			some_metric_with_stale_marker 0 1 stale 3
			incr_histogram{env="1"}	{{schema:0 sum:4 count:4 buckets:[1 2 1]}}+{{sum:2 count:1 buckets:[1] offset:1}}x4
			incr_histogram{env="2"}	{{schema:0 sum:4 count:4 buckets:[1 2 1]}}+{{sum:4 count:2 buckets:[1 2] offset:1}}x4
			histogram_with_gaps	{{sum:1 count:1 buckets:[1]}} {{sum:2 count:2 buckets:[1 1]}} _ {{sum:3 count:3 buckets:[1 1 1]}}
			histogram_with_stale_marker	{{sum:1 count:1 buckets:[1]}} {{sum:2 count:2 buckets:[1 1]}} stale {{sum:4 count:4 buckets:[1 1 1 1]}}
			mixed_metric {{schema:0 sum:4 count:4 buckets:[1 2 1]}} 1 2 {{schema:0 sum:3 count:3 buckets:[1 2 1]}}
			mixed_metric_histogram_first {{schema:0 sum:4 count:4 buckets:[1 2 1]}} 1
			mixed_metric_float_first 1 {{schema:0 sum:4 count:4 buckets:[1 2 1]}}
	`)

	t.Cleanup(func() { require.NoError(t, storage.Close()) })

	testCases := map[string]struct {
		expr     string
		expected *promql.Result
		ts       time.Time
	}{
		"matches series with points in range": {
			expr: "some_metric[1m]",
			ts:   baseT.Add(2 * time.Minute),
			expected: &promql.Result{
				Value: promql.Matrix{
					{
						Metric: labels.FromStrings("__name__", "some_metric", "env", "1"),
						Floats: []promql.FPoint{
							{T: timestamp.FromTime(baseT.Add(time.Minute)), F: 1},
							{T: timestamp.FromTime(baseT.Add(2 * time.Minute)), F: 2},
						},
					},
					{
						Metric: labels.FromStrings("__name__", "some_metric", "env", "2"),
						Floats: []promql.FPoint{
							{T: timestamp.FromTime(baseT.Add(time.Minute)), F: 2},
							{T: timestamp.FromTime(baseT.Add(2 * time.Minute)), F: 4},
						},
					},
				},
			},
		},
		"matches no series": {
			expr: "some_nonexistent_metric[1m]",
			ts:   baseT,
			expected: &promql.Result{
				Value: promql.Matrix{},
			},
		},
		"no samples in range": {
			expr: "some_metric[1m]",
			ts:   baseT.Add(20 * time.Minute),
			expected: &promql.Result{
				Value: promql.Matrix{},
			},
		},
		"does not return points outside range if last selected point does not align to end of range": {
			expr: "some_metric_with_gaps[1m]",
			ts:   baseT.Add(2 * time.Minute),
			expected: &promql.Result{
				Value: promql.Matrix{
					{
						Metric: labels.FromStrings("__name__", "some_metric_with_gaps"),
						Floats: []promql.FPoint{
							{T: timestamp.FromTime(baseT.Add(time.Minute)), F: 1},
						},
					},
				},
			},
		},
		"metric with stale marker": {
			expr: "some_metric_with_stale_marker[3m]",
			ts:   baseT.Add(3 * time.Minute),
			expected: &promql.Result{
				Value: promql.Matrix{
					{
						Metric: labels.FromStrings("__name__", "some_metric_with_stale_marker"),
						Floats: []promql.FPoint{
							{T: timestamp.FromTime(baseT), F: 0},
							{T: timestamp.FromTime(baseT.Add(time.Minute)), F: 1},
							{T: timestamp.FromTime(baseT.Add(3 * time.Minute)), F: 3},
						},
					},
				},
			},
		},
		"histogram: matches series with points in range": {
			expr: "incr_histogram[1m]",
			ts:   baseT.Add(2 * time.Minute),
			expected: &promql.Result{
				Value: promql.Matrix{
					{
						Metric: labels.FromStrings("__name__", "incr_histogram", "env", "1"),
						Histograms: []promql.HPoint{
							{
								T: timestamp.FromTime(baseT.Add(time.Minute)),
								H: &histogram.FloatHistogram{
									Sum:   6,
									Count: 5,
									PositiveSpans: []histogram.Span{
										{
											Offset: 0,
											Length: 3,
										},
									},
									PositiveBuckets: []float64{
										1, 3, 1,
									},
									CounterResetHint: histogram.NotCounterReset,
								},
							},
							{
								T: timestamp.FromTime(baseT.Add(2 * time.Minute)),
								H: &histogram.FloatHistogram{
									Sum:   8,
									Count: 6,
									PositiveSpans: []histogram.Span{
										{
											Offset: 0,
											Length: 3,
										},
									},
									PositiveBuckets: []float64{
										1, 4, 1,
									},
									CounterResetHint: histogram.NotCounterReset,
								},
							},
						},
					},
					{
						Metric: labels.FromStrings("__name__", "incr_histogram", "env", "2"),
						Histograms: []promql.HPoint{
							{
								T: timestamp.FromTime(baseT.Add(time.Minute)),
								H: &histogram.FloatHistogram{
									Sum:   8,
									Count: 6,
									PositiveSpans: []histogram.Span{
										{
											Offset: 0,
											Length: 3,
										},
									},
									PositiveBuckets: []float64{
										1, 3, 3,
									},
									CounterResetHint: histogram.NotCounterReset,
								},
							},
							{
								T: timestamp.FromTime(baseT.Add(2 * time.Minute)),
								H: &histogram.FloatHistogram{
									Sum:   12,
									Count: 8,
									PositiveSpans: []histogram.Span{
										{
											Offset: 0,
											Length: 3,
										},
									},
									PositiveBuckets: []float64{
										1, 4, 5,
									},
									CounterResetHint: histogram.NotCounterReset,
								},
							},
						},
					},
				},
			},
		},
		"histogram: no samples in range": {
			expr: "incr_histogram[1m]",
			ts:   baseT.Add(20 * time.Minute),
			expected: &promql.Result{
				Value: promql.Matrix{},
			},
		},
		"histogram: does not return points outside range if last selected point does not align to end of range": {
			expr: "histogram_with_gaps[1m]",
			ts:   baseT.Add(2 * time.Minute),
			expected: &promql.Result{
				Value: promql.Matrix{
					{
						Metric: labels.FromStrings("__name__", "histogram_with_gaps"),
						Histograms: []promql.HPoint{
							{
								T: timestamp.FromTime(baseT.Add(time.Minute)),
								H: &histogram.FloatHistogram{
									Sum:   2,
									Count: 2,
									PositiveSpans: []histogram.Span{
										{
											Offset: 0,
											Length: 3,
										},
									},
									PositiveBuckets: []float64{
										1, 1, 0,
									},
									CounterResetHint: histogram.NotCounterReset,
								},
							},
						},
					},
				},
			},
		},
		"histogram: metric with stale marker": {
			expr: "histogram_with_stale_marker[3m]",
			ts:   baseT.Add(3 * time.Minute),
			expected: &promql.Result{
				Value: promql.Matrix{
					{
						Metric: labels.FromStrings("__name__", "histogram_with_stale_marker"),
						Histograms: []promql.HPoint{
							{
								T: timestamp.FromTime(baseT),
								H: &histogram.FloatHistogram{
									Sum:   1,
									Count: 1,
									PositiveSpans: []histogram.Span{
										{
											Offset: 0,
											Length: 2,
										},
									},
									PositiveBuckets: []float64{
										1, 0,
									},
									CounterResetHint: histogram.UnknownCounterReset,
								},
							},
							{
								T: timestamp.FromTime(baseT.Add(time.Minute)),
								H: &histogram.FloatHistogram{
									Sum:   2,
									Count: 2,
									PositiveSpans: []histogram.Span{
										{
											Offset: 0,
											Length: 2,
										},
									},
									PositiveBuckets: []float64{
										1, 1,
									},
									CounterResetHint: histogram.NotCounterReset,
								},
							},
							{
								T: timestamp.FromTime(baseT.Add(3 * time.Minute)),
								H: &histogram.FloatHistogram{
									Sum:   4,
									Count: 4,
									PositiveSpans: []histogram.Span{
										{
											Offset: 0,
											Length: 4,
										},
									},
									PositiveBuckets: []float64{
										1, 1, 1, 1,
									},
									CounterResetHint: histogram.UnknownCounterReset,
								},
							},
						},
					},
				},
			},
		},
		"mixed series with histograms and floats": {
			expr: "mixed_metric[4m]",
			ts:   baseT.Add(4 * time.Minute),
			expected: &promql.Result{
				Value: promql.Matrix{
					{
						Metric: labels.FromStrings("__name__", "mixed_metric"),
						Floats: []promql.FPoint{
							{
								T: timestamp.FromTime(baseT.Add(time.Minute)),
								F: 1,
							},
							{
								T: timestamp.FromTime(baseT.Add(2 * time.Minute)),
								F: 2,
							},
						},
						Histograms: []promql.HPoint{
							{
								T: timestamp.FromTime(baseT.Add(3 * time.Minute)),
								H: &histogram.FloatHistogram{
									Sum:   3,
									Count: 3,
									PositiveSpans: []histogram.Span{
										{
											Offset: 0,
											Length: 3,
										},
									},
									PositiveBuckets: []float64{
										1, 2, 1,
									},
								},
							},
						},
					},
				},
			},
		},
		"mixed series with a histogram then a float": {
			// This is unexpected, but consistent behavior between the engines
			// See: https://github.com/prometheus/prometheus/issues/14172
			expr: "mixed_metric_histogram_first[2m]",
			ts:   baseT.Add(2 * time.Minute),
			expected: &promql.Result{
				Value: promql.Matrix{
					{
						Metric: labels.FromStrings("__name__", "mixed_metric_histogram_first"),
						Floats: []promql.FPoint{
							{
								T: timestamp.FromTime(baseT.Add(time.Minute)),
								F: 1,
							},
						},
					},
				},
			},
		},
		"mixed series with a float then a histogram": {
			// No incorrect lookback
			expr: "mixed_metric_float_first[2m]",
			ts:   baseT.Add(2 * time.Minute),
			expected: &promql.Result{
				Value: promql.Matrix{
					{
						Metric: labels.FromStrings("__name__", "mixed_metric_float_first"),
						Floats: []promql.FPoint{
							{
								T: timestamp.FromTime(baseT),
								F: 1,
							},
						},
						Histograms: []promql.HPoint{
							{
								T: timestamp.FromTime(baseT.Add(time.Minute)),
								H: &histogram.FloatHistogram{
									Sum:   4,
									Count: 4,
									PositiveSpans: []histogram.Span{
										{
											Offset: 0,
											Length: 3,
										},
									},
									PositiveBuckets: []float64{
										1, 2, 1,
									},
								},
							},
						},
					},
				},
			},
		},
		"selector with positive offset (looking backwards)": {
			expr: "some_metric[1m] offset 1m",
			ts:   baseT.Add(3 * time.Minute),
			expected: &promql.Result{
				Value: promql.Matrix{
					{
						Metric: labels.FromStrings("__name__", "some_metric", "env", "1"),
						Floats: []promql.FPoint{
							{T: timestamp.FromTime(baseT.Add(time.Minute)), F: 1},
							{T: timestamp.FromTime(baseT.Add(2 * time.Minute)), F: 2},
						},
					},
					{
						Metric: labels.FromStrings("__name__", "some_metric", "env", "2"),
						Floats: []promql.FPoint{
							{T: timestamp.FromTime(baseT.Add(time.Minute)), F: 2},
							{T: timestamp.FromTime(baseT.Add(2 * time.Minute)), F: 4},
						},
					},
				},
			},
		},
		"selector with negative offset (looking forwards)": {
			expr: "some_metric[1m] offset -1m",
			ts:   baseT.Add(1 * time.Minute),
			expected: &promql.Result{
				Value: promql.Matrix{
					{
						Metric: labels.FromStrings("__name__", "some_metric", "env", "1"),
						Floats: []promql.FPoint{
							{T: timestamp.FromTime(baseT.Add(time.Minute)), F: 1},
							{T: timestamp.FromTime(baseT.Add(2 * time.Minute)), F: 2},
						},
					},
					{
						Metric: labels.FromStrings("__name__", "some_metric", "env", "2"),
						Floats: []promql.FPoint{
							{T: timestamp.FromTime(baseT.Add(time.Minute)), F: 2},
							{T: timestamp.FromTime(baseT.Add(2 * time.Minute)), F: 4},
						},
					},
				},
			},
		},
		"selector with offset to before beginning of available data": {
			expr: "some_metric[1m] offset 10m",
			ts:   baseT.Add(2 * time.Minute),
			expected: &promql.Result{
				Value: promql.Matrix{},
			},
		},
		"selector with offset to after end of available data": {
			expr: "some_metric[1m] offset -20m",
			ts:   baseT.Add(2 * time.Minute),
			expected: &promql.Result{
				Value: promql.Matrix{},
			},
		},
		"selector with @ modifier": {
			expr: "some_metric[1m] @ 2m",
			ts:   baseT.Add(20 * time.Minute),
			expected: &promql.Result{
				Value: promql.Matrix{
					{
						Metric: labels.FromStrings("__name__", "some_metric", "env", "1"),
						Floats: []promql.FPoint{
							{T: timestamp.FromTime(baseT.Add(time.Minute)), F: 1},
							{T: timestamp.FromTime(baseT.Add(2 * time.Minute)), F: 2},
						},
					},
					{
						Metric: labels.FromStrings("__name__", "some_metric", "env", "2"),
						Floats: []promql.FPoint{
							{T: timestamp.FromTime(baseT.Add(time.Minute)), F: 2},
							{T: timestamp.FromTime(baseT.Add(2 * time.Minute)), F: 4},
						},
					},
				},
			},
		},
		"selector with @ modifier and offset": {
			expr: "some_metric[1m] @ 3m offset 1m",
			ts:   baseT.Add(20 * time.Minute),
			expected: &promql.Result{
				Value: promql.Matrix{
					{
						Metric: labels.FromStrings("__name__", "some_metric", "env", "1"),
						Floats: []promql.FPoint{
							{T: timestamp.FromTime(baseT.Add(time.Minute)), F: 1},
							{T: timestamp.FromTime(baseT.Add(2 * time.Minute)), F: 2},
						},
					},
					{
						Metric: labels.FromStrings("__name__", "some_metric", "env", "2"),
						Floats: []promql.FPoint{
							{T: timestamp.FromTime(baseT.Add(time.Minute)), F: 2},
							{T: timestamp.FromTime(baseT.Add(2 * time.Minute)), F: 4},
						},
					},
				},
			},
		},
	}

	for name, testCase := range testCases {
		t.Run(name, func(t *testing.T) {
			runTest := func(t *testing.T, eng promql.QueryEngine, expr string, ts time.Time, expected *promql.Result) {
				q, err := eng.NewInstantQuery(context.Background(), storage, nil, expr, ts)
				require.NoError(t, err)
				defer q.Close()

				res := q.Exec(context.Background())

				// Because Histograms are pointers, it is hard to use Equal for the whole result
				// Instead, compare each point individually.
				expectedMatrix := expected.Value.(promql.Matrix)
				actualMatrix := res.Value.(promql.Matrix)
				require.Equal(t, expectedMatrix.Len(), actualMatrix.Len(), "Result has incorrect number of series")
				for seriesIdx, expectedSeries := range expectedMatrix {
					actualSeries := actualMatrix[seriesIdx]

					if expectedSeries.Histograms == nil {
						require.Equalf(t, expectedSeries, actualSeries, "Result for series does not match expected value")
					} else {
						require.Equal(t, expectedSeries.Metric, actualSeries.Metric, "Metric does not match expected value")
						require.Equal(t, expectedSeries.Floats, actualSeries.Floats, "Float samples do not match expected samples")
						require.Lenf(t, actualSeries.Histograms, len(expectedSeries.Histograms), "Number of histogram samples does not match expected result (%v)", expectedSeries.Histograms)

						for sampleIdx := range expectedSeries.Histograms {
							require.EqualValuesf(
								t,
								expectedSeries.Histograms[sampleIdx].H,
								actualSeries.Histograms[sampleIdx].H,
								"Histogram samples for %v do not match expected result. First difference is at sample index %v. Expected: %v, actual: %v",
								expectedSeries.Metric,
								sampleIdx,
								expectedSeries.Histograms,
								actualSeries.Histograms,
							)
						}
					}
				}
			}

			t.Run("Mimir's engine", func(t *testing.T) {
				runTest(t, mimirEngine, testCase.expr, testCase.ts, testCase.expected)
			})

			// Run the tests against Prometheus' engine to ensure our test cases are valid.
			t.Run("Prometheus' engine", func(t *testing.T) {
				runTest(t, prometheusEngine, testCase.expr, testCase.ts, testCase.expected)
			})
		})
	}
}

func TestQueryCancellation(t *testing.T) {
	opts := NewTestEngineOpts()
	engine, err := NewEngine(opts, NewStaticQueryLimitsProvider(0), stats.NewQueryMetrics(nil), log.NewNopLogger())
	require.NoError(t, err)

	// Simulate the query being cancelled by another goroutine by waiting for the Select() call to be made,
	// then cancel the query and wait for the query context to be cancelled.
	//
	// In both this test and production, we rely on the underlying storage responding to the context cancellation -
	// we don't explicitly check for context cancellation in the query engine.
	var q promql.Query
	queryable := cancellationQueryable{func() {
		q.Cancel()
	}}

	q, err = engine.NewInstantQuery(context.Background(), queryable, nil, "some_metric", timestamp.Time(0))
	require.NoError(t, err)
	defer q.Close()

	res := q.Exec(context.Background())

	require.Error(t, res.Err)
	require.ErrorIs(t, res.Err, context.Canceled)
	require.EqualError(t, res.Err, "context canceled: query execution cancelled")
	require.Nil(t, res.Value)
}

func TestQueryTimeout(t *testing.T) {
	opts := NewTestEngineOpts()
	opts.CommonOpts.Timeout = 20 * time.Millisecond
	engine, err := NewEngine(opts, NewStaticQueryLimitsProvider(0), stats.NewQueryMetrics(nil), log.NewNopLogger())
	require.NoError(t, err)

	// Simulate the query doing some work and check that the query context has been cancelled.
	//
	// In both this test and production, we rely on the underlying storage responding to the context cancellation -
	// we don't explicitly check for context cancellation in the query engine.
	var q promql.Query
	queryable := cancellationQueryable{func() {
		time.Sleep(opts.CommonOpts.Timeout * 10)
	}}

	q, err = engine.NewInstantQuery(context.Background(), queryable, nil, "some_metric", timestamp.Time(0))
	require.NoError(t, err)
	defer q.Close()

	res := q.Exec(context.Background())

	require.Error(t, res.Err)
	require.ErrorIs(t, res.Err, context.DeadlineExceeded)
	require.EqualError(t, res.Err, "context deadline exceeded: query timed out")
	require.Nil(t, res.Value)
}

type cancellationQueryable struct {
	onQueried func()
}

func (w cancellationQueryable) Querier(_, _ int64) (storage.Querier, error) {
	// nolint:gosimple
	return cancellationQuerier{onQueried: w.onQueried}, nil
}

type cancellationQuerier struct {
	onQueried func()
}

func (w cancellationQuerier) LabelValues(ctx context.Context, _ string, _ *storage.LabelHints, _ ...*labels.Matcher) ([]string, annotations.Annotations, error) {
	return nil, nil, w.waitForCancellation(ctx)
}

func (w cancellationQuerier) LabelNames(ctx context.Context, _ *storage.LabelHints, _ ...*labels.Matcher) ([]string, annotations.Annotations, error) {
	return nil, nil, w.waitForCancellation(ctx)
}

func (w cancellationQuerier) Select(ctx context.Context, _ bool, _ *storage.SelectHints, _ ...*labels.Matcher) storage.SeriesSet {
	return storage.ErrSeriesSet(w.waitForCancellation(ctx))
}

func (w cancellationQuerier) Close() error {
	return nil
}

func (w cancellationQuerier) waitForCancellation(ctx context.Context) error {
	w.onQueried()

	select {
	case <-ctx.Done():
		return context.Cause(ctx)
	case <-time.After(time.Second):
		return errors.New("expected query context to be cancelled after 1 second, but it was not")
	}
}

func TestQueryContextCancelledOnceQueryFinished(t *testing.T) {
	opts := NewTestEngineOpts()
	engine, err := NewEngine(opts, NewStaticQueryLimitsProvider(0), stats.NewQueryMetrics(nil), log.NewNopLogger())
	require.NoError(t, err)

	storage := promqltest.LoadedStorage(t, `
		load 1m
			some_metric 0+1x4
	`)
	t.Cleanup(func() { require.NoError(t, storage.Close()) })

	queryable := &contextCapturingQueryable{inner: storage}

	q, err := engine.NewInstantQuery(context.Background(), queryable, nil, "some_metric", timestamp.Time(0))
	require.NoError(t, err)
	defer q.Close()

	res := q.Exec(context.Background())
	require.NoError(t, res.Err)
	require.NotNil(t, res.Value)

	contextErr := queryable.capturedContext.Err()
	require.Equal(t, context.Canceled, contextErr)

	contextCause := context.Cause(queryable.capturedContext)
	require.ErrorIs(t, contextCause, context.Canceled)
	require.EqualError(t, contextCause, "context canceled: query execution finished")
}

type contextCapturingQueryable struct {
	capturedContext context.Context
	inner           storage.Queryable
}

func (q *contextCapturingQueryable) Querier(mint, maxt int64) (storage.Querier, error) {
	innerQuerier, err := q.inner.Querier(mint, maxt)
	if err != nil {
		return nil, err
	}

	return &contextCapturingQuerier{
		queryable: q,
		inner:     innerQuerier,
	}, nil
}

type contextCapturingQuerier struct {
	queryable *contextCapturingQueryable
	inner     storage.Querier
}

func (q *contextCapturingQuerier) LabelValues(ctx context.Context, name string, hints *storage.LabelHints, matchers ...*labels.Matcher) ([]string, annotations.Annotations, error) {
	q.queryable.capturedContext = ctx
	return q.inner.LabelValues(ctx, name, hints, matchers...)
}

func (q *contextCapturingQuerier) LabelNames(ctx context.Context, hints *storage.LabelHints, matchers ...*labels.Matcher) ([]string, annotations.Annotations, error) {
	q.queryable.capturedContext = ctx
	return q.inner.LabelNames(ctx, hints, matchers...)
}

func (q *contextCapturingQuerier) Select(ctx context.Context, sortSeries bool, hints *storage.SelectHints, matchers ...*labels.Matcher) storage.SeriesSet {
	q.queryable.capturedContext = ctx
	return q.inner.Select(ctx, sortSeries, hints, matchers...)
}

func (q *contextCapturingQuerier) Close() error {
	return q.inner.Close()
}

func TestMemoryConsumptionLimit_SingleQueries(t *testing.T) {
	storage := promqltest.LoadedStorage(t, `
		load 1m
			some_metric{idx="1"} 0+1x5
			some_metric{idx="2"} 0+1x5
			some_metric{idx="3"} 0+1x5
			some_metric{idx="4"} 0+1x5
			some_metric{idx="5"} 0+1x5
			some_histogram{idx="1"} {{schema:1 sum:10 count:9 buckets:[3 3 3]}}x5
			some_histogram{idx="2"} {{schema:1 sum:10 count:9 buckets:[3 3 3]}}x5
	`)
	t.Cleanup(func() { require.NoError(t, storage.Close()) })

	testCases := map[string]struct {
		expr                     string
		rangeQueryExpectedPeak   uint64
		rangeQueryLimit          uint64
		instantQueryExpectedPeak uint64
		instantQueryLimit        uint64
		shouldSucceed            bool
	}{
		"limit disabled": {
			expr:          "some_metric",
			shouldSucceed: true,

			// Each series has five samples, which will be rounded up to 8 (the nearest power of two) by the bucketed pool, and we have five series.
			rangeQueryExpectedPeak: 5 * 8 * types.FPointSize,
			rangeQueryLimit:        0,

			// At peak, we'll hold all the output samples plus one series, which has one sample.
			// The output contains five samples, which will be rounded up to 8 (the nearest power of two).
			instantQueryExpectedPeak: types.FPointSize + 8*types.VectorSampleSize,
			instantQueryLimit:        0,
		},
		"limit enabled, but query does not exceed limit": {
			expr:          "some_metric",
			shouldSucceed: true,

			// Each series has five samples, which will be rounded up to 8 (the nearest power of two) by the bucketed pool, and we have five series.
			rangeQueryExpectedPeak: 5 * 8 * types.FPointSize,
			rangeQueryLimit:        1000,

			// At peak, we'll hold all the output samples plus one series, which has one sample.
			// The output contains five samples, which will be rounded up to 8 (the nearest power of two).
			instantQueryExpectedPeak: types.FPointSize + 8*types.VectorSampleSize,
			instantQueryLimit:        1000,
		},
		"limit enabled, and query exceeds limit": {
			expr:          "some_metric",
			shouldSucceed: false,

			// Allow only a single sample.
			rangeQueryLimit:   types.FPointSize,
			instantQueryLimit: types.FPointSize,

			// The query never successfully allocates anything.
			rangeQueryExpectedPeak:   0,
			instantQueryExpectedPeak: 0,
		},
		"limit enabled, query selects more samples than limit but should not load all of them into memory at once, and peak consumption is under limit": {
			expr:          "sum(some_metric)",
			shouldSucceed: true,

			// Each series has five samples, which will be rounded up to 8 (the nearest power of two) by the bucketed pool.
			// At peak we'll hold in memory:
			//  - the running total for the sum() (two floats (due to kahan) and a bool at each step, with the number of steps rounded to the nearest power of 2),
			//  - and the next series from the selector.
			rangeQueryExpectedPeak: 8*(2*types.Float64Size+types.BoolSize) + 8*types.FPointSize,
			rangeQueryLimit:        8*(2*types.Float64Size+types.BoolSize) + 8*types.FPointSize,

			// Each series has one sample, which is already a power of two.
			// At peak we'll hold in memory:
			//  - the running total for the sum() (two floats and a bool),
			//  - the next series from the selector,
			//  - and the output sample.
			instantQueryExpectedPeak: 2*types.Float64Size + types.BoolSize + types.FPointSize + types.VectorSampleSize,
			instantQueryLimit:        2*types.Float64Size + types.BoolSize + types.FPointSize + types.VectorSampleSize,
		},
		"limit enabled, query selects more samples than limit but should not load all of them into memory at once, and peak consumption is over limit": {
			expr:          "sum(some_metric)",
			shouldSucceed: false,

			// Each series has five samples, which will be rounded up to 8 (the nearest power of two) by the bucketed pool.
			// At peak we'll hold in memory:
			// - the running total for the sum() (two floats (due to kahan) and a bool at each step, with the number of steps rounded to the nearest power of 2),
			// - and the next series from the selector.
			// The last thing to be allocated is the bool slice for the running total, so that won't contribute to the peak before the query is aborted.
			rangeQueryExpectedPeak: 8*2*types.Float64Size + 8*types.FPointSize,
			rangeQueryLimit:        8*(2*types.Float64Size+types.BoolSize) + 8*types.FPointSize - 1,

			// Each series has one sample, which is already a power of two.
			// At peak we'll hold in memory:
			// - the running total for the sum() (two floats and a bool),
			// - the next series from the selector,
			// - and the output sample.
			// The last thing to be allocated is the bool slice for the running total, so that won't contribute to the peak before the query is aborted.
			instantQueryExpectedPeak: 2*types.Float64Size + types.FPointSize + types.VectorSampleSize,
			instantQueryLimit:        2*types.Float64Size + types.BoolSize + types.FPointSize + types.VectorSampleSize - 1,
		},
		"histogram: limit enabled, but query does not exceed limit": {
			expr:          "sum(some_histogram)",
			shouldSucceed: true,

			// Each series has five samples, which will be rounded up to 8 (the nearest power of two) by the bucketed pool.
			// At peak we'll hold in memory:
			//  - the running total for the sum() (a histogram pointer at each step, with the number of steps rounded to the nearest power of 2),
			//  - and the next series from the selector.
			rangeQueryExpectedPeak: 8*types.HistogramPointerSize + 8*types.HPointSize,
			rangeQueryLimit:        8*types.HistogramPointerSize + 8*types.HPointSize,
			// Each series has one sample, which is already a power of two.
			// At peak we'll hold in memory:
			//  - the running total for the sum() (a histogram pointer),
			//  - the next series from the selector,
			//  - and the output sample.
			instantQueryExpectedPeak: types.HistogramPointerSize + types.HPointSize + types.VectorSampleSize,
			instantQueryLimit:        types.HistogramPointerSize + types.HPointSize + types.VectorSampleSize,
		},
		"histogram: limit enabled, and query exceeds limit": {
			expr:          "sum(some_histogram)",
			shouldSucceed: false,

			// Each series has five samples, which will be rounded up to 8 (the nearest power of two) by the bucketed pool.
			// At peak we'll hold in memory:
			//  - the running total for the sum() (a histogram pointer at each step, with the number of steps rounded to the nearest power of 2),
			//  - and the next series from the selector.
			// The last thing to be allocated is the HistogramPointerSize slice for the running total, so that won't contribute to the peak before the query is aborted.
			rangeQueryExpectedPeak: 8 * types.HPointSize,
			rangeQueryLimit:        8*types.HistogramPointerSize + 8*types.HPointSize - 1,
			// Each series has one sample, which is already a power of two.
			// At peak we'll hold in memory:
			//  - the running total for the sum() (a histogram pointer),
			//  - the next series from the selector,
			//  - and the output sample.
			// The last thing to be allocated is the HistogramPointerSize slice for the running total, so that won't contribute to the peak before the query is aborted.
			instantQueryExpectedPeak: types.HPointSize + types.VectorSampleSize,
			instantQueryLimit:        types.HistogramPointerSize + types.HPointSize + types.VectorSampleSize - 1,
		},
	}

	createEngine := func(t *testing.T, limit uint64) (promql.QueryEngine, *prometheus.Registry, opentracing.Span, context.Context) {
		reg := prometheus.NewPedanticRegistry()
		opts := NewTestEngineOpts()
		opts.CommonOpts.Reg = reg

		engine, err := NewEngine(opts, NewStaticQueryLimitsProvider(limit), stats.NewQueryMetrics(reg), log.NewNopLogger())
		require.NoError(t, err)

		tracer, closer := jaeger.NewTracer("test", jaeger.NewConstSampler(true), jaeger.NewNullReporter())
		t.Cleanup(func() { _ = closer.Close() })
		span, ctx := opentracing.StartSpanFromContextWithTracer(context.Background(), tracer, "query")

		return engine, reg, span, ctx
	}

	assertEstimatedPeakMemoryConsumption := func(t *testing.T, reg *prometheus.Registry, span opentracing.Span, expectedMemoryConsumptionEstimate uint64) {
		peakMemoryConsumptionHistogram := getHistogram(t, reg, "cortex_mimir_query_engine_estimated_query_peak_memory_consumption")
		require.Equal(t, float64(expectedMemoryConsumptionEstimate), peakMemoryConsumptionHistogram.GetSampleSum())

		jaegerSpan, ok := span.(*jaeger.Span)
		require.True(t, ok)
		require.Len(t, jaegerSpan.Logs(), 1)
		traceLog := jaegerSpan.Logs()[0]
		expectedFields := []otlog.Field{
			otlog.String("level", "info"),
			otlog.String("msg", "query stats"),
			otlog.Uint64("estimatedPeakMemoryConsumption", expectedMemoryConsumptionEstimate),
		}
		require.Equal(t, expectedFields, traceLog.Fields)
	}

	start := timestamp.Time(0)

	for name, testCase := range testCases {
		t.Run(name, func(t *testing.T) {
			queryTypes := map[string]func(t *testing.T) (promql.Query, *prometheus.Registry, opentracing.Span, context.Context, uint64){
				"range query": func(t *testing.T) (promql.Query, *prometheus.Registry, opentracing.Span, context.Context, uint64) {
					engine, reg, span, ctx := createEngine(t, testCase.rangeQueryLimit)
					q, err := engine.NewRangeQuery(ctx, storage, nil, testCase.expr, start, start.Add(4*time.Minute), time.Minute)
					require.NoError(t, err)
					return q, reg, span, ctx, testCase.rangeQueryExpectedPeak
				},
				"instant query": func(t *testing.T) (promql.Query, *prometheus.Registry, opentracing.Span, context.Context, uint64) {
					engine, reg, span, ctx := createEngine(t, testCase.instantQueryLimit)
					q, err := engine.NewInstantQuery(ctx, storage, nil, testCase.expr, start)
					require.NoError(t, err)
					return q, reg, span, ctx, testCase.instantQueryExpectedPeak
				},
			}

			for queryType, createQuery := range queryTypes {
				t.Run(queryType, func(t *testing.T) {
					q, reg, span, ctx, expectedPeakMemoryConsumption := createQuery(t)
					t.Cleanup(q.Close)

					res := q.Exec(ctx)

					if testCase.shouldSucceed {
						require.NoError(t, res.Err)
						require.NoError(t, testutil.GatherAndCompare(reg, strings.NewReader(rejectedMetrics(0)), "cortex_querier_queries_rejected_total"))
					} else {
						require.ErrorContains(t, res.Err, globalerror.MaxEstimatedMemoryConsumptionPerQuery.Error())
						require.NoError(t, testutil.GatherAndCompare(reg, strings.NewReader(rejectedMetrics(1)), "cortex_querier_queries_rejected_total"))
					}

					assertEstimatedPeakMemoryConsumption(t, reg, span, expectedPeakMemoryConsumption)
				})
			}
		})
	}
}

func TestMemoryConsumptionLimit_MultipleQueries(t *testing.T) {
	storage := promqltest.LoadedStorage(t, `
		load 1m
			some_metric{idx="1"} 0+1x5
			some_metric{idx="2"} 0+1x5
			some_metric{idx="3"} 0+1x5
			some_metric{idx="4"} 0+1x5
			some_metric{idx="5"} 0+1x5
	`)
	t.Cleanup(func() { require.NoError(t, storage.Close()) })

	reg := prometheus.NewPedanticRegistry()
	opts := NewTestEngineOpts()
	opts.CommonOpts.Reg = reg

	limit := 3 * 8 * types.FPointSize // Allow up to three series with five points (which will be rounded up to 8, the nearest power of 2)
	engine, err := NewEngine(opts, NewStaticQueryLimitsProvider(limit), stats.NewQueryMetrics(reg), log.NewNopLogger())
	require.NoError(t, err)

	runQuery := func(expr string, shouldSucceed bool) {
		q, err := engine.NewRangeQuery(context.Background(), storage, nil, expr, timestamp.Time(0), timestamp.Time(0).Add(4*time.Minute), time.Minute)
		require.NoError(t, err)
		defer q.Close()

		res := q.Exec(context.Background())

		if shouldSucceed {
			require.NoError(t, res.Err)
		} else {
			require.ErrorContains(t, res.Err, globalerror.MaxEstimatedMemoryConsumptionPerQuery.Error())
		}
	}

	runQuery(`some_metric{idx=~"1"}`, true)
	require.NoError(t, testutil.GatherAndCompare(reg, strings.NewReader(rejectedMetrics(0)), "cortex_querier_queries_rejected_total"))

	runQuery(`some_metric{idx=~"1|2|3"}`, true)
	require.NoError(t, testutil.GatherAndCompare(reg, strings.NewReader(rejectedMetrics(0)), "cortex_querier_queries_rejected_total"))

	runQuery(`some_metric{idx=~"1|2|3|4"}`, false)
	require.NoError(t, testutil.GatherAndCompare(reg, strings.NewReader(rejectedMetrics(1)), "cortex_querier_queries_rejected_total"))

	runQuery(`some_metric{idx=~"1|2|3|4"}`, false)
	require.NoError(t, testutil.GatherAndCompare(reg, strings.NewReader(rejectedMetrics(2)), "cortex_querier_queries_rejected_total"))

	runQuery(`some_metric{idx=~"1|2|3"}`, true)
	require.NoError(t, testutil.GatherAndCompare(reg, strings.NewReader(rejectedMetrics(2)), "cortex_querier_queries_rejected_total"))
}

func rejectedMetrics(rejectedDueToMemoryConsumption int) string {
	return fmt.Sprintf(`
		# HELP cortex_querier_queries_rejected_total Number of queries that were rejected, for example because they exceeded a limit.
		# TYPE cortex_querier_queries_rejected_total counter
		cortex_querier_queries_rejected_total{reason="max-estimated-fetched-chunks-per-query"} 0
		cortex_querier_queries_rejected_total{reason="max-estimated-memory-consumption-per-query"} %v
		cortex_querier_queries_rejected_total{reason="max-fetched-chunk-bytes-per-query"} 0
		cortex_querier_queries_rejected_total{reason="max-fetched-chunks-per-query"} 0
		cortex_querier_queries_rejected_total{reason="max-fetched-series-per-query"} 0
	`, rejectedDueToMemoryConsumption)
}

func getHistogram(t *testing.T, reg *prometheus.Registry, name string) *dto.Histogram {
	metrics, err := reg.Gather()
	require.NoError(t, err)

	for _, m := range metrics {
		if m.GetName() == name {
			require.Len(t, m.Metric, 1)

			return m.Metric[0].Histogram
		}
	}

	require.Fail(t, "expected to find a metric with name "+name)
	return nil
}

func TestActiveQueryTracker(t *testing.T) {
	for _, shouldSucceed := range []bool{true, false} {
		t.Run(fmt.Sprintf("successful query = %v", shouldSucceed), func(t *testing.T) {
			opts := NewTestEngineOpts()
			tracker := &testQueryTracker{}
			opts.CommonOpts.ActiveQueryTracker = tracker
			engine, err := NewEngine(opts, NewStaticQueryLimitsProvider(0), stats.NewQueryMetrics(nil), log.NewNopLogger())
			require.NoError(t, err)

			innerStorage := promqltest.LoadedStorage(t, "")
			t.Cleanup(func() { require.NoError(t, innerStorage.Close()) })

			// Use a fake queryable as a way to check that the query is recorded as active while the query is in progress.
			queryTrackingTestingQueryable := &activeQueryTrackerQueryable{
				innerStorage: innerStorage,
				tracker:      tracker,
			}

			if !shouldSucceed {
				queryTrackingTestingQueryable.err = errors.New("something went wrong inside the query")
			}

			queryTypes := map[string]func(expr string) (promql.Query, error){
				"range": func(expr string) (promql.Query, error) {
					return engine.NewRangeQuery(context.Background(), queryTrackingTestingQueryable, nil, expr, timestamp.Time(0), timestamp.Time(0).Add(time.Hour), time.Minute)
				},
				"instant": func(expr string) (promql.Query, error) {
					return engine.NewInstantQuery(context.Background(), queryTrackingTestingQueryable, nil, expr, timestamp.Time(0))
				},
			}

			for queryType, createQuery := range queryTypes {
				t.Run(queryType+" query", func(t *testing.T) {
					expr := "test_" + queryType + "_query"
					queryTrackingTestingQueryable.activeQueryAtQueryTime = trackedQuery{}

					q, err := createQuery(expr)
					require.NoError(t, err)
					defer q.Close()

					res := q.Exec(context.Background())

					if shouldSucceed {
						require.NoError(t, res.Err)
					} else {
						require.EqualError(t, res.Err, "something went wrong inside the query")
					}

					// Check that the query was active in the query tracker while the query was executing.
					require.Equal(t, expr, queryTrackingTestingQueryable.activeQueryAtQueryTime.expr)
					require.False(t, queryTrackingTestingQueryable.activeQueryAtQueryTime.deleted)

					// Check that the query has now been marked as deleted in the query tracker.
					require.NotEmpty(t, tracker.queries)
					trackedQuery := tracker.queries[len(tracker.queries)-1]
					require.Equal(t, expr, trackedQuery.expr)
					require.Equal(t, true, trackedQuery.deleted)
				})
			}
		})
	}
}

type testQueryTracker struct {
	queries []trackedQuery
}

type trackedQuery struct {
	expr    string
	deleted bool
}

func (qt *testQueryTracker) GetMaxConcurrent() int {
	return 0
}

func (qt *testQueryTracker) Insert(_ context.Context, query string) (int, error) {
	qt.queries = append(qt.queries, trackedQuery{
		expr:    query,
		deleted: false,
	})

	return len(qt.queries) - 1, nil
}

func (qt *testQueryTracker) Delete(insertIndex int) {
	qt.queries[insertIndex].deleted = true
}

func (qt *testQueryTracker) Close() error {
	return nil
}

type activeQueryTrackerQueryable struct {
	tracker *testQueryTracker

	activeQueryAtQueryTime trackedQuery

	innerStorage storage.Queryable
	err          error
}

func (a *activeQueryTrackerQueryable) Querier(mint, maxt int64) (storage.Querier, error) {
	a.activeQueryAtQueryTime = a.tracker.queries[len(a.tracker.queries)-1]

	if a.err != nil {
		return nil, a.err
	}

	return a.innerStorage.Querier(mint, maxt)
}

func TestActiveQueryTracker_WaitingForTrackerIncludesQueryTimeout(t *testing.T) {
	tracker := &timeoutTestingQueryTracker{}
	opts := NewTestEngineOpts()
	opts.CommonOpts.Timeout = 10 * time.Millisecond
	opts.CommonOpts.ActiveQueryTracker = tracker
	engine, err := NewEngine(opts, NewStaticQueryLimitsProvider(0), stats.NewQueryMetrics(nil), log.NewNopLogger())
	require.NoError(t, err)

	queryTypes := map[string]func() (promql.Query, error){
		"range": func() (promql.Query, error) {
			return engine.NewRangeQuery(context.Background(), nil, nil, "some_test_query", timestamp.Time(0), timestamp.Time(0).Add(time.Hour), time.Minute)
		},
		"instant": func() (promql.Query, error) {
			return engine.NewInstantQuery(context.Background(), nil, nil, "some_test_query", timestamp.Time(0))
		},
	}

	for queryType, createQuery := range queryTypes {
		t.Run(queryType+" query", func(t *testing.T) {
			tracker.sawTimeout = false

			q, err := createQuery()
			require.NoError(t, err)
			defer q.Close()

			res := q.Exec(context.Background())

			require.True(t, tracker.sawTimeout, "query tracker was not called with a context that timed out")

			require.Error(t, res.Err)
			require.ErrorIs(t, res.Err, context.DeadlineExceeded)
			require.EqualError(t, res.Err, "context deadline exceeded: query timed out")
			require.Nil(t, res.Value)
		})
	}
}

type timeoutTestingQueryTracker struct {
	sawTimeout bool
}

func (t *timeoutTestingQueryTracker) GetMaxConcurrent() int {
	return 0
}

func (t *timeoutTestingQueryTracker) Insert(ctx context.Context, _ string) (int, error) {
	select {
	case <-ctx.Done():
		t.sawTimeout = true
		return 0, context.Cause(ctx)
	case <-time.After(time.Second):
		return 0, errors.New("gave up waiting for query to time out")
	}
}

func (t *timeoutTestingQueryTracker) Delete(_ int) {
	panic("should not be called")
}

func (t *timeoutTestingQueryTracker) Close() error {
	return nil
}

func TestAnnotations(t *testing.T) {
	startT := timestamp.Time(0).Add(time.Minute)
	step := time.Minute
	endT := startT.Add(2 * step)

	mixedFloatHistogramData := `
		metric{type="float", series="1"} 0+1x3
		metric{type="float", series="2"} 1+1x3
		metric{type="histogram", series="1"} {{schema:0 sum:0 count:0}}+{{schema:0 sum:5 count:4 buckets:[1 2 1]}}x3
		metric{type="histogram", series="2"} {{schema:0 sum:1 count:1 buckets:[1]}}+{{schema:0 sum:5 count:4 buckets:[1 2 1]}}x3
	`

	nativeHistogramsWithCustomBucketsData := `
		metric{series="exponential-buckets"} {{schema:0 sum:1 count:1 buckets:[1]}}+{{schema:0 sum:5 count:4 buckets:[1 2 1]}}x3
		metric{series="custom-buckets-1"} {{schema:-53 sum:1 count:1 custom_values:[5 10] buckets:[1]}}+{{schema:-53 sum:5 count:4 custom_values:[5 10] buckets:[1 2 1]}}x3
		metric{series="custom-buckets-2"} {{schema:-53 sum:1 count:1 custom_values:[2 3] buckets:[1]}}+{{schema:-53 sum:5 count:4 custom_values:[2 3] buckets:[1 2 1]}}x3
		metric{series="mixed-exponential-custom-buckets"} {{schema:0 sum:1 count:1 buckets:[1]}} {{schema:-53 sum:1 count:1 custom_values:[5 10] buckets:[1]}} {{schema:0 sum:5 count:4 buckets:[1 2 1]}}
		metric{series="incompatible-custom-buckets"} {{schema:-53 sum:1 count:1 custom_values:[5 10] buckets:[1]}} {{schema:-53 sum:1 count:1 custom_values:[2 3] buckets:[1]}} {{schema:-53 sum:5 count:4 custom_values:[5 10] buckets:[1 2 1]}}
    `

	testCases := map[string]struct {
		data                               string
		expr                               string
		expectedWarningAnnotations         []string
		expectedInfoAnnotations            []string
		skipComparisonWithPrometheusReason string
	}{
		"sum() with float and native histogram at same step": {
			data:                       mixedFloatHistogramData,
			expr:                       "sum by (series) (metric)",
			expectedWarningAnnotations: []string{"PromQL warning: encountered a mix of histograms and floats for aggregation (1:18)"},
		},
		"sum() with floats and native histograms for different output series at the same step": {
			data: mixedFloatHistogramData,
			expr: "sum by (type) (metric)",
		},
		"sum() with only floats": {
			data: mixedFloatHistogramData,
			expr: `sum(metric{type="float"})`,
		},
		"sum() with only native histograms": {
			data: mixedFloatHistogramData,
			expr: `sum(metric{type="histogram"})`,
		},

		"avg() with float and native histogram at same step": {
			data:                       mixedFloatHistogramData,
			expr:                       "avg by (series) (metric)",
			expectedWarningAnnotations: []string{"PromQL warning: encountered a mix of histograms and floats for aggregation (1:18)"},
		},
		"avg() with floats and native histograms for different output series at the same step": {
			data: mixedFloatHistogramData,
			expr: "avg by (type) (metric)",
		},
		"avg() with only floats": {
			data: mixedFloatHistogramData,
			expr: `avg(metric{type="float"})`,
		},
		"avg() with only native histograms": {
			data: mixedFloatHistogramData,
			expr: `avg(metric{type="histogram"})`,
		},

		"rate() over metric without counter suffix containing only floats": {
			data:                    mixedFloatHistogramData,
			expr:                    `rate(metric{type="float"}[1m])`,
			expectedInfoAnnotations: []string{`PromQL info: metric might not be a counter, name does not end in _total/_sum/_count/_bucket: "metric" (1:6)`},
		},
		"rate() over metric without counter suffix containing only native histograms": {
			data: mixedFloatHistogramData,
			expr: `rate(metric{type="histogram"}[1m])`,
		},
		"rate() over metric ending in _total": {
			data: `some_metric_total 0+1x3`,
			expr: `rate(some_metric_total[1m])`,
		},
		"rate() over metric ending in _sum": {
			data: `some_metric_sum 0+1x3`,
			expr: `rate(some_metric_sum[1m])`,
		},
		"rate() over metric ending in _count": {
			data: `some_metric_count 0+1x3`,
			expr: `rate(some_metric_count[1m])`,
		},
		"rate() over metric ending in _bucket": {
			data: `some_metric_bucket 0+1x3`,
			expr: `rate(some_metric_bucket[1m])`,
		},
		"rate() over multiple metric names": {
			data: `
				not_a_counter{env="prod", series="1"}      0+1x3
				a_total{series="2"}                        1+1x3
				a_sum{series="3"}                          2+1x3
				a_count{series="4"}                        3+1x3
				a_bucket{series="5"}                       4+1x3
				not_a_counter{env="test", series="6"}      5+1x3
				also_not_a_counter{env="test", series="7"} 6+1x3
			`,
			expr: `rate({__name__!=""}[1m])`,
			expectedInfoAnnotations: []string{
				`PromQL info: metric might not be a counter, name does not end in _total/_sum/_count/_bucket: "not_a_counter" (1:6)`,
				`PromQL info: metric might not be a counter, name does not end in _total/_sum/_count/_bucket: "also_not_a_counter" (1:6)`,
			},
		},
		"rate() over series with both floats and histograms": {
			data:                       `some_metric_count 10 {{schema:0 sum:1 count:1 buckets:[1]}}`,
			expr:                       `rate(some_metric_count[1m])`,
			expectedWarningAnnotations: []string{`PromQL warning: encountered a mix of histograms and floats for metric name "some_metric_count" (1:6)`},
		},
		"rate() over series with first histogram that is not a counter": {
			data:                       `some_metric {{schema:0 sum:1 count:1 buckets:[1] counter_reset_hint:gauge}} {{schema:0 sum:2 count:2 buckets:[2]}}`,
			expr:                       `rate(some_metric[1m])`,
			expectedWarningAnnotations: []string{`PromQL warning: this native histogram metric is not a counter: "some_metric" (1:6)`},
		},
		"rate() over series with last histogram that is not a counter": {
			data:                       `some_metric {{schema:0 sum:1 count:1 buckets:[1]}} {{schema:0 sum:2 count:2 buckets:[2] counter_reset_hint:gauge}}`,
			expr:                       `rate(some_metric[1m])`,
			expectedWarningAnnotations: []string{`PromQL warning: this native histogram metric is not a counter: "some_metric" (1:6)`},
		},
		"rate() over series with a histogram that is not a counter that is neither the first or last in the range": {
			data:                       `some_metric {{schema:0 sum:1 count:1 buckets:[1]}} {{schema:0 sum:2 count:2 buckets:[2] counter_reset_hint:gauge}} {{schema:0 sum:3 count:3 buckets:[3]}}`,
			expr:                       `rate(some_metric[2m] @ 2m)`,
			expectedWarningAnnotations: []string{`PromQL warning: this native histogram metric is not a counter: "some_metric" (1:6)`},
		},

		"sum() over native histograms with both exponential and custom buckets": {
			data: nativeHistogramsWithCustomBucketsData,
			expr: `sum(metric{series=~"exponential-buckets|custom-buckets-1"})`,
			expectedWarningAnnotations: []string{
				`PromQL warning: vector contains a mix of histograms with exponential and custom buckets schemas for metric name "metric" (1:5)`,
			},
		},
		"sum() over native histograms with incompatible custom buckets": {
			data: nativeHistogramsWithCustomBucketsData,
			expr: `sum(metric{series=~"custom-buckets-(1|2)"})`,
			expectedWarningAnnotations: []string{
				`PromQL warning: vector contains histograms with incompatible custom buckets for metric name "metric" (1:5)`,
			},
		},

		"rate() over native histograms with both exponential and custom buckets": {
			data: nativeHistogramsWithCustomBucketsData,
			expr: `rate(metric{series="mixed-exponential-custom-buckets"}[1m])`,
			expectedWarningAnnotations: []string{
				`PromQL warning: vector contains a mix of histograms with exponential and custom buckets schemas for metric name "metric" (1:6)`,
			},
		},
		"rate() over native histograms with incompatible custom buckets": {
			data: nativeHistogramsWithCustomBucketsData,
			expr: `rate(metric{series="incompatible-custom-buckets"}[1m])`,
			expectedWarningAnnotations: []string{
				`PromQL warning: vector contains histograms with incompatible custom buckets for metric name "metric" (1:6)`,
			},
		},
		"rate() over metric without counter suffix with single float or histogram in range": {
			data: `
				series 3 1 {{schema:3 sum:12 count:7 buckets:[2 2 3]}}
			`,
			expr:                       "rate(series[45s])",
			expectedWarningAnnotations: []string{},
			expectedInfoAnnotations:    []string{},
			// This can be removed once https://github.com/prometheus/prometheus/pull/14910 is vendored.
			skipComparisonWithPrometheusReason: "Prometheus only considers the type of the last point in the vector selector rather than the output value",
		},
		"rate() over one point in range": {
			data: `
				series 1
			`,
			expr:                       "rate(series[1m])",
			expectedWarningAnnotations: []string{},
			expectedInfoAnnotations:    []string{},
			// This can be removed once https://github.com/prometheus/prometheus/pull/14910 is vendored.
			skipComparisonWithPrometheusReason: "Prometheus only considers the type of the last point in the vector selector rather than the output value",
		},

		"sum_over_time() over series with both floats and histograms": {
			data:                       `some_metric 10 {{schema:0 sum:1 count:1 buckets:[1]}}`,
			expr:                       `sum_over_time(some_metric[1m])`,
			expectedWarningAnnotations: []string{`PromQL warning: encountered a mix of histograms and floats for metric name "some_metric" (1:15)`},
		},
		"sum_over_time() over native histograms with both exponential and custom buckets": {
			data: nativeHistogramsWithCustomBucketsData,
			expr: `sum_over_time(metric{series="mixed-exponential-custom-buckets"}[1m])`,
			expectedWarningAnnotations: []string{
				`PromQL warning: vector contains a mix of histograms with exponential and custom buckets schemas for metric name "metric" (1:15)`,
			},
		},
		"sum_over_time() over native histograms with incompatible custom buckets": {
			data: nativeHistogramsWithCustomBucketsData,
			expr: `sum_over_time(metric{series="incompatible-custom-buckets"}[1m])`,
			expectedWarningAnnotations: []string{
				`PromQL warning: vector contains histograms with incompatible custom buckets for metric name "metric" (1:15)`,
			},
		},

		"avg_over_time() over series with both floats and histograms": {
			data:                       `some_metric 10 {{schema:0 sum:1 count:1 buckets:[1]}}`,
			expr:                       `avg_over_time(some_metric[1m])`,
			expectedWarningAnnotations: []string{`PromQL warning: encountered a mix of histograms and floats for metric name "some_metric" (1:15)`},
		},
		"avg_over_time() over native histograms with both exponential and custom buckets": {
			data: nativeHistogramsWithCustomBucketsData,
			expr: `avg_over_time(metric{series="mixed-exponential-custom-buckets"}[1m])`,
			expectedWarningAnnotations: []string{
				`PromQL warning: vector contains a mix of histograms with exponential and custom buckets schemas for metric name "metric" (1:15)`,
			},
		},
		"avg_over_time() over native histograms with incompatible custom buckets": {
			data: nativeHistogramsWithCustomBucketsData,
			expr: `avg_over_time(metric{series="incompatible-custom-buckets"}[1m])`,
			expectedWarningAnnotations: []string{
				`PromQL warning: vector contains histograms with incompatible custom buckets for metric name "metric" (1:15)`,
			},
		},

		"binary operation between native histograms with exponential and custom buckets": {
			data: nativeHistogramsWithCustomBucketsData,
			expr: `metric{series="exponential-buckets"} + ignoring(series) metric{series="custom-buckets-1"}`,
			expectedWarningAnnotations: []string{
				`PromQL warning: vector contains a mix of histograms with exponential and custom buckets schemas for metric name "" (1:1)`,
			},
		},
		"binary operation between native histograms with incompatible custom buckets": {
			data: nativeHistogramsWithCustomBucketsData,
			expr: `metric{series="custom-buckets-1"} + ignoring(series) metric{series="custom-buckets-2"}`,
			expectedWarningAnnotations: []string{
				`PromQL warning: vector contains histograms with incompatible custom buckets for metric name "" (1:1)`,
			},
		},

		"multiple annotations from different operators": {
			data: `
				mixed_metric_count       10 {{schema:0 sum:1 count:1 buckets:[1]}}
				other_mixed_metric_count 10 {{schema:0 sum:1 count:1 buckets:[1]}}
				float_metric             10 20
				other_float_metric       10 20
			`,
			expr: "rate(mixed_metric_count[1m]) + rate(other_mixed_metric_count[1m]) + rate(float_metric[1m]) + rate(other_float_metric[1m])",
			expectedWarningAnnotations: []string{
				`PromQL warning: encountered a mix of histograms and floats for metric name "mixed_metric_count" (1:6)`,
				`PromQL warning: encountered a mix of histograms and floats for metric name "other_mixed_metric_count" (1:37)`,
			},
			expectedInfoAnnotations: []string{
				`PromQL info: metric might not be a counter, name does not end in _total/_sum/_count/_bucket: "float_metric" (1:74)`,
				`PromQL info: metric might not be a counter, name does not end in _total/_sum/_count/_bucket: "other_float_metric" (1:99)`,
			},
		},
	}

	opts := NewTestEngineOpts()
	mimirEngine, err := NewEngine(opts, NewStaticQueryLimitsProvider(0), stats.NewQueryMetrics(nil), log.NewNopLogger())
	require.NoError(t, err)
	prometheusEngine := promql.NewEngine(opts.CommonOpts)

	const prometheusEngineName = "Prometheus' engine"
	engines := map[string]promql.QueryEngine{
		"Mimir's engine": mimirEngine,

		// Compare against Prometheus' engine to verify our test cases are valid.
		prometheusEngineName: prometheusEngine,
	}

	for name, testCase := range testCases {
		t.Run(name, func(t *testing.T) {
			store := promqltest.LoadedStorage(t, "load 1m\n"+strings.TrimSpace(testCase.data))
			t.Cleanup(func() { _ = store.Close() })

			for engineName, engine := range engines {
				t.Run(engineName, func(t *testing.T) {
					if engineName == prometheusEngineName && testCase.skipComparisonWithPrometheusReason != "" {
						t.Skipf("Skipping comparison with Prometheus' engine: %v", testCase.skipComparisonWithPrometheusReason)
					}

					queryTypes := map[string]func() (promql.Query, error){
						"range": func() (promql.Query, error) {
							return engine.NewRangeQuery(context.Background(), store, nil, testCase.expr, startT, endT, step)
						},
						"instant": func() (promql.Query, error) {
							return engine.NewInstantQuery(context.Background(), store, nil, testCase.expr, startT)
						},
					}

					for queryType, generator := range queryTypes {
						t.Run(queryType, func(t *testing.T) {
							query, err := generator()
							require.NoError(t, err)
							t.Cleanup(query.Close)

							res := query.Exec(context.Background())
							require.NoError(t, res.Err)

							warnings, infos := res.Warnings.AsStrings(testCase.expr, 0, 0)
							require.ElementsMatch(t, testCase.expectedWarningAnnotations, warnings)
							require.ElementsMatch(t, testCase.expectedInfoAnnotations, infos)
						})
					}
				})
			}
		})
	}
}

func TestCompareVariousMixedMetrics(t *testing.T) {
	// Although most tests are covered with the promql test files (both ours and upstream),
	// there is a lot of repetition around a few edge cases.
	// This is not intended to be comprehensive, but instead check for some common edge cases
	// ensuring MQE and Prometheus' engines return the same result when querying:
	// - Series with mixed floats and histograms
	// - Aggregations with mixed data types
	// - Points with NaN
	// - Stale markers
	// - Look backs

	opts := NewTestEngineOpts()
	mimirEngine, err := NewEngine(opts, NewStaticQueryLimitsProvider(0), stats.NewQueryMetrics(nil), log.NewNopLogger())
	require.NoError(t, err)

	prometheusEngine := promql.NewEngine(opts.CommonOpts)

	// We're loading series with the follow combinations of values. This is difficult to visually see in the actual
	// data loaded, so it is represented in a table here.
	// f = float value, h = native histogram, _ = no value, N = NaN, s = stale
	// {a} f f f f f f
	// {b} h h h h h h
	// {c} f h f h N h
	// {d} f _ _ s f f
	// {e} h h _ s h N
	// {f} f N _ f f N
	// {g} N N N N N N
	// {h} N N N _ N s
	// {i} f h _ N h s
	// {j} f f s s s s
	// {k} 0 0 0 N s 0
	// {l} h _ f _ s N
	// {m} s s N _ _ f
	// {n} _ _ _ _ _ _

	pointsPerSeries := 6
	samples := `
		series{label="a", group="a"} 1 2 3 4 5 -50
		series{label="b", group="a"} {{schema:1 sum:15 count:10 buckets:[3 2 5 7 9]}} {{schema:2 sum:20 count:15 buckets:[4]}} {{schema:3 sum:25 count:20 buckets:[5 8]}} {{schema:4 sum:30 count:25 buckets:[6 9 10 11]}} {{schema:5 sum:35 count:30 buckets:[7 10 13]}} {{schema:6 sum:40 count:35 buckets:[8 11 14]}}
		series{label="c", group="a"} 1 {{schema:3 sum:5 count:3 buckets:[1 1 1]}} 3 {{schema:3 sum:10 count:6 buckets:[2 2 2]}} NaN {{schema:3 sum:12 count:7 buckets:[2 2 3]}}
		series{label="d", group="a"} 1 _ _ stale 5 6
		series{label="e", group="b"} {{schema:4 sum:12 count:8 buckets:[2 3 3]}} {{schema:4 sum:14 count:9 buckets:[3 3 3]}} _ stale {{schema:4 sum:18 count:11 buckets:[4 4 3]}} NaN
		series{label="f", group="b"} 1 NaN _ 4 5 NaN
		series{label="g", group="b"} NaN NaN NaN NaN NaN NaN
		series{label="h", group="b"} NaN NaN NaN _ NaN stale
		series{label="i", group="c"} 1 {{schema:5 sum:15 count:10 buckets:[3 2 5]}} _ NaN {{schema:2 sum:30 count:25 buckets:[6 9 10 9 1]}} stale
		series{label="j", group="c"} 1 -20 stale stale stale stale
		series{label="k", group="c"} 0 0 0 NaN stale 0
		series{label="l", group="d"} {{schema:1 sum:10 count:5 buckets:[1 2]}} _ 3 _ stale NaN
		series{label="m", group="d"} stale stale NaN _ _ 4
		series{label="n", group="d"}
	`

	// Labels for generating combinations
	labels := []string{"a", "b", "c", "d", "e", "f", "g", "h", "i", "j", "k"}

	// Generate combinations of 2 and 3 labels. (e.g., "a,b", "e,f", "c,d,e" etc)
	// These will be used for binary operations, so we can add up to 3 series.
	labelCombinations := testutils.Combinations(labels, 2)
	labelCombinations = append(labelCombinations, testutils.Combinations(labels, 3)...)

	expressions := []string{}

	// Binary operations
	for _, labels := range labelCombinations {
		if len(labels) >= 2 {
			for _, op := range []string{"+", "-", "*", "/"} {
				binaryExpr := fmt.Sprintf(`series{label="%s"}`, labels[0])
				for _, label := range labels[1:] {
					binaryExpr += fmt.Sprintf(` %s series{label="%s"}`, op, label)
				}
				expressions = append(expressions, binaryExpr)
			}
		}
	}

	// For aggregations, also add combinations of 4 labels. (e.g., "a,b,c,d", "c,d,e,f" etc)
	labelCombinations = append(labelCombinations, testutils.Combinations(labels, 4)...)

	for _, labels := range labelCombinations {
		labelRegex := strings.Join(labels, "|")
		// Aggregations
		// TODO(jhesketh): Add stddev back in.
		// stddev is excluded until https://github.com/prometheus/prometheus/pull/14941 is merged
		// fixing an inconsistency in the Prometheus' engine where if a native histogram is the first sample
		// loaded, it is incorrectly treated as a 0 float point.
		for _, aggFunc := range []string{"avg", "count", "group", "min", "max", "sum"} {
			expressions = append(expressions, fmt.Sprintf(`%s(series{label=~"(%s)"})`, aggFunc, labelRegex))
			expressions = append(expressions, fmt.Sprintf(`%s by (group) (series{label=~"(%s)"})`, aggFunc, labelRegex))
			expressions = append(expressions, fmt.Sprintf(`%s without (group) (series{label=~"(%s)"})`, aggFunc, labelRegex))
		}
		// Multiple range-vector times are used to check lookbacks that only select single points, multiple points, and boundaries.
		expressions = append(expressions, fmt.Sprintf(`rate(series{label=~"(%s)"}[45s])`, labelRegex))
		expressions = append(expressions, fmt.Sprintf(`rate(series{label=~"(%s)"}[1m])`, labelRegex))
		expressions = append(expressions, fmt.Sprintf(`avg(rate(series{label=~"(%s)"}[2m15s]))`, labelRegex))
		expressions = append(expressions, fmt.Sprintf(`avg(rate(series{label=~"(%s)"}[5m]))`, labelRegex))
	}

	timeRanges := []struct {
		loadStep int
		interval time.Duration
	}{
		{loadStep: 1, interval: 1 * time.Minute},
		{loadStep: 1, interval: 6 * time.Minute},
		{loadStep: 1, interval: 5 * time.Minute},
		{loadStep: 6, interval: 6 * time.Minute},
		{loadStep: 6, interval: 5 * time.Minute},
	}

	for _, tr := range timeRanges {
		start := timestamp.Time(0)
		end := start.Add(time.Duration(pointsPerSeries*tr.loadStep) * time.Minute) // Deliberately queries 1 step past the final loaded point

		storage := promqltest.LoadedStorage(t, fmt.Sprintf("load %dm", tr.loadStep)+samples)
		t.Cleanup(func() { require.NoError(t, storage.Close()) })

		for _, expr := range expressions {
			testName := fmt.Sprintf("Expr: %s, Start: %d, End: %d, Interval: %s", expr, start.Unix(), end.Unix(), tr.interval)
			t.Run(testName, func(t *testing.T) {
				q, err := prometheusEngine.NewRangeQuery(context.Background(), storage, nil, expr, start, end, tr.interval)
				require.NoError(t, err)
				defer q.Close()
				expectedResults := q.Exec(context.Background())

				q, err = mimirEngine.NewRangeQuery(context.Background(), storage, nil, expr, start, end, tr.interval)
				require.NoError(t, err)
				defer q.Close()
				mimirResults := q.Exec(context.Background())

				// We currently omit checking the annotations due to a difference between the engines.
				// This can be re-enabled once https://github.com/prometheus/prometheus/pull/14910 is vendored.
				testutils.RequireEqualResults(t, expr, expectedResults, mimirResults, false)
			})
		}
	}
}<|MERGE_RESOLUTION|>--- conflicted
+++ resolved
@@ -79,19 +79,6 @@
 		requireQueryIsUnsupported(t, featureToggles, "sum by (label) (metric)", "aggregation operations")
 	})
 
-<<<<<<< HEAD
-	t.Run("binary expressions", func(t *testing.T) {
-		featureToggles := EnableAllFeatures
-		featureToggles.EnableBinaryOperations = false
-
-		for _, op := range []string{"+", "> bool"} {
-			requireQueryIsUnsupported(t, featureToggles, fmt.Sprintf("metric{} %s other_metric{}", op), "binary expressions")
-			requireQueryIsUnsupported(t, featureToggles, fmt.Sprintf("metric{} %s 1", op), "binary expressions")
-			requireQueryIsUnsupported(t, featureToggles, fmt.Sprintf("1 %s metric{}", op), "binary expressions")
-			requireQueryIsUnsupported(t, featureToggles, fmt.Sprintf("2 %s 1", op), "binary expressions")
-		}
-	})
-
 	t.Run("binary expressions with comparison operation", func(t *testing.T) {
 		featureToggles := EnableAllFeatures
 		featureToggles.EnableBinaryComparisonOperations = false
@@ -108,41 +95,12 @@
 		requireQueryIsSupported(t, featureToggles, "2 + 1")
 	})
 
-	t.Run("..._over_time functions", func(t *testing.T) {
-		featureToggles := EnableAllFeatures
-		featureToggles.EnableOverTimeFunctions = false
-
-		requireQueryIsUnsupported(t, featureToggles, "count_over_time(metric[1m])", "'count_over_time' function")
-	})
-
-	t.Run("offset modifier", func(t *testing.T) {
-		featureToggles := EnableAllFeatures
-		featureToggles.EnableOffsetModifier = false
-
-		requireQueryIsUnsupported(t, featureToggles, "metric offset 1m", "instant vector selector with 'offset'")
-		requireQueryIsUnsupported(t, featureToggles, "rate(metric[2m] offset 1m)", "range vector selector with 'offset'")
-		requireInstantQueryIsUnsupported(t, featureToggles, "metric[2m] offset 1m", "range vector selector with 'offset'")
-	})
-
-=======
->>>>>>> 3ef0ebf0
 	t.Run("scalars", func(t *testing.T) {
 		featureToggles := EnableAllFeatures
 		featureToggles.EnableScalars = false
 
 		requireQueryIsUnsupported(t, featureToggles, "2", "scalar values")
 	})
-<<<<<<< HEAD
-
-	t.Run("unary negation", func(t *testing.T) {
-		featureToggles := EnableAllFeatures
-		featureToggles.EnableUnaryNegation = false
-
-		requireQueryIsUnsupported(t, featureToggles, "-sum(metric{})", "unary negation of instant vectors")
-		requireQueryIsUnsupported(t, featureToggles, "-(1)", "unary negation of scalars")
-	})
-=======
->>>>>>> 3ef0ebf0
 }
 
 func requireQueryIsUnsupported(t *testing.T, toggles FeatureToggles, expression string, expectedError string) {
