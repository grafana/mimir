--- conflicted
+++ resolved
@@ -2334,7 +2334,126 @@
 	runAnnotationTests(t, testCases)
 }
 
-<<<<<<< HEAD
+func TestBinaryOperationAnnotations(t *testing.T) {
+	mixedFloatHistogramData := `
+	metric{type="float", series="1"} 0+1x3
+	metric{type="float", series="2"} 1+1x3
+	metric{type="histogram", series="1"} {{schema:0 sum:0 count:0}}+{{schema:0 sum:5 count:4 buckets:[1 2 1]}}x3
+	metric{type="histogram", series="2"} {{schema:0 sum:1 count:1 buckets:[1]}}+{{schema:0 sum:5 count:4 buckets:[1 2 1]}}x3
+`
+
+	testCases := map[string]annotationTestCase{}
+	binaryOperations := map[string]struct {
+		floatHistogramSupported     bool
+		histogramFloatSupported     bool
+		histogramHistogramSupported bool
+		supportsBool                bool
+	}{
+		"+": {
+			floatHistogramSupported:     false,
+			histogramFloatSupported:     false,
+			histogramHistogramSupported: true,
+		},
+		"-": {
+			floatHistogramSupported:     false,
+			histogramFloatSupported:     false,
+			histogramHistogramSupported: true,
+		},
+		"*": {
+			floatHistogramSupported:     true,
+			histogramFloatSupported:     true,
+			histogramHistogramSupported: false,
+		},
+		"/": {
+			floatHistogramSupported:     false,
+			histogramFloatSupported:     true,
+			histogramHistogramSupported: false,
+		},
+		"^": {
+			floatHistogramSupported:     false,
+			histogramFloatSupported:     false,
+			histogramHistogramSupported: false,
+		},
+		"%": {
+			floatHistogramSupported:     false,
+			histogramFloatSupported:     false,
+			histogramHistogramSupported: false,
+		},
+		"atan2": {
+			floatHistogramSupported:     false,
+			histogramFloatSupported:     false,
+			histogramHistogramSupported: false,
+		},
+		"==": {
+			floatHistogramSupported:     false,
+			histogramFloatSupported:     false,
+			histogramHistogramSupported: true,
+			supportsBool:                true,
+		},
+		"!=": {
+			floatHistogramSupported:     false,
+			histogramFloatSupported:     false,
+			histogramHistogramSupported: true,
+			supportsBool:                true,
+		},
+		">": {
+			floatHistogramSupported:     false,
+			histogramFloatSupported:     false,
+			histogramHistogramSupported: false,
+			supportsBool:                true,
+		},
+		"<": {
+			floatHistogramSupported:     false,
+			histogramFloatSupported:     false,
+			histogramHistogramSupported: false,
+			supportsBool:                true,
+		},
+		">=": {
+			floatHistogramSupported:     false,
+			histogramFloatSupported:     false,
+			histogramHistogramSupported: false,
+			supportsBool:                true,
+		},
+		"<=": {
+			floatHistogramSupported:     false,
+			histogramFloatSupported:     false,
+			histogramHistogramSupported: false,
+			supportsBool:                true,
+		},
+	}
+
+	addBinopTestCase := func(op string, name string, expr string, left string, right string, supported bool) {
+		testCase := annotationTestCase{
+			data: mixedFloatHistogramData,
+			expr: expr,
+		}
+
+		if !supported {
+			testCase.expectedInfoAnnotations = []string{fmt.Sprintf(`PromQL info: incompatible sample types encountered for binary operator "%v": %v %v %v (1:1)`, op, left, op, right)}
+		}
+
+		testCases[name] = testCase
+	}
+
+	for op, binop := range binaryOperations {
+		expressions := []string{op}
+
+		if binop.supportsBool {
+			expressions = append(expressions, op+" bool")
+		}
+
+		for _, expr := range expressions {
+			addBinopTestCase(op, fmt.Sprintf("binary %v between two floats", expr), fmt.Sprintf(`metric{type="float"} %v ignoring(type) metric{type="float"}`, expr), "float", "float", true)
+			addBinopTestCase(op, fmt.Sprintf("binary %v between a float on the left side and a histogram on the right", expr), fmt.Sprintf(`metric{type="float"} %v ignoring(type) metric{type="histogram"}`, expr), "float", "histogram", binop.floatHistogramSupported)
+			addBinopTestCase(op, fmt.Sprintf("binary %v between a scalar on the left side and a histogram on the right", expr), fmt.Sprintf(`2 %v metric{type="histogram"}`, expr), "float", "histogram", binop.floatHistogramSupported)
+			addBinopTestCase(op, fmt.Sprintf("binary %v between a histogram on the left side and a float on the right", expr), fmt.Sprintf(`metric{type="histogram"} %v ignoring(type) metric{type="float"}`, expr), "histogram", "float", binop.histogramFloatSupported)
+			addBinopTestCase(op, fmt.Sprintf("binary %v between a histogram on the left side and a scalar on the right", expr), fmt.Sprintf(`metric{type="histogram"} %v 2`, expr), "histogram", "float", binop.histogramFloatSupported)
+			addBinopTestCase(op, fmt.Sprintf("binary %v between two histograms", expr), fmt.Sprintf(`metric{type="histogram"} %v ignoring(type) metric{type="histogram"}`, expr), "histogram", "histogram", binop.histogramHistogramSupported)
+		}
+	}
+	runAnnotationTests(t, testCases)
+}
+
 func TestHistogramAnnotations(t *testing.T) {
 	mixedClassicHistograms := `
 		series{host="a", le="0.1"}  2
@@ -2353,125 +2472,6 @@
 		series{host="d", le="1000"} 9
 		series{host="d", le="+Inf"} 8
 	`
-=======
-	binaryOperations := map[string]struct {
-		floatHistogramSupported     bool
-		histogramFloatSupported     bool
-		histogramHistogramSupported bool
-		supportsBool                bool
-	}{
-		"+": {
-			floatHistogramSupported:     false,
-			histogramFloatSupported:     false,
-			histogramHistogramSupported: true,
-		},
-		"-": {
-			floatHistogramSupported:     false,
-			histogramFloatSupported:     false,
-			histogramHistogramSupported: true,
-		},
-		"*": {
-			floatHistogramSupported:     true,
-			histogramFloatSupported:     true,
-			histogramHistogramSupported: false,
-		},
-		"/": {
-			floatHistogramSupported:     false,
-			histogramFloatSupported:     true,
-			histogramHistogramSupported: false,
-		},
-		"^": {
-			floatHistogramSupported:     false,
-			histogramFloatSupported:     false,
-			histogramHistogramSupported: false,
-		},
-		"%": {
-			floatHistogramSupported:     false,
-			histogramFloatSupported:     false,
-			histogramHistogramSupported: false,
-		},
-		"atan2": {
-			floatHistogramSupported:     false,
-			histogramFloatSupported:     false,
-			histogramHistogramSupported: false,
-		},
-		"==": {
-			floatHistogramSupported:     false,
-			histogramFloatSupported:     false,
-			histogramHistogramSupported: true,
-			supportsBool:                true,
-		},
-		"!=": {
-			floatHistogramSupported:     false,
-			histogramFloatSupported:     false,
-			histogramHistogramSupported: true,
-			supportsBool:                true,
-		},
-		">": {
-			floatHistogramSupported:     false,
-			histogramFloatSupported:     false,
-			histogramHistogramSupported: false,
-			supportsBool:                true,
-		},
-		"<": {
-			floatHistogramSupported:     false,
-			histogramFloatSupported:     false,
-			histogramHistogramSupported: false,
-			supportsBool:                true,
-		},
-		">=": {
-			floatHistogramSupported:     false,
-			histogramFloatSupported:     false,
-			histogramHistogramSupported: false,
-			supportsBool:                true,
-		},
-		"<=": {
-			floatHistogramSupported:     false,
-			histogramFloatSupported:     false,
-			histogramHistogramSupported: false,
-			supportsBool:                true,
-		},
-	}
-
-	addBinopTestCase := func(op string, name string, expr string, left string, right string, supported bool) {
-		testCase := testCase{
-			data: mixedFloatHistogramData,
-			expr: expr,
-		}
-
-		if !supported {
-			testCase.expectedInfoAnnotations = []string{fmt.Sprintf(`PromQL info: incompatible sample types encountered for binary operator "%v": %v %v %v (1:1)`, op, left, op, right)}
-		}
-
-		testCases[name] = testCase
-	}
-
-	for op, binop := range binaryOperations {
-		expressions := []string{op}
-
-		if binop.supportsBool {
-			expressions = append(expressions, op+" bool")
-		}
-
-		for _, expr := range expressions {
-			addBinopTestCase(op, fmt.Sprintf("binary %v between two floats", expr), fmt.Sprintf(`metric{type="float"} %v ignoring(type) metric{type="float"}`, expr), "float", "float", true)
-			addBinopTestCase(op, fmt.Sprintf("binary %v between a float on the left side and a histogram on the right", expr), fmt.Sprintf(`metric{type="float"} %v ignoring(type) metric{type="histogram"}`, expr), "float", "histogram", binop.floatHistogramSupported)
-			addBinopTestCase(op, fmt.Sprintf("binary %v between a scalar on the left side and a histogram on the right", expr), fmt.Sprintf(`2 %v metric{type="histogram"}`, expr), "float", "histogram", binop.floatHistogramSupported)
-			addBinopTestCase(op, fmt.Sprintf("binary %v between a histogram on the left side and a float on the right", expr), fmt.Sprintf(`metric{type="histogram"} %v ignoring(type) metric{type="float"}`, expr), "histogram", "float", binop.histogramFloatSupported)
-			addBinopTestCase(op, fmt.Sprintf("binary %v between a histogram on the left side and a scalar on the right", expr), fmt.Sprintf(`metric{type="histogram"} %v 2`, expr), "histogram", "float", binop.histogramFloatSupported)
-			addBinopTestCase(op, fmt.Sprintf("binary %v between two histograms", expr), fmt.Sprintf(`metric{type="histogram"} %v ignoring(type) metric{type="histogram"}`, expr), "histogram", "histogram", binop.histogramHistogramSupported)
-		}
-	}
-
-	opts := NewTestEngineOpts()
-	mimirEngine, err := NewEngine(opts, NewStaticQueryLimitsProvider(0), stats.NewQueryMetrics(nil), log.NewNopLogger())
-	require.NoError(t, err)
-	prometheusEngine := promql.NewEngine(opts.CommonOpts)
-
-	const prometheusEngineName = "Prometheus' engine"
-	engines := map[string]promql.QueryEngine{
-		"Mimir's engine": mimirEngine,
->>>>>>> b9412045
 
 	testCases := map[string]annotationTestCase{
 		"bad bucket label warning": {
