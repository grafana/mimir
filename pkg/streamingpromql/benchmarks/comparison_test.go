--- conflicted
+++ resolved
@@ -7,7 +7,6 @@
 
 import (
 	"context"
-	"github.com/prometheus/prometheus/promql/parser"
 	"math"
 	"os"
 	"testing"
@@ -40,17 +39,14 @@
 
 // This is based on the benchmarks from https://github.com/prometheus/prometheus/blob/main/promql/bench_test.go.
 func BenchmarkQuery(b *testing.B) {
-<<<<<<< HEAD
 	extendedRangeSelectors := parser.EnableExtendedRangeSelectors
+	enableExperimentalFunctions := parser.EnableExperimentalFunctions
 	parser.EnableExtendedRangeSelectors = true
-	defer func() { parser.EnableExtendedRangeSelectors = extendedRangeSelectors }()
-=======
-	enableExperimentalFunctions := parser.EnableExperimentalFunctions
 	parser.EnableExperimentalFunctions = true
 	defer func() {
+		parser.EnableExtendedRangeSelectors = extendedRangeSelectors
 		parser.EnableExperimentalFunctions = enableExperimentalFunctions
 	}()
->>>>>>> 13a2bd33
 
 	// Important: the setup below must remain in sync with the setup done in tools/benchmark-query-engine.
 	q := createBenchmarkQueryable(b, MetricSizes)
@@ -106,19 +102,15 @@
 }
 
 func TestBothEnginesReturnSameResultsForBenchmarkQueries(t *testing.T) {
-<<<<<<< HEAD
 	extendedRangeSelectors := parser.EnableExtendedRangeSelectors
+	enableExperimentalFunctions := parser.EnableExperimentalFunctions
 	parser.EnableExtendedRangeSelectors = true
-	defer func() { parser.EnableExtendedRangeSelectors = extendedRangeSelectors }()
-	
-=======
-	enableExperimentalFunctions := parser.EnableExperimentalFunctions
 	parser.EnableExperimentalFunctions = true
 	defer func() {
+		parser.EnableExtendedRangeSelectors = extendedRangeSelectors
 		parser.EnableExperimentalFunctions = enableExperimentalFunctions
 	}()
 
->>>>>>> 13a2bd33
 	metricSizes := []int{1, 100} // Don't bother with 2000 series test here: these test cases take a while and they're most interesting as benchmarks, not correctness tests.
 	q := createBenchmarkQueryable(t, metricSizes)
 	cases := TestCases(metricSizes)
