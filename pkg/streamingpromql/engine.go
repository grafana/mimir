// SPDX-License-Identifier: AGPL-3.0-only
// Provenance-includes-location: https://github.com/prometheus/prometheus/blob/main/promql/engine.go
// Provenance-includes-license: Apache-2.0
// Provenance-includes-copyright: The Prometheus Authors

package streamingpromql

import (
	"context"
	"errors"
	"fmt"
	"math"
	"time"

	"github.com/go-kit/log"
	"github.com/prometheus/client_golang/prometheus"
	"github.com/prometheus/client_golang/prometheus/promauto"
	"github.com/prometheus/prometheus/model/timestamp"
	"github.com/prometheus/prometheus/promql"
	"github.com/prometheus/prometheus/promql/parser"
	"github.com/prometheus/prometheus/storage"
	"github.com/prometheus/prometheus/util/annotations"
	"go.opentelemetry.io/otel"

	"github.com/grafana/mimir/pkg/querier/stats"
	"github.com/grafana/mimir/pkg/streamingpromql/planning"
	"github.com/grafana/mimir/pkg/streamingpromql/types"
	"github.com/grafana/mimir/pkg/util/limiter"
	"github.com/grafana/mimir/pkg/util/promqlext"
)

func init() {
	promqlext.ExtendPromQL()
}

var tracer = otel.Tracer("pkg/streamingpromql")

const defaultLookbackDelta = 5 * time.Minute // This should be the same value as github.com/prometheus/prometheus/promql.defaultLookbackDelta.

func NewEngine(opts EngineOpts, limitsProvider QueryLimitsProvider, metrics *stats.QueryMetrics, planner *QueryPlanner, logger log.Logger) (*Engine, error) {
	if !opts.CommonOpts.EnableAtModifier {
		return nil, errors.New("disabling @ modifier not supported by Mimir query engine")
	}

	if !opts.CommonOpts.EnableNegativeOffset {
		return nil, errors.New("disabling negative offsets not supported by Mimir query engine")
	}

	if opts.CommonOpts.EnableDelayedNameRemoval {
		return nil, errors.New("enabling delayed name removal not supported by Mimir query engine")
	}

	if planner == nil {
		return nil, errors.New("no query planner provided")
	}

	activeQueryTracker := opts.CommonOpts.ActiveQueryTracker
	if activeQueryTracker == nil {
		activeQueryTracker = &NoopQueryTracker{}
	}

	return &Engine{
		lookbackDelta:            DetermineLookbackDelta(opts.CommonOpts),
		timeout:                  opts.CommonOpts.Timeout,
		limitsProvider:           limitsProvider,
		activeQueryTracker:       activeQueryTracker,
		noStepSubqueryIntervalFn: opts.CommonOpts.NoStepSubqueryIntervalFn,
		enablePerStepStats:       opts.CommonOpts.EnablePerStepStats,

		logger: logger,
		estimatedPeakMemoryConsumption: promauto.With(opts.CommonOpts.Reg).NewHistogram(prometheus.HistogramOpts{
			Name:                        "cortex_mimir_query_engine_estimated_query_peak_memory_consumption",
			Help:                        "Estimated peak memory consumption of each query (in bytes)",
			NativeHistogramBucketFactor: 1.1,
		}),
		queriesRejectedDueToPeakMemoryConsumption: metrics.QueriesRejectedTotal.WithLabelValues(stats.RejectReasonMaxEstimatedQueryMemoryConsumption),

		pedantic:           opts.Pedantic,
		eagerLoadSelectors: opts.EagerLoadSelectors,
		planner:            planner,
	}, nil
}

func DetermineLookbackDelta(opts promql.EngineOpts) time.Duration {
	lookbackDelta := opts.LookbackDelta
	if lookbackDelta == 0 {
		lookbackDelta = defaultLookbackDelta
	}

	return lookbackDelta
}

type Engine struct {
	lookbackDelta      time.Duration
	timeout            time.Duration
	limitsProvider     QueryLimitsProvider
	activeQueryTracker promql.QueryTracker
	enablePerStepStats bool

	noStepSubqueryIntervalFn func(rangeMillis int64) int64

	logger                                    log.Logger
	estimatedPeakMemoryConsumption            prometheus.Histogram
	queriesRejectedDueToPeakMemoryConsumption prometheus.Counter

	// When operating in pedantic mode:
	// - Query.Exec() will call Close() on the root operator a second time to ensure it behaves correctly if Close() is called multiple times.
	// - Query.Close() will panic if memory consumption is > 0, which indicates something was not returned to a pool.
	//
	// Pedantic mode should only be enabled in tests. It is not intended to be used in production.
	pedantic bool

	eagerLoadSelectors bool

	planner *QueryPlanner
}

func (e *Engine) NewInstantQuery(ctx context.Context, q storage.Queryable, opts promql.QueryOpts, qs string, ts time.Time) (promql.Query, error) {
	return e.newQueryFromPlanner(ctx, q, opts, qs, types.NewInstantQueryTimeRange(ts))
}

func (e *Engine) NewRangeQuery(ctx context.Context, q storage.Queryable, opts promql.QueryOpts, qs string, start, end time.Time, interval time.Duration) (promql.Query, error) {
	if interval <= 0 {
		return nil, fmt.Errorf("%v is not a valid interval for a range query, must be greater than 0", interval)
	}

	if end.Before(start) {
		return nil, fmt.Errorf("range query time range is invalid: end time %v is before start time %v", end.Format(time.RFC3339), start.Format(time.RFC3339))
	}

	return e.newQueryFromPlanner(ctx, q, opts, qs, types.NewRangeQueryTimeRange(start, end, interval))
}

func (e *Engine) newQueryFromPlanner(ctx context.Context, queryable storage.Queryable, opts promql.QueryOpts, qs string, timeRange types.QueryTimeRange) (promql.Query, error) {
	plan, err := e.planner.NewQueryPlan(ctx, qs, timeRange, NoopPlanningObserver{})
	if err != nil {
		return nil, err
	}

	if opts == nil {
		opts = promql.NewPrometheusQueryOpts(false, 0)
	}

	queryID, err := e.activeQueryTracker.Insert(ctx, plan.OriginalExpression+" # (materialization)")
	if err != nil {
		return nil, err
	}

	defer e.activeQueryTracker.Delete(queryID)

	lookbackDelta := opts.LookbackDelta()
	if lookbackDelta == 0 {
		lookbackDelta = e.lookbackDelta
	}

<<<<<<< HEAD
	evaluator, err := e.newEvaluator(ctx, queryable, opts, plan, plan.Root, plan.TimeRange, lookbackDelta)
=======
	maxEstimatedMemoryConsumptionPerQuery, err := e.limitsProvider.GetMaxEstimatedMemoryConsumptionPerQuery(ctx)
	if err != nil {
		return nil, fmt.Errorf("could not get memory consumption limit for query: %w", err)
	}

	memoryConsumptionTracker := limiter.NewMemoryConsumptionTracker(ctx, maxEstimatedMemoryConsumptionPerQuery, e.queriesRejectedDueToPeakMemoryConsumption, plan.OriginalExpression)

	operatorParams := &planning.OperatorParameters{
		Queryable:                queryable,
		MemoryConsumptionTracker: memoryConsumptionTracker,
		Annotations:              annotations.New(),
		LookbackDelta:            lookbackDelta,
		EagerLoadSelectors:       e.eagerLoadSelectors,
	}

	materializer := planning.NewMaterializer(operatorParams)
	root, err := materializer.ConvertNodeToOperator(plan.Root, plan.TimeRange)
	if err != nil {
		return nil, err
	}

	evaluator, err := NewEvaluator(root, operatorParams, plan.TimeRange, e, opts, plan.OriginalExpression)
>>>>>>> acd9215c
	if err != nil {
		return nil, err
	}

	statement := &parser.EvalStmt{
		Expr:          nil, // Nothing seems to use this, and we don't have a good expression to use here anyway, so don't bother setting this.
		Start:         timestamp.Time(plan.TimeRange.StartT),
		End:           timestamp.Time(plan.TimeRange.EndT),
		Interval:      time.Duration(plan.TimeRange.IntervalMilliseconds) * time.Millisecond,
		LookbackDelta: lookbackDelta,
	}

	if plan.TimeRange.IsInstant {
		statement.Interval = 0 // MQE uses an interval of 1ms in instant queries, but the Prometheus API contract expects this to be 0 in this case.
	}

	return &Query{
		evaluator:                evaluator,
		engine:                   e,
		statement:                statement,
		memoryConsumptionTracker: evaluator.MemoryConsumptionTracker,
		originalExpression:       plan.OriginalExpression,
		topLevelQueryTimeRange:   plan.TimeRange,
	}, nil
}

func (e *Engine) NewEvaluator(ctx context.Context, queryable storage.Queryable, opts promql.QueryOpts, plan *planning.QueryPlan, node planning.Node, nodeTimeRange types.QueryTimeRange) (*Evaluator, error) {
	if opts == nil {
		opts = promql.NewPrometheusQueryOpts(false, 0)
	}

	queryID, err := e.activeQueryTracker.Insert(ctx, plan.OriginalExpression+" # (evaluator creation)")
	if err != nil {
		return nil, err
	}

	defer e.activeQueryTracker.Delete(queryID)

	lookbackDelta := opts.LookbackDelta()
	if lookbackDelta == 0 {
		lookbackDelta = e.lookbackDelta
	}

	return e.newEvaluator(ctx, queryable, opts, plan, node, nodeTimeRange, lookbackDelta)
}

func (e *Engine) newEvaluator(ctx context.Context, queryable storage.Queryable, opts promql.QueryOpts, plan *planning.QueryPlan, node planning.Node, nodeTimeRange types.QueryTimeRange, lookbackDelta time.Duration) (*Evaluator, error) {
	maxEstimatedMemoryConsumptionPerQuery, err := e.limitsProvider.GetMaxEstimatedMemoryConsumptionPerQuery(ctx)
	if err != nil {
		return nil, fmt.Errorf("could not get memory consumption limit for query: %w", err)
	}

	memoryConsumptionTracker := limiter.NewMemoryConsumptionTracker(ctx, maxEstimatedMemoryConsumptionPerQuery, e.queriesRejectedDueToPeakMemoryConsumption, plan.OriginalExpression)

	operatorParams := &planning.OperatorParameters{
		Queryable:                queryable,
		MemoryConsumptionTracker: memoryConsumptionTracker,
		Annotations:              annotations.New(),
		LookbackDelta:            lookbackDelta,
		EagerLoadSelectors:       e.eagerLoadSelectors,
	}

	materializer := NewMaterializer(operatorParams)
	op, err := materializer.ConvertNodeToOperator(node, nodeTimeRange)
	if err != nil {
		return nil, err
	}

	return NewEvaluator(op, operatorParams, nodeTimeRange, e, opts, plan.OriginalExpression)
}

type QueryLimitsProvider interface {
	// GetMaxEstimatedMemoryConsumptionPerQuery returns the maximum estimated memory allowed to be consumed by a query in bytes, or 0 to disable the limit.
	GetMaxEstimatedMemoryConsumptionPerQuery(ctx context.Context) (uint64, error)
}

// NewStaticQueryLimitsProvider returns a QueryLimitsProvider that always returns the provided limits.
//
// This should generally only be used in tests.
func NewStaticQueryLimitsProvider(maxEstimatedMemoryConsumptionPerQuery uint64) QueryLimitsProvider {
	return staticQueryLimitsProvider{
		maxEstimatedMemoryConsumptionPerQuery: maxEstimatedMemoryConsumptionPerQuery,
	}
}

type staticQueryLimitsProvider struct {
	maxEstimatedMemoryConsumptionPerQuery uint64
}

func (p staticQueryLimitsProvider) GetMaxEstimatedMemoryConsumptionPerQuery(_ context.Context) (uint64, error) {
	return p.maxEstimatedMemoryConsumptionPerQuery, nil
}

type NoopQueryTracker struct{}

func (n *NoopQueryTracker) GetMaxConcurrent() int {
	return math.MaxInt
}

func (n *NoopQueryTracker) Insert(_ context.Context, _ string) (int, error) {
	// Nothing to do.
	return 0, nil
}

func (n *NoopQueryTracker) Delete(_ int) {
	// Nothing to do.
}

func (n *NoopQueryTracker) Close() error {
	// Nothing to do.
	return nil
}<|MERGE_RESOLUTION|>--- conflicted
+++ resolved
@@ -153,32 +153,7 @@
 		lookbackDelta = e.lookbackDelta
 	}
 
-<<<<<<< HEAD
 	evaluator, err := e.newEvaluator(ctx, queryable, opts, plan, plan.Root, plan.TimeRange, lookbackDelta)
-=======
-	maxEstimatedMemoryConsumptionPerQuery, err := e.limitsProvider.GetMaxEstimatedMemoryConsumptionPerQuery(ctx)
-	if err != nil {
-		return nil, fmt.Errorf("could not get memory consumption limit for query: %w", err)
-	}
-
-	memoryConsumptionTracker := limiter.NewMemoryConsumptionTracker(ctx, maxEstimatedMemoryConsumptionPerQuery, e.queriesRejectedDueToPeakMemoryConsumption, plan.OriginalExpression)
-
-	operatorParams := &planning.OperatorParameters{
-		Queryable:                queryable,
-		MemoryConsumptionTracker: memoryConsumptionTracker,
-		Annotations:              annotations.New(),
-		LookbackDelta:            lookbackDelta,
-		EagerLoadSelectors:       e.eagerLoadSelectors,
-	}
-
-	materializer := planning.NewMaterializer(operatorParams)
-	root, err := materializer.ConvertNodeToOperator(plan.Root, plan.TimeRange)
-	if err != nil {
-		return nil, err
-	}
-
-	evaluator, err := NewEvaluator(root, operatorParams, plan.TimeRange, e, opts, plan.OriginalExpression)
->>>>>>> acd9215c
 	if err != nil {
 		return nil, err
 	}
@@ -241,7 +216,7 @@
 		EagerLoadSelectors:       e.eagerLoadSelectors,
 	}
 
-	materializer := NewMaterializer(operatorParams)
+	materializer := planning.NewMaterializer(operatorParams)
 	op, err := materializer.ConvertNodeToOperator(node, nodeTimeRange)
 	if err != nil {
 		return nil, err
