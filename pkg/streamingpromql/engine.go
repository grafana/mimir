--- conflicted
+++ resolved
@@ -248,12 +248,8 @@
 		LookbackDelta:            lookbackDelta,
 		EagerLoadSelectors:       e.eagerLoadSelectors,
 		Plan:                     plan,
-<<<<<<< HEAD
 		EnableDelayedNameRemoval: plan.EnableDelayedNameRemoval,
-=======
-		EnableDelayedNameRemoval: e.enableDelayedNameRemoval,
 		Logger:                   e.logger,
->>>>>>> de88fe79
 	}
 
 	materializer := planning.NewMaterializer(operatorParams, e.nodeMaterializers)
