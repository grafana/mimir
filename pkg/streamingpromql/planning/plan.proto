// SPDX-License-Identifier: AGPL-3.0-only

syntax = "proto3";

package planning;

import "gogoproto/gogo.proto";

option (gogoproto.marshaler_all) = true;
option (gogoproto.unmarshaler_all) = true;

message EncodedQueryPlan {
  EncodedQueryTimeRange timeRange = 1 [(gogoproto.nullable) = false];
  repeated EncodedNode nodes = 2;
  int64 rootNode = 3;

  // The original PromQL expression for this query.
  // May not accurately represent the query being executed if this query was built from a query plan representing a subexpression of a query.
  string originalExpression = 4;

  bool enableDelayedNameRemoval = 5;

  int64 version = 6;
}

message EncodedQueryTimeRange {
  int64 startT = 1; // Start timestamp, in milliseconds since Unix epoch.
  int64 endT = 2; // End timestamp, in milliseconds since Unix epoch.
  int64 intervalMilliseconds = 3; // Range query interval, or 1 for instant queries. Note that this is deliberately different to parser.EvalStmt.Interval for instant queries (where it is 0) to simplify some loop conditions.
  bool isInstant = 4;
}

message EncodedNode {
  // Why use this rather than a oneof field?
  // This allows us to define nodes in multiple packages without creating dependencies between them,
  // and allows us to define new kinds of nodes in other repositories (eg. the one used for Grafana Cloud Metrics).
  // Why use this rather than a Any value?
  // Any encodes the type name as a string (eg. 'type.googleapis.com/BinaryExpressionDetails'),
  // which means that the encoded form of an expression can be many times the size of the original PromQL expression.
  NodeType nodeType = 1;
  bytes details = 2;

  repeated int64 children = 3;

  // The following fields will only be populated if this plan was generated with descriptions enabled.
  string type = 4;
  string description = 5;
  repeated string childrenLabels = 6;
}

// FIXME: should we just use a generic integer for this? Adding this enum here seems to fly in the face of the
// decoupling goal of not using a oneof above.
enum NodeType {
  NODE_TYPE_UNKNOWN = 0;
  NODE_TYPE_VECTOR_SELECTOR = 1;
  NODE_TYPE_MATRIX_SELECTOR = 2;
  NODE_TYPE_AGGREGATE_EXPRESSION = 3;
  NODE_TYPE_BINARY_EXPRESSION = 4;
  NODE_TYPE_FUNCTION_CALL = 5;
  NODE_TYPE_NUMBER_LITERAL = 6;
  NODE_TYPE_STRING_LITERAL = 7;
  NODE_TYPE_UNARY_EXPRESSION = 8;
  NODE_TYPE_SUBQUERY = 9;

  NODE_TYPE_DUPLICATE = 10;
  NODE_TYPE_DEDUPLICATE_AND_MERGE = 11;

  NODE_TYPE_REMOTE_EXEC = 12;
  NODE_TYPE_TEST = 13;
<<<<<<< HEAD
  NODE_TYPE_STEP_INVARIANT_EXPRESSION = 14;
=======

  NODE_TYPE_DROP_NAME = 14;
>>>>>>> 8d4a2836
}<|MERGE_RESOLUTION|>--- conflicted
+++ resolved
@@ -67,10 +67,6 @@
 
   NODE_TYPE_REMOTE_EXEC = 12;
   NODE_TYPE_TEST = 13;
-<<<<<<< HEAD
-  NODE_TYPE_STEP_INVARIANT_EXPRESSION = 14;
-=======
-
   NODE_TYPE_DROP_NAME = 14;
->>>>>>> 8d4a2836
+  NODE_TYPE_STEP_INVARIANT_EXPRESSION = 15;
 }