// SPDX-License-Identifier: AGPL-3.0-only

package planning

import (
	"fmt"
	"reflect"
	"strings"
	"time"

	"github.com/gogo/protobuf/proto"
	"github.com/prometheus/prometheus/model/timestamp"
	"github.com/prometheus/prometheus/promql/parser"
	"github.com/prometheus/prometheus/promql/parser/posrange"
	"github.com/prometheus/prometheus/storage"
	"github.com/prometheus/prometheus/util/annotations"

	"github.com/grafana/mimir/pkg/streamingpromql/types"
	"github.com/grafana/mimir/pkg/util/limiter"
)

type QueryPlan struct {
	TimeRange types.QueryTimeRange
	Root      Node

	OriginalExpression string
}

// Node represents a node in the query plan graph.
type Node interface {
	// Details returns the properties of this node that should be encoded during serialization.
	Details() proto.Message

	// NodeType returns the identifier of this node that should be used during serialization.
	NodeType() NodeType

	// Children returns a slice of all children of this node, if any.
	//
	// Modifying the returned slice has no effect, however, modifying the elements of the returned slice
	// modifies the corresponding child of this node.
	//
	// eg. Children()[0] = nil has no effect
	//
	// eg. Children()[0].DoStuff = true modifies the first child of this node
	Children() []Node

	// SetChildren replaces the children of this node with the provided nodes.
	//
	// SetChildren will return an error if an unsupported number of children is provided.
	//
	// Calling SetChildren(Children()) is a no-op.
	SetChildren(children []Node) error

	// EquivalentTo returns true if other represents the same operation as this node.
	//
	// Information such as the position of the corresponding expression in the original query string
	// should be ignored.
	EquivalentTo(other Node) bool

	// Describe returns a human-readable representation of this node.
	//
	// Returning an empty string is valid.
	Describe() string

	// ChildrenLabels returns human-readable labels for the children of this node.
	// The number of labels returned must match the number of children returned by Children.
	// Each label must be unique.
	//
	// For example, a binary expression would return "LHS" and "RHS".
	//
	// Returning an empty string for a label is valid.
	ChildrenLabels() []string

	// ChildrenTimeRange returns the time range used by children of this node.
	//
	// Most nodes will return timeRange as is, with the exception of subqueries.
	ChildrenTimeRange(timeRange types.QueryTimeRange) types.QueryTimeRange

	// ResultType returns the kind of result this node produces.
	//
	// May return an error if the kind of result cannot be determined (eg. because the node references an unknown function).
	ResultType() (parser.ValueType, error)

	// QueriedTimeRange returns the range of data queried from ingesters and store-gateways by this node
	// and its children.
	//
	// If no data is queried by this node and its children, QueriedTimeRange.AnyDataQueried will be false.
	QueriedTimeRange(queryTimeRange types.QueryTimeRange, lookbackDelta time.Duration) QueriedTimeRange

	// ExpressionPosition returns the position of the subexpression this node represents in the original
	// expression.
	ExpressionPosition() posrange.PositionRange

	// FIXME: implementations for many of the above methods can be generated automatically
}

type QueriedTimeRange struct {
	// The earliest timestamp queried, or a zero time.Time value if AnyDataQueried is false.
	MinT time.Time

	// The latest timestamp queried, or a zero time.Time value if AnyDataQueried is false.
	MaxT time.Time

	// If false, the node does not query any data (eg. a number literal).
	AnyDataQueried bool
}

func NewQueriedTimeRange(minT time.Time, maxT time.Time) QueriedTimeRange {
	return QueriedTimeRange{
		MinT:           minT,
		MaxT:           maxT,
		AnyDataQueried: true,
	}
}

func NoDataQueried() QueriedTimeRange {
	return QueriedTimeRange{AnyDataQueried: false}
}

func (t QueriedTimeRange) Union(other QueriedTimeRange) QueriedTimeRange {
	if !t.AnyDataQueried {
		return other
	}

	if !other.AnyDataQueried {
		return t
	}

	minT := t.MinT
	maxT := t.MaxT

	if other.MinT.Before(t.MinT) {
		minT = other.MinT
	}

	if other.MaxT.After(t.MaxT) {
		maxT = other.MaxT
	}

	return NewQueriedTimeRange(minT, maxT)
}

type OperatorParameters struct {
	Queryable                storage.Queryable
	MemoryConsumptionTracker *limiter.MemoryConsumptionTracker
	Annotations              *annotations.Annotations
	LookbackDelta            time.Duration
	EagerLoadSelectors       bool
<<<<<<< HEAD
	Plan                     *QueryPlan
=======
	EnableDelayedNameRemoval bool
>>>>>>> 588f3acc
}

func (p *QueryPlan) ToEncodedPlan(includeDescriptions bool, includeDetails bool) (*EncodedQueryPlan, error) {
	encoder := newQueryPlanEncoder(includeDescriptions, includeDetails)
	rootNode, err := encoder.encodeNode(p.Root)
	if err != nil {
		return nil, err
	}

	encoded := &EncodedQueryPlan{
		TimeRange:          toEncodedTimeRange(p.TimeRange),
		Nodes:              encoder.nodes,
		RootNode:           rootNode,
		OriginalExpression: p.OriginalExpression,
	}

	return encoded, nil
}

func toEncodedTimeRange(t types.QueryTimeRange) EncodedQueryTimeRange {
	return EncodedQueryTimeRange{
		StartT:               t.StartT,
		EndT:                 t.EndT,
		IntervalMilliseconds: t.IntervalMilliseconds,
		IsInstant:            t.IsInstant,
	}
}

func (e EncodedQueryTimeRange) ToDecodedTimeRange() types.QueryTimeRange {
	if e.IsInstant {
		return types.NewInstantQueryTimeRange(timestamp.Time(e.StartT))
	}

	return types.NewRangeQueryTimeRange(timestamp.Time(e.StartT), timestamp.Time(e.EndT), time.Duration(e.IntervalMilliseconds)*time.Millisecond)
}

type queryPlanEncoder struct {
	nodes               []*EncodedNode
	nodesToIndex        map[Node]int64
	includeDescriptions bool // Include descriptions of nodes and their children, for display to a human
	includeDetails      bool // Include details of nodes, for reconstruction in another process
}

func newQueryPlanEncoder(includeDescriptions bool, includeDetails bool) *queryPlanEncoder {
	return &queryPlanEncoder{
		nodesToIndex:        make(map[Node]int64),
		includeDescriptions: includeDescriptions,
		includeDetails:      includeDetails,
	}
}

func (e *queryPlanEncoder) encodeNode(n Node) (int64, error) {
	encoded := &EncodedNode{}
	children := n.Children()

	if len(children) > 0 {
		childIndices := make([]int64, 0, len(children))

		// Check all children have been encoded already.
		for _, child := range children {
			idx, haveWritten := e.nodesToIndex[child]

			if !haveWritten {
				var err error
				idx, err = e.encodeNode(child)

				if err != nil {
					return -1, err
				}
			}

			childIndices = append(childIndices, idx)
		}

		encoded.Children = childIndices
	}

	if e.includeDetails {
		encoded.NodeType = n.NodeType()
		var err error
		encoded.Details, err = proto.Marshal(n.Details())
		if err != nil {
			return -1, err
		}
	}

	if e.includeDescriptions {
		encoded.Type = NodeTypeName(n)
		encoded.Description = n.Describe()
		encoded.ChildrenLabels = n.ChildrenLabels()
	}

	e.nodes = append(e.nodes, encoded)
	idx := int64(len(e.nodes) - 1)
	e.nodesToIndex[n] = idx

	return idx, nil
}

// NodeTypeName returns the human-readable name of the type of n.
//
// This should not be used in performance-sensitive code.
func NodeTypeName(n Node) string {
	return reflect.TypeOf(n).Elem().Name()
}

// ToDecodedPlan converts this encoded plan to its decoded form.
// It returns references to the specified nodeIndices.
func (p *EncodedQueryPlan) ToDecodedPlan(nodeIndices ...int64) (*QueryPlan, []Node, error) {
	if p.RootNode < 0 || p.RootNode >= int64(len(p.Nodes)) {
		return nil, nil, fmt.Errorf("root node index %v out of range with %v nodes in plan", p.RootNode, len(p.Nodes))
	}

	decoder := newQueryPlanDecoder(p.Nodes)
	root, err := decoder.decodeNode(p.RootNode)

	if err != nil {
		return nil, nil, err
	}

	nodes := make([]Node, 0, len(nodeIndices))
	for _, idx := range nodeIndices {
		n, err := decoder.decodeNode(idx)
		if err != nil {
			return nil, nil, err
		}
		nodes = append(nodes, n)
	}

	return &QueryPlan{
		TimeRange:          p.TimeRange.ToDecodedTimeRange(),
		Root:               root,
		OriginalExpression: p.OriginalExpression,
	}, nodes, nil
}

type queryPlanDecoder struct {
	encodedNodes []*EncodedNode
	nodes        []Node
}

func newQueryPlanDecoder(encodedNodes []*EncodedNode) *queryPlanDecoder {
	return &queryPlanDecoder{
		encodedNodes: encodedNodes,
		nodes:        make([]Node, len(encodedNodes)),
	}
}

func (d *queryPlanDecoder) decodeNode(idx int64) (Node, error) {
	if idx < 0 || idx >= int64(len(d.nodes)) {
		return nil, fmt.Errorf("node index %v out of range with %v nodes in plan", idx, len(d.nodes))
	}

	if d.nodes[idx] != nil {
		return d.nodes[idx], nil
	}

	encodedNode := d.encodedNodes[idx]
	children := make([]Node, 0, len(encodedNode.Children))
	for _, childIdx := range encodedNode.Children {
		child, err := d.decodeNode(childIdx)
		if err != nil {
			return nil, err
		}

		children = append(children, child)
	}

	nodeFactory, exists := knownNodeTypes[encodedNode.NodeType]
	if !exists {
		return nil, fmt.Errorf("unknown node type: %d", encodedNode.NodeType)
	}

	node := nodeFactory()
	if err := proto.Unmarshal(encodedNode.Details, node.Details()); err != nil {
		return nil, err
	}

	if err := node.SetChildren(children); err != nil {
		return nil, err
	}

	d.nodes[idx] = node

	return node, nil
}

type NodeFactory func() Node

// Map of node type to a factory method that returns a new instance of that type of node (eg. Subquery).
var knownNodeTypes = map[NodeType]NodeFactory{}

// RegisterNodeFactory registers a NodeFactory used during deserialization of a query plan.
func RegisterNodeFactory(f NodeFactory) {
	node := f()
	id := node.NodeType()

	if _, exists := knownNodeTypes[id]; exists {
		panic(fmt.Sprintf("RegisterNodeFactory already registered node type %d", id))
	}

	knownNodeTypes[id] = f
}

// String returns a human-readable representation of the query plan, intended for use during debugging and tests.
func (p *QueryPlan) String() string {
	printer := &planPrinter{
		builder:                     &strings.Builder{},
		nodeReferenceCounts:         make(map[Node]int),
		repeatedNodesPrintedAlready: make(map[Node]struct{}),
		repeatedNodeLabels:          make(map[Node]string),
	}

	printer.identifyRepeatedNodes(p.Root)
	printer.printNode(p.Root, 0, "")

	return strings.TrimRight(printer.builder.String(), "\n")
}

type planPrinter struct {
	builder                     *strings.Builder
	nodeReferenceCounts         map[Node]int
	repeatedNodesPrintedAlready map[Node]struct{}
	repeatedNodeLabels          map[Node]string
}

func (p *planPrinter) identifyRepeatedNodes(n Node) {
	if p.nodeReferenceCounts[n] > 1 {
		// We already know this node is repeated, nothing more to do.
		return
	}

	p.nodeReferenceCounts[n]++
	if p.nodeReferenceCounts[n] > 1 {
		// Just saw this node for the second time, assign a label to it and then we are done.
		p.repeatedNodeLabels[n] = fmt.Sprintf("ref#%v", len(p.repeatedNodeLabels)+1)
		return
	}

	for _, child := range n.Children() {
		p.identifyRepeatedNodes(child)
	}
}

func (p *planPrinter) printNode(n Node, indent int, label string) {
	p.builder.WriteString(strings.Repeat("\t", indent))
	p.builder.WriteString("- ")

	if label != "" {
		p.builder.WriteString(label)
		p.builder.WriteString(": ")
	}

	ref, repeated := p.repeatedNodeLabels[n]
	if repeated {
		_, printedAlready := p.repeatedNodesPrintedAlready[n]
		p.builder.WriteString(ref)
		p.builder.WriteRune(' ')

		if printedAlready {
			p.builder.WriteString(NodeTypeName(n))
			p.builder.WriteString(" ...\n")
			return
		}

		p.repeatedNodesPrintedAlready[n] = struct{}{}
	}

	p.builder.WriteString(NodeTypeName(n))

	description := n.Describe()
	if description != "" {
		p.builder.WriteString(": ")
		p.builder.WriteString(description)
	}

	p.builder.WriteRune('\n')
	childLabels := n.ChildrenLabels()

	for childIdx, child := range n.Children() {
		p.printNode(child, indent+1, childLabels[childIdx])
	}
}<|MERGE_RESOLUTION|>--- conflicted
+++ resolved
@@ -146,11 +146,8 @@
 	Annotations              *annotations.Annotations
 	LookbackDelta            time.Duration
 	EagerLoadSelectors       bool
-<<<<<<< HEAD
 	Plan                     *QueryPlan
-=======
 	EnableDelayedNameRemoval bool
->>>>>>> 588f3acc
 }
 
 func (p *QueryPlan) ToEncodedPlan(includeDescriptions bool, includeDetails bool) (*EncodedQueryPlan, error) {
