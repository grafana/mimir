// SPDX-License-Identifier: AGPL-3.0-only

package planning

import (
	"errors"
	"fmt"
	"reflect"
	"strconv"
	"strings"
	"time"

	"github.com/go-kit/log"
	"github.com/gogo/protobuf/proto"
	"github.com/prometheus/prometheus/model/timestamp"
	"github.com/prometheus/prometheus/promql/parser"
	"github.com/prometheus/prometheus/promql/parser/posrange"
	"github.com/prometheus/prometheus/storage"
	"github.com/prometheus/prometheus/util/annotations"

	apierror "github.com/grafana/mimir/pkg/api/error"
	"github.com/grafana/mimir/pkg/streamingpromql/types"
	"github.com/grafana/mimir/pkg/util/limiter"
)

type QueryPlanVersion uint64

func (v QueryPlanVersion) String() string {
	return strconv.FormatUint(uint64(v), 10)
}

var MaximumSupportedQueryPlanVersion = QueryPlanV4

// IMPORTANT:
// Do not change the value or meaning of these constants once they have been merged.
// Doing so could result in queriers receiving query plans they don't understand, which could
// lead to errors or silently incorrect behaviour or results.

const QueryPlanVersionZero = QueryPlanVersion(0)

// QueryPlanV1 introduces:
// 1. DropName node
// 2. StepInvariantExpression node
const QueryPlanV1 = QueryPlanVersion(1)

// QueryPlanV2 introduces support for limitk and limit_ratio PromQL aggregates
const QueryPlanV2 = QueryPlanVersion(2)

// QueryPlanV3 introduces support for evaluating multiple query plan nodes in a single querier request.
const QueryPlanV3 = QueryPlanVersion(3)

// QueryPlanV4 introduces support for evaluating smoothed and anchored extended range modifiers.
const QueryPlanV4 = QueryPlanVersion(4)

type QueryPlan struct {
	Root       Node
	Parameters *QueryParameters

	// The version of this query plan.
	//
	// Queriers use this to ensure they do not attempt to execute a query plan that contains features they
	// cannot safely or correctly execute (eg. new nodes or new meaning for existing node details).
	Version QueryPlanVersion
}

type QueryParameters struct {
	OriginalExpression       string
	TimeRange                types.QueryTimeRange
	EnableDelayedNameRemoval bool
}

// Node represents a node in the query plan graph.
type Node interface {
	// Details returns the properties of this node that should be encoded during serialization.
	Details() proto.Message

	// NodeType returns the identifier of this node that should be used during serialization.
	NodeType() NodeType

	// Child returns the child at index idx.
	//
	// Children are returned in the same order as they are provided to SetChildren and ReplaceChild.
	//
	// Child panics if idx is out of range. The number of children can be determined by calling ChildCount.
	Child(idx int) Node

	// ChildCount returns the number of children of this node.
	ChildCount() int

	// SetChildren replaces the children of this node with the provided nodes.
	//
	// SetChildren will return an error if an unsupported number of children is provided.
	SetChildren(children []Node) error

	// ReplaceChild replaces the child at index idx with the provided node.
	//
	// idx is zero-based and counts in the same order as ChildrenIter and SetChildren.
	//
	// ReplaceChild will return an error if idx is out of range.
	ReplaceChild(idx int, child Node) error

	// EquivalentToIgnoringHintsAndChildren returns true if other represents the same operation as this node.
	//
	// The equivalence of child nodes should not be considered when determining equivalence
	//
	// Information such as the position of the corresponding expression in the original query string
	// or hints should not be considered when determining equivalence.
	EquivalentToIgnoringHintsAndChildren(other Node) bool

	// MergeHints merges any hints from other into this node.
	//
	// It does not apply this recursively to its children.
	//
	// Calling MergeHints with two nodes that are different types or not equivalent may result
	// in an error or undefined behavior.
	MergeHints(other Node) error

	// Describe returns a human-readable representation of this node.
	//
	// Returning an empty string is valid.
	Describe() string

	// ChildrenLabels returns human-readable labels for the children of this node.
	// The number of labels returned must match the number of children returned by Children.
	// Each label must be unique.
	//
	// For example, a binary expression would return "LHS" and "RHS".
	//
	// Returning an empty string for a label is valid.
	ChildrenLabels() []string

	// ChildrenTimeRange returns the time range used by children of this node.
	//
	// Most nodes will return timeRange as is, with the exception of subqueries.
	ChildrenTimeRange(timeRange types.QueryTimeRange) types.QueryTimeRange

	// ResultType returns the kind of result this node produces.
	//
	// May return an error if the kind of result cannot be determined (eg. because the node references an unknown function).
	ResultType() (parser.ValueType, error)

	// QueriedTimeRange returns the range of data queried from ingesters and store-gateways by this node
	// and its children.
	//
	// If no data is queried by this node and its children, QueriedTimeRange.AnyDataQueried will be false.
	QueriedTimeRange(queryTimeRange types.QueryTimeRange, lookbackDelta time.Duration) (QueriedTimeRange, error)

	// ExpressionPosition returns the position of the subexpression this node represents in the original
	// expression.
	ExpressionPosition() (posrange.PositionRange, error)

	// MinimumRequiredPlanVersion returns the minimum query plan version required to execute a plan that includes these nodes.
	MinimumRequiredPlanVersion() QueryPlanVersion

	// FIXME: implementations for many of the above methods can be generated automatically
}

// ChildrenIter returns an iterator over all children of n.
//
// Children are returned in the same order as they are provided to SetChildren and ReplaceChild.
func ChildrenIter(n Node) func(func(Node) bool) {
	return func(yield func(Node) bool) {
		count := n.ChildCount()

		for idx := range count {
			if !yield(n.Child(idx)) {
				return
			}
		}
	}
}

type QueriedTimeRange struct {
	// The earliest timestamp queried, or a zero time.Time value if AnyDataQueried is false.
	MinT time.Time

	// The latest timestamp queried, or a zero time.Time value if AnyDataQueried is false.
	MaxT time.Time

	// If false, the node does not query any data (eg. a number literal).
	AnyDataQueried bool
}

func NewQueriedTimeRange(minT time.Time, maxT time.Time) QueriedTimeRange {
	return QueriedTimeRange{
		MinT:           minT,
		MaxT:           maxT,
		AnyDataQueried: true,
	}
}

func NoDataQueried() QueriedTimeRange {
	return QueriedTimeRange{AnyDataQueried: false}
}

func (t QueriedTimeRange) Union(other QueriedTimeRange) QueriedTimeRange {
	if !t.AnyDataQueried {
		return other
	}

	if !other.AnyDataQueried {
		return t
	}

	minT := t.MinT
	maxT := t.MaxT

	if other.MinT.Before(t.MinT) {
		minT = other.MinT
	}

	if other.MaxT.After(t.MaxT) {
		maxT = other.MaxT
	}

	return NewQueriedTimeRange(minT, maxT)
}

type OperatorParameters struct {
	Queryable                storage.Queryable
	MemoryConsumptionTracker *limiter.MemoryConsumptionTracker
	Annotations              *annotations.Annotations
	QueryStats               *types.QueryStats
	LookbackDelta            time.Duration
	EagerLoadSelectors       bool
	QueryParameters          *QueryParameters
	Logger                   log.Logger
}

<<<<<<< HEAD
// SplittableNode represents a planning node that supports query splitting with intermediate result caching.
// Nodes implementing this interface can be split into sub-ranges for parallel execution and caching.
type SplittableNode interface {
	Node

	// QuerySplittingCacheKey returns a cache key for this node's intermediate results.
	QuerySplittingCacheKey() string

	// GetRange returns the time range duration for this range vector operation.
	GetRange() time.Duration

	GetTimeRangeParams() types.TimeRangeParams
}

func (p *QueryPlan) ToEncodedPlan(includeDescriptions bool, includeDetails bool) (*EncodedQueryPlan, error) {
=======
// ToEncodedPlan converts this query plan to its encoded form.
//
// If nodes is not empty:
// - only nodes reachable from the provided nodes will be encoded
// - the corresponding indices in the encoded plan for the provided nodes will be returned
// - RootNode on the returned plan will not be populated
//
// If nodes is empty:
// - all nodes reachable from the plan's root will be encoded
// - the corresponding index in the encoded plan for the root node will be returned
// - RootNode on the returned plan will be populated
func (p *QueryPlan) ToEncodedPlan(includeDescriptions bool, includeDetails bool, nodes ...Node) (*EncodedQueryPlan, []int64, error) {
>>>>>>> 19c77e37
	encoder := newQueryPlanEncoder(includeDescriptions, includeDetails)

	encoded := &EncodedQueryPlan{
		TimeRange:                ToEncodedTimeRange(p.Parameters.TimeRange),
		OriginalExpression:       p.Parameters.OriginalExpression,
		EnableDelayedNameRemoval: p.Parameters.EnableDelayedNameRemoval,
		Version:                  p.Version,
	}

	var encodedNodeIndices []int64

	if len(nodes) > 0 {
		encodedNodeIndices = make([]int64, 0, len(nodes))

		for _, n := range nodes {
			idx, err := encoder.encodeNode(n)
			if err != nil {
				return nil, nil, err
			}

			encodedNodeIndices = append(encodedNodeIndices, idx)
		}
	} else {
		idx, err := encoder.encodeNode(p.Root)
		if err != nil {
			return nil, nil, err
		}
		encoded.RootNode = idx
		encodedNodeIndices = []int64{idx}
	}

	encoded.Nodes = encoder.nodes

	return encoded, encodedNodeIndices, nil
}

// DeterminePlanVersion will set the plan Version to the largest MinimumRequiredPlanVersion found within the plan nodes.
func (p *QueryPlan) DeterminePlanVersion() error {
	if p.Root == nil {
		return errors.New("query plan version can not be determined without a root node")
	}
	p.Version = p.maxMinimumRequiredPlanVersion(p.Root)
	return nil
}

func (p *QueryPlan) maxMinimumRequiredPlanVersion(node Node) QueryPlanVersion {
	maxVersion := node.MinimumRequiredPlanVersion()
	for child := range ChildrenIter(node) {
		maxVersion = max(maxVersion, p.maxMinimumRequiredPlanVersion(child))
	}
	return maxVersion
}

func ToEncodedTimeRange(t types.QueryTimeRange) EncodedQueryTimeRange {
	return EncodedQueryTimeRange{
		StartT:               t.StartT,
		EndT:                 t.EndT,
		IntervalMilliseconds: t.IntervalMilliseconds,
		IsInstant:            t.IsInstant,
	}
}

func (e EncodedQueryTimeRange) ToDecodedTimeRange() types.QueryTimeRange {
	if e.IsInstant {
		return types.NewInstantQueryTimeRange(timestamp.Time(e.StartT))
	}

	return types.NewRangeQueryTimeRange(timestamp.Time(e.StartT), timestamp.Time(e.EndT), time.Duration(e.IntervalMilliseconds)*time.Millisecond)
}

type queryPlanEncoder struct {
	nodes               []*EncodedNode
	nodesToIndex        map[Node]int64
	includeDescriptions bool // Include descriptions of nodes and their children, for display to a human
	includeDetails      bool // Include details of nodes, for reconstruction in another process
}

func newQueryPlanEncoder(includeDescriptions bool, includeDetails bool) *queryPlanEncoder {
	return &queryPlanEncoder{
		nodesToIndex:        make(map[Node]int64),
		includeDescriptions: includeDescriptions,
		includeDetails:      includeDetails,
	}
}

func (e *queryPlanEncoder) encodeNode(n Node) (int64, error) {
	if idx, haveWritten := e.nodesToIndex[n]; haveWritten {
		return idx, nil
	}

	encoded := &EncodedNode{}
	childCount := n.ChildCount()

	if childCount > 0 {
		childIndices := make([]int64, 0, childCount)

		// Check all children have been encoded already.
		for childIdx := range childCount {
			child := n.Child(childIdx)
			idx, err := e.encodeNode(child)
			if err != nil {
				return -1, err
			}

			childIndices = append(childIndices, idx)
		}

		encoded.Children = childIndices
	}

	if e.includeDetails {
		encoded.NodeType = n.NodeType()
		var err error
		encoded.Details, err = proto.Marshal(n.Details())
		if err != nil {
			return -1, err
		}
	}

	if e.includeDescriptions {
		encoded.Type = NodeTypeName(n)
		encoded.Description = n.Describe()
		encoded.ChildrenLabels = n.ChildrenLabels()
	}

	e.nodes = append(e.nodes, encoded)
	idx := int64(len(e.nodes) - 1)
	e.nodesToIndex[n] = idx

	return idx, nil
}

// NodeTypeName returns the human-readable name of the type of n.
//
// This should not be used in performance-sensitive code.
func NodeTypeName(n Node) string {
	return reflect.TypeOf(n).Elem().Name()
}

// DecodeNodes decodes nodes for the provided nodeIndices from the encoded plan.
func (p *EncodedQueryPlan) DecodeNodes(nodeIndices ...int64) ([]Node, error) {
	if p.Version > MaximumSupportedQueryPlanVersion {
		return nil, apierror.Newf(apierror.TypeBadData, "query plan has version %v, but the maximum supported query plan version is %v", p.Version, MaximumSupportedQueryPlanVersion)
	}

	decoder := newQueryPlanDecoder(p.Nodes)

	nodes := make([]Node, 0, len(nodeIndices))
	for _, idx := range nodeIndices {
		n, err := decoder.decodeNode(idx)
		if err != nil {
			return nil, err
		}
		nodes = append(nodes, n)
	}

	return nodes, nil
}

func (p *EncodedQueryPlan) DecodeParameters() *QueryParameters {
	return &QueryParameters{
		OriginalExpression:       p.OriginalExpression,
		TimeRange:                p.TimeRange.ToDecodedTimeRange(),
		EnableDelayedNameRemoval: p.EnableDelayedNameRemoval,
	}
}

type queryPlanDecoder struct {
	encodedNodes []*EncodedNode
	nodes        []Node
}

func newQueryPlanDecoder(encodedNodes []*EncodedNode) *queryPlanDecoder {
	return &queryPlanDecoder{
		encodedNodes: encodedNodes,
		nodes:        make([]Node, len(encodedNodes)),
	}
}

func (d *queryPlanDecoder) decodeNode(idx int64) (Node, error) {
	if idx < 0 || idx >= int64(len(d.nodes)) {
		return nil, fmt.Errorf("node index %v out of range with %v nodes in plan", idx, len(d.nodes))
	}

	if d.nodes[idx] != nil {
		return d.nodes[idx], nil
	}

	encodedNode := d.encodedNodes[idx]
	children := make([]Node, 0, len(encodedNode.Children))
	for _, childIdx := range encodedNode.Children {
		child, err := d.decodeNode(childIdx)
		if err != nil {
			return nil, err
		}

		children = append(children, child)
	}

	nodeFactory, exists := knownNodeTypes[encodedNode.NodeType]
	if !exists {
		return nil, fmt.Errorf("unknown node type: %d", encodedNode.NodeType)
	}

	node := nodeFactory()
	if err := proto.Unmarshal(encodedNode.Details, node.Details()); err != nil {
		return nil, err
	}

	if err := node.SetChildren(children); err != nil {
		return nil, err
	}

	d.nodes[idx] = node

	return node, nil
}

type NodeFactory func() Node

// Map of node type to a factory method that returns a new instance of that type of node (eg. Subquery).
var knownNodeTypes = map[NodeType]NodeFactory{}

// RegisterNodeFactory registers a NodeFactory used during deserialization of a query plan.
func RegisterNodeFactory(f NodeFactory) {
	node := f()
	id := node.NodeType()

	if _, exists := knownNodeTypes[id]; exists {
		panic(fmt.Sprintf("RegisterNodeFactory already registered node type %d", id))
	}

	knownNodeTypes[id] = f
}

// String returns a human-readable representation of the query plan, intended for use during debugging and tests.
func (p *QueryPlan) String() string {
	printer := &planPrinter{
		builder:                     &strings.Builder{},
		nodeReferenceCounts:         make(map[Node]int),
		repeatedNodesPrintedAlready: make(map[Node]struct{}),
		repeatedNodeLabels:          make(map[Node]string),
	}

	printer.identifyRepeatedNodes(p.Root)
	printer.printNode(p.Root, 0, "")

	return strings.TrimRight(printer.builder.String(), "\n")
}

type planPrinter struct {
	builder                     *strings.Builder
	nodeReferenceCounts         map[Node]int
	repeatedNodesPrintedAlready map[Node]struct{}
	repeatedNodeLabels          map[Node]string
}

func (p *planPrinter) identifyRepeatedNodes(n Node) {
	if p.nodeReferenceCounts[n] > 1 {
		// We already know this node is repeated, nothing more to do.
		return
	}

	p.nodeReferenceCounts[n]++
	if p.nodeReferenceCounts[n] > 1 {
		// Just saw this node for the second time, assign a label to it and then we are done.
		p.repeatedNodeLabels[n] = fmt.Sprintf("ref#%v", len(p.repeatedNodeLabels)+1)
		return
	}

	for child := range ChildrenIter(n) {
		p.identifyRepeatedNodes(child)
	}
}

func (p *planPrinter) printNode(n Node, indent int, label string) {
	p.builder.WriteString(strings.Repeat("\t", indent))
	p.builder.WriteString("- ")

	if label != "" {
		p.builder.WriteString(label)
		p.builder.WriteString(": ")
	}

	ref, repeated := p.repeatedNodeLabels[n]
	if repeated {
		_, printedAlready := p.repeatedNodesPrintedAlready[n]
		p.builder.WriteString(ref)
		p.builder.WriteRune(' ')

		if printedAlready {
			p.builder.WriteString(NodeTypeName(n))
			p.builder.WriteString(" ...\n")
			return
		}

		p.repeatedNodesPrintedAlready[n] = struct{}{}
	}

	p.builder.WriteString(NodeTypeName(n))

	description := n.Describe()
	if description != "" {
		p.builder.WriteString(": ")
		p.builder.WriteString(description)
	}

	p.builder.WriteRune('\n')

	for childIdx, label := range n.ChildrenLabels() {
		p.printNode(n.Child(childIdx), indent+1, label)
	}
}<|MERGE_RESOLUTION|>--- conflicted
+++ resolved
@@ -227,7 +227,6 @@
 	Logger                   log.Logger
 }
 
-<<<<<<< HEAD
 // SplittableNode represents a planning node that supports query splitting with intermediate result caching.
 // Nodes implementing this interface can be split into sub-ranges for parallel execution and caching.
 type SplittableNode interface {
@@ -242,8 +241,6 @@
 	GetTimeRangeParams() types.TimeRangeParams
 }
 
-func (p *QueryPlan) ToEncodedPlan(includeDescriptions bool, includeDetails bool) (*EncodedQueryPlan, error) {
-=======
 // ToEncodedPlan converts this query plan to its encoded form.
 //
 // If nodes is not empty:
@@ -256,7 +253,6 @@
 // - the corresponding index in the encoded plan for the root node will be returned
 // - RootNode on the returned plan will be populated
 func (p *QueryPlan) ToEncodedPlan(includeDescriptions bool, includeDetails bool, nodes ...Node) (*EncodedQueryPlan, []int64, error) {
->>>>>>> 19c77e37
 	encoder := newQueryPlanEncoder(includeDescriptions, includeDetails)
 
 	encoded := &EncodedQueryPlan{
