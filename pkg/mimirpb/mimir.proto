// SPDX-License-Identifier: AGPL-3.0-only
// Provenance-includes-location: https://github.com/cortexproject/cortex/blob/master/pkg/cortexpb/cortex.proto
// Provenance-includes-license: Apache-2.0
// Provenance-includes-copyright: The Cortex Authors.
// Provenance-includes-location: https://github.com/prometheus/prometheus/blob/main/prompb/types.proto
// Provenance-includes-license: Apache-2.0
// Provenance-includes-copyright: Prometheus Team.

syntax = "proto3";

package cortexpb;

option go_package = "mimirpb";

import "github.com/gogo/protobuf/gogoproto/gogo.proto";

option (gogoproto.marshaler_all) = true;
option (gogoproto.unmarshaler_all) = true;

message WriteRequest {
  repeated TimeSeries timeseries = 1 [(gogoproto.nullable) = false, (gogoproto.customtype) = "PreallocTimeseries"];
  enum SourceEnum {
    API = 0;
    RULE = 1;
  }
  SourceEnum Source = 2;
  repeated MetricMetadata metadata = 3 [(gogoproto.nullable) = true];

  // Mimir-specific fields, using intentionally high field numbers to avoid conflicts with upstream Prometheus.

  // Skip validation of label names and values.
  bool skip_label_validation = 1000;

  // Skip label count validation.
  bool skip_label_count_validation = 1001;
}

message WriteResponse {}

enum ErrorCause {
  UNKNOWN_CAUSE = 0;
  REPLICAS_DID_NOT_MATCH = 1;
  TOO_MANY_CLUSTERS = 2;
  BAD_DATA = 3;
  INGESTION_RATE_LIMITED = 4;
  REQUEST_RATE_LIMITED = 5;
  INSTANCE_LIMIT = 6;
  SERVICE_UNAVAILABLE = 7;
  TSDB_UNAVAILABLE = 8;
  TOO_BUSY = 9;
  CIRCUIT_BREAKER_OPEN = 10;
  METHOD_NOT_ALLOWED = 11;
  TENANT_LIMIT = 12;
}

message ErrorDetails {
  ErrorCause Cause = 1;
}

message TimeSeries {
  repeated LabelPair labels = 1 [(gogoproto.nullable) = false, (gogoproto.customtype) = "LabelAdapter"];
  // Sorted by time, oldest sample first.
  repeated Sample samples = 2 [(gogoproto.nullable) = false];
  repeated Exemplar exemplars = 3 [(gogoproto.nullable) = false];
  repeated Histogram histograms = 4 [(gogoproto.nullable) = false];

  // Copy from remote write 2.0
  // Note that the "optional" keyword is omitted due to
  // https://cloud.google.com/apis/design/design_patterns.md#optional_primitive_fields
  // Zero value means value not set. If you need to use exactly zero value for
  // the timestamp, use 1 millisecond before or after.
  int64 created_timestamp = 6;
}

message LabelPair {
  bytes name  = 1;
  bytes value = 2;
}

message Sample {
	// Fields order MUST match promql.FPoint so that we can cast types between them.
  int64 timestamp_ms = 2;
  double value       = 1;
}

message MetricMetadata {
  enum MetricType {
    UNKNOWN        = 0;
    COUNTER        = 1;
    GAUGE          = 2;
    HISTOGRAM      = 3;
    GAUGEHISTOGRAM = 4;
    SUMMARY        = 5;
    INFO           = 6;
    STATESET       = 7;
  }

  MetricType type = 1;
  string metric_family_name = 2;
  string help = 4;
  string unit = 5;
}

message Metric {
  repeated LabelPair labels = 1 [(gogoproto.nullable) = false, (gogoproto.customtype) = "LabelAdapter"];
}

message Exemplar {
  // Exemplar labels, different than series labels
  repeated LabelPair labels = 1 [(gogoproto.nullable) = false, (gogoproto.customtype) = "LabelAdapter"];
  double value = 2;
  int64 timestamp_ms = 3;
}

// This is based on https://github.com/prometheus/prometheus/blob/main/prompb/types.proto
message Histogram {
  enum ResetHint {
    // These values are based on CounterResetHint from https://github.com/prometheus/prometheus/blob/main/model/histogram/histogram.go.
    // The values must remain in sync with the constants defined there.

    option (gogoproto.goproto_enum_prefix) = true;
    UNKNOWN = 0; // Need to test for a counter reset explicitly.
    YES     = 1; // This is the 1st histogram after a counter reset.
    NO      = 2; // There was no counter reset between this and the previous Histogram.
    GAUGE   = 3; // This is a gauge histogram where counter resets don't happen.
  }

  oneof count { // Count of observations in the histogram.
    uint64 count_int   = 1;
    double count_float = 2;
  }
  double sum = 3; // Sum of observations in the histogram.
  // The schema defines the bucket schema. Currently, valid numbers
  // are -4 <= n <= 8. They are all for base-2 bucket schemas, where 1
  // is a bucket boundary in each case, and then each power of two is
  // divided into 2^n logarithmic buckets. Or in other words, each
  // bucket boundary is the previous boundary times 2^(2^-n). In the
  // future, more bucket schemas may be added using numbers < -4 or >
  // 8.
  sint32 schema             = 4;
  double zero_threshold     = 5; // Breadth of the zero bucket.
  oneof zero_count { // Count in zero bucket.
    uint64 zero_count_int     = 6;
    double zero_count_float   = 7;
  }

  // Negative Buckets.
  repeated BucketSpan negative_spans =  8 [(gogoproto.nullable) = false];
  // Use either "negative_deltas" or "negative_counts", the former for
  // regular histograms with integer counts, the latter for float
  // histograms.
  repeated sint64 negative_deltas    =  9; // Count delta of each bucket compared to previous one (or to zero for 1st bucket).
  repeated double negative_counts    = 10; // Absolute count of each bucket.

  // Positive Buckets.
  repeated BucketSpan positive_spans = 11 [(gogoproto.nullable) = false];
  // Use either "positive_deltas" or "positive_counts", the former for
  // regular histograms with integer counts, the latter for float
  // histograms.
  repeated sint64 positive_deltas    = 12; // Count delta of each bucket compared to previous one (or to zero for 1st bucket).
  repeated double positive_counts    = 13; // Absolute count of each bucket.

  ResetHint reset_hint               = 14;
  // timestamp is in ms format
  int64 timestamp = 15;

<<<<<<< HEAD
  // Support Remote Write 2.0
=======
  // custom_values are not part of the specification, DO NOT use in remote write clients.
  // Used only for converting from OpenTelemetry to Prometheus internally.
>>>>>>> 7a429954
  repeated double custom_values = 16;
}

// FloatHistogram is based on https://github.com/prometheus/prometheus/blob/main/model/histogram/float_histogram.go.
// The fields below must be the same types and in the same order as Prometheus' histogram.FloatHistogram type so we can cast between
// them safely.
message FloatHistogram {
  // Reserve fields used in Histogram type for integer histograms to prevent any confusion if a payload is accidentally decoded with the wrong type.
  reserved 1, 6, 9, 12, 15;
  reserved "count_int", "zero_count_int", "negative_deltas", "positive_deltas", "timestamp";

  uint32 counter_reset_hint = 14 [(gogoproto.casttype) = "github.com/prometheus/prometheus/model/histogram.CounterResetHint"];
  sint32 schema = 4;
  double zero_threshold = 5;
  double zero_count = 7;
  double count = 2;
  double sum = 3;
  repeated BucketSpan positive_spans = 11 [(gogoproto.nullable) = false];
  repeated BucketSpan negative_spans = 8 [(gogoproto.nullable) = false];
  repeated double positive_buckets = 13;
  repeated double negative_buckets = 10;
  repeated double custom_values = 16;
}

// A BucketSpan defines a number of consecutive buckets with their
// offset. Logically, it would be more straightforward to include the
// bucket counts in the Span. However, the protobuf representation is
// more compact in the way the data is structured here (with all the
// buckets in a single array separate from the Spans).
//
// BucketSpan is based on Prometheus' histogram.Span type defined in https://github.com/prometheus/prometheus/blob/main/model/histogram/histogram.go.
// The fields below must be the same types and in the same order Prometheus' histogram.Span type so we can cast between
// them safely.
message BucketSpan {
  sint32 offset = 1;
  uint32 length = 2;
}

message FloatHistogramPair {
	// Fields order MUST match promql.HPoint so that we can cast types between them.
  int64 timestamp_ms = 2;
  FloatHistogram histogram = 1 [(gogoproto.nullable) = true];
}

// SampleHistogram is based on https://github.com/prometheus/common/blob/main/model/value_histogram.go
// for compatibility with PromQL API results
// Must keep the same order and type of fields for casting
message SampleHistogram {
  double count = 1;
  double sum = 2;
  repeated HistogramBucket buckets = 3;
}

// Must keep the same order and type of fields for casting, see SampleHistogram
message HistogramBucket {
  int32 boundaries = 1;
  double lower = 2;
  double upper = 3;
  double count = 4;
}

// Must keep the same order and type of fields for casting, see SampleHistogram
message SampleHistogramPair {
  int64 timestamp = 2;
  SampleHistogram histogram = 1;
}

message QueryResponse {
  // These values correspond to the possible status values defined in https://github.com/prometheus/prometheus/blob/main/web/api/v1/api.go.
  enum Status {
    option (gogoproto.goproto_enum_prefix) = true;
    ERROR = 0;
    SUCCESS = 1;
  }

  // These values correspond to the possible error type values defined in https://github.com/prometheus/prometheus/blob/main/web/api/v1/api.go.
  enum ErrorType {
    option (gogoproto.goproto_enum_prefix) = true;
    NONE = 0;
    TIMEOUT = 1;
    CANCELED = 2;
    EXECUTION = 3;
    BAD_DATA = 4;
    INTERNAL = 5;
    UNAVAILABLE = 6;
    NOT_FOUND = 7;
    NOT_ACCEPTABLE = 8;
  }

  Status status = 1;
  ErrorType error_type = 2;
  string error = 3;

  oneof data {
    StringData string = 4;
    VectorData vector = 5;
    ScalarData scalar = 6;
    MatrixData matrix = 7;
  }

  repeated string warnings = 8;
  repeated string infos = 9;
}

message StringData {
  string value = 1;
  int64 timestamp_ms = 2;
}

message VectorData {
  repeated VectorSample samples = 1 [(gogoproto.nullable) = false];
  repeated VectorHistogram histograms = 2 [(gogoproto.nullable) = false];
}

message VectorSample {
  // Why not use a map<...> here? We want to preserve the order of the labels, as labels.Labels expects them to be sorted.
  repeated string metric = 1;

  double value = 2;
  int64 timestamp_ms = 3;
}

message VectorHistogram {
  // Why not use a map<...> here? We want to preserve the order of the labels, as labels.Labels expects them to be sorted.
  repeated string metric = 1;

  FloatHistogram histogram = 2 [(gogoproto.nullable) = false];
  int64 timestamp_ms = 3;
}

message ScalarData {
  double value = 1;
  int64 timestamp_ms = 2;
}

message MatrixData {
  repeated MatrixSeries series = 1 [(gogoproto.nullable) = false];
}

message MatrixSeries {
  // Why not use a map<...> here? We want to preserve the order of the labels.
  repeated string metric = 1;

  repeated Sample samples = 2 [(gogoproto.nullable) = false];
  repeated FloatHistogramPair histograms = 3 [(gogoproto.nullable) = false];
}

// Remote write 2.0 support
// RW2.0 Copied and modified from
// https://github.com/prometheus/prometheus/blob/release-3.1/prompb/io/prometheus/write/v2/types.proto

// WriteRequest1Or2 can unmarshal both Remote Write 1.0 or 2.0 messages.
message WriteRequestRW2 {
  repeated string symbols = 4;
  repeated TimeSeriesRW2 timeseries = 5 [(gogoproto.nullable) = false];

  // Mimir-specific fields, using intentionally high field numbers to avoid conflicts with upstream Prometheus.

  // Skip validation of label names and values.
  bool skip_label_validation = 1000;

  // Skip label count validation.
  bool skip_label_count_validation = 1001;
}

message TimeSeriesRW2 {
  // labels_refs is a list of label name-value pair references, encoded
  // as indices to the Request.symbols array. This list's length is always
  // a multiple of two, and the underlying labels should be sorted lexicographically.
  //
  // Note that there might be multiple TimeSeries objects in the same
  // Requests with the same labels e.g. for different exemplars, metadata
  // or created timestamp.
  repeated uint32 labels_refs = 1;

  // Timeseries messages can either specify samples or (native) histogram samples
  // (histogram field), but not both. For a typical sender (real-time metric
  // streaming), in healthy cases, there will be only one sample or histogram.
  //
  // Samples and histograms are sorted by timestamp (older first).
  repeated Sample samples = 2 [(gogoproto.nullable) = false];
  repeated Histogram histograms = 3 [(gogoproto.nullable) = false];

  // exemplars represents an optional set of exemplars attached to this series' samples.
  repeated ExemplarRW2 exemplars = 4 [(gogoproto.nullable) = false];

  // metadata represents the metadata associated with the given series' samples.
  MetadataRW2 metadata = 5 [(gogoproto.nullable) = false];

  // created_timestamp represents an optional created timestamp associated with
  // this series' samples in ms format, typically for counter or histogram type
  // metrics. Created timestamp represents the time when the counter started
  // counting (sometimes referred to as start timestamp), which can increase
  // the accuracy of query results.
  //
  // Note that some receivers might require this and in return fail to
  // ingest such samples within the Request.
  //
  // For Go, see github.com/prometheus/prometheus/model/timestamp/timestamp.go
  // for conversion from/to time.Time to Prometheus timestamp.
  //
  // Note that the "optional" keyword is omitted due to
  // https://cloud.google.com/apis/design/design_patterns.md#optional_primitive_fields
  // Zero value means value not set. If you need to use exactly zero value for
  // the timestamp, use 1 millisecond before or after.
  int64 created_timestamp = 6;
}

message ExemplarRW2 {
  // labels_refs is an optional list of label name-value pair references, encoded
  // as indices to the Request.symbols array. This list's len is always
  // a multiple of 2, and the underlying labels should be sorted lexicographically.
  // If the exemplar references a trace it should use the `trace_id` label name, as a best practice.
  repeated uint32 labels_refs = 1;
  // value represents an exact example value. This can be useful when the exemplar
  // is attached to a histogram, which only gives an estimated value through buckets.
  double value = 2;
  // timestamp represents the timestamp of the exemplar in ms.
  //
  // For Go, see github.com/prometheus/prometheus/model/timestamp/timestamp.go
  // for conversion from/to time.Time to Prometheus timestamp.
  int64 timestamp = 3;
}

message MetadataRW2 {
  enum MetricType {
    METRIC_TYPE_UNSPECIFIED    = 0;
    METRIC_TYPE_COUNTER        = 1;
    METRIC_TYPE_GAUGE          = 2;
    METRIC_TYPE_HISTOGRAM      = 3;
    METRIC_TYPE_GAUGEHISTOGRAM = 4;
    METRIC_TYPE_SUMMARY        = 5;
    METRIC_TYPE_INFO           = 6;
    METRIC_TYPE_STATESET       = 7;
  }
  MetricType type = 1;
  // help_ref is a reference to the Request.symbols array representing help
  // text for the metric. Help is optional, reference should point to an empty string in
  // such a case.
  uint32 help_ref = 3;
  // unit_ref is a reference to the Request.symbols array representing a unit
  // for the metric. Unit is optional, reference should point to an empty string in
  // such a case.
  uint32 unit_ref = 4;
}<|MERGE_RESOLUTION|>--- conflicted
+++ resolved
@@ -164,12 +164,9 @@
   // timestamp is in ms format
   int64 timestamp = 15;
 
-<<<<<<< HEAD
-  // Support Remote Write 2.0
-=======
   // custom_values are not part of the specification, DO NOT use in remote write clients.
-  // Used only for converting from OpenTelemetry to Prometheus internally.
->>>>>>> 7a429954
+  // Used only for converting from OpenTelemetry to Prometheus internally and
+  // to support Remote Write 2.0
   repeated double custom_values = 16;
 }
 
