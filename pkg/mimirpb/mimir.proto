--- conflicted
+++ resolved
@@ -45,22 +45,6 @@
 message WriteResponse {}
 
 enum ErrorCause {
-<<<<<<< HEAD
-  UNKNOWN_CAUSE = 0;
-  REPLICAS_DID_NOT_MATCH = 1;
-  TOO_MANY_CLUSTERS = 2;
-  BAD_DATA = 3;
-  INGESTION_RATE_LIMITED = 4;
-  REQUEST_RATE_LIMITED = 5;
-  INSTANCE_LIMIT = 6;
-  SERVICE_UNAVAILABLE = 7;
-  TSDB_UNAVAILABLE = 8;
-  TOO_BUSY = 9;
-  CIRCUIT_BREAKER_OPEN = 10;
-  METHOD_NOT_ALLOWED = 11;
-  TENANT_LIMIT = 12;
-  ACTIVE_SERIES_LIMITED = 13;
-=======
   ERROR_CAUSE_UNKNOWN = 0;
   ERROR_CAUSE_REPLICAS_DID_NOT_MATCH = 1;
   ERROR_CAUSE_TOO_MANY_CLUSTERS = 2;
@@ -74,7 +58,7 @@
   ERROR_CAUSE_CIRCUIT_BREAKER_OPEN = 10;
   ERROR_CAUSE_METHOD_NOT_ALLOWED = 11;
   ERROR_CAUSE_TENANT_LIMIT = 12;
->>>>>>> 2d336079
+  ERROR_CAUSE_ACTIVE_SERIES_LIMITED = 13;
 }
 
 message ErrorDetails {
