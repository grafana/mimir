--- conflicted
+++ resolved
@@ -141,15 +141,6 @@
 	for i := 0; i < b.N; i++ {
 		FromLabelAdaptersToLabelsWithCopy(input)
 	}
-<<<<<<< HEAD
-=======
-}
-
-func TestFromPointsToSamples(t *testing.T) {
-	input := []promql.Point{{T: 1, V: 2}, {T: 3, V: 4}}
-	expected := []Sample{{TimestampMs: 1, Value: 2}, {TimestampMs: 3, Value: 4}}
-
-	assert.Equal(t, expected, FromPointsToSamples(input))
 }
 
 func TestPreallocatingMetric(t *testing.T) {
@@ -240,5 +231,4 @@
 
 		assert.Equal(t, metricBytes, preallocBytes)
 	})
->>>>>>> 4069358d
 }