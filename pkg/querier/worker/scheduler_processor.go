--- conflicted
+++ resolved
@@ -58,20 +58,15 @@
 var (
 	tracer = otel.Tracer("querier/worker")
 
-<<<<<<< HEAD
-var errQuerierQuerySchedulerProcessingLoopTerminated = cancellation.NewErrorf("querier query-scheduler processing loop terminated")
-var errQueryEvaluationFinished = cancellation.NewErrorf("query evaluation finished")
-var errAlreadyFailed = errors.New("the query-frontend stream has already failed")
-=======
 	errQuerierQuerySchedulerProcessingLoopTerminated = cancellation.NewErrorf("querier query-scheduler processing loop terminated")
 	errQueryEvaluationFinished                       = cancellation.NewErrorf("query evaluation finished")
+	errAlreadyFailed                                 = errors.New("the query-frontend stream has already failed")
 
 	processorBackoffConfig = backoff.Config{
 		MinBackoff: 250 * time.Millisecond,
 		MaxBackoff: 2 * time.Second,
 	}
 )
->>>>>>> acd9215c
 
 func newSchedulerProcessor(cfg Config, httpHandler RequestHandler, protobufHandler ProtobufRequestHandler, log log.Logger, reg prometheus.Registerer) (*schedulerProcessor, []services.Service) {
 	p := &schedulerProcessor{
