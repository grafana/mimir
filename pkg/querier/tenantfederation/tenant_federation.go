// SPDX-License-Identifier: AGPL-3.0-only
// Provenance-includes-location: https://github.com/cortexproject/cortex/blob/master/pkg/querier/tenantfederation/tenant_federation.go
// Provenance-includes-license: Apache-2.0
// Provenance-includes-copyright: The Cortex Authors.

package tenantfederation

import (
	"flag"
)

type Config struct {
	// Enabled switches on support for multi tenant query federation
	Enabled bool `yaml:"enabled"`
}

func (cfg *Config) RegisterFlags(f *flag.FlagSet) {
<<<<<<< HEAD
	f.BoolVar(&cfg.Enabled, "tenant-federation.enabled", false, "If enabled on all Mimir services, queries can be federated across multiple tenants. The tenant IDs involved need to be specified separated by a `|` character in the `X-Scope-OrgID` header (experimental).")
=======
	f.BoolVar(&cfg.Enabled, "tenant-federation.enabled", false, "If enabled on all services, queries can be federated across multiple tenants. The tenant IDs involved need to be specified separated by a `|` character in the `X-Scope-OrgID` header (experimental).")
>>>>>>> 25c0c17f
}<|MERGE_RESOLUTION|>--- conflicted
+++ resolved
@@ -15,9 +15,5 @@
 }
 
 func (cfg *Config) RegisterFlags(f *flag.FlagSet) {
-<<<<<<< HEAD
-	f.BoolVar(&cfg.Enabled, "tenant-federation.enabled", false, "If enabled on all Mimir services, queries can be federated across multiple tenants. The tenant IDs involved need to be specified separated by a `|` character in the `X-Scope-OrgID` header (experimental).")
-=======
 	f.BoolVar(&cfg.Enabled, "tenant-federation.enabled", false, "If enabled on all services, queries can be federated across multiple tenants. The tenant IDs involved need to be specified separated by a `|` character in the `X-Scope-OrgID` header (experimental).")
->>>>>>> 25c0c17f
 }