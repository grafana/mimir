// SPDX-License-Identifier: AGPL-3.0-only
// Provenance-includes-location: https://github.com/cortexproject/cortex/blob/master/pkg/querier/astmapper/shard_summer_test.go
// Provenance-includes-license: Apache-2.0
// Provenance-includes-copyright: The Cortex Authors.

package astmapper

import (
	"fmt"
	"testing"

	"github.com/prometheus/prometheus/promql/parser"
	"github.com/stretchr/testify/assert"
	"github.com/stretchr/testify/require"
)

func TestShardSummer(t *testing.T) {
	for _, tt := range []struct {
		in                     string
		out                    string
		expectedShardedQueries int
	}{
		{
			`quantile(0.9,foo)`,
			concat(`quantile(0.9,foo)`),
			0,
		},
		{
			`absent(foo)`,
			concat(`absent(foo)`),
			0,
		},
		{
			`absent_over_time(foo[1m])`,
			concat(`absent_over_time(foo[1m])`),
			0,
		},
		{

			`histogram_quantile(0.5, rate(bar1{baz="blip"}[30s]))`,
			concat(
				`histogram_quantile(0.5,rate(bar1{__query_shard__="0_of_3",baz="blip"}[30s]))`,
				`histogram_quantile(0.5,rate(bar1{__query_shard__="1_of_3",baz="blip"}[30s]))`,
				`histogram_quantile(0.5,rate(bar1{__query_shard__="2_of_3",baz="blip"}[30s]))`,
			),
			3,
		},
		{
			`sum by (foo) (histogram_quantile(0.9, rate(http_request_duration_seconds_bucket[10m])))`,
			`sum by (foo) (
				` + concat(
				`sum by (foo) (histogram_quantile(0.9,rate(http_request_duration_seconds_bucket{__query_shard__="0_of_3"}[10m])))`,
				`sum by (foo) (histogram_quantile(0.9,rate(http_request_duration_seconds_bucket{__query_shard__="1_of_3"}[10m])))`,
				`sum by (foo) (histogram_quantile(0.9,rate(http_request_duration_seconds_bucket{__query_shard__="2_of_3"}[10m])))`,
			) + `)`,
			3,
		},
		{
			`sum by (foo,bar) (min_over_time(bar1{baz="blip"}[1m]))`,
			`sum by(foo, bar) (` +
				concat(
					`sum by (foo,bar) (min_over_time(bar1{__query_shard__="0_of_3",baz="blip"}[1m]))`,
					`sum by (foo,bar) (min_over_time(bar1{__query_shard__="1_of_3",baz="blip"}[1m]))`,
					`sum by (foo,bar) (min_over_time(bar1{__query_shard__="2_of_3",baz="blip"}[1m]))`,
				) + `)`,
			3,
		},
		{
			"sum(rate(bar1[1m])) or rate(bar2[1m])",
			`sum(` +
				concat(
					`sum(rate(bar1{__query_shard__="0_of_3"}[1m]))`,
					`sum(rate(bar1{__query_shard__="1_of_3"}[1m]))`,
					`sum(rate(bar1{__query_shard__="2_of_3"}[1m]))`,
				) + `) or ` + concat(
				`rate(bar2{__query_shard__="0_of_3"}[1m])`,
				`rate(bar2{__query_shard__="1_of_3"}[1m])`,
				`rate(bar2{__query_shard__="2_of_3"}[1m])`,
			),
			6,
		},
		{
			"sum(rate(bar1[1m])) or sum(rate(bar2[1m]))",
			`sum(` +
				concat(
					`sum(rate(bar1{__query_shard__="0_of_3"}[1m]))`,
					`sum(rate(bar1{__query_shard__="1_of_3"}[1m]))`,
					`sum(rate(bar1{__query_shard__="2_of_3"}[1m]))`,
				) + `) or sum(` +
				concat(
					`sum(rate(bar2{__query_shard__="0_of_3"}[1m]))`,
					`sum(rate(bar2{__query_shard__="1_of_3"}[1m]))`,
					`sum(rate(bar2{__query_shard__="2_of_3"}[1m]))`,
				) + `)`,
			6,
		},
		{
			`histogram_quantile(0.5, sum(rate(cortex_cache_value_size_bytes_bucket[5m])) by (le))`,
			`histogram_quantile(0.5,sum  by (le) (` + concat(
				`sum  by (le) (rate(cortex_cache_value_size_bytes_bucket{__query_shard__="0_of_3"}[5m]))`,
				`sum  by (le) (rate(cortex_cache_value_size_bytes_bucket{__query_shard__="1_of_3"}[5m]))`,
				`sum  by (le) (rate(cortex_cache_value_size_bytes_bucket{__query_shard__="2_of_3"}[5m]))`,
			) + `))`,
			3,
		},
		{
			`sum(
				  count(
				    count(
				      bar1
				    )  by (drive,instance)
				  )  by (instance)
				)`,
			`sum(
				count(
				  sum(` + concat(
				`count(bar1{__query_shard__="0_of_3"})  by (drive,instance)`,
				`count(bar1{__query_shard__="1_of_3"})  by (drive,instance)`,
				`count(bar1{__query_shard__="2_of_3"})  by (drive,instance)`,
			) + `
				  )  by (drive,instance)
				)  by (instance)
			  )`,
			3,
		},
		{
			`sum(rate(foo[1m]))`,
			`sum(` +
				concat(
					`sum(rate(foo{__query_shard__="0_of_3"}[1m]))`,
					`sum(rate(foo{__query_shard__="1_of_3"}[1m]))`,
					`sum(rate(foo{__query_shard__="2_of_3"}[1m]))`,
				) + `)`,
			3,
		},
		{
			`count(rate(foo[1m]))`,
			`sum(` +
				concat(
					`count(rate(foo{__query_shard__="0_of_3"}[1m]))`,
					`count(rate(foo{__query_shard__="1_of_3"}[1m]))`,
					`count(rate(foo{__query_shard__="2_of_3"}[1m]))`,
				) + `)`,
			3,
		},
		{
			`count(up)`,
			`sum(` +
				concat(
					`count(up{__query_shard__="0_of_3"})`,
					`count(up{__query_shard__="1_of_3"})`,
					`count(up{__query_shard__="2_of_3"})`,
				) + `)`,
			3,
		},
		{
			`avg(count(test))`,
			`avg(sum(` +
				concat(
					`count(test{__query_shard__="0_of_3"})`,
					`count(test{__query_shard__="1_of_3"})`,
					`count(test{__query_shard__="2_of_3"})`,
				) + `))`,
			3,
		},
		{
			`count by (foo) (rate(foo[1m]))`,
			`sum by (foo) (` +
				concat(
					`count by (foo) (rate(foo{__query_shard__="0_of_3"}[1m]))`,
					`count by (foo)(rate(foo{__query_shard__="1_of_3"}[1m]))`,
					`count by (foo) (rate(foo{__query_shard__="2_of_3"}[1m]))`,
				) + `)`,
			3,
		},
		{
			`count without (foo) (rate(foo[1m]))`,
			`sum without (foo) (` +
				concat(
					`count without (foo) (rate(foo{__query_shard__="0_of_3"}[1m]))`,
					`count without (foo)(rate(foo{__query_shard__="1_of_3"}[1m]))`,
					`count without (foo) (rate(foo{__query_shard__="2_of_3"}[1m]))`,
				) + `)`,
			3,
		},
		{
			`max(rate(foo[1m]))`,
			`max(` +
				concat(
					`max(rate(foo{__query_shard__="0_of_3"}[1m]))`,
					`max(rate(foo{__query_shard__="1_of_3"}[1m]))`,
					`max(rate(foo{__query_shard__="2_of_3"}[1m]))`,
				) + `)`,
			3,
		},
		{
			`max by (foo) (rate(foo[1m]))`,
			`max by (foo) (` +
				concat(
					`max by (foo) (rate(foo{__query_shard__="0_of_3"}[1m]))`,
					`max by (foo)(rate(foo{__query_shard__="1_of_3"}[1m]))`,
					`max by (foo) (rate(foo{__query_shard__="2_of_3"}[1m]))`,
				) + `)`,
			3,
		},
		{
			`max without (foo) (rate(foo[1m]))`,
			`max without (foo) (` +
				concat(
					`max without (foo) (rate(foo{__query_shard__="0_of_3"}[1m]))`,
					`max without (foo)(rate(foo{__query_shard__="1_of_3"}[1m]))`,
					`max without (foo) (rate(foo{__query_shard__="2_of_3"}[1m]))`,
				) + `)`,
			3,
		},
		{
			`sum by (foo) (rate(foo[1m]))`,
			`sum by (foo) (` +
				concat(
					`sum by  (foo) (rate(foo{__query_shard__="0_of_3"}[1m]))`,
					`sum by  (foo) (rate(foo{__query_shard__="1_of_3"}[1m]))`,
					`sum by  (foo) (rate(foo{__query_shard__="2_of_3"}[1m]))`,
				) + `)`,
			3,
		},
		{
			`sum without (foo) (rate(foo[1m]))`,
			`sum without (foo) (` +
				concat(
					`sum without  (foo) (rate(foo{__query_shard__="0_of_3"}[1m]))`,
					`sum without  (foo) (rate(foo{__query_shard__="1_of_3"}[1m]))`,
					`sum without  (foo) (rate(foo{__query_shard__="2_of_3"}[1m]))`,
				) + `)`,
			3,
		},
		{
			`avg without (foo) (rate(foo[1m]))`,
			`sum without (foo) (` +
				concat(
					`sum without  (foo) (rate(foo{__query_shard__="0_of_3"}[1m]))`,
					`sum without  (foo) (rate(foo{__query_shard__="1_of_3"}[1m]))`,
					`sum without  (foo) (rate(foo{__query_shard__="2_of_3"}[1m]))`,
				) + `)/ sum without (foo) (` +
				concat(
					`count without  (foo) (rate(foo{__query_shard__="0_of_3"}[1m]))`,
					`count without  (foo) (rate(foo{__query_shard__="1_of_3"}[1m]))`,
					`count without  (foo) (rate(foo{__query_shard__="2_of_3"}[1m]))`,
				) + `)`,
			6,
		},
		{
			`avg by (foo) (rate(foo[1m]))`,
			`sum by (foo)(` +
				concat(
					`sum by  (foo) (rate(foo{__query_shard__="0_of_3"}[1m]))`,
					`sum by  (foo) (rate(foo{__query_shard__="1_of_3"}[1m]))`,
					`sum by  (foo) (rate(foo{__query_shard__="2_of_3"}[1m]))`,
				) + `) / sum by (foo) (` +
				concat(
					`count by  (foo) (rate(foo{__query_shard__="0_of_3"}[1m]))`,
					`count by  (foo) (rate(foo{__query_shard__="1_of_3"}[1m]))`,
					`count by  (foo) (rate(foo{__query_shard__="2_of_3"}[1m]))`,
				) + `)`,
			6,
		},
		{
			`avg(rate(foo[1m]))`,
			`sum(` +
				concat(
					`sum(rate(foo{__query_shard__="0_of_3"}[1m]))`,
					`sum(rate(foo{__query_shard__="1_of_3"}[1m]))`,
					`sum(rate(foo{__query_shard__="2_of_3"}[1m]))`,
				) + `)/sum(` +
				concat(
					`count(rate(foo{__query_shard__="0_of_3"}[1m]))`,
					`count(rate(foo{__query_shard__="1_of_3"}[1m]))`,
					`count(rate(foo{__query_shard__="2_of_3"}[1m]))`,
				) + `)`,
			6,
		},
		{
			`topk(10,avg by (foo)(rate(foo[1m])))`,
			`topk(10, sum by (foo)(` +
				concat(
					`sum by (foo) (rate(foo{__query_shard__="0_of_3"}[1m]))`,
					`sum by (foo) (rate(foo{__query_shard__="1_of_3"}[1m]))`,
					`sum by (foo) (rate(foo{__query_shard__="2_of_3"}[1m]))`,
				) + `) / sum by (foo)(` +
				concat(
					`count by (foo) (rate(foo{__query_shard__="0_of_3"}[1m]))`,
					`count by (foo) (rate(foo{__query_shard__="1_of_3"}[1m]))`,
					`count by (foo) (rate(foo{__query_shard__="2_of_3"}[1m]))`,
				) + `))`,
			6,
		},
		{
			`min_over_time(metric_counter[5m])`,
			concat(
				`min_over_time(metric_counter{__query_shard__="0_of_3"}[5m])`,
				`min_over_time(metric_counter{__query_shard__="1_of_3"}[5m])`,
				`min_over_time(metric_counter{__query_shard__="2_of_3"}[5m])`,
			),
			3,
		},
		{
			`sum by (user, cluster, namespace) (quantile_over_time(0.99, cortex_ingester_active_series[7d]))`,
			`sum by (user, cluster, namespace)(` +
				concat(
					`sum by (user, cluster, namespace) (quantile_over_time(0.99, cortex_ingester_active_series{__query_shard__="0_of_3"}[7d]))`,
					`sum by (user, cluster, namespace) (quantile_over_time(0.99, cortex_ingester_active_series{__query_shard__="1_of_3"}[7d]))`,
					`sum by (user, cluster, namespace) (quantile_over_time(0.99, cortex_ingester_active_series{__query_shard__="2_of_3"}[7d]))`,
				) + `)`,
			3,
		},
		{
			`min_over_time(
				sum by(group_1) (
					rate(metric_counter[5m])
				)[10m:2m]
			)`,
			concat(
				`min_over_time(
					sum by(group_1) (
						rate(metric_counter[5m])
					)[10m:2m]
				)`,
			),
			0,
		},
		{
<<<<<<< HEAD
			`max_over_time(
				stddev_over_time(
					deriv(
						rate(metric_counter[10m])
					[5m:1m])
				[2m:])
			[10m:])`,
			concat(
				`max_over_time(
					stddev_over_time(
						deriv(
							rate(metric_counter{__query_shard__="0_of_3"}[10m])
						[5m:1m])
					[2m:])
				[10m:])`,
				`max_over_time(
					stddev_over_time(
						deriv(
							rate(metric_counter{__query_shard__="1_of_3"}[10m])
						[5m:1m])
					[2m:])
				[10m:])`,
				`max_over_time(
					stddev_over_time(
						deriv(
							rate(metric_counter{__query_shard__="2_of_3"}[10m])
						[5m:1m])
					[2m:])
				[10m:])`,
			),
			3,
		},
		{
			`rate(
				sum by(group_1) (
					rate(metric_counter[5m])
				)[10m:]
			)`,
			concat(
				`rate(
						sum by(group_1) (
							rate(metric_counter[5m])
						)[10m:]
					)`,
			),
			0,
		},
		{
			`quantile_over_time(0.99, cortex_ingester_active_series[1w])`,
			concat(
				`quantile_over_time(0.99, cortex_ingester_active_series{__query_shard__="0_of_3"}[1w])`,
				`quantile_over_time(0.99, cortex_ingester_active_series{__query_shard__="1_of_3"}[1w])`,
				`quantile_over_time(0.99, cortex_ingester_active_series{__query_shard__="2_of_3"}[1w])`,
			),
			3,
		},
		{
			`ceil(sum by (foo) (rate(cortex_ingester_active_series[1w])))`,
			`ceil(sum by (foo) (` +
				concat(
					`sum by (foo) (rate(cortex_ingester_active_series{__query_shard__="0_of_3"}[1w]))`,
					`sum by (foo) (rate(cortex_ingester_active_series{__query_shard__="1_of_3"}[1w]))`,
					`sum by (foo) (rate(cortex_ingester_active_series{__query_shard__="2_of_3"}[1w]))`,
				) + `))`,
			3,
		},
		{
			`ln(bar) - resets(foo[1d])`,
			concat(
				`ln(bar{__query_shard__="0_of_3"})`,
				`ln(bar{__query_shard__="1_of_3"})`,
				`ln(bar{__query_shard__="2_of_3"})`,
			) + ` - ` +
				concat(
					`resets(foo{__query_shard__="0_of_3"}[1d])`,
					`resets(foo{__query_shard__="1_of_3"}[1d])`,
					`resets(foo{__query_shard__="2_of_3"}[1d])`,
				),
			6,
		},
=======
			`predict_linear(foo[10m],3600)`,
			concat(`predict_linear(foo[10m],3600)`),
			0,
		},
>>>>>>> c1d4951a
	} {
		tt := tt

		t.Run(tt.in, func(t *testing.T) {
			mapper, err := NewSharding(3)
			require.NoError(t, err)
			expr, err := parser.ParseExpr(tt.in)
			require.NoError(t, err)
			out, err := parser.ParseExpr(tt.out)
			require.NoError(t, err)

			stats := NewMapperStats()
			mapped, err := mapper.Map(expr, stats)
			require.NoError(t, err)
			require.Equal(t, out.String(), mapped.String())
			assert.Equal(t, tt.expectedShardedQueries, stats.GetShardedQueries())
		})
	}
}

func concat(queries ...string) string {
	nodes := make([]parser.Node, 0, len(queries))
	for _, q := range queries {
		n, err := parser.ParseExpr(q)
		if err != nil {
			panic(err)
		}
		nodes = append(nodes, n)

	}
	mapped, err := vectorSquasher(nodes...)
	if err != nil {
		panic(err)
	}
	return mapped.String()
}

func TestShardSummerWithEncoding(t *testing.T) {
	for i, c := range []struct {
		shards   int
		input    string
		expected string
	}{
		{
			shards:   3,
			input:    `sum(rate(bar1{baz="blip"}[1m]))`,
			expected: `sum(__embedded_queries__{__queries__="{\"Concat\":[\"sum(rate(bar1{__query_shard__=\\\"0_of_3\\\",baz=\\\"blip\\\"}[1m]))\",\"sum(rate(bar1{__query_shard__=\\\"1_of_3\\\",baz=\\\"blip\\\"}[1m]))\",\"sum(rate(bar1{__query_shard__=\\\"2_of_3\\\",baz=\\\"blip\\\"}[1m]))\"]}"})`,
		},
	} {
		t.Run(fmt.Sprintf("[%d]", i), func(t *testing.T) {
			summer, err := newShardSummer(c.shards, vectorSquasher)
			require.Nil(t, err)
			expr, err := parser.ParseExpr(c.input)
			require.Nil(t, err)

			stats := NewMapperStats()
			res, err := summer.Map(expr, stats)
			require.Nil(t, err)
			assert.Equal(t, c.shards, stats.GetShardedQueries())
			expected, err := parser.ParseExpr(c.expected)
			require.Nil(t, err)

			require.Equal(t, expected.String(), res.String())
		})
	}
}<|MERGE_RESOLUTION|>--- conflicted
+++ resolved
@@ -328,7 +328,6 @@
 			0,
 		},
 		{
-<<<<<<< HEAD
 			`max_over_time(
 				stddev_over_time(
 					deriv(
@@ -409,12 +408,15 @@
 				),
 			6,
 		},
-=======
+		{
 			`predict_linear(foo[10m],3600)`,
-			concat(`predict_linear(foo[10m],3600)`),
-			0,
-		},
->>>>>>> c1d4951a
+			concat(
+				`predict_linear(foo{__query_shard__="0_of_3"}[10m],3600)`,
+				`predict_linear(foo{__query_shard__="1_of_3"}[10m],3600)`,
+				`predict_linear(foo{__query_shard__="2_of_3"}[10m],3600)`,
+			),
+			3,
+		},
 	} {
 		tt := tt
 
