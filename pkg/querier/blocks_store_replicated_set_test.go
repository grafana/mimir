--- conflicted
+++ resolved
@@ -412,11 +412,7 @@
 	require.NoError(t, ringStore.CAS(ctx, "test", func(interface{}) (interface{}, bool, error) {
 		d := ring.NewDesc()
 		for n := 1; n <= numInstances; n++ {
-<<<<<<< HEAD
-			d.AddIngester(fmt.Sprintf("instance-%d", n), fmt.Sprintf("127.0.0.%d", n), "", []uint32{uint32(n)}, ring.ACTIVE, registeredAt, false, time.Time{}, nil)
-=======
-			d.AddIngester(fmt.Sprintf("instance-%d", n), fmt.Sprintf("127.0.0.%d", n), fmt.Sprintf("zone-%d", n), []uint32{uint32(n)}, ring.ACTIVE, registeredAt, false, time.Time{})
->>>>>>> 7df8ab14
+			d.AddIngester(fmt.Sprintf("instance-%d", n), fmt.Sprintf("127.0.0.%d", n), fmt.Sprintf("zone-%d", n), []uint32{uint32(n)}, ring.ACTIVE, registeredAt, false, time.Time{}, nil)
 		}
 		return d, true, nil
 	}))
