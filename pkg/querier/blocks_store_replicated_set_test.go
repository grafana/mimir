// SPDX-License-Identifier: AGPL-3.0-only
// Provenance-includes-location: https://github.com/cortexproject/cortex/blob/master/pkg/querier/blocks_store_replicated_set_test.go
// Provenance-includes-license: Apache-2.0
// Provenance-includes-copyright: The Cortex Authors.

package querier

import (
	"context"
	"fmt"
	"io"
	"strings"
	"testing"
	"time"

	"github.com/go-kit/log"
	"github.com/grafana/dskit/flagext"
	"github.com/grafana/dskit/grpcclient"
	"github.com/grafana/dskit/kv/consul"
	"github.com/grafana/dskit/ring"
	"github.com/grafana/dskit/services"
	"github.com/grafana/dskit/test"
	"github.com/oklog/ulid/v2"
	"github.com/prometheus/client_golang/prometheus"
	"github.com/prometheus/client_golang/prometheus/testutil"
	"github.com/stretchr/testify/assert"
	"github.com/stretchr/testify/require"

	mimir_tsdb "github.com/grafana/mimir/pkg/storage/tsdb"
	"github.com/grafana/mimir/pkg/storage/tsdb/bucketindex"
	"github.com/grafana/mimir/pkg/storegateway"
)

func newBlock(id ulid.ULID, minT time.Time, maxT time.Time) *bucketindex.Block {
	return &bucketindex.Block{
		ID:      id,
		MinTime: minT.UnixMilli(),
		MaxTime: maxT.UnixMilli(),
	}
}

func TestBlocksStoreReplicationSet_GetClientsFor(t *testing.T) {
	// The following block IDs have been picked to have increasing hash values
	// in order to simplify the tests.
	blockID1 := ulid.MustNew(1, nil) // hash: 283204220
	blockID2 := ulid.MustNew(2, nil) // hash: 444110359
	blockID3 := ulid.MustNew(5, nil) // hash: 2931974232
	blockID4 := ulid.MustNew(6, nil) // hash: 3092880371

	block1Hash := mimir_tsdb.HashBlockID(blockID1)
	block2Hash := mimir_tsdb.HashBlockID(blockID2)
	block3Hash := mimir_tsdb.HashBlockID(blockID3)
	block4Hash := mimir_tsdb.HashBlockID(blockID4)

	minT := time.Now().Add(-5 * time.Hour)
	maxT := minT.Add(2 * time.Hour)

	block1 := newBlock(blockID1, minT, maxT)
	block2 := newBlock(blockID2, minT, maxT)
	block3 := newBlock(blockID3, minT, maxT)
	block4 := newBlock(blockID4, minT, maxT)

	userID := "user-A"
	registeredAt := time.Now()

	tests := map[string]struct {
		tenantShardSize   int
		replicationFactor int
		setup             func(*ring.Desc)
		queryBlocks       bucketindex.Blocks
		exclude           map[ulid.ULID][]string
		expectedClients   map[string][]ulid.ULID
		expectedErr       error
	}{
		"shard size 0, single instance in the ring with RF = 1": {
			tenantShardSize:   0,
			replicationFactor: 1,
			setup: func(d *ring.Desc) {
				d.AddIngester("instance-1", "127.0.0.1", "", []uint32{block1Hash + 1}, ring.ACTIVE, registeredAt, false, time.Time{}, nil)
			},
			queryBlocks: []*bucketindex.Block{block1, block2},
			expectedClients: map[string][]ulid.ULID{
				"127.0.0.1": {blockID1, blockID2},
			},
		},
		"shard size 0, single instance in the ring with RF = 1 but excluded": {
			tenantShardSize:   0,
			replicationFactor: 1,
			setup: func(d *ring.Desc) {
				d.AddIngester("instance-1", "127.0.0.1", "", []uint32{block1Hash + 1}, ring.ACTIVE, registeredAt, false, time.Time{}, nil)
			},
			queryBlocks: []*bucketindex.Block{block1, block2},
			exclude: map[ulid.ULID][]string{
				blockID1: {"127.0.0.1"},
			},
			expectedErr: fmt.Errorf("no store-gateway instance left after checking exclude for block %s", blockID1.String()),
		},
		"shard size 0, single instance in the ring with RF = 1 but excluded for non queried block": {
			tenantShardSize:   0,
			replicationFactor: 1,
			setup: func(d *ring.Desc) {
				d.AddIngester("instance-1", "127.0.0.1", "", []uint32{block1Hash + 1}, ring.ACTIVE, registeredAt, false, time.Time{}, nil)
			},
			queryBlocks: []*bucketindex.Block{block1, block2},
			exclude: map[ulid.ULID][]string{
				blockID3: {"127.0.0.1"},
			},
			expectedClients: map[string][]ulid.ULID{
				"127.0.0.1": {blockID1, blockID2},
			},
		},
		"shard size 0, single instance in the ring with RF = 2": {
			tenantShardSize:   0,
			replicationFactor: 2,
			setup: func(d *ring.Desc) {
				d.AddIngester("instance-1", "127.0.0.1", "", []uint32{block1Hash + 1}, ring.ACTIVE, registeredAt, false, time.Time{}, nil)
			},
			queryBlocks: []*bucketindex.Block{block1, block2},
			expectedClients: map[string][]ulid.ULID{
				"127.0.0.1": {blockID1, blockID2},
			},
		},
		"shard size 0, multiple instances in the ring with each requested block belonging to a different store-gateway and RF = 1": {
			tenantShardSize:   0,
			replicationFactor: 1,
			setup: func(d *ring.Desc) {
				d.AddIngester("instance-1", "127.0.0.1", "", []uint32{block1Hash + 1}, ring.ACTIVE, registeredAt, false, time.Time{}, nil)
				d.AddIngester("instance-2", "127.0.0.2", "", []uint32{block2Hash + 1}, ring.ACTIVE, registeredAt, false, time.Time{}, nil)
				d.AddIngester("instance-3", "127.0.0.3", "", []uint32{block3Hash + 1}, ring.ACTIVE, registeredAt, false, time.Time{}, nil)
				d.AddIngester("instance-4", "127.0.0.4", "", []uint32{block4Hash + 1}, ring.ACTIVE, registeredAt, false, time.Time{}, nil)
			},
			queryBlocks: []*bucketindex.Block{block1, block3, block4},
			expectedClients: map[string][]ulid.ULID{
				"127.0.0.1": {blockID1},
				"127.0.0.3": {blockID3},
				"127.0.0.4": {blockID4},
			},
		},
		"shard size 0, multiple instances in the ring with each requested block belonging to a different store-gateway and RF = 1 but excluded": {
			tenantShardSize:   0,
			replicationFactor: 1,
			setup: func(d *ring.Desc) {
				d.AddIngester("instance-1", "127.0.0.1", "", []uint32{block1Hash + 1}, ring.ACTIVE, registeredAt, false, time.Time{}, nil)
				d.AddIngester("instance-2", "127.0.0.2", "", []uint32{block2Hash + 1}, ring.ACTIVE, registeredAt, false, time.Time{}, nil)
				d.AddIngester("instance-3", "127.0.0.3", "", []uint32{block3Hash + 1}, ring.ACTIVE, registeredAt, false, time.Time{}, nil)
				d.AddIngester("instance-4", "127.0.0.4", "", []uint32{block4Hash + 1}, ring.ACTIVE, registeredAt, false, time.Time{}, nil)
			},
			queryBlocks: []*bucketindex.Block{block1, block3, block4},
			exclude: map[ulid.ULID][]string{
				blockID3: {"127.0.0.3"},
			},
			expectedErr: fmt.Errorf("no store-gateway instance left after checking exclude for block %s", blockID3.String()),
		},
		"shard size 0, multiple instances in the ring with each requested block belonging to a different store-gateway and RF = 2": {
			tenantShardSize:   0,
			replicationFactor: 2,
			setup: func(d *ring.Desc) {
				d.AddIngester("instance-1", "127.0.0.1", "", []uint32{block1Hash + 1}, ring.ACTIVE, registeredAt, false, time.Time{}, nil)
				d.AddIngester("instance-2", "127.0.0.2", "", []uint32{block2Hash + 1}, ring.ACTIVE, registeredAt, false, time.Time{}, nil)
				d.AddIngester("instance-3", "127.0.0.3", "", []uint32{block3Hash + 1}, ring.ACTIVE, registeredAt, false, time.Time{}, nil)
				d.AddIngester("instance-4", "127.0.0.4", "", []uint32{block4Hash + 1}, ring.ACTIVE, registeredAt, false, time.Time{}, nil)
			},
			queryBlocks: []*bucketindex.Block{block1, block3, block4},
			expectedClients: map[string][]ulid.ULID{
				"127.0.0.1": {blockID1},
				"127.0.0.3": {blockID3},
				"127.0.0.4": {blockID4},
			},
		},
		"shard size 0, multiple instances in the ring with multiple requested blocks belonging to the same store-gateway and RF = 2": {
			tenantShardSize:   0,
			replicationFactor: 2,
			setup: func(d *ring.Desc) {
				d.AddIngester("instance-1", "127.0.0.1", "", []uint32{block1Hash + 1}, ring.ACTIVE, registeredAt, false, time.Time{}, nil)
				d.AddIngester("instance-2", "127.0.0.2", "", []uint32{block3Hash + 1}, ring.ACTIVE, registeredAt, false, time.Time{}, nil)
			},
			queryBlocks: []*bucketindex.Block{block1, block2, block3, block4},
			expectedClients: map[string][]ulid.ULID{
				"127.0.0.1": {blockID1, blockID4},
				"127.0.0.2": {blockID2, blockID3},
			},
		},
		"shard size 0, multiple instances in the ring with each requested block belonging to a different store-gateway and RF = 2 and some blocks excluded but with replacement available": {
			tenantShardSize:   0,
			replicationFactor: 2,
			setup: func(d *ring.Desc) {
				d.AddIngester("instance-1", "127.0.0.1", "", []uint32{block1Hash + 1}, ring.ACTIVE, registeredAt, false, time.Time{}, nil)
				d.AddIngester("instance-2", "127.0.0.2", "", []uint32{block2Hash + 1}, ring.ACTIVE, registeredAt, false, time.Time{}, nil)
				d.AddIngester("instance-3", "127.0.0.3", "", []uint32{block3Hash + 1}, ring.ACTIVE, registeredAt, false, time.Time{}, nil)
				d.AddIngester("instance-4", "127.0.0.4", "", []uint32{block4Hash + 1}, ring.ACTIVE, registeredAt, false, time.Time{}, nil)
			},
			queryBlocks: []*bucketindex.Block{block1, block3, block4},
			exclude: map[ulid.ULID][]string{
				blockID3: {"127.0.0.3"},
				blockID1: {"127.0.0.1"},
			},
			expectedClients: map[string][]ulid.ULID{
				"127.0.0.2": {blockID1},
				"127.0.0.4": {blockID3, blockID4},
			},
		},
		"shard size 0, multiple instances in the ring are JOINING, the requested block + its replicas only belongs to JOINING instances": {
			tenantShardSize:   0,
			replicationFactor: 2,
			setup: func(d *ring.Desc) {
				d.AddIngester("instance-1", "127.0.0.1", "", []uint32{block1Hash + 1}, ring.JOINING, registeredAt, false, time.Time{}, nil)
				d.AddIngester("instance-2", "127.0.0.2", "", []uint32{block2Hash + 1}, ring.JOINING, registeredAt, false, time.Time{}, nil)
				d.AddIngester("instance-3", "127.0.0.3", "", []uint32{block3Hash + 1}, ring.JOINING, registeredAt, false, time.Time{}, nil)
				d.AddIngester("instance-4", "127.0.0.4", "", []uint32{block4Hash + 1}, ring.ACTIVE, registeredAt, false, time.Time{}, nil)
			},
			queryBlocks: []*bucketindex.Block{block1},
			expectedClients: map[string][]ulid.ULID{
				"127.0.0.4": {blockID1},
			},
		},
		"shard size 1, single instance in the ring with RF = 1": {
			tenantShardSize:   1,
			replicationFactor: 1,
			setup: func(d *ring.Desc) {
				d.AddIngester("instance-1", "127.0.0.1", "", []uint32{block1Hash + 1}, ring.ACTIVE, registeredAt, false, time.Time{}, nil)
			},
			queryBlocks: []*bucketindex.Block{block1, block2},
			expectedClients: map[string][]ulid.ULID{
				"127.0.0.1": {blockID1, blockID2},
			},
		},
		"shard size 1, single instance in the ring with RF = 1, but store-gateway excluded": {
			tenantShardSize:   1,
			replicationFactor: 1,
			setup: func(d *ring.Desc) {
				d.AddIngester("instance-1", "127.0.0.1", "", []uint32{block1Hash + 1}, ring.ACTIVE, registeredAt, false, time.Time{}, nil)
			},
			queryBlocks: []*bucketindex.Block{block1, block2},
			exclude: map[ulid.ULID][]string{
				blockID1: {"127.0.0.1"},
			},
			expectedErr: fmt.Errorf("no store-gateway instance left after checking exclude for block %s", blockID1.String()),
		},
		"shard size 2, single instance in the ring with RF = 2": {
			tenantShardSize:   2,
			replicationFactor: 2,
			setup: func(d *ring.Desc) {
				d.AddIngester("instance-1", "127.0.0.1", "", []uint32{block1Hash + 1}, ring.ACTIVE, registeredAt, false, time.Time{}, nil)
			},
			queryBlocks: []*bucketindex.Block{block1, block2},
			expectedClients: map[string][]ulid.ULID{
				"127.0.0.1": {blockID1, blockID2},
			},
		},
		"shard size 1, multiple instances in the ring with RF = 1": {
			tenantShardSize:   1,
			replicationFactor: 1,
			setup: func(d *ring.Desc) {
				d.AddIngester("instance-1", "127.0.0.1", "", []uint32{block1Hash + 1}, ring.ACTIVE, registeredAt, false, time.Time{}, nil)
				d.AddIngester("instance-2", "127.0.0.2", "", []uint32{block2Hash + 1}, ring.ACTIVE, registeredAt, false, time.Time{}, nil)
				d.AddIngester("instance-3", "127.0.0.3", "", []uint32{block3Hash + 1}, ring.ACTIVE, registeredAt, false, time.Time{}, nil)
				d.AddIngester("instance-4", "127.0.0.4", "", []uint32{block4Hash + 1}, ring.ACTIVE, registeredAt, false, time.Time{}, nil)
			},
			queryBlocks: []*bucketindex.Block{block1, block2, block4},
			expectedClients: map[string][]ulid.ULID{
				"127.0.0.1": {blockID1, blockID2, blockID4},
			},
		},
		"shard size 2, shuffle sharding, multiple instances in the ring with RF = 1": {
			tenantShardSize:   2,
			replicationFactor: 1,
			setup: func(d *ring.Desc) {
				d.AddIngester("instance-1", "127.0.0.1", "", []uint32{block1Hash + 1}, ring.ACTIVE, registeredAt, false, time.Time{}, nil)
				d.AddIngester("instance-2", "127.0.0.2", "", []uint32{block2Hash + 1}, ring.ACTIVE, registeredAt, false, time.Time{}, nil)
				d.AddIngester("instance-3", "127.0.0.3", "", []uint32{block3Hash + 1}, ring.ACTIVE, registeredAt, false, time.Time{}, nil)
				d.AddIngester("instance-4", "127.0.0.4", "", []uint32{block4Hash + 1}, ring.ACTIVE, registeredAt, false, time.Time{}, nil)
			},
			queryBlocks: []*bucketindex.Block{block1, block2, block4},
			expectedClients: map[string][]ulid.ULID{
				"127.0.0.1": {blockID1, blockID4},
				"127.0.0.3": {blockID2},
			},
		},
		"shard size 4, multiple instances in the ring with RF = 1": {
			tenantShardSize:   4,
			replicationFactor: 1,
			setup: func(d *ring.Desc) {
				d.AddIngester("instance-1", "127.0.0.1", "", []uint32{block1Hash + 1}, ring.ACTIVE, registeredAt, false, time.Time{}, nil)
				d.AddIngester("instance-2", "127.0.0.2", "", []uint32{block2Hash + 1}, ring.ACTIVE, registeredAt, false, time.Time{}, nil)
				d.AddIngester("instance-3", "127.0.0.3", "", []uint32{block3Hash + 1}, ring.ACTIVE, registeredAt, false, time.Time{}, nil)
				d.AddIngester("instance-4", "127.0.0.4", "", []uint32{block4Hash + 1}, ring.ACTIVE, registeredAt, false, time.Time{}, nil)
			},
			queryBlocks: []*bucketindex.Block{block1, block2, block4},
			expectedClients: map[string][]ulid.ULID{
				"127.0.0.1": {blockID1},
				"127.0.0.2": {blockID2},
				"127.0.0.4": {blockID4},
			},
		},
		"shard size 2, multiple instances in the ring with RF = 2, with excluded blocks but some replacement available": {
			tenantShardSize:   2,
			replicationFactor: 2,
			setup: func(d *ring.Desc) {
				d.AddIngester("instance-1", "127.0.0.1", "", []uint32{block1Hash + 1}, ring.ACTIVE, registeredAt, false, time.Time{}, nil)
				d.AddIngester("instance-2", "127.0.0.2", "", []uint32{block2Hash + 1}, ring.ACTIVE, registeredAt, false, time.Time{}, nil)
				d.AddIngester("instance-3", "127.0.0.3", "", []uint32{block3Hash + 1}, ring.ACTIVE, registeredAt, false, time.Time{}, nil)
				d.AddIngester("instance-4", "127.0.0.4", "", []uint32{block4Hash + 1}, ring.ACTIVE, registeredAt, false, time.Time{}, nil)
			},
			queryBlocks: []*bucketindex.Block{block1, block2},
			exclude: map[ulid.ULID][]string{
				blockID1: {"127.0.0.1"},
				blockID2: {"127.0.0.1"},
			},
			expectedClients: map[string][]ulid.ULID{
				"127.0.0.3": {blockID1, blockID2},
			},
		},
		"shard size 2, multiple instances in the ring with RF = 2, SS = 2 with excluded blocks and no replacement available": {
			tenantShardSize:   2,
			replicationFactor: 2,
			setup: func(d *ring.Desc) {
				d.AddIngester("instance-1", "127.0.0.1", "", []uint32{block1Hash + 1}, ring.ACTIVE, registeredAt, false, time.Time{}, nil)
				d.AddIngester("instance-2", "127.0.0.2", "", []uint32{block2Hash + 1}, ring.ACTIVE, registeredAt, false, time.Time{}, nil)
				d.AddIngester("instance-3", "127.0.0.3", "", []uint32{block3Hash + 1}, ring.ACTIVE, registeredAt, false, time.Time{}, nil)
				d.AddIngester("instance-4", "127.0.0.4", "", []uint32{block4Hash + 1}, ring.ACTIVE, registeredAt, false, time.Time{}, nil)
			},
			queryBlocks: []*bucketindex.Block{block1, block2},
			exclude: map[ulid.ULID][]string{
				blockID1: {"127.0.0.1", "127.0.0.3"},
				blockID2: {"127.0.0.1"},
			},
			expectedErr: fmt.Errorf("no store-gateway instance left after checking exclude for block %s", blockID1.String()),
		},
	}

	for testName, testData := range tests {
		t.Run(testName, func(t *testing.T) {
			t.Parallel()

			ctx := context.Background()

			// Setup the ring state.
			ringStore, closer := consul.NewInMemoryClient(ring.GetCodec(), log.NewNopLogger(), nil)
			t.Cleanup(func() { assert.NoError(t, closer.Close()) })

			require.NoError(t, ringStore.CAS(ctx, "test", func(interface{}) (interface{}, bool, error) {
				d := ring.NewDesc()
				testData.setup(d)
				return d, true, nil
			}))

			ringCfg := ring.Config{}
			flagext.DefaultValues(&ringCfg)
			ringCfg.ReplicationFactor = testData.replicationFactor

			r, err := ring.NewWithStoreClientAndStrategy(ringCfg, "test", "test", ringStore, ring.NewIgnoreUnhealthyInstancesReplicationStrategy(), nil, log.NewNopLogger())
			require.NoError(t, err)
			defer services.StopAndAwaitTerminated(ctx, r) //nolint:errcheck

			limits := &blocksStoreLimitsMock{
				storeGatewayTenantShardSize: testData.tenantShardSize,
			}

			reg := prometheus.NewPedanticRegistry()
<<<<<<< HEAD
			s, err := newBlocksStoreReplicationSet(r, InOrder, storegateway.NewNopDynamicReplication(ringCfg.ReplicationFactor), limits, grpcclient.Config{}, log.NewNopLogger(), reg)
=======
			s, err := newBlocksStoreReplicationSet(r, InOrder, storegateway.NewNopDynamicReplication(ringCfg.ReplicationFactor), "", limits, grpcclient.Config{}, log.NewNopLogger(), reg)
>>>>>>> b46422b9
			require.NoError(t, err)
			require.NoError(t, services.StartAndAwaitRunning(ctx, s))
			defer services.StopAndAwaitTerminated(ctx, s) //nolint:errcheck

			// Wait until the ring client has initialised the state.
			test.Poll(t, time.Second, true, func() interface{} {
				all, err := r.GetAllHealthy(storegateway.BlocksRead)
				return err == nil && len(all.Instances) > 0
			})

			clients, err := s.GetClientsFor(userID, testData.queryBlocks, testData.exclude)
			assert.Equal(t, testData.expectedErr, err)
			defer func() {
				// Close all clients to ensure no goroutines are leaked.
				for c := range clients {
					c.(io.Closer).Close() //nolint:errcheck
				}
			}()

			if testData.expectedErr == nil {
				assert.Equal(t, testData.expectedClients, getStoreGatewayClientAddrs(clients))

				assert.NoError(t, testutil.GatherAndCompare(reg, strings.NewReader(fmt.Sprintf(`
					# HELP cortex_storegateway_clients The current number of store-gateway clients in the pool.
					# TYPE cortex_storegateway_clients gauge
					cortex_storegateway_clients{client="querier"} %d
				`, len(testData.expectedClients))), "cortex_storegateway_clients"))
			}
		})
	}
}

func TestBlocksStoreReplicationSet_GetClientsFor_NoLoadBalancingStrategyFallbackOnError(t *testing.T) {
<<<<<<< HEAD
	const (
		numRuns      = 3
		numInstances = 3
	)

	ctx := context.Background()
	userID := "user-A"
	registeredAt := time.Now()

	minT := time.Now().Add(-5 * time.Hour)
	maxT := minT.Add(2 * time.Hour)
	blockID1 := ulid.MustNew(1, nil)
	block1 := newBlock(blockID1, minT, maxT)

	// Create a ring.
	ringStore, closer := consul.NewInMemoryClient(ring.GetCodec(), log.NewNopLogger(), nil)
	t.Cleanup(func() { assert.NoError(t, closer.Close()) })

	require.NoError(t, ringStore.CAS(ctx, "test", func(interface{}) (interface{}, bool, error) {
		d := ring.NewDesc()
		for n := 1; n <= numInstances; n++ {
			d.AddIngester(fmt.Sprintf("instance-%d", n), fmt.Sprintf("127.0.0.%d", n), "", []uint32{uint32(n)}, ring.ACTIVE, registeredAt, false, time.Time{})
		}
		return d, true, nil
	}))

	// Configure a replication factor equal to the number of instances, so that every store-gateway gets all blocks.
	ringCfg := ring.Config{}
	flagext.DefaultValues(&ringCfg)
	ringCfg.ReplicationFactor = numInstances

	r, err := ring.NewWithStoreClientAndStrategy(ringCfg, "test", "test", ringStore, ring.NewIgnoreUnhealthyInstancesReplicationStrategy(), nil, log.NewNopLogger())
	require.NoError(t, err)

	limits := &blocksStoreLimitsMock{storeGatewayTenantShardSize: 0}
	reg := prometheus.NewPedanticRegistry()
	s, err := newBlocksStoreReplicationSet(r, InOrder, storegateway.NewNopDynamicReplication(ringCfg.ReplicationFactor), limits, grpcclient.Config{}, log.NewNopLogger(), reg)
	require.NoError(t, err)
	require.NoError(t, services.StartAndAwaitRunning(ctx, s))
	defer services.StopAndAwaitTerminated(ctx, s) //nolint:errcheck

	// Wait until the ring client has initialised the state.
	test.Poll(t, time.Second, true, func() interface{} {
		all, err := r.GetAllHealthy(storegateway.BlocksRead)
		return err == nil && len(all.Instances) > 0
	})

	set, err := r.GetWithOptions(mimir_tsdb.HashBlockID(block1.ID), storegateway.BlocksRead, []ring.Option{}...)
	expectedClients := set.GetAddresses()
	require.NoError(t, err)

	// Initialize outside of loop to close later.
	selectedClients := make([]BlocksStoreClient, numInstances)
	for runI := 0; runI < numRuns; runI++ {

		// Request the same block multiple times to imitate queryWithConsistencyCheck's retry behavior
		exclude := map[ulid.ULID][]string{}
		selectedClients = make([]BlocksStoreClient, numInstances)

		for instanceI := 0; instanceI < numInstances; instanceI++ {
			clients, err := s.GetClientsFor(userID, []*bucketindex.Block{block1}, exclude)
			require.NoError(t, err)
			require.Len(t, clients, 1)

			// Only one client; record the map value
			for client := range clients {
				selectedClients[instanceI] = client
			}

			currClient := selectedClients[instanceI].RemoteAddress()
			prevClients := make([]string, 0)
			for _, selectedClient := range selectedClients[:instanceI] {
				prevClients = append(prevClients, selectedClient.RemoteAddress())
			}
			require.NotContains(t, prevClients, currClient)

			// Imitate the effect of a failure in the client, excluding it from subsequent attempts.
			exclude[blockID1] = append(exclude[blockID1], currClient)
		}
		for i, c := range selectedClients {
			// Ensure that the client is in the expected order
			// and that no shuffling has occurred over multiple runs.
			assert.Equal(t, expectedClients[i], c.RemoteAddress())
		}
	}

	defer func() {
		// Close all clients to ensure no goroutines are leaked.
		for _, c := range selectedClients {
			c.(io.Closer).Close() //nolint:errcheck
		}
	}()
}

func TestBlocksStoreReplicationSet_GetClientsFor_ShouldSupportRandomLoadBalancingStrategy(t *testing.T) {
=======
>>>>>>> b46422b9
	const (
		numRuns      = 3
		numInstances = 3
	)

	ctx := context.Background()
	userID := "user-A"
	registeredAt := time.Now()

	minT := time.Now().Add(-5 * time.Hour)
	maxT := minT.Add(2 * time.Hour)
	blockID1 := ulid.MustNew(1, nil)
	block1 := newBlock(blockID1, minT, maxT)

	// Create a ring.
	ringStore, closer := consul.NewInMemoryClient(ring.GetCodec(), log.NewNopLogger(), nil)
	t.Cleanup(func() { assert.NoError(t, closer.Close()) })

	require.NoError(t, ringStore.CAS(ctx, "test", func(interface{}) (interface{}, bool, error) {
		d := ring.NewDesc()
		for n := 1; n <= numInstances; n++ {
			d.AddIngester(fmt.Sprintf("instance-%d", n), fmt.Sprintf("127.0.0.%d", n), "", []uint32{uint32(n)}, ring.ACTIVE, registeredAt, false, time.Time{}, nil)
		}
		return d, true, nil
	}))

	// Configure a replication factor equal to the number of instances, so that every store-gateway gets all blocks.
	ringCfg := ring.Config{}
	flagext.DefaultValues(&ringCfg)
	ringCfg.ReplicationFactor = numInstances

	r, err := ring.NewWithStoreClientAndStrategy(ringCfg, "test", "test", ringStore, ring.NewIgnoreUnhealthyInstancesReplicationStrategy(), nil, log.NewNopLogger())
	require.NoError(t, err)

	limits := &blocksStoreLimitsMock{storeGatewayTenantShardSize: 0}
	reg := prometheus.NewPedanticRegistry()
<<<<<<< HEAD
	s, err := newBlocksStoreReplicationSet(r, Random, storegateway.NewNopDynamicReplication(ringCfg.ReplicationFactor), limits, grpcclient.Config{}, log.NewNopLogger(), reg)
=======
	s, err := newBlocksStoreReplicationSet(r, InOrder, storegateway.NewNopDynamicReplication(ringCfg.ReplicationFactor), "", limits, grpcclient.Config{}, log.NewNopLogger(), reg)
>>>>>>> b46422b9
	require.NoError(t, err)
	require.NoError(t, services.StartAndAwaitRunning(ctx, s))
	defer services.StopAndAwaitTerminated(ctx, s) //nolint:errcheck

	// Wait until the ring client has initialised the state.
	test.Poll(t, time.Second, true, func() interface{} {
		all, err := r.GetAllHealthy(storegateway.BlocksRead)
		return err == nil && len(all.Instances) > 0
	})

	set, err := r.GetWithOptions(mimir_tsdb.HashBlockID(block1.ID), storegateway.BlocksRead, []ring.Option{}...)
	expectedClients := set.GetAddresses()
	require.NoError(t, err)

	// Initialize outside of loop to close later.
	selectedClients := make([]BlocksStoreClient, numInstances)
	for runI := 0; runI < numRuns; runI++ {

		// Request the same block multiple times to imitate queryWithConsistencyCheck's retry behavior
		exclude := map[ulid.ULID][]string{}
		selectedClients = make([]BlocksStoreClient, numInstances)

		for instanceI := 0; instanceI < numInstances; instanceI++ {
			clients, err := s.GetClientsFor(userID, []*bucketindex.Block{block1}, exclude)
			require.NoError(t, err)
			require.Len(t, clients, 1)

			// Only one client; record the map value
			for client := range clients {
				selectedClients[instanceI] = client
			}

			currClient := selectedClients[instanceI].RemoteAddress()
			prevClients := make([]string, 0)
			for _, selectedClient := range selectedClients[:instanceI] {
				prevClients = append(prevClients, selectedClient.RemoteAddress())
			}
			require.NotContains(t, prevClients, currClient)

			// Imitate the effect of a failure in the client, excluding it from subsequent attempts.
			exclude[blockID1] = append(exclude[blockID1], currClient)
		}
		for i, c := range selectedClients {
			// Ensure that the client is in the expected order
			// and that no shuffling has occurred over multiple runs.
			assert.Equal(t, expectedClients[i], c.RemoteAddress())
		}
	}

	defer func() {
		// Close all clients to ensure no goroutines are leaked.
		for _, c := range selectedClients {
			c.(io.Closer).Close() //nolint:errcheck
		}
	}()
}

func TestBlocksStoreReplicationSet_GetClientsFor_ShouldSupportRandomLoadBalancingStrategy(t *testing.T) {
	const (
		numRuns      = 1000
		numInstances = 3
	)

	ctx := context.Background()
	userID := "user-A"
	registeredAt := time.Now()

	minT := time.Now().Add(-5 * time.Hour)
	maxT := minT.Add(2 * time.Hour)
	blockID1 := ulid.MustNew(1, nil)
	block1 := newBlock(blockID1, minT, maxT)

	// Create a ring.
	ringStore, closer := consul.NewInMemoryClient(ring.GetCodec(), log.NewNopLogger(), nil)
	t.Cleanup(func() { assert.NoError(t, closer.Close()) })

	require.NoError(t, ringStore.CAS(ctx, "test", func(interface{}) (interface{}, bool, error) {
		d := ring.NewDesc()
		for n := 1; n <= numInstances; n++ {
			d.AddIngester(fmt.Sprintf("instance-%d", n), fmt.Sprintf("127.0.0.%d", n), fmt.Sprintf("zone-%d", n), []uint32{uint32(n)}, ring.ACTIVE, registeredAt, false, time.Time{}, nil)
		}
		return d, true, nil
	}))

	// Configure a replication factor equal to the number of instances, so that every store-gateway gets all blocks.
	ringCfg := ring.Config{}
	flagext.DefaultValues(&ringCfg)
	ringCfg.ReplicationFactor = numInstances

	setupBlocksStoreReplicationSet := func(t *testing.T, preferredZone string) *blocksStoreReplicationSet {
		r, err := ring.NewWithStoreClientAndStrategy(ringCfg, "test", "test", ringStore, ring.NewIgnoreUnhealthyInstancesReplicationStrategy(), nil, log.NewNopLogger())
		require.NoError(t, err)

		limits := &blocksStoreLimitsMock{storeGatewayTenantShardSize: 0}
		reg := prometheus.NewPedanticRegistry()
		s, err := newBlocksStoreReplicationSet(r, Random, storegateway.NewNopDynamicReplication(ringCfg.ReplicationFactor), preferredZone, limits, grpcclient.Config{}, log.NewNopLogger(), reg)
		require.NoError(t, err)
		require.NoError(t, services.StartAndAwaitRunning(ctx, s))
		t.Cleanup(func() {
			require.NoError(t, services.StopAndAwaitTerminated(ctx, s))
		})

		// Wait until the ring client has initialised the state.
		test.Poll(t, time.Second, true, func() interface{} {
			all, err := r.GetAllHealthy(storegateway.BlocksRead)
			return err == nil && len(all.Instances) > 0
		})

		return s
	}

	t.Run("no preferred zone configured", func(t *testing.T) {
		s := setupBlocksStoreReplicationSet(t, "")

		// Request the same block multiple times and ensure the distribution of
		// requests across store-gateways is balanced.
		distribution := map[string]int{}

		for n := 0; n < numRuns; n++ {
			clients, err := s.GetClientsFor(userID, []*bucketindex.Block{block1}, nil)
			require.NoError(t, err)
			t.Cleanup(func() {
				// Close all clients to ensure no goroutines are leaked.
				for c := range clients {
					c.(io.Closer).Close() //nolint:errcheck
				}
			})

			require.Len(t, clients, 1)

			for addr := range getStoreGatewayClientAddrs(clients) {
				distribution[addr]++
			}
		}

		assert.Len(t, distribution, numInstances)
		for addr, count := range distribution {
			// Ensure that the number of times each client is returned is above
			// the 80% of the perfect even distribution.
			assert.Greaterf(t, float64(count), (float64(numRuns)/float64(numInstances))*0.8, "store-gateway address: %s", addr)
		}
	})

	t.Run("preferred zone configured", func(t *testing.T) {
		const preferredZone = "zone-1"
		s := setupBlocksStoreReplicationSet(t, preferredZone)

		// Request the same block multiple times. We expect we always get the store-gateway in the preferred zone.
		for n := 0; n < numRuns; n++ {
			clients, err := s.GetClientsFor(userID, []*bucketindex.Block{block1}, nil)
			require.NoError(t, err)
			t.Cleanup(func() {
				// Close all clients to ensure no goroutines are leaked.
				for c := range clients {
					c.(io.Closer).Close() //nolint:errcheck
				}
			})

			require.Len(t, clients, 1)
			for client := range clients {
				assert.Equal(t, preferredZone, client.RemoteZone())
			}
		}

		// Request the same block multiple times, excluding the store-gateway running in the preferred zone.
		// We expect the distribution of requests across other store-gateway zones to be balanced.
		distribution := map[string]int{}

		for n := 0; n < numRuns; n++ {
			clients, err := s.GetClientsFor(userID, []*bucketindex.Block{block1}, map[ulid.ULID][]string{block1.ID: {"127.0.0.1"}})
			require.NoError(t, err)
			t.Cleanup(func() {
				// Close all clients to ensure no goroutines are leaked.
				for c := range clients {
					c.(io.Closer).Close() //nolint:errcheck
				}
			})

			require.Len(t, clients, 1)

			for addr := range getStoreGatewayClientAddrs(clients) {
				distribution[addr]++
			}
		}

		assert.Len(t, distribution, numInstances-1)
		for addr, count := range distribution {
			// Ensure that the number of times each client is returned is above
			// the 80% of the perfect even distribution.
			assert.Greaterf(t, float64(count), (float64(numRuns)/float64(numInstances-1))*0.8, "store-gateway address: %s", addr)
		}
	})
}

func getStoreGatewayClientAddrs(clients map[BlocksStoreClient][]ulid.ULID) map[string][]ulid.ULID {
	addrs := map[string][]ulid.ULID{}
	for c, blockIDs := range clients {
		addrs[c.RemoteAddress()] = blockIDs
	}
	return addrs
}<|MERGE_RESOLUTION|>--- conflicted
+++ resolved
@@ -357,11 +357,7 @@
 			}
 
 			reg := prometheus.NewPedanticRegistry()
-<<<<<<< HEAD
-			s, err := newBlocksStoreReplicationSet(r, InOrder, storegateway.NewNopDynamicReplication(ringCfg.ReplicationFactor), limits, grpcclient.Config{}, log.NewNopLogger(), reg)
-=======
 			s, err := newBlocksStoreReplicationSet(r, InOrder, storegateway.NewNopDynamicReplication(ringCfg.ReplicationFactor), "", limits, grpcclient.Config{}, log.NewNopLogger(), reg)
->>>>>>> b46422b9
 			require.NoError(t, err)
 			require.NoError(t, services.StartAndAwaitRunning(ctx, s))
 			defer services.StopAndAwaitTerminated(ctx, s) //nolint:errcheck
@@ -395,7 +391,6 @@
 }
 
 func TestBlocksStoreReplicationSet_GetClientsFor_NoLoadBalancingStrategyFallbackOnError(t *testing.T) {
-<<<<<<< HEAD
 	const (
 		numRuns      = 3
 		numInstances = 3
@@ -417,7 +412,7 @@
 	require.NoError(t, ringStore.CAS(ctx, "test", func(interface{}) (interface{}, bool, error) {
 		d := ring.NewDesc()
 		for n := 1; n <= numInstances; n++ {
-			d.AddIngester(fmt.Sprintf("instance-%d", n), fmt.Sprintf("127.0.0.%d", n), "", []uint32{uint32(n)}, ring.ACTIVE, registeredAt, false, time.Time{})
+			d.AddIngester(fmt.Sprintf("instance-%d", n), fmt.Sprintf("127.0.0.%d", n), "", []uint32{uint32(n)}, ring.ACTIVE, registeredAt, false, time.Time{}, nil)
 		}
 		return d, true, nil
 	}))
@@ -432,108 +427,7 @@
 
 	limits := &blocksStoreLimitsMock{storeGatewayTenantShardSize: 0}
 	reg := prometheus.NewPedanticRegistry()
-	s, err := newBlocksStoreReplicationSet(r, InOrder, storegateway.NewNopDynamicReplication(ringCfg.ReplicationFactor), limits, grpcclient.Config{}, log.NewNopLogger(), reg)
-	require.NoError(t, err)
-	require.NoError(t, services.StartAndAwaitRunning(ctx, s))
-	defer services.StopAndAwaitTerminated(ctx, s) //nolint:errcheck
-
-	// Wait until the ring client has initialised the state.
-	test.Poll(t, time.Second, true, func() interface{} {
-		all, err := r.GetAllHealthy(storegateway.BlocksRead)
-		return err == nil && len(all.Instances) > 0
-	})
-
-	set, err := r.GetWithOptions(mimir_tsdb.HashBlockID(block1.ID), storegateway.BlocksRead, []ring.Option{}...)
-	expectedClients := set.GetAddresses()
-	require.NoError(t, err)
-
-	// Initialize outside of loop to close later.
-	selectedClients := make([]BlocksStoreClient, numInstances)
-	for runI := 0; runI < numRuns; runI++ {
-
-		// Request the same block multiple times to imitate queryWithConsistencyCheck's retry behavior
-		exclude := map[ulid.ULID][]string{}
-		selectedClients = make([]BlocksStoreClient, numInstances)
-
-		for instanceI := 0; instanceI < numInstances; instanceI++ {
-			clients, err := s.GetClientsFor(userID, []*bucketindex.Block{block1}, exclude)
-			require.NoError(t, err)
-			require.Len(t, clients, 1)
-
-			// Only one client; record the map value
-			for client := range clients {
-				selectedClients[instanceI] = client
-			}
-
-			currClient := selectedClients[instanceI].RemoteAddress()
-			prevClients := make([]string, 0)
-			for _, selectedClient := range selectedClients[:instanceI] {
-				prevClients = append(prevClients, selectedClient.RemoteAddress())
-			}
-			require.NotContains(t, prevClients, currClient)
-
-			// Imitate the effect of a failure in the client, excluding it from subsequent attempts.
-			exclude[blockID1] = append(exclude[blockID1], currClient)
-		}
-		for i, c := range selectedClients {
-			// Ensure that the client is in the expected order
-			// and that no shuffling has occurred over multiple runs.
-			assert.Equal(t, expectedClients[i], c.RemoteAddress())
-		}
-	}
-
-	defer func() {
-		// Close all clients to ensure no goroutines are leaked.
-		for _, c := range selectedClients {
-			c.(io.Closer).Close() //nolint:errcheck
-		}
-	}()
-}
-
-func TestBlocksStoreReplicationSet_GetClientsFor_ShouldSupportRandomLoadBalancingStrategy(t *testing.T) {
-=======
->>>>>>> b46422b9
-	const (
-		numRuns      = 3
-		numInstances = 3
-	)
-
-	ctx := context.Background()
-	userID := "user-A"
-	registeredAt := time.Now()
-
-	minT := time.Now().Add(-5 * time.Hour)
-	maxT := minT.Add(2 * time.Hour)
-	blockID1 := ulid.MustNew(1, nil)
-	block1 := newBlock(blockID1, minT, maxT)
-
-	// Create a ring.
-	ringStore, closer := consul.NewInMemoryClient(ring.GetCodec(), log.NewNopLogger(), nil)
-	t.Cleanup(func() { assert.NoError(t, closer.Close()) })
-
-	require.NoError(t, ringStore.CAS(ctx, "test", func(interface{}) (interface{}, bool, error) {
-		d := ring.NewDesc()
-		for n := 1; n <= numInstances; n++ {
-			d.AddIngester(fmt.Sprintf("instance-%d", n), fmt.Sprintf("127.0.0.%d", n), "", []uint32{uint32(n)}, ring.ACTIVE, registeredAt, false, time.Time{}, nil)
-		}
-		return d, true, nil
-	}))
-
-	// Configure a replication factor equal to the number of instances, so that every store-gateway gets all blocks.
-	ringCfg := ring.Config{}
-	flagext.DefaultValues(&ringCfg)
-	ringCfg.ReplicationFactor = numInstances
-
-	r, err := ring.NewWithStoreClientAndStrategy(ringCfg, "test", "test", ringStore, ring.NewIgnoreUnhealthyInstancesReplicationStrategy(), nil, log.NewNopLogger())
-	require.NoError(t, err)
-
-	limits := &blocksStoreLimitsMock{storeGatewayTenantShardSize: 0}
-	reg := prometheus.NewPedanticRegistry()
-<<<<<<< HEAD
-	s, err := newBlocksStoreReplicationSet(r, Random, storegateway.NewNopDynamicReplication(ringCfg.ReplicationFactor), limits, grpcclient.Config{}, log.NewNopLogger(), reg)
-=======
 	s, err := newBlocksStoreReplicationSet(r, InOrder, storegateway.NewNopDynamicReplication(ringCfg.ReplicationFactor), "", limits, grpcclient.Config{}, log.NewNopLogger(), reg)
->>>>>>> b46422b9
 	require.NoError(t, err)
 	require.NoError(t, services.StartAndAwaitRunning(ctx, s))
 	defer services.StopAndAwaitTerminated(ctx, s) //nolint:errcheck
