--- conflicted
+++ resolved
@@ -233,21 +233,12 @@
 			fArgs:        []string{"0.5", "0.7"},
 		},
 		{
-<<<<<<< HEAD
-			fn:  "label_join",
-			tpl: `(label_join(bar1,"new",",","bar","baz"))`,
-		},
-		{
-			fn:  "label_replace",
-			tpl: `(label_replace(bar1,"new","$1","bar","(.*)"))`,
-=======
 			fn:    "label_replace",
 			fArgs: []string{`"fuzz"`, `"$1"`, `"foo"`, `"b(.*)"`},
 		},
 		{
 			fn:    "label_join",
 			fArgs: []string{`"fuzz"`, `","`, `"foo"`, `"bar"`},
->>>>>>> de98e343
 		},
 	}
 
