// SPDX-License-Identifier: AGPL-3.0-only
// Provenance-includes-location: https://github.com/cortexproject/cortex/blob/master/pkg/querier/queryrange/querysharding_test.go
// Provenance-includes-license: Apache-2.0
// Provenance-includes-copyright: The Cortex Authors.

package queryrange

import (
	"context"
	"fmt"
	"math"
	"runtime"
	"strings"
	"testing"
	"time"

	"github.com/go-kit/kit/log"
	"github.com/pkg/errors"
	"github.com/prometheus/client_golang/prometheus"
	"github.com/prometheus/client_golang/prometheus/testutil"
	"github.com/prometheus/prometheus/pkg/value"
	"github.com/prometheus/prometheus/promql"
	"github.com/prometheus/prometheus/promql/parser"
	"github.com/prometheus/prometheus/storage"
	"github.com/stretchr/testify/assert"
	"github.com/stretchr/testify/mock"
	"github.com/stretchr/testify/require"
	"github.com/weaveworks/common/user"

	"github.com/grafana/mimir/pkg/util"
)

func mockHandlerWith(resp *PrometheusResponse, err error) Handler {
	return HandlerFunc(func(ctx context.Context, req Request) (Response, error) {
		if expired := ctx.Err(); expired != nil {
			return nil, expired
		}

		return resp, err
	})
}

// approximatelyEquals ensures two responses are approximately equal, up to 6 decimals precision per sample
func approximatelyEquals(t *testing.T, a, b *PrometheusResponse) {
	// Ensure both queries succeeded.
	require.Equal(t, StatusSuccess, a.Status)
	require.Equal(t, StatusSuccess, b.Status)

	as, err := ResponseToSamples(a)
	require.Nil(t, err)
	bs, err := ResponseToSamples(b)
	require.Nil(t, err)

	require.Equal(t, len(as), len(bs), "expected same number of series")

	for i := 0; i < len(as); i++ {
		a := as[i]
		b := bs[i]
		require.Equal(t, a.Labels, b.Labels)
		require.Equal(t, len(a.Samples), len(b.Samples), "expected same number of samples for series %s", a.Labels)

		for j := 0; j < len(a.Samples); j++ {
			expected := a.Samples[j]
			actual := b.Samples[j]
			require.Equalf(t, expected.TimestampMs, actual.TimestampMs, "sample timestamp at position %d for series %s", j, a.Labels)

			if value.IsStaleNaN(expected.Value) {
				require.Truef(t, value.IsStaleNaN(actual.Value), "sample value at position %d is expected to be stale marker for series %s", j, a.Labels)
			} else if math.IsNaN(expected.Value) {
				require.Truef(t, math.IsNaN(actual.Value), "sample value at position %d is expected to be NaN for series %s", j, a.Labels)
			} else {
				if expected.Value == 0 {
					require.Zero(t, actual.Value, "sample value at position %d with timestamp %d for series %s", j, expected.TimestampMs, a.Labels)
					continue
				}
				// InEpsilon means the relative error (see https://en.wikipedia.org/wiki/Relative_error#Example) must be less than epsilon (here 1e-12).
				// The relative error is calculated using: abs(actual-expected) / abs(expected)
				require.InEpsilonf(t, expected.Value, actual.Value, 1e-12, "sample value at position %d with timestamp %d for series %s", j, expected.TimestampMs, a.Labels)
			}
		}
	}
}

func TestQueryShardingCorrectness(t *testing.T) {
	var (
		numSeries          = 1000
		numStaleSeries     = 100
		numHistograms      = 1000
		numStaleHistograms = 100
		histogramBuckets   = []float64{1.0, 2.0, 4.0, 10.0, 100.0, math.Inf(1)}
	)

	tests := map[string]struct {
		query string

		// Expected number of sharded queries per shard (the final expected
		// number will be multiplied for the number of shards).
		expectedShardedQueries int
	}{
		"sum() no grouping": {
			query:                  `sum(metric_counter)`,
			expectedShardedQueries: 1,
		},
		"sum() grouping 'by'": {
			query:                  `sum by(group_1) (metric_counter)`,
			expectedShardedQueries: 1,
		},
		"sum() grouping 'without'": {
			query:                  `sum without(unique) (metric_counter)`,
			expectedShardedQueries: 1,
		},
		"sum(rate()) no grouping": {
			query:                  `sum(rate(metric_counter[1m]))`,
			expectedShardedQueries: 1,
		},
		"sum(rate()) grouping 'by'": {
			query:                  `sum by(group_1) (rate(metric_counter[1m]))`,
			expectedShardedQueries: 1,
		},
		"sum(rate()) grouping 'without'": {
			query:                  `sum without(unique) (rate(metric_counter[1m]))`,
			expectedShardedQueries: 1,
		},
		"sum(rate()) with no effective grouping because all groups have 1 series": {
			query:                  `sum by(unique) (rate(metric_counter[1m]))`,
			expectedShardedQueries: 1,
		},
		"histogram_quantile() grouping only 'by' le": {
			query:                  `histogram_quantile(0.5, sum by(le) (rate(metric_histogram_bucket[1m])))`,
			expectedShardedQueries: 1,
		},
		"histogram_quantile() grouping 'by'": {
			query:                  `histogram_quantile(0.5, sum by(group_1, le) (rate(metric_histogram_bucket[1m])))`,
			expectedShardedQueries: 1,
		},
		"histogram_quantile() grouping 'without'": {
			query:                  `histogram_quantile(0.5, sum without(group_1, group_2, unique) (rate(metric_histogram_bucket[1m])))`,
			expectedShardedQueries: 1,
		},
		"histogram_quantile() with no effective grouping because all groups have 1 series": {
			query:                  `histogram_quantile(0.5, sum by(unique, le) (rate(metric_histogram_bucket[1m])))`,
			expectedShardedQueries: 1,
		},
		"histogram_quantile with inner aggregation": {
			query:                  `sum by (group_1) (histogram_quantile(0.9, rate(metric_histogram_bucket[1m])))`,
			expectedShardedQueries: 1,
		},
		"histogram_quantile without aggregation": {
			query:                  `histogram_quantile(0.5, rate(metric_histogram_bucket[1m]))`,
			expectedShardedQueries: 1,
		},
		"min() no grouping": {
			query:                  `min(metric_counter{group_1="0"})`,
			expectedShardedQueries: 1,
		},
		"min() grouping 'by'": {
			query:                  `min by(group_2) (metric_counter{group_1="0"})`,
			expectedShardedQueries: 1,
		},
		"min() grouping 'without'": {
			query:                  `min without(unique) (metric_counter{group_1="0"})`,
			expectedShardedQueries: 1,
		},
		"max() no grouping": {
			query:                  `max(metric_counter{group_1="0"})`,
			expectedShardedQueries: 1,
		},
		"max() grouping 'by'": {
			query:                  `max by(group_2) (metric_counter{group_1="0"})`,
			expectedShardedQueries: 1,
		},
		"max() grouping 'without'": {
			query:                  `max without(unique) (metric_counter{group_1="0"})`,
			expectedShardedQueries: 1,
		},
		"count() no grouping": {
			query:                  `count(metric_counter)`,
			expectedShardedQueries: 1,
		},
		"count() grouping 'by'": {
			query:                  `count by(group_2) (metric_counter)`,
			expectedShardedQueries: 1,
		},
		"count() grouping 'without'": {
			query:                  `count without(unique) (metric_counter)`,
			expectedShardedQueries: 1,
		},
		"sum(count())": {
			query:                  `sum(count by(group_1) (metric_counter))`,
			expectedShardedQueries: 1,
		},
		"avg() no grouping": {
			query:                  `avg(metric_counter)`,
			expectedShardedQueries: 2, // avg() is parallelized as sum()/count().
		},
		"avg() grouping 'by'": {
			query:                  `avg by(group_2) (metric_counter)`,
			expectedShardedQueries: 2, // avg() is parallelized as sum()/count().
		},
		"avg() grouping 'without'": {
			query:                  `avg without(unique) (metric_counter)`,
			expectedShardedQueries: 2, // avg() is parallelized as sum()/count().
		},
		"sum(min_over_time())": {
			query:                  `sum by (group_1, group_2) (min_over_time(metric_counter{const="fixed"}[2m]))`,
			expectedShardedQueries: 1,
		},
		"sum(max_over_time())": {
			query:                  `sum by (group_1, group_2) (max_over_time(metric_counter{const="fixed"}[2m]))`,
			expectedShardedQueries: 1,
		},
		"sum(avg_over_time())": {
			query:                  `sum by (group_1, group_2) (avg_over_time(metric_counter{const="fixed"}[2m]))`,
			expectedShardedQueries: 1,
		},
		"or": {
			query:                  `sum(rate(metric_counter{group_1="0"}[1m])) or sum(rate(metric_counter{group_1="1"}[1m]))`,
			expectedShardedQueries: 2,
		},
		"and": {
			query: `
				sum without(unique) (rate(metric_counter{group_1="0"}[1m]))
				and
				max without(unique) (metric_counter) > 0`,
			expectedShardedQueries: 2,
		},
		"sum(rate()) > avg(rate())": {
			query: `
				sum(rate(metric_counter[1m]))
				>
				avg(rate(metric_counter[1m]))`,
			expectedShardedQueries: 3, // avg() is parallelized as sum()/count().
		},
		"nested count()": {
			query: `sum(
				  count(
				    count(metric_counter) by (group_1, group_2)
				  ) by (group_1)
				)`,
			expectedShardedQueries: 1,
		},
		"subquery max": {
			query: `max_over_time(
							rate(metric_counter[1m])
						[5m:1m]
					)`,
			expectedShardedQueries: 1,
		},
		"subquery min": {
			query: `min_over_time(
							rate(metric_counter[1m])
						[5m:1m]
					)`,
			expectedShardedQueries: 1,
		},
		"sum of subquery min": {
			query:                  `sum by(group_1) (min_over_time((changes(metric_counter[5m]))[10m:2m]))`,
			expectedShardedQueries: 1,
		},
		"triple subquery": {
			query: `max_over_time(
						stddev_over_time(
							deriv(
								rate(metric_counter[10m])
							[5m:1m])
						[2m:])
					[10m:])`,
			expectedShardedQueries: 1,
		},
		"double subquery deriv": {
			query:                  `max_over_time( deriv( rate(metric_counter[10m])[5m:1m] )[10m:] )`,
			expectedShardedQueries: 1,
		},
<<<<<<< HEAD
		"@ modifier": {
			query:                  `sum by (group_1)(rate(metric_counter[1h] @ end())) + sum by (group_1)(rate(metric_counter[1h] @ start()))`,
			expectedShardedQueries: 2,
		},
		"@ modifier and offset": {
			query:                  `sum by (group_1)(rate(metric_counter[1h] @ end() offset 1m))`,
=======
		"label_replace": {
			query: `sum by (foo)(
					 	label_replace(
									rate(metric_counter{group_1="0"}[1m]),
									"foo", "bar$1", "group_2", "(.*)"
								)
							)`,
			expectedShardedQueries: 1,
		},
		"label_join": {
			query: `sum by (foo)(
							label_join(
									rate(metric_counter{group_1="0"}[1m]),
									"foo", ",", "group_1", "group_2", "const"
								)
							)`,
>>>>>>> 168eb6f9
			expectedShardedQueries: 1,
		},
		//
		// The following queries are not expected to be shardable.
		//
		"subquery min_over_time with aggr": {
			query: `min_over_time(
						sum by(group_1) (
							rate(metric_counter[5m])
						)[10m:]
					)`,
			expectedShardedQueries: 0,
		},
		"stddev()": {
			query:                  `stddev(metric_counter{const="fixed"})`,
			expectedShardedQueries: 0,
		},
		"stdvar()": {
			query:                  `stdvar(metric_counter{const="fixed"})`,
			expectedShardedQueries: 0,
		},
		"topk()": {
			query:                  `topk(2, metric_counter{const="fixed"})`,
			expectedShardedQueries: 0,
		},
		"bottomk()": {
			query:                  `bottomk(2, metric_counter{const="fixed"})`,
			expectedShardedQueries: 0,
		},
		"vector()": {
			query:                  `vector(1)`,
			expectedShardedQueries: 0,
		},
		"scalar()": {
			query:                  `scalar(metric_counter{unique="1"})`, // Select a single metric.
			expectedShardedQueries: 0,
		},
		"histogram_quantile() no grouping": {
			query:                  fmt.Sprintf(`histogram_quantile(0.99, metric_histogram_bucket{unique="%d"})`, numSeries+10), // Select a single histogram metric.
			expectedShardedQueries: 0,
		},
	}

	series := make([]*promql.StorageSeries, 0, numSeries+(numHistograms*len(histogramBuckets)))
	seriesID := 0

	// Add counter series.
	for i := 0; i < numSeries; i++ {
		gen := factor(float64(i) * 0.1)
		if i >= numSeries-numStaleSeries {
			// Wrap the generator to inject the staleness marker between minute 10 and 20.
			gen = stale(start.Add(10*time.Minute), start.Add(20*time.Minute), gen)
		}

		series = append(series, newSeries(newTestCounterLabels(seriesID), start.Add(-lookbackDelta), end, gen))
		seriesID++
	}

	// Add a special series whose data points end earlier than the end of the queried time range
	// and has NO stale marker.
	series = append(series, newSeries(newTestCounterLabels(seriesID),
		start.Add(-lookbackDelta), end.Add(-5*time.Minute), factor(2)))
	seriesID++

	// Add a special series whose data points end earlier than the end of the queried time range
	// and HAS a stale marker at the end.
	series = append(series, newSeries(newTestCounterLabels(seriesID),
		start.Add(-lookbackDelta), end.Add(-5*time.Minute), stale(end.Add(-6*time.Minute), end.Add(-4*time.Minute), factor(2))))
	seriesID++

	// Add a special series whose data points start later than the start of the queried time range.
	series = append(series, newSeries(newTestCounterLabels(seriesID),
		start.Add(5*time.Minute), end, factor(2)))
	seriesID++

	// Add histogram series.
	for i := 0; i < numHistograms; i++ {
		for bucketIdx, bucketLe := range histogramBuckets {
			// We expect each bucket to have a value higher than the previous one.
			gen := factor(float64(i) * float64(bucketIdx) * 0.1)
			if i >= numHistograms-numStaleHistograms {
				// Wrap the generator to inject the staleness marker between minute 10 and 20.
				gen = stale(start.Add(10*time.Minute), start.Add(20*time.Minute), gen)
			}

			series = append(series, newSeries(newTestHistogramLabels(seriesID, bucketLe),
				start.Add(-lookbackDelta), end, gen))
		}

		// Increase the series ID after all per-bucket series have been created.
		seriesID++
	}

	// Create a queryable on the fixtures.
	queryable := storage.QueryableFunc(func(ctx context.Context, mint, maxt int64) (storage.Querier, error) {
		return &querierMock{
			series: series,
		}, nil
	})

	for testName, testData := range tests {
		for _, numShards := range []int{2, 4, 8, 16} {
			t.Run(fmt.Sprintf("%s (shards: %d)", testName, numShards), func(t *testing.T) {
				req := &PrometheusRequest{
					Path:  "/query_range",
					Start: util.TimeToMillis(start),
					End:   util.TimeToMillis(end),
					Step:  step.Milliseconds(),
					Query: testData.query,
				}

				reg := prometheus.NewPedanticRegistry()
				engine := newEngine()
				shardingware := NewQueryShardingMiddleware(
					log.NewNopLogger(),
					engine,
					mockLimits{totalShards: numShards},
					reg,
				)
				downstream := &downstreamHandler{
					engine:    engine,
					queryable: queryable,
				}

				// Run the query without sharding.
				expectedRes, err := downstream.Do(context.Background(), req)
				require.Nil(t, err)

				// Ensure the query produces some results.
				require.NotEmpty(t, expectedRes.(*PrometheusResponse).Data.Result)

				// Ensure the query produces some results which are not NaN.
				foundValidSamples := false
			outer:
				for _, stream := range expectedRes.(*PrometheusResponse).Data.Result {
					for _, sample := range stream.Samples {
						if !math.IsNaN(sample.Value) {
							foundValidSamples = true
							break outer
						}
					}
				}
				require.True(t, foundValidSamples, "the query returns some not NaN samples")

				// Run the query with sharding.
				shardedRes, err := shardingware.Wrap(downstream).Do(user.InjectOrgID(context.Background(), "test"), req)
				require.Nil(t, err)

				// Ensure the two results matches (float precision can slightly differ, there's no guarantee in PromQL engine too
				// if you rerun the same query twice).
				approximatelyEquals(t, expectedRes.(*PrometheusResponse), shardedRes.(*PrometheusResponse))

				// Ensure the query has been sharded/not sharded as expected.
				expectedSharded := 0
				if testData.expectedShardedQueries > 0 {
					expectedSharded = 1
				}

				assert.NoError(t, testutil.GatherAndCompare(reg, strings.NewReader(fmt.Sprintf(`
					# HELP cortex_frontend_query_sharding_rewrites_attempted_total Total number of queries the query-frontend attempted to shard.
					# TYPE cortex_frontend_query_sharding_rewrites_attempted_total counter
					cortex_frontend_query_sharding_rewrites_attempted_total 1

					# HELP cortex_frontend_query_sharding_rewrites_succeeded_total Total number of queries the query-frontend successfully rewritten in a shardable way.
					# TYPE cortex_frontend_query_sharding_rewrites_succeeded_total counter
					cortex_frontend_query_sharding_rewrites_succeeded_total %d

					# HELP cortex_frontend_sharded_queries_total Total number of sharded queries.
					# TYPE cortex_frontend_sharded_queries_total counter
					cortex_frontend_sharded_queries_total %d
				`, expectedSharded, testData.expectedShardedQueries*numShards)),
					"cortex_frontend_query_sharding_rewrites_attempted_total",
					"cortex_frontend_query_sharding_rewrites_succeeded_total",
					"cortex_frontend_sharded_queries_total"))
			})
		}
	}
}

func TestQuerySharding_ShouldFallbackToDownstreamHandlerOnMappingFailure(t *testing.T) {
	req := &PrometheusRequest{
		Path:  "/query_range",
		Start: util.TimeToMillis(start),
		End:   util.TimeToMillis(end),
		Step:  step.Milliseconds(),
		Query: "aaa{", // Invalid query.
	}

	shardingware := NewQueryShardingMiddleware(log.NewNopLogger(), newEngine(), mockLimits{totalShards: 16}, nil)

	// Mock the downstream handler, always returning success (regardless the query is valid or not).
	downstream := &mockHandler{}
	downstream.On("Do", mock.Anything, mock.Anything).Return(&PrometheusResponse{Status: StatusSuccess}, nil)

	// Run the query with sharding middleware wrapping the downstream one.
	// We expect the query parsing done by the query sharding middleware to fail
	// but to fallback on the downstream one which always returns success.
	res, err := shardingware.Wrap(downstream).Do(user.InjectOrgID(context.Background(), "test"), req)
	require.NoError(t, err)
	assert.Equal(t, StatusSuccess, res.(*PrometheusResponse).GetStatus())
	downstream.AssertCalled(t, "Do", mock.Anything, mock.Anything)
}

func TestQuerySharding_ShouldSkipShardingViaOption(t *testing.T) {
	req := &PrometheusRequest{
		Path:  "/query_range",
		Start: util.TimeToMillis(start),
		End:   util.TimeToMillis(end),
		Step:  step.Milliseconds(),
		Query: "sum by (foo) (rate(bar{}[1m]))", // shardable query.
		Options: Options{
			ShardingDisabled: true,
		},
	}

	shardingware := NewQueryShardingMiddleware(log.NewNopLogger(), newEngine(), mockLimits{totalShards: 16}, nil)

	downstream := &mockHandler{}
	downstream.On("Do", mock.Anything, mock.Anything).Return(&PrometheusResponse{Status: StatusSuccess}, nil)

	res, err := shardingware.Wrap(downstream).Do(user.InjectOrgID(context.Background(), "test"), req)
	require.NoError(t, err)
	assert.Equal(t, StatusSuccess, res.(*PrometheusResponse).GetStatus())
	// Ensure we get the same request downstream. No sharding
	downstream.AssertCalled(t, "Do", mock.Anything, req)
	downstream.AssertNumberOfCalls(t, "Do", 1)
}

func TestQuerySharding_ShouldOverrideShardingSizeViaOption(t *testing.T) {
	req := &PrometheusRequest{
		Path:  "/query_range",
		Start: util.TimeToMillis(start),
		End:   util.TimeToMillis(end),
		Step:  step.Milliseconds(),
		Query: "sum by (foo) (rate(bar{}[1m]))", // shardable query.
		Options: Options{
			TotalShards: 128,
		},
	}

	shardingware := NewQueryShardingMiddleware(log.NewNopLogger(), newEngine(), mockLimits{totalShards: 16}, nil)

	downstream := &mockHandler{}
	downstream.On("Do", mock.Anything, mock.Anything).Return(&PrometheusResponse{
		Status: StatusSuccess, Data: PrometheusData{
			ResultType: string(parser.ValueTypeVector),
		},
	}, nil)

	res, err := shardingware.Wrap(downstream).Do(user.InjectOrgID(context.Background(), "test"), req)
	require.NoError(t, err)
	assert.Equal(t, StatusSuccess, res.(*PrometheusResponse).GetStatus())
	downstream.AssertCalled(t, "Do", mock.Anything, mock.Anything)
	// we expect 128 calls to the downstream handler and not the original 16.
	downstream.AssertNumberOfCalls(t, "Do", 128)
}

func TestQuerySharding_ShouldReturnErrorOnDownstreamHandlerFailure(t *testing.T) {
	req := &PrometheusRequest{
		Path:  "/query_range",
		Start: util.TimeToMillis(start),
		End:   util.TimeToMillis(end),
		Step:  step.Milliseconds(),
		Query: "vector(1)", // A non shardable query.
	}

	shardingware := NewQueryShardingMiddleware(log.NewNopLogger(), newEngine(), mockLimits{totalShards: 16}, nil)

	// Mock the downstream handler to always return error.
	downstreamErr := errors.Errorf("some err")
	downstream := mockHandlerWith(nil, downstreamErr)

	// Run the query with sharding middleware wrapping the downstream one.
	// We expect to get the downstream error.
	_, err := shardingware.Wrap(downstream).Do(user.InjectOrgID(context.Background(), "test"), req)
	require.Error(t, err)
	assert.Equal(t, downstreamErr, err)
}

func BenchmarkQuerySharding(b *testing.B) {
	var shards []int

	// max out at half available cpu cores in order to minimize noisy neighbor issues while benchmarking
	for shard := 1; shard <= runtime.NumCPU()/2; shard = shard * 2 {
		shards = append(shards, shard)
	}

	for _, tc := range []struct {
		labelBuckets     int
		labels           []string
		samplesPerSeries int
		query            string
		desc             string
	}{
		// Ensure you have enough cores to run these tests without blocking.
		// We want to simulate parallel computations and waiting in queue doesn't help

		// no-group
		{
			labelBuckets:     16,
			labels:           []string{"a", "b", "c"},
			samplesPerSeries: 100,
			query:            `sum(rate(http_requests_total[5m]))`,
			desc:             "sum nogroup",
		},
		// sum by
		{
			labelBuckets:     16,
			labels:           []string{"a", "b", "c"},
			samplesPerSeries: 100,
			query:            `sum by(a) (rate(http_requests_total[5m]))`,
			desc:             "sum by",
		},
		// sum without
		{
			labelBuckets:     16,
			labels:           []string{"a", "b", "c"},
			samplesPerSeries: 100,
			query:            `sum without (a) (rate(http_requests_total[5m]))`,
			desc:             "sum without",
		},
	} {
		for _, delayPerSeries := range []time.Duration{
			0,
			time.Millisecond / 10,
		} {
			engine := promql.NewEngine(promql.EngineOpts{
				Logger:     log.NewNopLogger(),
				Reg:        nil,
				MaxSamples: 100000000,
				Timeout:    time.Minute,
			})

			queryable := NewMockShardedQueryable(
				tc.samplesPerSeries,
				tc.labels,
				tc.labelBuckets,
				delayPerSeries,
			)
			downstream := &downstreamHandler{
				engine:    engine,
				queryable: queryable,
			}

			var (
				start int64 = 0
				end         = int64(1000 * tc.samplesPerSeries)
				step        = (end - start) / 1000
			)

			req := &PrometheusRequest{
				Path:    "/query_range",
				Start:   start,
				End:     end,
				Step:    step,
				Timeout: time.Minute,
				Query:   tc.query,
			}

			for _, shardFactor := range shards {
				shardingware := NewQueryShardingMiddleware(
					log.NewNopLogger(),
					engine,
					mockLimits{totalShards: shardFactor},
					nil,
				).Wrap(downstream)

				b.Run(
					fmt.Sprintf(
						"desc:[%s]---shards:[%d]---series:[%.0f]---delayPerSeries:[%s]---samplesPerSeries:[%d]",
						tc.desc,
						shardFactor,
						math.Pow(float64(tc.labelBuckets), float64(len(tc.labels))),
						delayPerSeries,
						tc.samplesPerSeries,
					),
					func(b *testing.B) {
						for n := 0; n < b.N; n++ {
							_, err := shardingware.Do(
								user.InjectOrgID(context.Background(), "test"),
								req,
							)
							if err != nil {
								b.Fatal(err.Error())
							}
						}
					},
				)
			}
			fmt.Println()
		}

		fmt.Print("--------------------------------\n\n")
	}
}

type downstreamHandler struct {
	engine    *promql.Engine
	queryable storage.Queryable
}

func (h *downstreamHandler) Do(ctx context.Context, r Request) (Response, error) {
	qry, err := h.engine.NewRangeQuery(
		h.queryable,
		r.GetQuery(),
		util.TimeFromMillis(r.GetStart()),
		util.TimeFromMillis(r.GetEnd()),
		time.Duration(r.GetStep())*time.Millisecond,
	)
	if err != nil {
		return nil, err
	}

	res := qry.Exec(ctx)
	extracted, err := FromResult(res)
	if err != nil {
		return nil, err
	}

	return &PrometheusResponse{
		Status: StatusSuccess,
		Data: PrometheusData{
			ResultType: string(res.Value.Type()),
			Result:     extracted,
		},
	}, nil
}<|MERGE_RESOLUTION|>--- conflicted
+++ resolved
@@ -271,14 +271,14 @@
 			query:                  `max_over_time( deriv( rate(metric_counter[10m])[5m:1m] )[10m:] )`,
 			expectedShardedQueries: 1,
 		},
-<<<<<<< HEAD
 		"@ modifier": {
 			query:                  `sum by (group_1)(rate(metric_counter[1h] @ end())) + sum by (group_1)(rate(metric_counter[1h] @ start()))`,
 			expectedShardedQueries: 2,
 		},
 		"@ modifier and offset": {
 			query:                  `sum by (group_1)(rate(metric_counter[1h] @ end() offset 1m))`,
-=======
+			expectedShardedQueries: 1,
+		},
 		"label_replace": {
 			query: `sum by (foo)(
 					 	label_replace(
@@ -295,7 +295,6 @@
 									"foo", ",", "group_1", "group_2", "const"
 								)
 							)`,
->>>>>>> 168eb6f9
 			expectedShardedQueries: 1,
 		},
 		//
