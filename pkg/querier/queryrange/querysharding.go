--- conflicted
+++ resolved
@@ -87,7 +87,6 @@
 	log, ctx := spanlogger.NewWithLogger(ctx, s.logger, "querySharding.Do")
 	defer log.Span.Finish()
 
-<<<<<<< HEAD
 	tenantIDs, err := tenant.TenantIDs(ctx)
 	if err != nil {
 		return nil, httpgrpc.Errorf(http.StatusBadRequest, err.Error())
@@ -95,17 +94,11 @@
 
 	totalShards := validation.SmallestPositiveIntPerTenant(tenantIDs, s.limit.TotalShards)
 
-	if totalShards == 0 {
-		return s.next.Do(ctx, r)
-=======
-	if r.GetOptions().ShardingDisabled {
+	if r.GetOptions().ShardingDisabled || totalShards <= 0 {
 		return s.next.Do(ctx, r)
 	}
-
-	totalShards := s.totalShards
 	if r.GetOptions().TotalShards > 0 {
 		totalShards = int(r.GetOptions().TotalShards)
->>>>>>> 347f6ac9
 	}
 
 	s.shardingAttempts.Inc()
