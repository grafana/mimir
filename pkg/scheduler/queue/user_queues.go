--- conflicted
+++ resolved
@@ -149,22 +149,12 @@
 // Finds next queue for the querier. To support fair scheduling between users, client is expected
 // to pass last user index returned by this function as argument. If there was no previous
 // last user index, use -1.
-<<<<<<< HEAD
+//
+// getNextQueueForQuerier returns an error if the querier has already notified this scheduler that it is shutting down.
 func (qb *queueBroker) getNextQueueForQuerier(lastUserIndex int, querierID QuerierID) (*list.List, string, int, error) {
 	nextTenantID, nextTenantIndex, err := qb.tenantQuerierAssignments.getNextTenantIDForQuerier(lastUserIndex, querierID)
 	if err != nil || nextTenantID == emptyTenantID {
 		return nil, nextTenantID, nextTenantIndex, err
-=======
-//
-// getNextQueueForQuerier returns an error if the querier has already notified this scheduler that it is shutting down.
-func (q *queues) getNextQueueForQuerier(lastUserIndex int, querierID string) (*list.List, string, int, error) {
-	uid := lastUserIndex
-
-	// Ensure the querier is not shutting down. If the querier is shutting down, we shouldn't forward
-	// any more queries to it.
-	if info := q.queriers[querierID]; info == nil || info.shuttingDown {
-		return nil, "", uid, ErrQuerierShuttingDown
->>>>>>> 255ddaa9
 	}
 
 	tenantQueue := qb.tenantQueues[nextTenantID]
