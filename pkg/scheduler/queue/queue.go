// SPDX-License-Identifier: AGPL-3.0-only
// Provenance-includes-location: https://github.com/cortexproject/cortex/blob/master/pkg/scheduler/queue/queue.go
// Provenance-includes-license: Apache-2.0
// Provenance-includes-copyright: The Cortex Authors.

package queue

import (
	"container/list"
	"context"
	"fmt"
	"time"

	"github.com/go-kit/log"
	"github.com/go-kit/log/level"
	"github.com/grafana/dskit/services"
	"github.com/pkg/errors"
	"github.com/prometheus/client_golang/prometheus"
	"go.uber.org/atomic"
)

const (
	// How frequently to check for disconnected queriers that should be forgotten.
	forgetCheckPeriod = 5 * time.Second
)

var (
	ErrInvalidTenantID     = errors.New("invalid tenant id")
	ErrTooManyRequests     = errors.New("too many outstanding requests")
	ErrStopped             = errors.New("queue is stopped")
	ErrQuerierShuttingDown = errors.New("querier has informed the scheduler it is shutting down")
)

// UserIndex is opaque type that allows to resume iteration over users between successive calls
// of RequestQueue.GetNextRequestForQuerier method.
type UserIndex struct {
	last int
}

// Modify index to start iteration on the same user, for which last queue was returned.
func (ui UserIndex) ReuseLastUser() UserIndex {
	if ui.last >= 0 {
		return UserIndex{last: ui.last - 1}
	}
	return ui
}

// FirstUser returns UserIndex that starts iteration over user queues from the very first user.
func FirstUser() UserIndex {
	return UserIndex{last: -1}
}

// Request stored into the queue.
type Request interface{}

// RequestQueue holds incoming requests in per-user queues. It also assigns each user specified number of queriers,
// and when querier asks for next request to handle (using GetNextRequestForQuerier), it returns requests
// in a fair fashion.
type RequestQueue struct {
	services.Service
	log log.Logger

	maxOutstandingPerTenant int
	forgetDelay             time.Duration

	connectedQuerierWorkers *atomic.Int32

	stopRequested              chan struct{} // Written to by stop() to wake up dispatcherLoop() in response to a stop request.
	stopCompleted              chan struct{} // Closed by dispatcherLoop() after a stop is requested and the dispatcher has stopped.
	querierOperations          chan querierOperation
	requestsToEnqueue          chan requestToEnqueue
	nextRequestForQuerierCalls chan *nextRequestForQuerierCall

	queueLength       *prometheus.GaugeVec   // Per user and reason.
	discardedRequests *prometheus.CounterVec // Per user.

	enqueueDuration prometheus.Histogram
}

type querierOperation struct {
	querierID QuerierID
	operation querierOperationType
}

type querierOperationType int

const (
	registerConnection querierOperationType = iota
	unregisterConnection
	notifyShutdown
	forgetDisconnected
)

type requestToEnqueue struct {
	tenantID    TenantID
	req         Request
	maxQueriers int
	successFn   func()
	processed   chan error
}

func NewRequestQueue(
	log log.Logger,
	maxOutstandingPerTenant int,
	forgetDelay time.Duration,
	queueLength *prometheus.GaugeVec,
	discardedRequests *prometheus.CounterVec,
	enqueueDuration prometheus.Histogram,
) *RequestQueue {
	q := &RequestQueue{
		log:                     log,
		maxOutstandingPerTenant: maxOutstandingPerTenant,
		forgetDelay:             forgetDelay,
		connectedQuerierWorkers: atomic.NewInt32(0),
		queueLength:             queueLength,
		discardedRequests:       discardedRequests,
		enqueueDuration:         enqueueDuration,

		stopRequested: make(chan struct{}),
		stopCompleted: make(chan struct{}),

		// These channels must not be buffered so that we can detect when dispatcherLoop() has finished.
		querierOperations:          make(chan querierOperation),
		requestsToEnqueue:          make(chan requestToEnqueue),
		nextRequestForQuerierCalls: make(chan *nextRequestForQuerierCall),
	}

	q.Service = services.NewTimerService(forgetCheckPeriod, q.starting, q.forgetDisconnectedQueriers, q.stop).WithName("request queue")

	return q
}

func (q *RequestQueue) starting(_ context.Context) error {

	go q.dispatcherLoop()

	return nil
}

func (q *RequestQueue) dispatcherLoop() {
	stopping := false
	queueBroker := newQueueBroker(q.maxOutstandingPerTenant, q.forgetDelay)
	waitingGetNextRequestForQuerierCalls := list.New()

	for {
		needToDispatchQueries := false

		select {
		case <-q.stopRequested:
			// Nothing much to do here - fall through to the stop logic below to see if we can stop immediately.
			stopping = true
		case qe := <-q.querierOperations:
			// These operations may cause a resharding, so we should always try to dispatch queries afterwards.
			// In the future, we could make this smarter: detect when a resharding actually happened and only trigger dispatching queries in those cases.
			switch qe.operation {
			case registerConnection:
				q.connectedQuerierWorkers.Inc()
				queueBroker.addQuerierConnection(qe.querierID)
				needToDispatchQueries = true
			case unregisterConnection:
				q.connectedQuerierWorkers.Dec()
				queueBroker.removeQuerierConnection(qe.querierID, time.Now())
				needToDispatchQueries = true
			case notifyShutdown:
				queueBroker.notifyQuerierShutdown(qe.querierID)
				needToDispatchQueries = true

				// We don't need to do any cleanup here in response to a graceful shutdown: next time we try to dispatch a query to
				// this querier, getNextQueueForQuerier will return ErrQuerierShuttingDown and we'll remove the waiting
				// GetNextRequestForQuerier call from our list.
			case forgetDisconnected:
				if queueBroker.forgetDisconnectedQueriers(time.Now()) > 0 {
					// Removing some queriers may have caused a resharding.
					needToDispatchQueries = true
				}
			default:
				panic(fmt.Sprintf("received unknown querier event %v for querier ID %v", qe.operation, qe.querierID))
			}
		case r := <-q.requestsToEnqueue:
			err := q.enqueueRequestToBroker(queueBroker, r)
			r.processed <- err

			if err == nil {
				needToDispatchQueries = true
			}
		case call := <-q.nextRequestForQuerierCalls:
			if !q.tryDispatchRequestToQuerier(queueBroker, call) {
				// No requests available for this querier connection right now. Add it to the list to try later.
				waitingGetNextRequestForQuerierCalls.PushBack(call)
			}
		}

		if needToDispatchQueries {
			currentElement := waitingGetNextRequestForQuerierCalls.Front()

			for currentElement != nil && !queueBroker.isEmpty() {
				call := currentElement.Value.(*nextRequestForQuerierCall)
				nextElement := currentElement.Next() // We have to capture the next element before calling Remove(), as Remove() clears it.

				if q.tryDispatchRequestToQuerier(queueBroker, call) {
					waitingGetNextRequestForQuerierCalls.Remove(currentElement)
				}

				currentElement = nextElement
			}
		}

		if stopping && (queueBroker.isEmpty() || q.connectedQuerierWorkers.Load() == 0) {
			// Tell any waiting GetNextRequestForQuerier calls that nothing is coming.
			currentElement := waitingGetNextRequestForQuerierCalls.Front()

			for currentElement != nil {
				call := currentElement.Value.(*nextRequestForQuerierCall)
				call.sendError(ErrStopped)
				currentElement = currentElement.Next()
			}

			// We are done.
			close(q.stopCompleted)
			return
		}
	}
}

// enqueueRequestToBroker handles a request from the dispatcher's queue and submits it to the scheduler's queue broker.
//
// The scheduler's queue broker manages the relationship between queriers and tenant query queues,
// enforcing queueing fairness and limits on tenant query queue depth.
//
// If request is successfully enqueued, successFn is called before any querier can receive the request.
func (q *RequestQueue) enqueueRequestToBroker(broker *queueBroker, r requestToEnqueue) error {
	tr := tenantRequest{
		tenantID:    r.tenantID,
		req:         r.req,
		maxQueriers: r.maxQueriers,
	}
	err := broker.enqueueRequestBack(&tr)
	if err != nil {
		if errors.Is(err, ErrTooManyRequests) {
			q.discardedRequests.WithLabelValues(string(r.tenantID)).Inc()
		}
		return err
	}
	q.queueLength.WithLabelValues(string(r.tenantID)).Inc()

	// Call the successFn here to ensure we call it before sending this request to a waiting querier.
	if r.successFn != nil {
		r.successFn()
	}

	return nil
}

// tryDispatchRequestToQuerier finds and forwards a request to a waiting GetNextRequestForQuerier call, if a suitable request is available.
// Returns true if call should be removed from the list of waiting calls (eg. because a request has been forwarded to it), false otherwise.
func (q *RequestQueue) tryDispatchRequestToQuerier(broker *queueBroker, call *nextRequestForQuerierCall) bool {
	req, tenantID, idx, err := broker.dequeueRequestForQuerier(call.lastUserIndex.last, call.querierID)
	if err != nil {
		// If this querier has told us it's shutting down, terminate GetNextRequestForQuerier with an error now...
		call.sendError(err)
		// ...and remove the waiting GetNextRequestForQuerier call from our list.
		return true
	}

	call.lastUserIndex.last = idx
	if req == nil {
		// Nothing available for this querier, try again next time.
		return false
	}

	reqForQuerier := nextRequestForQuerier{
		req:           req.req,
		lastUserIndex: call.lastUserIndex,
		err:           nil,
	}
	requestSent := call.send(reqForQuerier)

	if requestSent {
		q.queueLength.WithLabelValues(string(tenantID)).Dec()
	} else {
		// should never error; any item previously in the queue already passed validation
<<<<<<< HEAD
		err := broker.enqueueRequestFront(reqToEnqueue)
=======
		err := broker.enqueueRequestFront(req)
>>>>>>> a058d17a
		if err != nil {
			level.Error(q.log).Log(
				"msg", "failed to re-enqueue query request after dequeue",
				"err", err, "tenant", tenantID, "querier", call.querierID,
			)
		}
	}
	return true
}

// EnqueueRequestToDispatcher handles a request from the query frontend and submits it to the initial dispatcher queue
//
// maxQueries is tenant-specific value to compute which queriers should handle requests for this tenant.
// It is passed to each EnqueueRequestToDispatcher, because it can change between calls.
//
// If request is successfully enqueued, successFn is called before any querier can receive the request.
func (q *RequestQueue) EnqueueRequestToDispatcher(tenantID string, req Request, maxQueriers int, successFn func()) error {
	start := time.Now()
	defer func() {
		q.enqueueDuration.Observe(time.Since(start).Seconds())
	}()

	r := requestToEnqueue{
		tenantID:    TenantID(tenantID),
		req:         req,
		maxQueriers: maxQueriers,
		successFn:   successFn,
		processed:   make(chan error),
	}

	select {
	case q.requestsToEnqueue <- r:
		return <-r.processed
	case <-q.stopCompleted:
		return ErrStopped
	}
}

// GetNextRequestForQuerier find next user queue and takes the next request off of it. Will block if there are no requests.
// By passing user index from previous call of this method, querier guarantees that it iterates over all users fairly.
// If querier finds that request from the user is already expired, it can get a request for the same user by using UserIndex.ReuseLastUser.
func (q *RequestQueue) GetNextRequestForQuerier(ctx context.Context, last UserIndex, querierID string) (Request, UserIndex, error) {
	call := &nextRequestForQuerierCall{
		ctx:           ctx,
		querierID:     QuerierID(querierID),
		lastUserIndex: last,
		processed:     make(chan nextRequestForQuerier),
	}

	select {
	case q.nextRequestForQuerierCalls <- call:
		// The dispatcher now knows we're waiting. Either we'll get a request to send to a querier, or we'll cancel.
		select {
		case result := <-call.processed:
			return result.req, result.lastUserIndex, result.err
		case <-ctx.Done():
			return nil, last, ctx.Err()
		}
	case <-ctx.Done():
		return nil, last, ctx.Err()
	case <-q.stopCompleted:
		return nil, last, ErrStopped
	}
}

func (q *RequestQueue) stop(_ error) error {
	q.stopRequested <- struct{}{} // Why not close the channel? We only want to trigger dispatcherLoop() once.
	<-q.stopCompleted

	return nil
}

func (q *RequestQueue) forgetDisconnectedQueriers(_ context.Context) error {
	q.runQuerierOperation("", forgetDisconnected)

	return nil
}

func (q *RequestQueue) RegisterQuerierConnection(querierID string) {
	q.runQuerierOperation(querierID, registerConnection)
}

func (q *RequestQueue) UnregisterQuerierConnection(querierID string) {
	q.runQuerierOperation(querierID, unregisterConnection)
}

func (q *RequestQueue) NotifyQuerierShutdown(querierID string) {
	q.runQuerierOperation(querierID, notifyShutdown)
}

func (q *RequestQueue) runQuerierOperation(querierID string, operation querierOperationType) {
	op := querierOperation{
		querierID: QuerierID(querierID),
		operation: operation,
	}

	select {
	case q.querierOperations <- op:
		// The dispatcher has received the operation. There's nothing more to do.
	case <-q.stopCompleted:
		// The dispatcher stopped before it could process the operation. There's nothing more to do.
	}
}

func (q *RequestQueue) GetConnectedQuerierWorkersMetric() float64 {
	return float64(q.connectedQuerierWorkers.Load())
}

type nextRequestForQuerierCall struct {
	ctx           context.Context
	querierID     QuerierID
	lastUserIndex UserIndex
	processed     chan nextRequestForQuerier

	haveUsed bool // Must be set to true after sending a message to processed, to ensure we only ever try to send one message to processed.
}

func (q *nextRequestForQuerierCall) sendError(err error) {
	// If GetNextRequestForQuerier is already gone, we don't care, so ignore the result from send.
	_ = q.send(nextRequestForQuerier{err: err})
}

// send sends req to the GetNextRequestForQuerier call that is waiting for a new query.
// Returns true if sending succeeds, or false otherwise (eg. because the GetNextRequestForQuerier call has already returned due to a context
// cancellation).
func (q *nextRequestForQuerierCall) send(req nextRequestForQuerier) bool {
	if q.haveUsed {
		panic("bug: should not try to send multiple messages to a querier")
	}

	q.haveUsed = true
	defer close(q.processed)

	select {
	case q.processed <- req:
		return true
	case <-q.ctx.Done():
		return false
	}
}

type nextRequestForQuerier struct {
	req           Request
	lastUserIndex UserIndex
	err           error
}<|MERGE_RESOLUTION|>--- conflicted
+++ resolved
@@ -279,11 +279,7 @@
 		q.queueLength.WithLabelValues(string(tenantID)).Dec()
 	} else {
 		// should never error; any item previously in the queue already passed validation
-<<<<<<< HEAD
-		err := broker.enqueueRequestFront(reqToEnqueue)
-=======
 		err := broker.enqueueRequestFront(req)
->>>>>>> a058d17a
 		if err != nil {
 			level.Error(q.log).Log(
 				"msg", "failed to re-enqueue query request after dequeue",
