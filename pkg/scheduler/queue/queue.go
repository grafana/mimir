--- conflicted
+++ resolved
@@ -73,7 +73,6 @@
 	enqueueDuration prometheus.Histogram
 }
 
-<<<<<<< HEAD
 type querierOperation struct {
 	querierID string
 	operation querierOperationType
@@ -97,10 +96,7 @@
 	processed   chan error
 }
 
-func NewRequestQueue(maxOutstandingPerTenant int, forgetDelay time.Duration, queueLength *prometheus.GaugeVec, discardedRequests *prometheus.CounterVec) *RequestQueue {
-=======
 func NewRequestQueue(maxOutstandingPerTenant int, forgetDelay time.Duration, queueLength *prometheus.GaugeVec, discardedRequests *prometheus.CounterVec, enqueueDuration prometheus.Histogram) *RequestQueue {
->>>>>>> 74e3389e
 	q := &RequestQueue{
 		maxOutstandingPerTenant: maxOutstandingPerTenant,
 		forgetDelay:             forgetDelay,
@@ -115,25 +111,9 @@
 	return q
 }
 
-<<<<<<< HEAD
 func (q *RequestQueue) starting(_ context.Context) error {
 	q.stopRequested = make(chan struct{})
 	q.stopCompleted = make(chan struct{})
-=======
-// EnqueueRequest puts the request into the queue. MaxQueries is user-specific value that specifies how many queriers can
-// this user use (zero or negative = all queriers). It is passed to each EnqueueRequest, because it can change
-// between calls.
-//
-// If request is successfully enqueued, successFn is called with the lock held, before any querier can receive the request.
-func (q *RequestQueue) EnqueueRequest(userID string, req Request, maxQueriers int, successFn func()) error {
-	start := time.Now()
-	defer func() {
-		q.enqueueDuration.Observe(time.Since(start).Seconds())
-	}()
-
-	q.mtx.Lock()
-	defer q.mtx.Unlock()
->>>>>>> 74e3389e
 
 	// These channels must not be buffered so that we can detect when dispatcherLoop() has finished.
 	q.querierOperations = make(chan querierOperation)
@@ -292,6 +272,11 @@
 //
 // If request is successfully enqueued, successFn is called before any querier can receive the request.
 func (q *RequestQueue) EnqueueRequest(userID string, req Request, maxQueriers int, successFn func()) error {
+	start := time.Now()
+	defer func() {
+		q.enqueueDuration.Observe(time.Since(start).Seconds())
+	}()
+
 	// TODO: pool these?
 	r := enqueueRequest{
 		userID:      userID,
