// SPDX-License-Identifier: AGPL-3.0-only
// Provenance-includes-location: https://github.com/cortexproject/cortex/blob/master/pkg/scheduler/queue/queue.go
// Provenance-includes-license: Apache-2.0
// Provenance-includes-copyright: The Cortex Authors.

package queue

import (
	"container/list"
	"context"
	"fmt"
	"time"

	"github.com/grafana/dskit/services"
	"github.com/pkg/errors"
	"github.com/prometheus/client_golang/prometheus"
	"go.uber.org/atomic"
)

const (
	// How frequently to check for disconnected queriers that should be forgotten.
	forgetCheckPeriod = 5 * time.Second
)

var (
	ErrTooManyRequests     = errors.New("too many outstanding requests")
	ErrStopped             = errors.New("queue is stopped")
	ErrQuerierShuttingDown = errors.New("querier has informed the scheduler it is shutting down")
)

// UserIndex is opaque type that allows to resume iteration over users between successive calls
// of RequestQueue.GetNextRequestForQuerier method.
type UserIndex struct {
	last int
}

// Modify index to start iteration on the same user, for which last queue was returned.
func (ui UserIndex) ReuseLastUser() UserIndex {
	if ui.last >= 0 {
		return UserIndex{last: ui.last - 1}
	}
	return ui
}

// FirstUser returns UserIndex that starts iteration over user queues from the very first user.
func FirstUser() UserIndex {
	return UserIndex{last: -1}
}

// Request stored into the queue.
type Request interface{}

// RequestQueue holds incoming requests in per-user queues. It also assigns each user specified number of queriers,
// and when querier asks for next request to handle (using GetNextRequestForQuerier), it returns requests
// in a fair fashion.
type RequestQueue struct {
	services.Service

	maxOutstandingPerTenant int
	forgetDelay             time.Duration

	connectedQuerierWorkers *atomic.Int32

	stopRequested              chan struct{} // Written to by stop() to wake up dispatcherLoop() in response to a stop request.
	stopCompleted              chan struct{} // Closed by dispatcherLoop() after a stop is requested and the dispatcher has stopped.
	querierOperations          chan querierOperation
	requestsToEnqueue          chan requestToEnqueue
	nextRequestForQuerierCalls chan *nextRequestForQuerierCall

	queueLength       *prometheus.GaugeVec   // Per user and reason.
	discardedRequests *prometheus.CounterVec // Per user.

	enqueueDuration prometheus.Histogram
}

type querierOperation struct {
	querierID string
	operation querierOperationType
}

type querierOperationType int

const (
	registerConnection querierOperationType = iota
	unregisterConnection
	notifyShutdown
	forgetDisconnected
)

type requestToEnqueue struct {
	userID      string
	req         Request
	maxQueriers int
	successFn   func()
	processed   chan error
}

func NewRequestQueue(maxOutstandingPerTenant int, forgetDelay time.Duration, queueLength *prometheus.GaugeVec, discardedRequests *prometheus.CounterVec, enqueueDuration prometheus.Histogram) *RequestQueue {
	q := &RequestQueue{
		maxOutstandingPerTenant: maxOutstandingPerTenant,
		forgetDelay:             forgetDelay,
		connectedQuerierWorkers: atomic.NewInt32(0),
		queueLength:             queueLength,
		discardedRequests:       discardedRequests,
		enqueueDuration:         enqueueDuration,

		stopRequested: make(chan struct{}),
		stopCompleted: make(chan struct{}),

		// These channels must not be buffered so that we can detect when dispatcherLoop() has finished.
		querierOperations:          make(chan querierOperation),
		requestsToEnqueue:          make(chan requestToEnqueue),
		nextRequestForQuerierCalls: make(chan *nextRequestForQuerierCall),
	}

	q.Service = services.NewTimerService(forgetCheckPeriod, q.starting, q.forgetDisconnectedQueriers, q.stop).WithName("request queue")

	return q
}

func (q *RequestQueue) starting(_ context.Context) error {

	go q.dispatcherLoop()

	return nil
}

func (q *RequestQueue) dispatcherLoop() {
	stopping := false
	queues := newUserQueues(q.maxOutstandingPerTenant, q.forgetDelay)
	waitingGetNextRequestForQuerierCalls := list.New()

	for {
		needToDispatchQueries := false

		select {
		case <-q.stopRequested:
			// Nothing much to do here - fall through to the stop logic below to see if we can stop immediately.
			stopping = true
		case qe := <-q.querierOperations:
			// These operations may cause a resharding, so we should always try to dispatch queries afterwards.
			// In the future, we could make this smarter: detect when a resharding actually happened and only trigger dispatching queries in those cases.
			switch qe.operation {
			case registerConnection:
				q.connectedQuerierWorkers.Inc()
				queues.addQuerierConnection(qe.querierID)
				needToDispatchQueries = true
			case unregisterConnection:
				q.connectedQuerierWorkers.Dec()
				queues.removeQuerierConnection(qe.querierID, time.Now())
				needToDispatchQueries = true
			case notifyShutdown:
				queues.notifyQuerierShutdown(qe.querierID)
				needToDispatchQueries = true

<<<<<<< HEAD
				// Tell any waiting GetNextRequestForQuerier calls for this querier that nothing is coming.
				// If the querier shuts down without notifying us, this is OK: we'll never mark it as shutting down, so we'll
				// dispatch a query to GetNextRequestForQuerier and Scheduler.QuerierLoop will try to send the query to it
				// later. This will fail because the connection is broken, and GetNextRequestForQuerier won't be called again.
				q.cancelWaitingConnectionsForQuerier(qe.querierID, waitingGetNextRequestForQuerierCalls)
=======
				// We don't need to do any cleanup here in response to a graceful shutdown: next time we try to dispatch a query to
				// this querier, getNextQueueForQuerier will return ErrQuerierShuttingDown and we'll remove the waiting
				// GetNextRequestForQuerier call from our list.
>>>>>>> aee38896
			case forgetDisconnected:
				if queues.forgetDisconnectedQueriers(time.Now()) > 0 {
					// Removing some queriers may have caused a resharding.
					needToDispatchQueries = true
				}
			default:
				panic(fmt.Sprintf("received unknown querier event %v for querier ID %v", qe.operation, qe.querierID))
			}
		case r := <-q.requestsToEnqueue:
			err := q.handleEnqueueRequest(queues, r)
			r.processed <- err

			if err == nil {
				needToDispatchQueries = true
			}
		case call := <-q.nextRequestForQuerierCalls:
			if !q.tryDispatchRequest(queues, call) {
				// No requests available for this querier connection right now. Add it to the list to try later.
				waitingGetNextRequestForQuerierCalls.PushBack(call)
			}
		}

		if needToDispatchQueries {
			currentElement := waitingGetNextRequestForQuerierCalls.Front()

			for currentElement != nil && queues.len() > 0 {
				call := currentElement.Value.(*nextRequestForQuerierCall)
				nextElement := currentElement.Next() // We have to capture the next element before calling Remove(), as Remove() clears it.

				if q.tryDispatchRequest(queues, call) {
					waitingGetNextRequestForQuerierCalls.Remove(currentElement)
				}

				currentElement = nextElement
			}
		}

		if stopping && (queues.len() == 0 || q.connectedQuerierWorkers.Load() == 0) {
			// Tell any waiting GetNextRequestForQuerier calls that nothing is coming.
			currentElement := waitingGetNextRequestForQuerierCalls.Front()

			for currentElement != nil {
				call := currentElement.Value.(*nextRequestForQuerierCall)
				call.sendError(ErrStopped)
				currentElement = currentElement.Next()
			}

			// We are done.
			close(q.stopCompleted)
			return
		}
	}
}

func (q *RequestQueue) handleEnqueueRequest(queues *queues, r requestToEnqueue) error {
	queue := queues.getOrAddQueue(r.userID, r.maxQueriers)
	if queue == nil {
		// This can only happen if userID is "".
		return errors.New("no queue found")
	}

	if queue.Len()+1 > queues.maxUserQueueSize {
		q.discardedRequests.WithLabelValues(r.userID).Inc()
		return ErrTooManyRequests
	}

	queue.PushBack(r.req)
	q.queueLength.WithLabelValues(r.userID).Inc()

	// Call the successFn here to ensure we call it before sending this request to a waiting querier.
	if r.successFn != nil {
		r.successFn()
	}

	return nil
}

<<<<<<< HEAD
// tryDispatchRequest finds and forwards a request to a waiting GetNextRequestForQuerier call, if a suitable request is available.
// Returns true if call should be removed from the list of waiting calls (eg. because a request has been forwarded to it), false otherwise.
func (q *RequestQueue) tryDispatchRequest(queues *queues, call *nextRequestForQuerierCall) bool {
	// If this querier has told us it's shutting down, don't bother trying to find a query request for it.
	// Terminate GetNextRequestForQuerier with an error now.
	queue, userID, idx, err := queues.getNextQueueForQuerier(call.lastUserIndex.last, call.querierID)
	if err != nil {
		call.sendError(err)
=======
// dispatchRequestToQuerier finds and forwards a request to a querier, if a suitable request is available.
// Returns true if this querier should be removed from the list of waiting queriers (eg. because a request has been forwarded to it), false otherwise.
func (q *RequestQueue) dispatchRequestToQuerier(queues *queues, querierConn *querierConnection) bool {
	queue, userID, idx, err := queues.getNextQueueForQuerier(querierConn.lastUserIndex.last, querierConn.querierID)
	if err != nil {
		// If this querier has told us it's shutting down, terminate GetNextRequestForQuerier with an error now...
		querierConn.sendError(err)
		// ...and remove the waiting GetNextRequestForQuerier call from our list.
>>>>>>> aee38896
		return true
	}

	call.lastUserIndex.last = idx
	if queue == nil {
		// Nothing available for this querier, try again next time.
		return false
	}

	// Pick next request from the queue. The queue is guaranteed not to be empty because we remove empty queues.
	queueElement := queue.Front()

	requestSent := call.send(nextRequestForQuerier{
		req:           queueElement.Value,
		lastUserIndex: call.lastUserIndex,
		err:           nil,
	})

	if requestSent {
		// If GetNextRequestForQuerier received the request, remove it from the queue.
		// (GetNextRequestForQuerier might have already returned if its context was cancelled.)
		queue.Remove(queueElement)

		if queue.Len() == 0 {
			queues.deleteQueue(userID)
		}

		q.queueLength.WithLabelValues(userID).Dec()
	}

	return true
}

<<<<<<< HEAD
func (q *RequestQueue) cancelWaitingConnectionsForQuerier(querierID string, waitingQuerierConnections *list.List) {
	currentElement := waitingQuerierConnections.Front()

	for currentElement != nil {
		call := currentElement.Value.(*nextRequestForQuerierCall)
		nextElement := currentElement.Next() // We have to capture the next element before calling Remove(), as Remove() clears it.

		if call.querierID == querierID {
			call.sendError(ErrQuerierShuttingDown)
			waitingQuerierConnections.Remove(currentElement)
		}

		currentElement = nextElement
	}
}

=======
>>>>>>> aee38896
// EnqueueRequest puts the request into the queue. maxQueries is user-specific value that specifies how many queriers can
// this user use (zero or negative = all queriers). It is passed to each EnqueueRequest, because it can change
// between calls.
//
// If request is successfully enqueued, successFn is called before any querier can receive the request.
func (q *RequestQueue) EnqueueRequest(userID string, req Request, maxQueriers int, successFn func()) error {
	start := time.Now()
	defer func() {
		q.enqueueDuration.Observe(time.Since(start).Seconds())
	}()

	r := requestToEnqueue{
		userID:      userID,
		req:         req,
		maxQueriers: maxQueriers,
		successFn:   successFn,
		processed:   make(chan error),
	}

	select {
	case q.requestsToEnqueue <- r:
		return <-r.processed
	case <-q.stopCompleted:
		return ErrStopped
	}
}

// GetNextRequestForQuerier find next user queue and takes the next request off of it. Will block if there are no requests.
// By passing user index from previous call of this method, querier guarantees that it iterates over all users fairly.
// If querier finds that request from the user is already expired, it can get a request for the same user by using UserIndex.ReuseLastUser.
func (q *RequestQueue) GetNextRequestForQuerier(ctx context.Context, last UserIndex, querierID string) (Request, UserIndex, error) {
	call := &nextRequestForQuerierCall{
		ctx:           ctx,
		querierID:     querierID,
		lastUserIndex: last,
		processed:     make(chan nextRequestForQuerier),
	}

	select {
	case q.nextRequestForQuerierCalls <- call:
		// The dispatcher now knows we're waiting. Either we'll get a request to send to a querier, or we'll cancel.
		select {
		case result := <-call.processed:
			return result.req, result.lastUserIndex, result.err
		case <-ctx.Done():
			return nil, last, ctx.Err()
		}
	case <-ctx.Done():
		return nil, last, ctx.Err()
	case <-q.stopCompleted:
		return nil, last, ErrStopped
	}
}

func (q *RequestQueue) stop(_ error) error {
	q.stopRequested <- struct{}{} // Why not close the channel? We only want to trigger dispatcherLoop() once.
	<-q.stopCompleted

	return nil
}

func (q *RequestQueue) forgetDisconnectedQueriers(_ context.Context) error {
	q.runQuerierOperation("", forgetDisconnected)

	return nil
}

func (q *RequestQueue) RegisterQuerierConnection(querierID string) {
	q.runQuerierOperation(querierID, registerConnection)
}

func (q *RequestQueue) UnregisterQuerierConnection(querierID string) {
	q.runQuerierOperation(querierID, unregisterConnection)
}

func (q *RequestQueue) NotifyQuerierShutdown(querierID string) {
	q.runQuerierOperation(querierID, notifyShutdown)
}

func (q *RequestQueue) runQuerierOperation(querierID string, operation querierOperationType) {
	op := querierOperation{
		querierID: querierID,
		operation: operation,
	}

	select {
	case q.querierOperations <- op:
		// The dispatcher has received the operation. There's nothing more to do.
	case <-q.stopCompleted:
		// The dispatcher stopped before it could process the operation. There's nothing more to do.
	}
}

func (q *RequestQueue) GetConnectedQuerierWorkersMetric() float64 {
	return float64(q.connectedQuerierWorkers.Load())
}

type nextRequestForQuerierCall struct {
	ctx           context.Context
	querierID     string
	lastUserIndex UserIndex
	processed     chan nextRequestForQuerier

	haveUsed bool // Must be set to true after sending a message to processed, to ensure we only ever try to send one message to processed.
}

func (q *nextRequestForQuerierCall) sendError(err error) {
	// If GetNextRequestForQuerier is already gone, we don't care, so ignore the result from send.
	_ = q.send(nextRequestForQuerier{err: err})
}

// send sends req to the GetNextRequestForQuerier call that is waiting for a new query.
// Returns true if sending succeeds, or false otherwise (eg. because the GetNextRequestForQuerier call has already returned due to a context
// cancellation).
func (q *nextRequestForQuerierCall) send(req nextRequestForQuerier) bool {
	if q.haveUsed {
		panic("bug: should not try to send multiple messages to a querier")
	}

	q.haveUsed = true
	defer close(q.processed)

	select {
	case q.processed <- req:
		return true
	case <-q.ctx.Done():
		return false
	}
}

type nextRequestForQuerier struct {
	req           Request
	lastUserIndex UserIndex
	err           error
}<|MERGE_RESOLUTION|>--- conflicted
+++ resolved
@@ -153,17 +153,9 @@
 				queues.notifyQuerierShutdown(qe.querierID)
 				needToDispatchQueries = true
 
-<<<<<<< HEAD
-				// Tell any waiting GetNextRequestForQuerier calls for this querier that nothing is coming.
-				// If the querier shuts down without notifying us, this is OK: we'll never mark it as shutting down, so we'll
-				// dispatch a query to GetNextRequestForQuerier and Scheduler.QuerierLoop will try to send the query to it
-				// later. This will fail because the connection is broken, and GetNextRequestForQuerier won't be called again.
-				q.cancelWaitingConnectionsForQuerier(qe.querierID, waitingGetNextRequestForQuerierCalls)
-=======
 				// We don't need to do any cleanup here in response to a graceful shutdown: next time we try to dispatch a query to
 				// this querier, getNextQueueForQuerier will return ErrQuerierShuttingDown and we'll remove the waiting
 				// GetNextRequestForQuerier call from our list.
->>>>>>> aee38896
 			case forgetDisconnected:
 				if queues.forgetDisconnectedQueriers(time.Now()) > 0 {
 					// Removing some queriers may have caused a resharding.
@@ -241,25 +233,14 @@
 	return nil
 }
 
-<<<<<<< HEAD
 // tryDispatchRequest finds and forwards a request to a waiting GetNextRequestForQuerier call, if a suitable request is available.
 // Returns true if call should be removed from the list of waiting calls (eg. because a request has been forwarded to it), false otherwise.
 func (q *RequestQueue) tryDispatchRequest(queues *queues, call *nextRequestForQuerierCall) bool {
-	// If this querier has told us it's shutting down, don't bother trying to find a query request for it.
-	// Terminate GetNextRequestForQuerier with an error now.
 	queue, userID, idx, err := queues.getNextQueueForQuerier(call.lastUserIndex.last, call.querierID)
 	if err != nil {
+		// If this querier has told us it's shutting down, terminate GetNextRequestForQuerier with an error now...
 		call.sendError(err)
-=======
-// dispatchRequestToQuerier finds and forwards a request to a querier, if a suitable request is available.
-// Returns true if this querier should be removed from the list of waiting queriers (eg. because a request has been forwarded to it), false otherwise.
-func (q *RequestQueue) dispatchRequestToQuerier(queues *queues, querierConn *querierConnection) bool {
-	queue, userID, idx, err := queues.getNextQueueForQuerier(querierConn.lastUserIndex.last, querierConn.querierID)
-	if err != nil {
-		// If this querier has told us it's shutting down, terminate GetNextRequestForQuerier with an error now...
-		querierConn.sendError(err)
 		// ...and remove the waiting GetNextRequestForQuerier call from our list.
->>>>>>> aee38896
 		return true
 	}
 
@@ -293,25 +274,6 @@
 	return true
 }
 
-<<<<<<< HEAD
-func (q *RequestQueue) cancelWaitingConnectionsForQuerier(querierID string, waitingQuerierConnections *list.List) {
-	currentElement := waitingQuerierConnections.Front()
-
-	for currentElement != nil {
-		call := currentElement.Value.(*nextRequestForQuerierCall)
-		nextElement := currentElement.Next() // We have to capture the next element before calling Remove(), as Remove() clears it.
-
-		if call.querierID == querierID {
-			call.sendError(ErrQuerierShuttingDown)
-			waitingQuerierConnections.Remove(currentElement)
-		}
-
-		currentElement = nextElement
-	}
-}
-
-=======
->>>>>>> aee38896
 // EnqueueRequest puts the request into the queue. maxQueries is user-specific value that specifies how many queriers can
 // this user use (zero or negative = all queriers). It is passed to each EnqueueRequest, because it can change
 // between calls.
