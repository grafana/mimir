// SPDX-License-Identifier: AGPL-3.0-only
// Provenance-includes-location: https://github.com/cortexproject/cortex/blob/master/pkg/scheduler/queue/user_queues.go
// Provenance-includes-license: Apache-2.0
// Provenance-includes-copyright: The Cortex Authors.

package queue

import (
	"math/rand"
	"sort"
	"time"

	"github.com/grafana/mimir/pkg/util"
)

type TenantID string

const emptyTenantID = TenantID("")

type QuerierID string
type querierIDSlice []QuerierID

// Len implements sort.Interface for querierIDSlice
func (s querierIDSlice) Len() int { return len(s) }

// Swap implements sort.Interface for querierIDSlice
func (s querierIDSlice) Swap(i, j int) { s[i], s[j] = s[j], s[i] }

// Less implements sort.Interface for querierIDSlice
func (s querierIDSlice) Less(i, j int) bool { return s[i] < s[j] }

// Search method covers for sort.Search's functionality,
// as sort.Search does not allow anything interface-based or generic yet.
func (s querierIDSlice) Search(x QuerierID) int {
	return sort.Search(len(s), func(i int) bool { return s[i] >= x })
}

type tenantRequest struct {
	tenantID    TenantID
	req         Request
	maxQueriers int
}

type querierConn struct {
	// Number of active connections.
	connections int

	// True if the querier notified it's gracefully shutting down.
	shuttingDown bool

	// When the last connection has been unregistered.
	disconnectedAt time.Time
}

type tenantQuerierAssignments struct {
	// a tenant has many queriers
	// a tenant has *all* queriers if:
	//  - sharding is disabled (max-queriers-per-tenant=0)
	//  - or if max-queriers-per-tenant >= the number of queriers
	//
	// Tenant -> Queriers is the core relationship randomized from the shuffle shard seed.
	// The shuffle shard seed is itself consistently hashed from the tenant ID.
	// However, the most common operation is the querier asking for its next request,
	// which requires a relatively efficient lookup or check of Querier -> Tenant.
	//
	// Reshuffling is done when:
	//  - a querier connection is added or removed
	//  - it is detected during request enqueueing that a tenant's queriers
	//    were calculated from an outdated max-queriers-per-tenant value

	queriersByID map[QuerierID]*querierConn
	// Sorted list of querier ids, used when shuffle sharding queriers for tenant
	querierIDsSorted querierIDSlice

	// How long to wait before removing a querier which has got disconnected
	// but hasn't notified about a graceful shutdown.
	querierForgetDelay time.Duration

	// List of all tenants with queues, used for iteration when searching for next queue to handle.
	tenantIDOrder []TenantID
	tenantsByID   map[TenantID]*queueTenant

	// Tenant assigned querier ID set as determined by shuffle sharding.
	// If tenant querier ID set is not nil, only those queriers can handle the tenant's requests,
	// Tenant querier ID is set to nil if sharding is off or available queriers <= tenant's maxQueriers.
	tenantQuerierIDs map[TenantID]map[QuerierID]struct{}
}

type queueTenant struct {
	// seed for shuffle sharding of queriers; computed from tenantID only,
	// and is therefore consistent between different frontends.
	shuffleShardSeed int64

	// points up to tenant order to enable efficient removal
	orderIndex int

	maxQueriers int
}

// queueBroker encapsulates access to tenant queues for pending requests
// and maintains consistency with the tenant-querier assignments
type queueBroker struct {
	tenantQueuesTree *TreeQueue

	tenantQuerierAssignments tenantQuerierAssignments

	maxTenantQueueSize int
}

func newQueueBroker(maxTenantQueueSize int, forgetDelay time.Duration) *queueBroker {
	return &queueBroker{
		tenantQueuesTree: NewTreeQueue("root", maxTenantQueueSize),
		tenantQuerierAssignments: tenantQuerierAssignments{
			queriersByID:       map[QuerierID]*querierConn{},
			querierIDsSorted:   nil,
			querierForgetDelay: forgetDelay,
			tenantIDOrder:      nil,
			tenantsByID:        map[TenantID]*queueTenant{},
			tenantQuerierIDs:   map[TenantID]map[QuerierID]struct{}{},
		},
		maxTenantQueueSize: maxTenantQueueSize,
	}
}

func (qb *queueBroker) isEmpty() bool {
	return qb.tenantQueuesTree.isEmpty()
}

<<<<<<< HEAD
func (qb *queueBroker) enqueueRequestBack(r requestToEnqueue) error {
	_, err := qb.tenantQuerierAssignments.getOrAddTenant(r.tenantID, r.maxQueriers)
=======
func (qb *queueBroker) enqueueRequestBack(request *tenantRequest) error {
	queue, err := qb.getOrAddTenantQueue(request.tenantID, request.maxQueriers)
>>>>>>> a058d17a
	if err != nil {
		return err
	}

<<<<<<< HEAD
	queuePath := QueuePath{qb.tenantQueuesTree.name, string(r.tenantID)}
	return qb.tenantQueuesTree.EnqueueBackByPath(queuePath, r.req)
=======
	if queue.Len()+1 > qb.maxTenantQueueSize {
		return ErrTooManyRequests
	}

	queue.PushBack(request)
	return nil
>>>>>>> a058d17a
}

// enqueueRequestFront should only be used for re-enqueueing previously dequeued requests
// to the front of the queue when there was a failure in forwarding the querier.
//
// max tenant queue size checks are skipped even though queue size violations
// are not expected to occur when re-enqueuing a previously dequeued request.
<<<<<<< HEAD
func (qb *queueBroker) enqueueRequestFront(r requestToEnqueue) error {
	_, err := qb.tenantQuerierAssignments.getOrAddTenant(r.tenantID, r.maxQueriers)
=======
func (qb *queueBroker) enqueueRequestFront(request *tenantRequest) error {
	queue, err := qb.getOrAddTenantQueue(request.tenantID, request.maxQueriers)
>>>>>>> a058d17a
	if err != nil {
		return err
	}

<<<<<<< HEAD
	queuePath := QueuePath{qb.tenantQueuesTree.name, string(r.tenantID)}
	return qb.tenantQueuesTree.EnqueueFrontByPath(queuePath, r.req)
=======
	queue.PushFront(request)
	return nil
}

// getOrAddTenantQueue returns existing or new queue for tenant.
// maxQueriers is used to compute which queriers should handle requests for this tenant.
// If maxQueriers is <= 0, all queriers can handle this tenant's requests.
// If maxQueriers has changed since the last call, queriers for this are recomputed.
func (qb *queueBroker) getOrAddTenantQueue(tenantID TenantID, maxQueriers int) (*list.List, error) {
	_, err := qb.tenantQuerierAssignments.getOrAddTenant(tenantID, maxQueriers)
	if err != nil {
		return nil, err
	}
	queue := qb.tenantQueues[tenantID]

	if queue == nil {
		queue = &tenantQueue{
			requests: list.New(),
		}
		qb.tenantQueues[tenantID] = queue
	}

	return queue.requests, nil
>>>>>>> a058d17a
}

func (qb *queueBroker) dequeueRequestForQuerier(lastTenantIndex int, querierID QuerierID) (*tenantRequest, TenantID, int, error) {
	tenantID, tenantIndex, err := qb.tenantQuerierAssignments.getNextTenantIDForQuerier(lastTenantIndex, querierID)
	if err != nil {
		return nil, tenantID, tenantIndex, err
	}

	queuePath := QueuePath{qb.tenantQueuesTree.name, string(tenantID)}
	_, queueElement := qb.tenantQueuesTree.DequeueByPath(queuePath)

	queueNodeAfterDequeue := qb.tenantQueuesTree.getNode(queuePath)
	if queueNodeAfterDequeue == nil {
		// queue node was deleted due to being empty after dequeue
		qb.tenantQuerierAssignments.removeTenant(tenantID)
	}
<<<<<<< HEAD
	return queueElement, tenantID, tenantIndex, nil
=======

	// re-casting to same type it was enqueued as; panic would indicate a bug
	request := queueElement.Value.(*tenantRequest)

	return request, tenantID, tenantIndex, nil

>>>>>>> a058d17a
}

func (qb *queueBroker) addQuerierConnection(querierID QuerierID) {
	qb.tenantQuerierAssignments.addQuerierConnection(querierID)
}

func (qb *queueBroker) removeQuerierConnection(querierID QuerierID, now time.Time) {
	qb.tenantQuerierAssignments.removeQuerierConnection(querierID, now)
}

func (qb *queueBroker) notifyQuerierShutdown(querierID QuerierID) {
	qb.tenantQuerierAssignments.notifyQuerierShutdown(querierID)
}

func (qb *queueBroker) forgetDisconnectedQueriers(now time.Time) int {
	numDisconnected := qb.tenantQuerierAssignments.forgetDisconnectedQueriers(now)
	return numDisconnected
}

func (tqa *tenantQuerierAssignments) getNextTenantIDForQuerier(lastTenantIndex int, querierID QuerierID) (TenantID, int, error) {
	// check if querier is registered and is not shutting down
	if q := tqa.queriersByID[querierID]; q == nil || q.shuttingDown {
		return emptyTenantID, lastTenantIndex, ErrQuerierShuttingDown
	}
	tenantOrderIndex := lastTenantIndex
	for iters := 0; iters < len(tqa.tenantIDOrder); iters++ {
		tenantOrderIndex++
		if tenantOrderIndex >= len(tqa.tenantIDOrder) {
			// do not use modulo (e.g. i = (i + 1) % len(slice)) to wrap around this list,
			// as it could skip tenant IDs if the slice has changed size since the last call
			tenantOrderIndex = 0
		}

		tenantID := tqa.tenantIDOrder[tenantOrderIndex]
		if tenantID == emptyTenantID {
			continue
		}

		tenantQuerierSet := tqa.tenantQuerierIDs[tenantID]
		if tenantQuerierSet == nil {
			// tenant can use all queriers
			return tenantID, tenantOrderIndex, nil
		} else if _, ok := tenantQuerierSet[querierID]; ok {
			// tenant is assigned this querier
			return tenantID, tenantOrderIndex, nil
		}
	}

	return emptyTenantID, lastTenantIndex, nil
}

func (tqa *tenantQuerierAssignments) getTenant(tenantID TenantID) (*queueTenant, error) {
	if tenantID == emptyTenantID {
		return nil, ErrInvalidTenantID
	}
	tenant := tqa.tenantsByID[tenantID]
	return tenant, nil
}

func (tqa *tenantQuerierAssignments) getOrAddTenant(tenantID TenantID, maxQueriers int) (*queueTenant, error) {
	if tenantID == emptyTenantID {
		// empty tenantID is not allowed; "" is used for free spot
		return nil, ErrInvalidTenantID
	}

	if maxQueriers < 0 {
		maxQueriers = 0
	}

	tenant := tqa.tenantsByID[tenantID]

	if tenant == nil {
		tenant = &queueTenant{
			shuffleShardSeed: util.ShuffleShardSeed(string(tenantID), ""),
			// orderIndex set to sentinel value to indicate it is not inserted yet
			orderIndex: -1,
			// maxQueriers 0 enables a later check to trigger tenant-querier assignment
			// for new queue tenants with shuffle sharding enabled
			maxQueriers: 0,
		}
		for i, id := range tqa.tenantIDOrder {
			if id == emptyTenantID {
				// previously removed tenant not yet cleaned up; take its place
				tenant.orderIndex = i
				tqa.tenantIDOrder[i] = tenantID
				tqa.tenantsByID[tenantID] = tenant
				break
			}
		}

		if tenant.orderIndex < 0 {
			// there were no empty spaces in tenant order; append
			tenant.orderIndex = len(tqa.tenantIDOrder)
			tqa.tenantIDOrder = append(tqa.tenantIDOrder, tenantID)
			tqa.tenantsByID[tenantID] = tenant
		}
	}

	// tenant now either retrieved or created;
	// tenant queriers need computed for new tenant if sharding enabled,
	// or if the tenant already existed but its maxQueriers has changed
	if tenant.maxQueriers != maxQueriers {
		tenant.maxQueriers = maxQueriers
		tqa.shuffleTenantQueriers(tenantID, nil)
	}
	return tenant, nil
}

func (tqa *tenantQuerierAssignments) addQuerierConnection(querierID QuerierID) {
	querier := tqa.queriersByID[querierID]
	if querier != nil {
		querier.connections++

		// Reset in case the querier re-connected while it was in the forget waiting period.
		querier.shuttingDown = false
		querier.disconnectedAt = time.Time{}

		return
	}

	// First connection from this querier.
	tqa.queriersByID[querierID] = &querierConn{connections: 1}
	tqa.querierIDsSorted = append(tqa.querierIDsSorted, querierID)
	sort.Sort(tqa.querierIDsSorted)

	tqa.recomputeTenantQueriers()
}

func (tqa *tenantQuerierAssignments) removeTenant(tenantID TenantID) {
	tenant := tqa.tenantsByID[tenantID]
	if tenant == nil {
		return
	}
	delete(tqa.tenantsByID, tenantID)
	tqa.tenantIDOrder[tenant.orderIndex] = emptyTenantID

	// Shrink tenant list if possible by removing empty tenant IDs.
	// We remove only from the end; removing from the middle would re-index all tenant IDs
	// and skip tenants when starting iteration from a querier-provided lastTenantIndex.
	// Empty tenant IDs stuck in the middle of the slice are handled
	// by replacing them when a new tenant ID arrives in the queue.
	for i := len(tqa.tenantIDOrder) - 1; i >= 0 && tqa.tenantIDOrder[i] == emptyTenantID; i-- {
		tqa.tenantIDOrder = tqa.tenantIDOrder[:i]
	}
}

func (tqa *tenantQuerierAssignments) removeQuerierConnection(querierID QuerierID, now time.Time) {
	querier := tqa.queriersByID[querierID]
	if querier == nil || querier.connections <= 0 {
		panic("unexpected number of connections for querier")
	}

	// Decrease the number of active connections.
	querier.connections--
	if querier.connections > 0 {
		return
	}

	// There no more active connections. If the forget delay is configured then
	// we can remove it only if querier has announced a graceful shutdown.
	if querier.shuttingDown || tqa.querierForgetDelay == 0 {
		tqa.removeQuerier(querierID)
		return
	}

	// No graceful shutdown has been notified yet, so we should track the current time
	// so that we'll remove the querier as soon as we receive the graceful shutdown
	// notification (if any) or once the threshold expires.
	querier.disconnectedAt = now
}

func (tqa *tenantQuerierAssignments) removeQuerier(querierID QuerierID) {
	delete(tqa.queriersByID, querierID)

	ix := tqa.querierIDsSorted.Search(querierID)
	if ix >= len(tqa.querierIDsSorted) || tqa.querierIDsSorted[ix] != querierID {
		panic("incorrect state of sorted queriers")
	}

	tqa.querierIDsSorted = append(tqa.querierIDsSorted[:ix], tqa.querierIDsSorted[ix+1:]...)

	tqa.recomputeTenantQueriers()
}

// notifyQuerierShutdown records that a querier has sent notification about a graceful shutdown.
func (tqa *tenantQuerierAssignments) notifyQuerierShutdown(querierID QuerierID) {
	querier := tqa.queriersByID[querierID]
	if querier == nil {
		// The querier may have already been removed, so we just ignore it.
		return
	}

	// If there are no more connections, we should remove the querier.
	if querier.connections == 0 {
		tqa.removeQuerier(querierID)
		return
	}

	// Otherwise we should annotate we received a graceful shutdown notification
	// and the querier will be removed once all connections are unregistered.
	querier.shuttingDown = true
}

// forgetDisconnectedQueriers removes all disconnected queriers that have gone since at least
// the forget delay. Returns the number of forgotten queriers.
func (tqa *tenantQuerierAssignments) forgetDisconnectedQueriers(now time.Time) int {
	// Nothing to do if the forget delay is disabled.
	if tqa.querierForgetDelay == 0 {
		return 0
	}

	// Remove all queriers with no connections that have gone since at least the forget delay.
	threshold := now.Add(-tqa.querierForgetDelay)
	forgotten := 0

	for querierID := range tqa.queriersByID {
		if querier := tqa.queriersByID[querierID]; querier.connections == 0 && querier.disconnectedAt.Before(threshold) {
			tqa.removeQuerier(querierID)
			forgotten++
		}
	}

	return forgotten
}

func (tqa *tenantQuerierAssignments) recomputeTenantQueriers() {
	// Only allocate the scratchpad the first time we need it.
	// If shuffle-sharding is disabled, it will not be used.
	var scratchpad querierIDSlice

	for tenantID, tenant := range tqa.tenantsByID {
		if tenant.maxQueriers > 0 && tenant.maxQueriers < len(tqa.querierIDsSorted) && scratchpad == nil {
			scratchpad = make(querierIDSlice, 0, len(tqa.querierIDsSorted))
		}

		tqa.shuffleTenantQueriers(tenantID, scratchpad)
	}
}

func (tqa *tenantQuerierAssignments) shuffleTenantQueriers(tenantID TenantID, scratchpad querierIDSlice) {
	tenant := tqa.tenantsByID[tenantID]
	if tenant == nil {
		return
	}

	if tenant.maxQueriers == 0 || len(tqa.querierIDsSorted) <= tenant.maxQueriers {
		// shuffle shard is either disabled or calculation is unnecessary
		tqa.tenantQuerierIDs[tenantID] = nil
		return
	}

	querierIDSet := make(map[QuerierID]struct{}, tenant.maxQueriers)
	rnd := rand.New(rand.NewSource(tenant.shuffleShardSeed))

	scratchpad = append(scratchpad[:0], tqa.querierIDsSorted...)

	last := len(scratchpad) - 1
	for i := 0; i < tenant.maxQueriers; i++ {
		r := rnd.Intn(last + 1)
		querierIDSet[scratchpad[r]] = struct{}{}
		// move selected item to the end, it won't be selected anymore.
		scratchpad[r], scratchpad[last] = scratchpad[last], scratchpad[r]
		last--
	}
	tqa.tenantQuerierIDs[tenantID] = querierIDSet
}<|MERGE_RESOLUTION|>--- conflicted
+++ resolved
@@ -126,28 +126,14 @@
 	return qb.tenantQueuesTree.isEmpty()
 }
 
-<<<<<<< HEAD
-func (qb *queueBroker) enqueueRequestBack(r requestToEnqueue) error {
-	_, err := qb.tenantQuerierAssignments.getOrAddTenant(r.tenantID, r.maxQueriers)
-=======
 func (qb *queueBroker) enqueueRequestBack(request *tenantRequest) error {
 	queue, err := qb.getOrAddTenantQueue(request.tenantID, request.maxQueriers)
->>>>>>> a058d17a
 	if err != nil {
 		return err
 	}
 
-<<<<<<< HEAD
 	queuePath := QueuePath{qb.tenantQueuesTree.name, string(r.tenantID)}
-	return qb.tenantQueuesTree.EnqueueBackByPath(queuePath, r.req)
-=======
-	if queue.Len()+1 > qb.maxTenantQueueSize {
-		return ErrTooManyRequests
-	}
-
-	queue.PushBack(request)
-	return nil
->>>>>>> a058d17a
+	return qb.tenantQueuesTree.EnqueueBackByPath(queuePath, request)
 }
 
 // enqueueRequestFront should only be used for re-enqueueing previously dequeued requests
@@ -155,45 +141,14 @@
 //
 // max tenant queue size checks are skipped even though queue size violations
 // are not expected to occur when re-enqueuing a previously dequeued request.
-<<<<<<< HEAD
-func (qb *queueBroker) enqueueRequestFront(r requestToEnqueue) error {
-	_, err := qb.tenantQuerierAssignments.getOrAddTenant(r.tenantID, r.maxQueriers)
-=======
 func (qb *queueBroker) enqueueRequestFront(request *tenantRequest) error {
 	queue, err := qb.getOrAddTenantQueue(request.tenantID, request.maxQueriers)
->>>>>>> a058d17a
 	if err != nil {
 		return err
 	}
 
-<<<<<<< HEAD
 	queuePath := QueuePath{qb.tenantQueuesTree.name, string(r.tenantID)}
-	return qb.tenantQueuesTree.EnqueueFrontByPath(queuePath, r.req)
-=======
-	queue.PushFront(request)
-	return nil
-}
-
-// getOrAddTenantQueue returns existing or new queue for tenant.
-// maxQueriers is used to compute which queriers should handle requests for this tenant.
-// If maxQueriers is <= 0, all queriers can handle this tenant's requests.
-// If maxQueriers has changed since the last call, queriers for this are recomputed.
-func (qb *queueBroker) getOrAddTenantQueue(tenantID TenantID, maxQueriers int) (*list.List, error) {
-	_, err := qb.tenantQuerierAssignments.getOrAddTenant(tenantID, maxQueriers)
-	if err != nil {
-		return nil, err
-	}
-	queue := qb.tenantQueues[tenantID]
-
-	if queue == nil {
-		queue = &tenantQueue{
-			requests: list.New(),
-		}
-		qb.tenantQueues[tenantID] = queue
-	}
-
-	return queue.requests, nil
->>>>>>> a058d17a
+	return qb.tenantQueuesTree.EnqueueFrontByPath(queuePath,request)
 }
 
 func (qb *queueBroker) dequeueRequestForQuerier(lastTenantIndex int, querierID QuerierID) (*tenantRequest, TenantID, int, error) {
@@ -210,16 +165,14 @@
 		// queue node was deleted due to being empty after dequeue
 		qb.tenantQuerierAssignments.removeTenant(tenantID)
 	}
-<<<<<<< HEAD
-	return queueElement, tenantID, tenantIndex, nil
-=======
-
-	// re-casting to same type it was enqueued as; panic would indicate a bug
-	request := queueElement.Value.(*tenantRequest)
+
+  var request *tenantRequest
+  if queueElement != nil {
+	  // re-casting to same type it was enqueued as; panic would indicate a bug
+	  request := queueElement.(*tenantRequest)
+  }
 
 	return request, tenantID, tenantIndex, nil
-
->>>>>>> a058d17a
 }
 
 func (qb *queueBroker) addQuerierConnection(querierID QuerierID) {
