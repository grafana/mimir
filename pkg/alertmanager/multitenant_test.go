// SPDX-License-Identifier: AGPL-3.0-only
// Provenance-includes-location: https://github.com/cortexproject/cortex/blob/master/pkg/alertmanager/multitenant_test.go
// Provenance-includes-license: Apache-2.0
// Provenance-includes-copyright: The Cortex Authors.

package alertmanager

import (
	"bytes"
	"context"
	"encoding/json"
	"errors"
	"fmt"
	"io"
	"math/rand"
	"net"
	"net/http"
	"net/http/httptest"
	"net/http/pprof"
	"net/url"
	"os"
	"path/filepath"
	"strings"
	"sync"
	"testing"
	"time"

	"github.com/go-kit/log"
	"github.com/gogo/status"
	"github.com/grafana/alerting/definition"
	"github.com/grafana/dskit/clusterutil"
	"github.com/grafana/dskit/concurrency"
	"github.com/grafana/dskit/flagext"
	"github.com/grafana/dskit/grpcclient"
	"github.com/grafana/dskit/grpcutil"
	"github.com/grafana/dskit/httpgrpc"
	"github.com/grafana/dskit/kv/consul"
	dskit_metrics "github.com/grafana/dskit/metrics"
	"github.com/grafana/dskit/middleware"
	"github.com/grafana/dskit/ring"
	"github.com/grafana/dskit/services"
	"github.com/grafana/dskit/test"
	"github.com/grafana/dskit/user"
	"github.com/grafana/regexp"
	"github.com/matttproud/golang_protobuf_extensions/pbutil"
	"github.com/prometheus/alertmanager/cluster/clusterpb"
	amconfig "github.com/prometheus/alertmanager/config"
	"github.com/prometheus/alertmanager/featurecontrol"
	pb "github.com/prometheus/alertmanager/nflog/nflogpb"
	"github.com/prometheus/alertmanager/notify"
	"github.com/prometheus/alertmanager/pkg/labels"
	"github.com/prometheus/alertmanager/silence/silencepb"
	"github.com/prometheus/alertmanager/types"
	"github.com/prometheus/client_golang/prometheus"
	"github.com/prometheus/client_golang/prometheus/promauto"
	"github.com/prometheus/client_golang/prometheus/testutil"
	"github.com/prometheus/common/model"
	"github.com/stretchr/testify/assert"
	"github.com/stretchr/testify/require"
	"github.com/thanos-io/objstore"
	"go.uber.org/atomic"
	"go.uber.org/goleak"
	"golang.org/x/time/rate"
	"google.golang.org/grpc"
	"google.golang.org/grpc/codes"

	"github.com/grafana/mimir/pkg/alertmanager/alertmanagerpb"
	"github.com/grafana/mimir/pkg/alertmanager/alertspb"
	"github.com/grafana/mimir/pkg/alertmanager/alertstore"
	"github.com/grafana/mimir/pkg/alertmanager/alertstore/bucketclient"
	"github.com/grafana/mimir/pkg/storage/bucket"
	"github.com/grafana/mimir/pkg/util"
	utiltest "github.com/grafana/mimir/pkg/util/test"
	"github.com/grafana/mimir/pkg/util/validation"
)

const (
	simpleConfigOne = `route:
  receiver: dummy

receivers:
  - name: dummy`

	simpleConfigTwo = `route:
  receiver: dummy2

receivers:
  - name: dummy2`

	grafanaConfig     = `{"template_files":{},"alertmanager_config":{"route":{"receiver":"grafana-default-email","group_by":["grafana_folder","alertname"]},"templates":null,"receivers":[{"name":"grafana-default-email","grafana_managed_receiver_configs":[{"uid":"dde6ntuob69dtf","name":"WH","type":"webhook","disableResolveMessage":false,"settings":{"url":"http://localhost:8080","username":"test"},"secureSettings":{"password":"test"}}]}]}}`
	simpleTemplateOne = `{{ define "some.template.one" }}{{ end }}`
	simpleTemplateTwo = `{{ define "some.template.two" }}{{ end }}`
	badConfig         = `
route:
  receiver: NOT_EXIST`
)

func mockAlertmanagerConfig(t *testing.T) *MultitenantAlertmanagerConfig {
	t.Helper()

	externalURL := flagext.URLValue{}
	err := externalURL.Set("http://localhost/alertmanager")
	require.NoError(t, err)

	tempDir := t.TempDir()

	cfg := &MultitenantAlertmanagerConfig{}
	flagext.DefaultValues(cfg)

	cfg.ExternalURL = externalURL
	cfg.DataDir = tempDir
	cfg.ShardingRing.Common.InstanceID = "test"
	cfg.ShardingRing.Common.InstanceAddr = "127.0.0.1"
	cfg.PollInterval = time.Minute
	cfg.ShardingRing.ReplicationFactor = 1
	cfg.Persister = PersisterConfig{Interval: time.Hour}

	return cfg
}

func setupSingleMultitenantAlertmanager(t *testing.T, cfg *MultitenantAlertmanagerConfig, store alertstore.AlertStore, limits Limits, features featurecontrol.Flagger, logger log.Logger, registerer prometheus.Registerer) *MultitenantAlertmanager {
	// The mock ring store means we do not need a real e.g. Consul running.
	ringStore, closer := consul.NewInMemoryClient(ring.GetCodec(), log.NewNopLogger(), nil)
	t.Cleanup(func() {
		assert.NoError(t, closer.Close())
	})

	// The mock will have the default fallback config.
	amCfg, err := ComputeFallbackConfig("")
	require.NoError(t, err)

	if limits == nil {
		limits = &mockAlertManagerLimits{}
	}
	am, err := createMultitenantAlertmanager(cfg, amCfg, store, ringStore, limits, features, logger, registerer)
	require.NoError(t, err)

	// The mock client pool allows the distributor to talk to the instance
	// without requiring a gRPC server to be running.
	clientPool := newPassthroughAlertmanagerClientPool()
	clientPool.setServer(cfg.ShardingRing.Common.InstanceAddr+":0", am)
	am.alertmanagerClientsPool = clientPool
	am.distributor.alertmanagerClientsPool = clientPool

	// We need to start the alertmanager for most tests in order for tenant
	// ownership checking to work, as it queries the ring.
	require.NoError(t, services.StartAndAwaitRunning(context.Background(), am))
	t.Cleanup(func() {
		require.NoError(t, services.StopAndAwaitTerminated(context.Background(), am))
	})

	return am
}

func TestMultitenantAlertmanagerConfig_Validate(t *testing.T) {
	tests := map[string]struct {
		setup    func(t *testing.T, cfg *MultitenantAlertmanagerConfig)
		expected error
	}{
		"should pass with default config": {
			setup:    func(*testing.T, *MultitenantAlertmanagerConfig) {},
			expected: nil,
		},
		"should fail with empty external URL": {
			setup: func(t *testing.T, cfg *MultitenantAlertmanagerConfig) {
				require.NoError(t, cfg.ExternalURL.Set(""))
			},
			expected: errEmptyExternalURL,
		},
		"should fail if persistent interval is 0": {
			setup: func(_ *testing.T, cfg *MultitenantAlertmanagerConfig) {
				cfg.Persister.Interval = 0
			},
			expected: errInvalidPersistInterval,
		},
		"should fail if persistent interval is negative": {
			setup: func(_ *testing.T, cfg *MultitenantAlertmanagerConfig) {
				cfg.Persister.Interval = -1
			},
			expected: errInvalidPersistInterval,
		},
		"should fail if external URL ends with /": {
			setup: func(t *testing.T, cfg *MultitenantAlertmanagerConfig) {
				require.NoError(t, cfg.ExternalURL.Set("http://localhost/prefix/"))
			},
			expected: errInvalidExternalURLEndingSlash,
		},
		"should succeed if external URL does not end with /": {
			setup: func(t *testing.T, cfg *MultitenantAlertmanagerConfig) {
				require.NoError(t, cfg.ExternalURL.Set("http://localhost/prefix"))
			},
			expected: nil,
		},
		"should fail if external URL has no scheme": {
			setup: func(t *testing.T, cfg *MultitenantAlertmanagerConfig) {
				require.NoError(t, cfg.ExternalURL.Set("example.com/alertmanager"))
			},
			expected: errInvalidExternalURLMissingScheme,
		},
		"should fail if external URL has no hostname": {
			setup: func(t *testing.T, cfg *MultitenantAlertmanagerConfig) {
				require.NoError(t, cfg.ExternalURL.Set("https:///alertmanager"))
			},
			expected: errInvalidExternalURLMissingHostname,
		},
		"should fail if zone aware is enabled but zone is not set": {
			setup: func(_ *testing.T, cfg *MultitenantAlertmanagerConfig) {
				cfg.ShardingRing.ZoneAwarenessEnabled = true
			},
			expected: errZoneAwarenessEnabledWithoutZoneInfo,
		},
		"should pass if the URL just contains the path with the leading /": {
			setup: func(t *testing.T, cfg *MultitenantAlertmanagerConfig) {
				require.NoError(t, cfg.ExternalURL.Set("/alertmanager"))
			},
			expected: nil,
		},
		"should fail if the URL just contains the hostname (because it can't be disambiguated with a path)": {
			setup: func(t *testing.T, cfg *MultitenantAlertmanagerConfig) {
				require.NoError(t, cfg.ExternalURL.Set("alertmanager"))
			},
			expected: errInvalidExternalURLMissingScheme,
		},
	}

	for testName, testData := range tests {
		t.Run(testName, func(t *testing.T) {
			cfg := &MultitenantAlertmanagerConfig{}
			flagext.DefaultValues(cfg)
			testData.setup(t, cfg)
			assert.Equal(t, testData.expected, cfg.Validate())
		})
	}
}

func TestMultitenantAlertmanager_relativeDataDir(t *testing.T) {
	ctx := context.Background()

	// Run this test using a real storage client.
	store := prepareInMemoryAlertStore()
	require.NoError(t, store.SetAlertConfig(ctx, alertspb.AlertConfigDesc{
		User: "user",
		RawConfig: simpleConfigOne + `
templates:
- 'first.tpl'
- 'second.tpl'
`,
		Templates: []*alertspb.TemplateDesc{
			{
				Filename: "first.tpl",
				Body:     `{{ define "t1" }}Template 1 ... {{end}}`,
			},
			{
				Filename: "second.tpl",
				Body:     `{{ define "t2" }}Template 2{{ end}}`,
			},
		},
	}))

	reg := prometheus.NewPedanticRegistry()
	cfg := mockAlertmanagerConfig(t)
	// Alter datadir to get a relative path
	cwd, err := os.Getwd()
	require.NoError(t, err)
	cfg.DataDir, err = filepath.Rel(cwd, cfg.DataDir)
	require.NoError(t, err)
	am := setupSingleMultitenantAlertmanager(t, cfg, store, nil, featurecontrol.NoopFlags{}, log.NewNopLogger(), reg)

	// Ensure the configs are synced correctly and persist across several syncs
	for i := 0; i < 3; i++ {
		err := am.loadAndSyncConfigs(context.Background(), reasonPeriodic)
		require.NoError(t, err)
		require.Len(t, am.alertmanagers, 1)

		dirs := am.getPerUserDirectories()
		userDir := dirs["user"]
		require.NotZero(t, userDir)
		require.True(t, dirExists(t, userDir))
	}
}

func TestMultitenantAlertmanager_loadAndSyncConfigs(t *testing.T) {
	utiltest.VerifyNoLeak(t,
		// This package's init() function statically starts a singleton goroutine that runs forever.
		goleak.IgnoreTopFunction("github.com/grafana/mimir/pkg/alertmanager.init.0.func1"),
	)

	ctx := context.Background()

	// Run this test using a real storage client.
	store := prepareInMemoryAlertStore()
	require.NoError(t, store.SetAlertConfig(ctx, alertspb.AlertConfigDesc{
		User:      "user1",
		RawConfig: simpleConfigOne,
		Templates: []*alertspb.TemplateDesc{},
	}))
	require.NoError(t, store.SetAlertConfig(ctx, alertspb.AlertConfigDesc{
		User:      "user2",
		RawConfig: simpleConfigOne,
		Templates: []*alertspb.TemplateDesc{},
	}))

	reg := prometheus.NewPedanticRegistry()
	cfg := mockAlertmanagerConfig(t)
	am := setupSingleMultitenantAlertmanager(t, cfg, store, nil, featurecontrol.NoopFlags{}, log.NewNopLogger(), reg)

	// Ensure the configs are synced correctly
	err := am.loadAndSyncConfigs(context.Background(), reasonPeriodic)
	require.NoError(t, err)
	require.Len(t, am.alertmanagers, 2)

	currentConfig, cfgExists := am.cfgs["user1"]
	require.True(t, cfgExists)
	require.Equal(t, simpleConfigOne, currentConfig.RawConfig)

	require.NoError(t, testutil.GatherAndCompare(reg, bytes.NewBufferString(`
		# HELP cortex_alertmanager_config_last_reload_successful Boolean set to 1 whenever the last configuration reload attempt was successful.
		# TYPE cortex_alertmanager_config_last_reload_successful gauge
		cortex_alertmanager_config_last_reload_successful{user="user1"} 1
		cortex_alertmanager_config_last_reload_successful{user="user2"} 1
	`), "cortex_alertmanager_config_last_reload_successful"))

	// Ensure when a 3rd config is added, it is synced correctly
	user3Cfg := alertspb.AlertConfigDesc{
		User: "user3",
		RawConfig: simpleConfigOne + `
templates:
- 'first.tpl'
- 'second.tpl'
`,
		Templates: []*alertspb.TemplateDesc{
			{
				Filename: "first.tpl",
				Body:     `{{ define "t1" }}Template 1 ... {{end}}`,
			},
			{
				Filename: "second.tpl",
				Body:     `{{ define "t2" }}Template 2{{ end}}`,
			},
		},
	}
	require.NoError(t, store.SetAlertConfig(ctx, user3Cfg))

	err = am.loadAndSyncConfigs(context.Background(), reasonPeriodic)
	require.NoError(t, err)
	require.Len(t, am.alertmanagers, 3)

	dirs := am.getPerUserDirectories()
	user3Dir := dirs["user3"]
	require.NotZero(t, user3Dir)
	require.True(t, dirExists(t, user3Dir))
	finalUser3Cfg, ok := am.cfgs["user3"]
	require.True(t, ok)
	require.Len(t, finalUser3Cfg.Templates, 2)
	require.Equal(t, "first.tpl", finalUser3Cfg.Templates[0].Filename)
	require.Equal(t, "second.tpl", finalUser3Cfg.Templates[1].Filename)

	require.NoError(t, testutil.GatherAndCompare(reg, bytes.NewBufferString(`
		# HELP cortex_alertmanager_config_last_reload_successful Boolean set to 1 whenever the last configuration reload attempt was successful.
		# TYPE cortex_alertmanager_config_last_reload_successful gauge
		cortex_alertmanager_config_last_reload_successful{user="user1"} 1
		cortex_alertmanager_config_last_reload_successful{user="user2"} 1
		cortex_alertmanager_config_last_reload_successful{user="user3"} 1
	`), "cortex_alertmanager_config_last_reload_successful"))

	// Ensure the config is updated
	require.NoError(t, store.SetAlertConfig(ctx, alertspb.AlertConfigDesc{
		User:      "user1",
		RawConfig: simpleConfigTwo,
		Templates: []*alertspb.TemplateDesc{},
	}))

	err = am.loadAndSyncConfigs(context.Background(), reasonPeriodic)
	require.NoError(t, err)

	currentConfig, cfgExists = am.cfgs["user1"]
	require.True(t, cfgExists)
	require.Equal(t, simpleConfigTwo, currentConfig.RawConfig)
	require.Empty(t, currentConfig.Templates)

	// Ensure the config is reloaded if only templates changed
	require.NoError(t, store.SetAlertConfig(ctx, alertspb.AlertConfigDesc{
		User:      "user1",
		RawConfig: simpleConfigTwo,
		Templates: []*alertspb.TemplateDesc{
			{
				Filename: "some-template.tmpl",
				Body:     simpleTemplateOne,
			},
		},
	}))

	err = am.loadAndSyncConfigs(context.Background(), reasonPeriodic)
	require.NoError(t, err)

	currentConfig, cfgExists = am.cfgs["user1"]
	require.True(t, cfgExists)
	require.Len(t, currentConfig.Templates, 1)
	require.Equal(t, "some-template.tmpl", currentConfig.Templates[0].Filename)
	require.Contains(t, currentConfig.Templates[0].Body, "some.template")

	// Ensure that when a Grafana config is added, it is synced correctly.
	testSmtpFrom := "test@grafana.com"
	userGrafanaCfg := alertspb.GrafanaAlertConfigDesc{
		User:               "user4",
		RawConfig:          grafanaConfig,
		Hash:               "test",
		CreatedAtTimestamp: time.Now().Unix(),
		Default:            false,
		Promoted:           true,
		ExternalUrl:        "test.grafana.com",
		SmtpFrom:           testSmtpFrom,
		StaticHeaders:      map[string]string{"Header1": "Value1"},
	}
	emptyMimirConfig := alertspb.AlertConfigDesc{User: "user4"}
	require.NoError(t, store.SetGrafanaAlertConfig(ctx, userGrafanaCfg))
	require.NoError(t, store.SetAlertConfig(ctx, emptyMimirConfig))

	err = am.loadAndSyncConfigs(ctx, reasonPeriodic)
	require.NoError(t, err)
	require.Len(t, am.alertmanagers, 4)

	// The Mimir configuration was empty, so the Grafana configuration should be chosen for user 4.
	amCfg, err := createUsableGrafanaConfig(am.logger, userGrafanaCfg, am.fallbackConfig)
	require.NoError(t, err)
	grafanaAlertConfigDesc := amCfg.AlertConfigDesc
	require.Equal(t, grafanaAlertConfigDesc, am.cfgs["user4"])

	dirs = am.getPerUserDirectories()
	user4Dir := dirs["user4"]
	require.NotZero(t, user4Dir)
	require.True(t, dirExists(t, user4Dir))

	require.NoError(t, testutil.GatherAndCompare(reg, bytes.NewBufferString(`
		# HELP cortex_alertmanager_config_last_reload_successful Boolean set to 1 whenever the last configuration reload attempt was successful.
		# TYPE cortex_alertmanager_config_last_reload_successful gauge
		cortex_alertmanager_config_last_reload_successful{user="user1"} 1
		cortex_alertmanager_config_last_reload_successful{user="user2"} 1
		cortex_alertmanager_config_last_reload_successful{user="user3"} 1
		cortex_alertmanager_config_last_reload_successful{user="user4"} 1
	`), "cortex_alertmanager_config_last_reload_successful"))

	// Ensure the config can be unpromoted.
	userGrafanaCfg.Promoted = false
	require.NoError(t, store.SetGrafanaAlertConfig(ctx, userGrafanaCfg))

	err = am.loadAndSyncConfigs(context.Background(), reasonPeriodic)
	require.NoError(t, err)
	require.Equal(t, emptyMimirConfig, am.cfgs["user4"])

	// Ensure the Grafana config is used when it's promoted again.
	userGrafanaCfg.Promoted = true
	require.NoError(t, store.SetGrafanaAlertConfig(ctx, userGrafanaCfg))

	err = am.loadAndSyncConfigs(context.Background(), reasonPeriodic)
	require.NoError(t, err)
	require.Equal(t, grafanaAlertConfigDesc, am.cfgs["user4"])

	// Add a Mimir fallback config for the same user.
	defaultConfig := alertspb.AlertConfigDesc{
		User:      "user4",
		RawConfig: am.fallbackConfig,
	}
	require.NoError(t, store.SetAlertConfig(ctx, defaultConfig))

	// The Grafana config + Mimir global config section should be used.
	require.NoError(t, am.loadAndSyncConfigs(context.Background(), reasonPeriodic))

	var gCfg GrafanaAlertmanagerConfig
	require.NoError(t, json.Unmarshal([]byte(userGrafanaCfg.RawConfig), &gCfg))
	mCfg, err := definition.LoadCompat([]byte(defaultConfig.RawConfig))
	require.NoError(t, err)

	gCfg.AlertmanagerConfig.Global = mCfg.Global
	gCfg.AlertmanagerConfig.Global.SMTPFrom = testSmtpFrom

	rawCfg, err := json.Marshal(gCfg.AlertmanagerConfig)
	require.NoError(t, err)

	expCfg := alertspb.AlertConfigDesc{
		User:      "user4",
		RawConfig: string(rawCfg),
		Templates: []*alertspb.TemplateDesc{},
	}
	require.Equal(t, expCfg, am.cfgs["user4"])

	// Ensure the Grafana config is ignored when it's marked as default.
	userGrafanaCfg.Default = true
	require.NoError(t, store.SetGrafanaAlertConfig(ctx, userGrafanaCfg))

	err = am.loadAndSyncConfigs(context.Background(), reasonPeriodic)
	require.NoError(t, err)
	require.Equal(t, defaultConfig, am.cfgs["user4"])

	// Ensure the Grafana config is ignored when it's empty.
	userGrafanaCfg.Default = false
	userGrafanaCfg.RawConfig = ""
	require.NoError(t, store.SetGrafanaAlertConfig(ctx, userGrafanaCfg))

	err = am.loadAndSyncConfigs(context.Background(), reasonPeriodic)
	require.NoError(t, err)
	require.Equal(t, defaultConfig, am.cfgs["user4"])

	// Test Delete User, ensure config is removed and the resources are freed.
	require.NoError(t, store.DeleteAlertConfig(ctx, "user3"))
	err = am.loadAndSyncConfigs(context.Background(), reasonPeriodic)
	require.NoError(t, err)
	currentConfig, cfgExists = am.cfgs["user3"]
	require.False(t, cfgExists)
	require.Equal(t, "", currentConfig.RawConfig)

	_, cfgExists = am.alertmanagers["user3"]
	require.False(t, cfgExists)
	dirs = am.getPerUserDirectories()
	require.NotZero(t, dirs["user1"])
	require.NotZero(t, dirs["user2"])
	require.Zero(t, dirs["user3"]) // User3 is deleted, so we should have no more files for it.
	require.False(t, fileExists(t, user3Dir))

	require.NoError(t, testutil.GatherAndCompare(reg, bytes.NewBufferString(`
		# HELP cortex_alertmanager_config_last_reload_successful Boolean set to 1 whenever the last configuration reload attempt was successful.
		# TYPE cortex_alertmanager_config_last_reload_successful gauge
		cortex_alertmanager_config_last_reload_successful{user="user1"} 1
		cortex_alertmanager_config_last_reload_successful{user="user2"} 1
		cortex_alertmanager_config_last_reload_successful{user="user4"} 1
	`), "cortex_alertmanager_config_last_reload_successful"))

	// Ensure when a 3rd config is re-added, it is synced correctly
	require.NoError(t, store.SetAlertConfig(ctx, user3Cfg))

	err = am.loadAndSyncConfigs(context.Background(), reasonPeriodic)
	require.NoError(t, err)

	currentConfig, cfgExists = am.cfgs["user3"]
	require.True(t, cfgExists)
	require.Equal(t, user3Cfg.RawConfig, currentConfig.RawConfig)

	_, cfgExists = am.alertmanagers["user3"]
	require.True(t, cfgExists)
	dirs = am.getPerUserDirectories()
	require.NotZero(t, dirs["user1"])
	require.NotZero(t, dirs["user2"])
	require.Equal(t, user3Dir, dirs["user3"]) // Dir should exist, even though state files are not generated yet.

	// Hierarchy that existed before should exist again.
	require.True(t, dirExists(t, user3Dir))

	require.NoError(t, testutil.GatherAndCompare(reg, bytes.NewBufferString(`
		# HELP cortex_alertmanager_config_last_reload_successful Boolean set to 1 whenever the last configuration reload attempt was successful.
		# TYPE cortex_alertmanager_config_last_reload_successful gauge
		cortex_alertmanager_config_last_reload_successful{user="user1"} 1
		cortex_alertmanager_config_last_reload_successful{user="user2"} 1
		cortex_alertmanager_config_last_reload_successful{user="user3"} 1
		cortex_alertmanager_config_last_reload_successful{user="user4"} 1
	`), "cortex_alertmanager_config_last_reload_successful"))

	// Removed template files should be cleaned up
	user3Cfg.Templates = []*alertspb.TemplateDesc{
		{
			Filename: "first.tpl",
			Body:     `{{ define "t1" }}Template 1 ... {{end}}`,
		},
	}

	require.NoError(t, store.SetAlertConfig(ctx, user3Cfg))

	err = am.loadAndSyncConfigs(context.Background(), reasonPeriodic)
	require.NoError(t, err)

	require.True(t, dirExists(t, user3Dir))

	t.Run("when bad config is loaded", func(t *testing.T) {
		require.NoError(t, store.SetAlertConfig(ctx, alertspb.AlertConfigDesc{
			User:      "user5",
			RawConfig: badConfig,
			Templates: []*alertspb.TemplateDesc{},
		}))

		err = am.loadAndSyncConfigs(context.Background(), reasonPeriodic)
		require.NoError(t, err)

		require.NoError(t, testutil.GatherAndCompare(reg, bytes.NewBufferString(`
			# HELP cortex_alertmanager_config_last_reload_successful Boolean set to 1 whenever the last configuration reload attempt was successful.
			# TYPE cortex_alertmanager_config_last_reload_successful gauge
			cortex_alertmanager_config_last_reload_successful{user="user1"} 1
			cortex_alertmanager_config_last_reload_successful{user="user2"} 1
			cortex_alertmanager_config_last_reload_successful{user="user3"} 1
			cortex_alertmanager_config_last_reload_successful{user="user4"} 1
			cortex_alertmanager_config_last_reload_successful{user="user5"} 0
		`), "cortex_alertmanager_config_last_reload_successful"))

		_, amExists := am.alertmanagers["user5"]
		require.False(t, amExists)
	})

	t.Run("when bad templates are loaded", func(t *testing.T) {
		require.NoError(t, store.SetAlertConfig(ctx, alertspb.AlertConfigDesc{
			User:      "user6",
			RawConfig: simpleConfigOne,
			Templates: []*alertspb.TemplateDesc{
				{Filename: "bad.tmpl", Body: "{{ invalid template }}"},
			},
		}))

		err := am.loadAndSyncConfigs(context.Background(), reasonPeriodic)
		require.NoError(t, err)

		require.NoError(t, testutil.GatherAndCompare(reg, bytes.NewBufferString(`
			# HELP cortex_alertmanager_config_last_reload_successful Boolean set to 1 whenever the last configuration reload attempt was successful.
			# TYPE cortex_alertmanager_config_last_reload_successful gauge
			cortex_alertmanager_config_last_reload_successful{user="user1"} 1
			cortex_alertmanager_config_last_reload_successful{user="user2"} 1
			cortex_alertmanager_config_last_reload_successful{user="user3"} 1
			cortex_alertmanager_config_last_reload_successful{user="user4"} 1
			cortex_alertmanager_config_last_reload_successful{user="user5"} 0
			cortex_alertmanager_config_last_reload_successful{user="user6"} 0
		`), "cortex_alertmanager_config_last_reload_successful"))

		_, amExists := am.alertmanagers["user6"]
		require.False(t, amExists)
	})
}

func TestMultitenantAlertmanager_FirewallShouldBlockHTTPBasedReceiversWhenEnabled(t *testing.T) {
	tests := map[string]struct {
		getAlertmanagerConfig func(backendURL string) string
	}{
		"webhook": {
			getAlertmanagerConfig: func(backendURL string) string {
				return fmt.Sprintf(`
route:
  receiver: webhook
  group_wait: 0s
  group_interval: 1s

receivers:
  - name: webhook
    webhook_configs:
      - url: %s
`, backendURL)
			},
		},
		"pagerduty": {
			getAlertmanagerConfig: func(backendURL string) string {
				return fmt.Sprintf(`
route:
  receiver: pagerduty
  group_wait: 0s
  group_interval: 1s

receivers:
  - name: pagerduty
    pagerduty_configs:
      - url: %s
        routing_key: secret
`, backendURL)
			},
		},
		"slack": {
			getAlertmanagerConfig: func(backendURL string) string {
				return fmt.Sprintf(`
route:
  receiver: slack
  group_wait: 0s
  group_interval: 1s

receivers:
  - name: slack
    slack_configs:
      - api_url: %s
        channel: test
`, backendURL)
			},
		},
		"opsgenie": {
			getAlertmanagerConfig: func(backendURL string) string {
				return fmt.Sprintf(`
route:
  receiver: opsgenie
  group_wait: 0s
  group_interval: 1s

receivers:
  - name: opsgenie
    opsgenie_configs:
      - api_url: %s
        api_key: secret
`, backendURL)
			},
		},
		"wechat": {
			getAlertmanagerConfig: func(backendURL string) string {
				return fmt.Sprintf(`
route:
  receiver: wechat
  group_wait: 0s
  group_interval: 1s

receivers:
  - name: wechat
    wechat_configs:
      - api_url: %s
        api_secret: secret
        corp_id: babycorp
`, backendURL)
			},
		},
		"sns": {
			getAlertmanagerConfig: func(backendURL string) string {
				return fmt.Sprintf(`
route:
  receiver: sns
  group_wait: 0s
  group_interval: 1s

receivers:
  - name: sns
    sns_configs:
      - api_url: %s
        topic_arn: arn:aws:sns:us-east-1:123456789012:MyTopic
        sigv4:
          region: us-east-1
          access_key: xxx
          secret_key: xxx
`, backendURL)
			},
		},
		"telegram": {
			getAlertmanagerConfig: func(backendURL string) string {
				return fmt.Sprintf(`
route:
  receiver: telegram
  group_wait: 0s
  group_interval: 1s

receivers:
  - name: telegram
    telegram_configs:
      - api_url: %s
        bot_token: xxx
        chat_id: 111
`, backendURL)
			},
		},
		"discord": {
			getAlertmanagerConfig: func(backendURL string) string {
				return fmt.Sprintf(`
route:
  receiver: discord
  group_wait: 0s
  group_interval: 1s

receivers:
  - name: discord
    discord_configs:
      - webhook_url: %s
`, backendURL)
			},
		},
		"webex": {
			getAlertmanagerConfig: func(backendURL string) string {
				return fmt.Sprintf(`
route:
  receiver: webex
  group_wait: 0s
  group_interval: 1s

receivers:
  - name: webex
    webex_configs:
      - api_url: %s
        room_id: test
        http_config:
          authorization:
            type: Bearer
            credentials: secret
`, backendURL)
			},
		},
		"msteams": {
			getAlertmanagerConfig: func(backendURL string) string {
				return fmt.Sprintf(`
route:
  receiver: msteams
  group_wait: 0s
  group_interval: 1s

receivers:
  - name: msteams
    msteams_configs:
      - webhook_url: %s
`, backendURL)
			},
		},
		// We expect requests against the HTTP proxy to be blocked too.
		"HTTP proxy": {
			getAlertmanagerConfig: func(backendURL string) string {
				return fmt.Sprintf(`
route:
  receiver: webhook
  group_wait: 0s
  group_interval: 1s

receivers:
  - name: webhook
    webhook_configs:
      - url: https://www.google.com
        http_config:
          proxy_url: %s
`, backendURL)
			},
		},
	}

	for receiverName, testData := range tests {
		for _, firewallEnabled := range []bool{true, false} {
			t.Run(fmt.Sprintf("receiver=%s firewall enabled=%v", receiverName, firewallEnabled), func(t *testing.T) {
				t.Parallel()

				ctx := context.Background()
				userID := "user-1"
				serverInvoked := atomic.NewBool(false)

				// Create a local HTTP server to test whether the request is received.
				server := httptest.NewServer(http.HandlerFunc(func(writer http.ResponseWriter, _ *http.Request) {
					serverInvoked.Store(true)
					writer.WriteHeader(http.StatusOK)
				}))
				defer server.Close()

				// Create the alertmanager config.
				alertmanagerCfg := testData.getAlertmanagerConfig(fmt.Sprintf("http://%s", server.Listener.Addr().String()))

				// Store the alertmanager config in the bucket.
				store := prepareInMemoryAlertStore()
				require.NoError(t, store.SetAlertConfig(ctx, alertspb.AlertConfigDesc{
					User:      userID,
					RawConfig: alertmanagerCfg,
				}))

				// Prepare the alertmanager config.
				cfg := mockAlertmanagerConfig(t)

				// Prepare the limits config.
				var limits validation.Limits
				flagext.DefaultValues(&limits)
				limits.AlertmanagerReceiversBlockPrivateAddresses = firewallEnabled

				overrides := validation.NewOverrides(limits, nil)
				features := featurecontrol.NoopFlags{}

				// Start the alertmanager.
				reg := prometheus.NewPedanticRegistry()
				logs := &concurrency.SyncBuffer{}
				logger := log.NewLogfmtLogger(logs)
				am := setupSingleMultitenantAlertmanager(t, cfg, store, overrides, features, logger, reg)

				// Ensure the configs are synced correctly.
				require.NoError(t, testutil.GatherAndCompare(reg, bytes.NewBufferString(`
		# HELP cortex_alertmanager_config_last_reload_successful Boolean set to 1 whenever the last configuration reload attempt was successful.
		# TYPE cortex_alertmanager_config_last_reload_successful gauge
		cortex_alertmanager_config_last_reload_successful{user="user-1"} 1
	`), "cortex_alertmanager_config_last_reload_successful"))

				// Create an alert to push.
				alerts := types.Alerts(&types.Alert{
					Alert: model.Alert{
						Labels:   map[model.LabelName]model.LabelValue{model.AlertNameLabel: "test"},
						StartsAt: time.Now().Add(-time.Minute),
						EndsAt:   time.Now().Add(time.Minute),
					},
					UpdatedAt: time.Now(),
					Timeout:   false,
				})

				alertsPayload, err := json.Marshal(alerts)
				require.NoError(t, err)

				// Push an alert.
				req := httptest.NewRequest(http.MethodPost, cfg.ExternalURL.String()+"/api/v2/alerts", bytes.NewReader(alertsPayload))
				req.Header.Set("content-type", "application/json")
				reqCtx := user.InjectOrgID(req.Context(), userID)
				{
					w := httptest.NewRecorder()
					am.ServeHTTP(w, req.WithContext(reqCtx))

					resp := w.Result()
					_, err := io.ReadAll(resp.Body)
					require.NoError(t, err)
					assert.Equal(t, http.StatusOK, w.Code)
				}

				// Ensure the server endpoint has not been called if firewall is enabled. Since the alert is delivered
				// asynchronously, we should pool it for a short period.
				deadline := time.Now().Add(3 * time.Second)
				for !time.Now().After(deadline) && !serverInvoked.Load() {

					time.Sleep(100 * time.Millisecond)
				}

				assert.Equal(t, !firewallEnabled, serverInvoked.Load())

				// Print all alertmanager logs to have more information if this test fails in CI.
				t.Logf("Alertmanager logs:\n%s", logs.String())
			})
		}
	}
}

func fileExists(t *testing.T, path string) bool {
	return checkExists(t, path, false)
}

func dirExists(t *testing.T, path string) bool {
	return checkExists(t, path, true)
}

func checkExists(t *testing.T, path string, dir bool) bool {
	fi, err := os.Stat(path)
	if err != nil {
		if os.IsNotExist(err) {
			return false
		}
		require.NoError(t, err)
	}

	require.Equal(t, dir, fi.IsDir())
	return true
}

func TestMultitenantAlertmanager_deleteUnusedLocalUserState(t *testing.T) {
	ctx := context.Background()

	const (
		user1 = "user1"
		user2 = "user2"
	)

	store := prepareInMemoryAlertStore()
	require.NoError(t, store.SetAlertConfig(ctx, alertspb.AlertConfigDesc{
		User:      user2,
		RawConfig: simpleConfigOne,
		Templates: []*alertspb.TemplateDesc{},
	}))

	reg := prometheus.NewPedanticRegistry()
	cfg := mockAlertmanagerConfig(t)
	am := setupSingleMultitenantAlertmanager(t, cfg, store, nil, featurecontrol.NoopFlags{}, log.NewNopLogger(), reg)

	createFile(t, filepath.Join(cfg.DataDir, user1, notificationLogSnapshot))
	createFile(t, filepath.Join(cfg.DataDir, user1, silencesSnapshot))
	createFile(t, filepath.Join(cfg.DataDir, user2, notificationLogSnapshot))
	createFile(t, filepath.Join(cfg.DataDir, user2, templatesDir, "template.tpl"))

	dirs := am.getPerUserDirectories()
	require.Equal(t, 2, len(dirs))
	require.NotZero(t, dirs[user1])
	require.NotZero(t, dirs[user2])

	// Ensure the configs are synced correctly
	err := am.loadAndSyncConfigs(context.Background(), reasonPeriodic)
	require.NoError(t, err)

	// loadAndSyncConfigs also cleans up obsolete files. Let's verify that.
	dirs = am.getPerUserDirectories()

	require.Zero(t, dirs[user1])    // has no configuration, files were deleted
	require.NotZero(t, dirs[user2]) // has config, files survived
}

func TestMultitenantAlertmanager_zoneAwareSharding(t *testing.T) {
	ctx := context.Background()
	alertStore := prepareInMemoryAlertStore()
	ringStore, closer := consul.NewInMemoryClient(ring.GetCodec(), log.NewNopLogger(), nil)
	t.Cleanup(func() { assert.NoError(t, closer.Close()) })

	const (
		user1 = "user1"
		user2 = "user2"
		user3 = "user3"
	)

	createInstance := func(i int, zone string, registries *dskit_metrics.TenantRegistries) *MultitenantAlertmanager {
		reg := prometheus.NewPedanticRegistry()
		cfg := mockAlertmanagerConfig(t)
		instanceID := fmt.Sprintf("instance-%d", i)
		registries.AddTenantRegistry(instanceID, reg)

		cfg.ShardingRing.ReplicationFactor = 2
		cfg.ShardingRing.Common.InstanceID = instanceID
		cfg.ShardingRing.Common.InstanceAddr = fmt.Sprintf("127.0.0.1-%d", i)
		cfg.ShardingRing.ZoneAwarenessEnabled = true
		cfg.ShardingRing.InstanceZone = zone

		am, err := createMultitenantAlertmanager(cfg, nil, alertStore, ringStore, &mockAlertManagerLimits{}, featurecontrol.NoopFlags{}, log.NewLogfmtLogger(os.Stdout), reg)
		require.NoError(t, err)
		t.Cleanup(func() {
			require.NoError(t, services.StopAndAwaitTerminated(ctx, am))
		})
		require.NoError(t, services.StartAndAwaitRunning(ctx, am))

		return am
	}

	registriesZoneA := dskit_metrics.NewTenantRegistries(log.NewNopLogger())
	registriesZoneB := dskit_metrics.NewTenantRegistries(log.NewNopLogger())

	am1ZoneA := createInstance(1, "zoneA", registriesZoneA)
	am2ZoneA := createInstance(2, "zoneA", registriesZoneA)
	am1ZoneB := createInstance(3, "zoneB", registriesZoneB)
	allInstances := []*MultitenantAlertmanager{am1ZoneA, am2ZoneA, am1ZoneB}

	// Wait until every alertmanager has updated the ring, in order to get stable tests.
	require.Eventually(t, func() bool {
		for _, am := range allInstances {
			set, err := am.ring.GetAllHealthy(SyncRingOp)
			if err != nil || len(set.Instances) != len(allInstances) {
				return false
			}
		}

		return true
	}, 2*time.Second, 10*time.Millisecond)

	{
		require.NoError(t, alertStore.SetAlertConfig(ctx, alertspb.AlertConfigDesc{
			User:      user1,
			RawConfig: simpleConfigOne,
			Templates: []*alertspb.TemplateDesc{},
		}))
		require.NoError(t, alertStore.SetAlertConfig(ctx, alertspb.AlertConfigDesc{
			User:      user2,
			RawConfig: simpleConfigOne,
			Templates: []*alertspb.TemplateDesc{},
		}))
		require.NoError(t, alertStore.SetAlertConfig(ctx, alertspb.AlertConfigDesc{
			User:      user3,
			RawConfig: simpleConfigOne,
			Templates: []*alertspb.TemplateDesc{},
		}))

		err := am1ZoneA.loadAndSyncConfigs(context.Background(), reasonPeriodic)
		require.NoError(t, err)
		err = am2ZoneA.loadAndSyncConfigs(context.Background(), reasonPeriodic)
		require.NoError(t, err)
		err = am1ZoneB.loadAndSyncConfigs(context.Background(), reasonPeriodic)
		require.NoError(t, err)
	}

	metricsZoneA := registriesZoneA.BuildMetricFamiliesPerTenant()
	metricsZoneB := registriesZoneB.BuildMetricFamiliesPerTenant()

	assert.Equal(t, float64(3), metricsZoneA.GetSumOfGauges("cortex_alertmanager_tenants_owned"))
	assert.Equal(t, float64(3), metricsZoneB.GetSumOfGauges("cortex_alertmanager_tenants_owned"))
}

func TestMultitenantAlertmanager_deleteUnusedRemoteUserState(t *testing.T) {
	ctx := context.Background()

	const (
		user1 = "user1"
		user2 = "user2"
	)

	alertStore := prepareInMemoryAlertStore()
	ringStore, closer := consul.NewInMemoryClient(ring.GetCodec(), log.NewNopLogger(), nil)
	t.Cleanup(func() { assert.NoError(t, closer.Close()) })

	createInstance := func(i int) *MultitenantAlertmanager {
		reg := prometheus.NewPedanticRegistry()
		cfg := mockAlertmanagerConfig(t)

		cfg.ShardingRing.ReplicationFactor = 1
		cfg.ShardingRing.Common.InstanceID = fmt.Sprintf("instance-%d", i)
		cfg.ShardingRing.Common.InstanceAddr = fmt.Sprintf("127.0.0.1-%d", i)

		// Increase state write interval so that state gets written sooner, making test faster.
		cfg.Persister.Interval = 500 * time.Millisecond

		am, err := createMultitenantAlertmanager(cfg, nil, alertStore, ringStore, &mockAlertManagerLimits{}, featurecontrol.NoopFlags{}, log.NewLogfmtLogger(os.Stdout), reg)
		require.NoError(t, err)
		t.Cleanup(func() {
			require.NoError(t, services.StopAndAwaitTerminated(ctx, am))
		})
		require.NoError(t, services.StartAndAwaitRunning(ctx, am))

		return am
	}

	// Create two instances. With replication factor of 1, this means that only one
	// of the instances will own the user. This tests that an instance does not delete
	// state for users that are configured, but are owned by other instances.
	am1 := createInstance(1)
	am2 := createInstance(2)

	// Configure the users and wait for the state persister to write some state for both.
	{
		require.NoError(t, alertStore.SetAlertConfig(ctx, alertspb.AlertConfigDesc{
			User:      user1,
			RawConfig: simpleConfigOne,
			Templates: []*alertspb.TemplateDesc{},
		}))
		require.NoError(t, alertStore.SetAlertConfig(ctx, alertspb.AlertConfigDesc{
			User:      user2,
			RawConfig: simpleConfigOne,
			Templates: []*alertspb.TemplateDesc{},
		}))

		err := am1.loadAndSyncConfigs(context.Background(), reasonPeriodic)
		require.NoError(t, err)
		err = am2.loadAndSyncConfigs(context.Background(), reasonPeriodic)
		require.NoError(t, err)

		require.Eventually(t, func() bool {
			_, err1 := alertStore.GetFullState(context.Background(), user1)
			_, err2 := alertStore.GetFullState(context.Background(), user2)
			return err1 == nil && err2 == nil
		}, 5*time.Second, 100*time.Millisecond, "timed out waiting for state to be persisted")
	}

	// Perform another sync to trigger cleanup; this should have no effect.
	{
		err := am1.loadAndSyncConfigs(context.Background(), reasonPeriodic)
		require.NoError(t, err)
		err = am2.loadAndSyncConfigs(context.Background(), reasonPeriodic)
		require.NoError(t, err)

		_, err = alertStore.GetFullState(context.Background(), user1)
		require.NoError(t, err)
		_, err = alertStore.GetFullState(context.Background(), user2)
		require.NoError(t, err)
	}

	// Delete one configuration and trigger cleanup; state for only that user should be deleted.
	{
		require.NoError(t, alertStore.DeleteAlertConfig(ctx, user1))

		err := am1.loadAndSyncConfigs(context.Background(), reasonPeriodic)
		require.NoError(t, err)
		err = am2.loadAndSyncConfigs(context.Background(), reasonPeriodic)
		require.NoError(t, err)

		_, err = alertStore.GetFullState(context.Background(), user1)
		require.Equal(t, alertspb.ErrNotFound, err)
		_, err = alertStore.GetFullState(context.Background(), user2)
		require.NoError(t, err)
	}
}

func TestMultitenantAlertmanager_deleteUnusedRemoteUserStateDisabled(t *testing.T) {
	ctx := context.Background()

	const (
		user1 = "user1"
		user2 = "user2"
	)

	alertStore := prepareInMemoryAlertStore()
	ringStore, closer := consul.NewInMemoryClient(ring.GetCodec(), log.NewNopLogger(), nil)
	t.Cleanup(func() { assert.NoError(t, closer.Close()) })

	createInstance := func(i int) *MultitenantAlertmanager {
		reg := prometheus.NewPedanticRegistry()
		cfg := mockAlertmanagerConfig(t)

		cfg.ShardingRing.ReplicationFactor = 1
		cfg.ShardingRing.Common.InstanceID = fmt.Sprintf("instance-%d", i)
		cfg.ShardingRing.Common.InstanceAddr = fmt.Sprintf("127.0.0.1-%d", i)

		// Increase state write interval so that state gets written sooner, making test faster.
		cfg.Persister.Interval = 500 * time.Millisecond

		// Disable state cleanup.
		cfg.EnableStateCleanup = false

		am, err := createMultitenantAlertmanager(cfg, nil, alertStore, ringStore, &mockAlertManagerLimits{}, featurecontrol.NoopFlags{}, log.NewLogfmtLogger(os.Stdout), reg)
		require.NoError(t, err)
		t.Cleanup(func() {
			require.NoError(t, services.StopAndAwaitTerminated(ctx, am))
		})
		require.NoError(t, services.StartAndAwaitRunning(ctx, am))

		return am
	}

	// Create two instances. With replication factor of 1, this means that only one
	// of the instances will own the user. This tests that an instance does not delete
	// state for users that are configured, but are owned by other instances.
	am1 := createInstance(1)
	am2 := createInstance(2)

	// Configure the users and wait for the state persister to write some state for both.
	{
		require.NoError(t, alertStore.SetAlertConfig(ctx, alertspb.AlertConfigDesc{
			User:      user1,
			RawConfig: simpleConfigOne,
			Templates: []*alertspb.TemplateDesc{},
		}))
		require.NoError(t, alertStore.SetAlertConfig(ctx, alertspb.AlertConfigDesc{
			User:      user2,
			RawConfig: simpleConfigOne,
			Templates: []*alertspb.TemplateDesc{},
		}))

		err := am1.loadAndSyncConfigs(context.Background(), reasonPeriodic)
		require.NoError(t, err)
		err = am2.loadAndSyncConfigs(context.Background(), reasonPeriodic)
		require.NoError(t, err)

		require.Eventually(t, func() bool {
			_, err1 := alertStore.GetFullState(context.Background(), user1)
			_, err2 := alertStore.GetFullState(context.Background(), user2)
			return err1 == nil && err2 == nil
		}, 5*time.Second, 100*time.Millisecond, "timed out waiting for state to be persisted")
	}

	// Perform another sync to trigger cleanup; this should have no effect.
	{
		err := am1.loadAndSyncConfigs(context.Background(), reasonPeriodic)
		require.NoError(t, err)
		err = am2.loadAndSyncConfigs(context.Background(), reasonPeriodic)
		require.NoError(t, err)

		_, err = alertStore.GetFullState(context.Background(), user1)
		require.NoError(t, err)
		_, err = alertStore.GetFullState(context.Background(), user2)
		require.NoError(t, err)
	}

	// Delete one configuration and trigger cleanup; state should not be deleted.
	{
		require.NoError(t, alertStore.DeleteAlertConfig(ctx, user1))

		err := am1.loadAndSyncConfigs(context.Background(), reasonPeriodic)
		require.NoError(t, err)
		err = am2.loadAndSyncConfigs(context.Background(), reasonPeriodic)
		require.NoError(t, err)

		_, err = alertStore.GetFullState(context.Background(), user1)
		require.NoError(t, err)
		_, err = alertStore.GetFullState(context.Background(), user2)
		require.NoError(t, err)
	}
}

func createFile(t *testing.T, path string) string {
	dir := filepath.Dir(path)
	require.NoError(t, os.MkdirAll(dir, 0777))
	f, err := os.Create(path)
	require.NoError(t, err)
	require.NoError(t, f.Close())
	return path
}

func TestMultitenantAlertmanager_ServeHTTP(t *testing.T) {
	// Run this test using a real storage client.
	store := prepareInMemoryAlertStore()

	amConfig := mockAlertmanagerConfig(t)

	externalURL := flagext.URLValue{}
	err := externalURL.Set("http://localhost:8080/alertmanager")
	require.NoError(t, err)

	amConfig.ExternalURL = externalURL

	// Create the Multitenant Alertmanager.
	reg := prometheus.NewPedanticRegistry()
	am := setupSingleMultitenantAlertmanager(t, amConfig, store, nil, featurecontrol.NoopFlags{}, log.NewNopLogger(), reg)

	// Request when fallback user configuration is used, as user hasn't
	// created a configuration yet.
	req := httptest.NewRequest("GET", externalURL.String(), nil)
	ctx := user.InjectOrgID(req.Context(), "user1")

	{
		w := httptest.NewRecorder()
		am.ServeHTTP(w, req.WithContext(ctx))

		_ = w.Result()
		require.Equal(t, 301, w.Code) // redirect to UI
	}

	// Create a configuration for the user in storage.
	require.NoError(t, store.SetAlertConfig(ctx, alertspb.AlertConfigDesc{
		User:      "user1",
		RawConfig: simpleConfigTwo,
		Templates: []*alertspb.TemplateDesc{},
	}))

	// Make the alertmanager pick it up.
	err = am.loadAndSyncConfigs(context.Background(), reasonPeriodic)
	require.NoError(t, err)

	// Request when AM is active.
	{
		w := httptest.NewRecorder()
		am.ServeHTTP(w, req.WithContext(ctx))

		require.Equal(t, 301, w.Code) // redirect to UI
	}

	// Verify that GET /metrics returns 404 even when AM is active.
	{
		metricURL := externalURL.String() + "/metrics"
		require.Equal(t, "http://localhost:8080/alertmanager/metrics", metricURL)
		verify404(ctx, t, am, "GET", metricURL)
	}

	// Verify that POST /-/reload returns 404 even when AM is active.
	{
		metricURL := externalURL.String() + "/-/reload"
		require.Equal(t, "http://localhost:8080/alertmanager/-/reload", metricURL)
		verify404(ctx, t, am, "POST", metricURL)
	}

	// Verify that GET /debug/index returns 404 even when AM is active.
	{
		// Register pprof Index (under non-standard path, but this path is exposed by AM using default MUX!)
		http.HandleFunc("/alertmanager/debug/index", pprof.Index)

		metricURL := externalURL.String() + "/debug/index"
		require.Equal(t, "http://localhost:8080/alertmanager/debug/index", metricURL)
		verify404(ctx, t, am, "GET", metricURL)
	}

	// Remove the tenant's Alertmanager
	require.NoError(t, store.DeleteAlertConfig(ctx, "user1"))
	err = am.loadAndSyncConfigs(context.Background(), reasonPeriodic)
	require.NoError(t, err)

	{
		// Request when the alertmanager is gone should result in setting the
		// default fallback config, thus redirecting to the ui.
		w := httptest.NewRecorder()
		am.ServeHTTP(w, req.WithContext(ctx))

		_ = w.Result()
		require.Equal(t, 301, w.Code) // redirect to UI
	}
}

func verify404(ctx context.Context, t *testing.T, am *MultitenantAlertmanager, method string, url string) {
	metricsReq := httptest.NewRequest(method, url, strings.NewReader("Hello")) // Body for POST Request.
	w := httptest.NewRecorder()
	am.ServeHTTP(w, metricsReq.WithContext(ctx))

	require.Equal(t, 404, w.Code)
}

func TestMultitenantAlertmanager_ServeHTTPWithFallbackConfig(t *testing.T) {
	ctx := context.Background()
	amConfig := mockAlertmanagerConfig(t)

	// Run this test using a real storage client.
	store := prepareInMemoryAlertStore()

	externalURL := flagext.URLValue{}
	err := externalURL.Set("http://localhost:8080/alertmanager")
	require.NoError(t, err)

	fallbackCfg := `
global:
  smtp_smarthost: 'localhost:25'
  smtp_from: 'youraddress@example.org'
route:
  receiver: example-email
receivers:
  - name: example-email
    email_configs:
    - to: 'youraddress@example.org'
`
	amConfig.ExternalURL = externalURL

	// Create the Multitenant Alertmanager.
	am := setupSingleMultitenantAlertmanager(t, amConfig, store, nil, featurecontrol.NoopFlags{}, log.NewNopLogger(), nil)
	require.NoError(t, err)
	am.fallbackConfig = fallbackCfg

	// Request when no user configuration is present.
	req := httptest.NewRequest("GET", externalURL.String()+"/api/v2/status", nil)
	w := httptest.NewRecorder()

	am.ServeHTTP(w, req.WithContext(user.InjectOrgID(req.Context(), "user1")))

	resp := w.Result()

	// It succeeds and the Alertmanager is started.
	require.Equal(t, http.StatusOK, resp.StatusCode)
	require.Len(t, am.alertmanagers, 1)
	_, exists := am.alertmanagers["user1"]
	require.True(t, exists)

	// Even after a poll...
	err = am.loadAndSyncConfigs(ctx, reasonPeriodic)
	require.NoError(t, err)

	//  It does not remove the Alertmanager.
	require.Len(t, am.alertmanagers, 1)
	_, exists = am.alertmanagers["user1"]
	require.True(t, exists)

	// Remove the Alertmanager configuration.
	require.NoError(t, store.DeleteAlertConfig(ctx, "user1"))
	err = am.loadAndSyncConfigs(ctx, reasonPeriodic)
	require.NoError(t, err)

	// Even after removing it.. We start it again with the fallback configuration.
	w = httptest.NewRecorder()
	am.ServeHTTP(w, req.WithContext(user.InjectOrgID(req.Context(), "user1")))

	resp = w.Result()
	require.Equal(t, http.StatusOK, resp.StatusCode)
}

// This test checks that the fallback configuration does not overwrite a configuration
// written to storage before it is picked up by the instance.
func TestMultitenantAlertmanager_ServeHTTPBeforeSyncFailsIfConfigExists(t *testing.T) {
	ctx := context.Background()
	amConfig := mockAlertmanagerConfig(t)

	// Prevent polling configurations, we want to test the window of time
	// between the configuration existing and it being incorporated.
	amConfig.PollInterval = time.Hour

	// Run this test using a real storage client.
	store := prepareInMemoryAlertStore()

	externalURL := flagext.URLValue{}
	err := externalURL.Set("http://localhost:8080/alertmanager")
	require.NoError(t, err)

	fallbackCfg := `
global:
  smtp_smarthost: 'localhost:25'
  smtp_from: 'youraddress@example.org'
route:
  receiver: example-email
receivers:
  - name: example-email
    email_configs:
    - to: 'youraddress@example.org'
`
	amConfig.ExternalURL = externalURL

	// Create the Multitenant Alertmanager.
	am := setupSingleMultitenantAlertmanager(t, amConfig, store, nil, featurecontrol.NoopFlags{}, log.NewNopLogger(), nil)
	am.fallbackConfig = fallbackCfg

	// Upload config for the user.
	require.NoError(t, store.SetAlertConfig(ctx, alertspb.AlertConfigDesc{
		User:      "user1",
		RawConfig: simpleConfigOne,
		Templates: []*alertspb.TemplateDesc{},
	}))

	// Request before the user configuration loaded by polling loop.
	req := httptest.NewRequest("GET", externalURL.String()+"/api/v2/status", nil)
	w := httptest.NewRecorder()
	am.ServeHTTP(w, req.WithContext(user.InjectOrgID(req.Context(), "user1")))
	resp := w.Result()
	assert.Equal(t, http.StatusNotAcceptable, resp.StatusCode)

	// Check the configuration has not been replaced.
	readConfigDesc, err := store.GetAlertConfig(ctx, "user1")
	require.NoError(t, err)
	assert.Equal(t, simpleConfigOne, readConfigDesc.RawConfig)

	// We expect the request to fail because the user has already uploaded a
	// configuration and should not replace it.
	assert.Len(t, am.alertmanagers, 0)

	// Now force a poll to actually load the configuration.
	err = am.loadAndSyncConfigs(ctx, reasonPeriodic)
	require.NoError(t, err)

	// Now it should exist. This is to sanity check the test is working as expected, and
	// that the user configuration was written correctly such that it can be picked up.
	require.Len(t, am.alertmanagers, 1)
	_, exists := am.alertmanagers["user1"]
	require.True(t, exists)

	// Request should now succeed.
	w = httptest.NewRecorder()
	am.ServeHTTP(w, req.WithContext(user.InjectOrgID(req.Context(), "user1")))
	resp = w.Result()
	require.Equal(t, http.StatusOK, resp.StatusCode)
}

func TestMultitenantAlertmanager_InitialSync(t *testing.T) {
	tc := []struct {
		name          string
		existing      bool
		initialState  ring.InstanceState
		initialTokens ring.Tokens
	}{
		{
			name:     "with no instance in the ring",
			existing: false,
		},
		{
			name:          "with an instance already in the ring with PENDING state and no tokens",
			existing:      true,
			initialState:  ring.PENDING,
			initialTokens: ring.Tokens{},
		},
		{
			name:          "with an instance already in the ring with JOINING state and some tokens",
			existing:      true,
			initialState:  ring.JOINING,
			initialTokens: ring.Tokens{1, 2, 3, 4, 5, 6, 7, 8, 9},
		},
		{
			name:          "with an instance already in the ring with ACTIVE state and all tokens",
			existing:      true,
			initialState:  ring.ACTIVE,
			initialTokens: ring.NewRandomTokenGenerator().GenerateTokens(128, nil),
		},
		{
			name:          "with an instance already in the ring with LEAVING state and all tokens",
			existing:      true,
			initialState:  ring.LEAVING,
			initialTokens: ring.Tokens{100000},
		},
	}

	for _, tt := range tc {
		t.Run(tt.name, func(t *testing.T) {
			ctx := context.Background()
			amConfig := mockAlertmanagerConfig(t)
			ringStore, closer := consul.NewInMemoryClient(ring.GetCodec(), log.NewNopLogger(), nil)
			t.Cleanup(func() { assert.NoError(t, closer.Close()) })

			// Use an alert store with a mocked backend.
			bkt := &bucket.ClientMock{}
			alertStore := bucketclient.NewBucketAlertStore(bucketclient.BucketAlertStoreConfig{}, bkt, nil, log.NewNopLogger())

			// Setup the initial instance state in the ring.
			if tt.existing {
				require.NoError(t, ringStore.CAS(ctx, RingKey, func(in interface{}) (interface{}, bool, error) {
					ringDesc := ring.GetOrCreateRingDesc(in)
					ringDesc.AddIngester(amConfig.ShardingRing.Common.InstanceID, amConfig.ShardingRing.Common.InstanceAddr, "", tt.initialTokens, tt.initialState, time.Now(), false, time.Time{})
					return ringDesc, true, nil
				}))
			}

			am, err := createMultitenantAlertmanager(amConfig, nil, alertStore, ringStore, &mockAlertManagerLimits{}, featurecontrol.NoopFlags{}, log.NewNopLogger(), nil)
			require.NoError(t, err)
			defer services.StopAndAwaitTerminated(ctx, am) //nolint:errcheck

			// Before being registered in the ring.
			require.False(t, am.ringLifecycler.IsRegistered())
			require.Equal(t, ring.PENDING.String(), am.ringLifecycler.GetState().String())
			require.Equal(t, 0, len(am.ringLifecycler.GetTokens()))
			require.Equal(t, ring.Tokens{}, am.ringLifecycler.GetTokens())

			// During the initial sync, we expect two things. That the instance is already
			// registered with the ring (meaning we have tokens) and that its state is JOINING.
			bkt.MockIterWithCallback("alerts/", nil, nil, func() {
				require.True(t, am.ringLifecycler.IsRegistered())
				require.Equal(t, ring.JOINING.String(), am.ringLifecycler.GetState().String())
			})
			bkt.MockIter("alertmanager/", nil, nil)

			// Once successfully started, the instance should be ACTIVE in the ring.
			require.NoError(t, services.StartAndAwaitRunning(ctx, am))

			// After being registered in the ring.
			require.True(t, am.ringLifecycler.IsRegistered())
			require.Equal(t, ring.ACTIVE.String(), am.ringLifecycler.GetState().String())
			require.Equal(t, 128, len(am.ringLifecycler.GetTokens()))
			require.Subset(t, am.ringLifecycler.GetTokens(), tt.initialTokens)
		})
	}
}

func TestMultitenantAlertmanager_PerTenantSharding(t *testing.T) {
	tc := []struct {
		name              string
		tenantShardSize   int
		replicationFactor int
		instances         int
		configs           int
		expectedTenants   int
	}{
		{
			name:              "1 instance, RF = 1",
			instances:         1,
			replicationFactor: 1,
			configs:           10,
			expectedTenants:   10, // same as no sharding and 1 instance
		},
		{
			name:              "2 instances, RF = 1",
			instances:         2,
			replicationFactor: 1,
			configs:           10,
			expectedTenants:   10, // configs * replication factor
		},
		{
			name:              "3 instances, RF = 2",
			instances:         3,
			replicationFactor: 2,
			configs:           10,
			expectedTenants:   20, // configs * replication factor
		},
		{
			name:              "5 instances, RF = 3",
			instances:         5,
			replicationFactor: 3,
			configs:           10,
			expectedTenants:   30, // configs * replication factor
		},
	}

	for _, tt := range tc {
		t.Run(tt.name, func(t *testing.T) {
			ctx := context.Background()
			ringStore, closer := consul.NewInMemoryClient(ring.GetCodec(), log.NewNopLogger(), nil)
			t.Cleanup(func() { assert.NoError(t, closer.Close()) })

			alertStore := prepareInMemoryAlertStore()

			var instances []*MultitenantAlertmanager
			var instanceIDs []string
			registries := dskit_metrics.NewTenantRegistries(log.NewNopLogger())

			// First, add the number of configs to the store.
			for i := 1; i <= tt.configs; i++ {
				u := fmt.Sprintf("u-%d", i)
				require.NoError(t, alertStore.SetAlertConfig(context.Background(), alertspb.AlertConfigDesc{
					User:      u,
					RawConfig: simpleConfigOne,
					Templates: []*alertspb.TemplateDesc{},
				}))
			}

			// Then, create the alertmanager instances, start them and add their registries to the slice.
			for i := 1; i <= tt.instances; i++ {
				instanceIDs = append(instanceIDs, fmt.Sprintf("alertmanager-%d", i))
				instanceID := fmt.Sprintf("alertmanager-%d", i)

				amConfig := mockAlertmanagerConfig(t)
				amConfig.ShardingRing.ReplicationFactor = tt.replicationFactor
				amConfig.ShardingRing.Common.InstanceID = instanceID
				amConfig.ShardingRing.Common.InstanceAddr = fmt.Sprintf("127.0.0.%d", i)
				// Do not check the ring topology changes or poll in an interval in this test (we explicitly sync alertmanagers).
				amConfig.PollInterval = time.Hour
				amConfig.ShardingRing.RingCheckPeriod = time.Hour

				reg := prometheus.NewPedanticRegistry()
				am, err := createMultitenantAlertmanager(amConfig, nil, alertStore, ringStore, &mockAlertManagerLimits{}, featurecontrol.NoopFlags{}, log.NewNopLogger(), reg)
				require.NoError(t, err)
				defer services.StopAndAwaitTerminated(ctx, am) //nolint:errcheck

				require.NoError(t, services.StartAndAwaitRunning(ctx, am))

				instances = append(instances, am)
				instanceIDs = append(instanceIDs, instanceID)
				registries.AddTenantRegistry(instanceID, reg)
			}

			// We need make sure the ring is settled.
			ctx, cancel := context.WithTimeout(ctx, 5*time.Second)
			defer cancel()

			// The alertmanager is ready to be tested once all instances are ACTIVE and the ring settles.
			for _, am := range instances {
				for _, id := range instanceIDs {
					require.NoError(t, ring.WaitInstanceState(ctx, am.ring, id, ring.ACTIVE))
				}
			}

			// Now that the ring has settled, sync configs with the instances.
			var numConfigs, numInstances int
			for _, am := range instances {
				err := am.loadAndSyncConfigs(ctx, reasonRingChange)
				require.NoError(t, err)
				numConfigs += len(am.cfgs)
				numInstances += len(am.alertmanagers)
			}

			metrics := registries.BuildMetricFamiliesPerTenant()
			assert.Equal(t, tt.expectedTenants, numConfigs)
			assert.Equal(t, tt.expectedTenants, numInstances)
			assert.Equal(t, float64(tt.expectedTenants), metrics.GetSumOfGauges("cortex_alertmanager_tenants_owned"))
			assert.Equal(t, float64(tt.configs*tt.instances), metrics.GetSumOfGauges("cortex_alertmanager_tenants_discovered"))
		})
	}
}

func TestMultitenantAlertmanager_SyncOnRingTopologyChanges(t *testing.T) {
	registeredAt := time.Now()

	tc := []struct {
		name       string
		setupRing  func(desc *ring.Desc)
		updateRing func(desc *ring.Desc)
		expected   bool
	}{
		{
			name: "when an instance is added to the ring",
			setupRing: func(desc *ring.Desc) {
				desc.AddIngester("alertmanager-1", "127.0.0.1", "", ring.Tokens{1, 2, 3}, ring.ACTIVE, registeredAt, false, time.Time{})
			},
			updateRing: func(desc *ring.Desc) {
				desc.AddIngester("alertmanager-2", "127.0.0.2", "", ring.Tokens{4, 5, 6}, ring.ACTIVE, registeredAt, false, time.Time{})
			},
			expected: true,
		},
		{
			name: "when an instance is removed from the ring",
			setupRing: func(desc *ring.Desc) {
				desc.AddIngester("alertmanager-1", "127.0.0.1", "", ring.Tokens{1, 2, 3}, ring.ACTIVE, registeredAt, false, time.Time{})
				desc.AddIngester("alertmanager-2", "127.0.0.2", "", ring.Tokens{4, 5, 6}, ring.ACTIVE, registeredAt, false, time.Time{})
			},
			updateRing: func(desc *ring.Desc) {
				desc.RemoveIngester("alertmanager-1")
			},
			expected: true,
		},
		{
			name: "should sync when an instance changes state",
			setupRing: func(desc *ring.Desc) {
				desc.AddIngester("alertmanager-1", "127.0.0.1", "", ring.Tokens{1, 2, 3}, ring.ACTIVE, registeredAt, false, time.Time{})
				desc.AddIngester("alertmanager-2", "127.0.0.2", "", ring.Tokens{4, 5, 6}, ring.JOINING, registeredAt, false, time.Time{})
			},
			updateRing: func(desc *ring.Desc) {
				instance := desc.Ingesters["alertmanager-2"]
				instance.State = ring.ACTIVE
				desc.Ingesters["alertmanager-2"] = instance
			},
			expected: true,
		},
		{
			name: "should sync when an healthy instance becomes unhealthy",
			setupRing: func(desc *ring.Desc) {
				desc.AddIngester("alertmanager-1", "127.0.0.1", "", ring.Tokens{1, 2, 3}, ring.ACTIVE, registeredAt, false, time.Time{})
				desc.AddIngester("alertmanager-2", "127.0.0.2", "", ring.Tokens{4, 5, 6}, ring.ACTIVE, registeredAt, false, time.Time{})
			},
			updateRing: func(desc *ring.Desc) {
				instance := desc.Ingesters["alertmanager-1"]
				instance.Timestamp = time.Now().Add(-time.Hour).Unix()
				desc.Ingesters["alertmanager-1"] = instance
			},
			expected: true,
		},
		{
			name: "should sync when an unhealthy instance becomes healthy",
			setupRing: func(desc *ring.Desc) {
				desc.AddIngester("alertmanager-1", "127.0.0.1", "", ring.Tokens{1, 2, 3}, ring.ACTIVE, registeredAt, false, time.Time{})

				instance := desc.AddIngester("alertmanager-2", "127.0.0.2", "", ring.Tokens{4, 5, 6}, ring.ACTIVE, registeredAt, false, time.Time{})
				instance.Timestamp = time.Now().Add(-time.Hour).Unix()
				desc.Ingesters["alertmanager-2"] = instance
			},
			updateRing: func(desc *ring.Desc) {
				instance := desc.Ingesters["alertmanager-2"]
				instance.Timestamp = time.Now().Unix()
				desc.Ingesters["alertmanager-2"] = instance
			},
			expected: true,
		},
		{
			name: "should NOT sync when an instance updates the heartbeat",
			setupRing: func(desc *ring.Desc) {
				desc.AddIngester("alertmanager-1", "127.0.0.1", "", ring.Tokens{1, 2, 3}, ring.ACTIVE, registeredAt, false, time.Time{})
				desc.AddIngester("alertmanager-2", "127.0.0.2", "", ring.Tokens{4, 5, 6}, ring.ACTIVE, registeredAt, false, time.Time{})
			},
			updateRing: func(desc *ring.Desc) {
				instance := desc.Ingesters["alertmanager-1"]
				instance.Timestamp = time.Now().Add(time.Second).Unix()
				desc.Ingesters["alertmanager-1"] = instance
			},
			expected: false,
		},
		{
			name: "should NOT sync when an instance is auto-forgotten in the ring but was already unhealthy in the previous state",
			setupRing: func(desc *ring.Desc) {
				desc.AddIngester("alertmanager-1", "127.0.0.1", "", ring.Tokens{1, 2, 3}, ring.ACTIVE, registeredAt, false, time.Time{})
				desc.AddIngester("alertmanager-2", "127.0.0.2", "", ring.Tokens{4, 5, 6}, ring.ACTIVE, registeredAt, false, time.Time{})

				instance := desc.Ingesters["alertmanager-2"]
				instance.Timestamp = time.Now().Add(-time.Hour).Unix()
				desc.Ingesters["alertmanager-2"] = instance
			},
			updateRing: func(desc *ring.Desc) {
				desc.RemoveIngester("alertmanager-2")
			},
			expected: false,
		},
	}

	for _, tt := range tc {
		t.Run(tt.name, func(t *testing.T) {
			ctx := context.Background()
			amConfig := mockAlertmanagerConfig(t)
			amConfig.ShardingRing.RingCheckPeriod = 100 * time.Millisecond
			amConfig.PollInterval = time.Hour // Don't trigger the periodic check.

			ringStore, closer := consul.NewInMemoryClient(ring.GetCodec(), log.NewNopLogger(), nil)
			t.Cleanup(func() { assert.NoError(t, closer.Close()) })

			alertStore := prepareInMemoryAlertStore()

			reg := prometheus.NewPedanticRegistry()
			am, err := createMultitenantAlertmanager(amConfig, nil, alertStore, ringStore, &mockAlertManagerLimits{}, featurecontrol.NoopFlags{}, log.NewNopLogger(), reg)
			require.NoError(t, err)

			require.NoError(t, ringStore.CAS(ctx, RingKey, func(in interface{}) (interface{}, bool, error) {
				ringDesc := ring.GetOrCreateRingDesc(in)
				tt.setupRing(ringDesc)
				return ringDesc, true, nil
			}))

			require.NoError(t, services.StartAndAwaitRunning(ctx, am))
			defer services.StopAndAwaitTerminated(ctx, am) //nolint:errcheck

			// Make sure the initial sync happened.
			regs := dskit_metrics.NewTenantRegistries(log.NewNopLogger())
			regs.AddTenantRegistry("test", reg)
			metrics := regs.BuildMetricFamiliesPerTenant()
			assert.Equal(t, float64(1), metrics.GetSumOfCounters("cortex_alertmanager_sync_configs_total"))

			// Change the ring topology.
			require.NoError(t, ringStore.CAS(ctx, RingKey, func(in interface{}) (interface{}, bool, error) {
				ringDesc := ring.GetOrCreateRingDesc(in)
				tt.updateRing(ringDesc)
				return ringDesc, true, nil
			}))

			// Assert if we expected an additional sync or not.
			expectedSyncs := 1
			if tt.expected {
				expectedSyncs++
			}
			test.Poll(t, 3*time.Second, float64(expectedSyncs), func() interface{} {
				metrics := regs.BuildMetricFamiliesPerTenant()
				return metrics.GetSumOfCounters("cortex_alertmanager_sync_configs_total")
			})
		})
	}
}

func TestMultitenantAlertmanager_RingLifecyclerShouldAutoForgetUnhealthyInstances(t *testing.T) {
	const unhealthyInstanceID = "alertmanager-bad-1"
	const heartbeatTimeout = time.Minute
	ctx := context.Background()
	amConfig := mockAlertmanagerConfig(t)
	amConfig.ShardingRing.Common.HeartbeatPeriod = 100 * time.Millisecond
	amConfig.ShardingRing.Common.HeartbeatTimeout = heartbeatTimeout

	ringStore, closer := consul.NewInMemoryClient(ring.GetCodec(), log.NewNopLogger(), nil)
	t.Cleanup(func() { assert.NoError(t, closer.Close()) })

	alertStore := prepareInMemoryAlertStore()

	am, err := createMultitenantAlertmanager(amConfig, nil, alertStore, ringStore, &mockAlertManagerLimits{}, featurecontrol.NoopFlags{}, log.NewNopLogger(), nil)
	require.NoError(t, err)
	require.NoError(t, services.StartAndAwaitRunning(ctx, am))
	defer services.StopAndAwaitTerminated(ctx, am) //nolint:errcheck

	require.NoError(t, ringStore.CAS(ctx, RingKey, func(in interface{}) (interface{}, bool, error) {
		ringDesc := ring.GetOrCreateRingDesc(in)
		instance := ringDesc.AddIngester(unhealthyInstanceID, "127.0.0.1", "", ring.NewRandomTokenGenerator().GenerateTokens(RingNumTokens, nil), ring.ACTIVE, time.Now(), false, time.Time{})
		instance.Timestamp = time.Now().Add(-(ringAutoForgetUnhealthyPeriods + 1) * heartbeatTimeout).Unix()
		ringDesc.Ingesters[unhealthyInstanceID] = instance

		return ringDesc, true, nil
	}))

	test.Poll(t, time.Second, false, func() interface{} {
		d, err := ringStore.Get(ctx, RingKey)
		if err != nil {
			return err
		}

		_, ok := ring.GetOrCreateRingDesc(d).Ingesters[unhealthyInstanceID]
		return ok
	})
}

func TestMultitenantAlertmanager_InitialSyncFailure(t *testing.T) {
	ctx := context.Background()
	amConfig := mockAlertmanagerConfig(t)
	ringStore, closer := consul.NewInMemoryClient(ring.GetCodec(), log.NewNopLogger(), nil)
	t.Cleanup(func() { assert.NoError(t, closer.Close()) })

	// Mock the store to fail listing configs.
	bkt := &bucket.ClientMock{}
	bkt.MockIter("alerts/", nil, errors.New("failed to list alerts"))
	bkt.MockIter("alertmanager/", nil, nil)
	store := bucketclient.NewBucketAlertStore(bucketclient.BucketAlertStoreConfig{}, bkt, nil, log.NewNopLogger())

	am, err := createMultitenantAlertmanager(amConfig, nil, store, ringStore, &mockAlertManagerLimits{}, featurecontrol.NoopFlags{}, log.NewNopLogger(), nil)
	require.NoError(t, err)
	defer services.StopAndAwaitTerminated(ctx, am) //nolint:errcheck

	require.NoError(t, am.StartAsync(ctx))
	err = am.AwaitRunning(ctx)
	require.Error(t, err)
	require.Equal(t, services.Failed, am.State())
	require.False(t, am.ringLifecycler.IsRegistered())
	require.NotNil(t, am.ring)
}

func TestAlertmanager_ReplicasPosition(t *testing.T) {
	ctx := context.Background()
	ringStore, closer := consul.NewInMemoryClient(ring.GetCodec(), log.NewNopLogger(), nil)
	t.Cleanup(func() { assert.NoError(t, closer.Close()) })

	mockStore := prepareInMemoryAlertStore()
	require.NoError(t, mockStore.SetAlertConfig(ctx, alertspb.AlertConfigDesc{
		User:      "user-1",
		RawConfig: simpleConfigOne,
		Templates: []*alertspb.TemplateDesc{},
	}))

	var instances []*MultitenantAlertmanager
	var instanceIDs []string
	registries := dskit_metrics.NewTenantRegistries(log.NewNopLogger())

	// First, create the alertmanager instances, we'll use a replication factor of 3 and create 3 instances so that we can get the tenant on each replica.
	for i := 1; i <= 3; i++ {
		// instanceIDs = append(instanceIDs, fmt.Sprintf("alertmanager-%d", i))
		instanceID := fmt.Sprintf("alertmanager-%d", i)

		amConfig := mockAlertmanagerConfig(t)
		amConfig.ShardingRing.ReplicationFactor = 3
		amConfig.ShardingRing.Common.InstanceID = instanceID
		amConfig.ShardingRing.Common.InstanceAddr = fmt.Sprintf("127.0.0.%d", i)

		// Do not check the ring topology changes or poll in an interval in this test (we explicitly sync alertmanagers).
		amConfig.PollInterval = time.Hour
		amConfig.ShardingRing.RingCheckPeriod = time.Hour

		reg := prometheus.NewPedanticRegistry()
		am, err := createMultitenantAlertmanager(amConfig, nil, mockStore, ringStore, &mockAlertManagerLimits{}, featurecontrol.NoopFlags{}, log.NewNopLogger(), reg)
		require.NoError(t, err)
		defer services.StopAndAwaitTerminated(ctx, am) //nolint:errcheck

		require.NoError(t, services.StartAndAwaitRunning(ctx, am))

		instances = append(instances, am)
		instanceIDs = append(instanceIDs, instanceID)
		registries.AddTenantRegistry(instanceID, reg)
	}

	// We need make sure the ring is settled. The alertmanager is ready to be tested once all instances are ACTIVE and the ring settles.
	ctx, cancel := context.WithTimeout(ctx, 5*time.Second)
	defer cancel()

	for _, am := range instances {
		for _, id := range instanceIDs {
			require.NoError(t, ring.WaitInstanceState(ctx, am.ring, id, ring.ACTIVE))
		}
	}

	// Now that the ring has settled, sync configs with the instances.
	for _, am := range instances {
		err := am.loadAndSyncConfigs(ctx, reasonRingChange)
		require.NoError(t, err)
	}

	// Now that the ring has settled, we expect each AM instance to have a different position.
	// Let's walk through them and collect the positions.
	var positions []int
	for _, instance := range instances {
		instance.alertmanagersMtx.Lock()
		am, ok := instance.alertmanagers["user-1"]
		require.True(t, ok)
		positions = append(positions, am.state.Position())
		instance.alertmanagersMtx.Unlock()
	}

	require.ElementsMatch(t, []int{0, 1, 2}, positions)
}

func TestAlertmanager_StateReplication(t *testing.T) {
	tc := []struct {
		name              string
		replicationFactor int
		instances         int
	}{
		{
			name:              "RF = 1, 1 instance",
			instances:         1,
			replicationFactor: 1,
		},
		{
			name:              "RF = 2, 2 instances",
			instances:         2,
			replicationFactor: 2,
		},
		{
			name:              "RF = 3, 10 instance",
			instances:         10,
			replicationFactor: 3,
		},
	}

	for _, tt := range tc {
		t.Run(tt.name, func(t *testing.T) {
			ctx := context.Background()
			ringStore, closer := consul.NewInMemoryClient(ring.GetCodec(), log.NewNopLogger(), nil)
			t.Cleanup(func() { assert.NoError(t, closer.Close()) })

			mockStore := prepareInMemoryAlertStore()
			clientPool := newPassthroughAlertmanagerClientPool()
			externalURL := flagext.URLValue{}
			err := externalURL.Set("http://localhost:8080/alertmanager")
			require.NoError(t, err)

			var instances []*MultitenantAlertmanager
			var instanceIDs []string
			registries := dskit_metrics.NewTenantRegistries(log.NewNopLogger())

			// First, add the number of configs to the store.
			for i := 1; i <= 12; i++ {
				u := fmt.Sprintf("u-%d", i)
				require.NoError(t, mockStore.SetAlertConfig(ctx, alertspb.AlertConfigDesc{
					User:      u,
					RawConfig: simpleConfigOne,
					Templates: []*alertspb.TemplateDesc{},
				}))
			}

			// Then, create the alertmanager instances, start them and add their registries to the slice.
			for i := 1; i <= tt.instances; i++ {
				instanceIDs = append(instanceIDs, fmt.Sprintf("alertmanager-%d", i))
				instanceID := fmt.Sprintf("alertmanager-%d", i)

				amConfig := mockAlertmanagerConfig(t)
				amConfig.ExternalURL = externalURL
				amConfig.ShardingRing.ReplicationFactor = tt.replicationFactor
				amConfig.ShardingRing.Common.InstanceID = instanceID
				amConfig.ShardingRing.Common.InstanceAddr = fmt.Sprintf("127.0.0.%d", i)

				// Do not check the ring topology changes or poll in an interval in this test (we explicitly sync alertmanagers).
				amConfig.PollInterval = time.Hour
				amConfig.ShardingRing.RingCheckPeriod = time.Hour

				reg := prometheus.NewPedanticRegistry()
				am, err := createMultitenantAlertmanager(amConfig, nil, mockStore, ringStore, &mockAlertManagerLimits{}, featurecontrol.NoopFlags{}, log.NewNopLogger(), reg)
				require.NoError(t, err)
				defer services.StopAndAwaitTerminated(ctx, am) //nolint:errcheck

				clientPool.setServer(amConfig.ShardingRing.Common.InstanceAddr+":0", am)
				am.alertmanagerClientsPool = clientPool

				require.NoError(t, services.StartAndAwaitRunning(ctx, am))

				instances = append(instances, am)
				instanceIDs = append(instanceIDs, instanceID)
				registries.AddTenantRegistry(instanceID, reg)
			}

			// We need make sure the ring is settled.
			ctx, cancel := context.WithTimeout(ctx, 5*time.Second)
			defer cancel()

			// The alertmanager is ready to be tested once all instances are ACTIVE and the ring settles.
			for _, am := range instances {
				for _, id := range instanceIDs {
					require.NoError(t, ring.WaitInstanceState(ctx, am.ring, id, ring.ACTIVE))
				}
			}

			// Now that the ring has settled, sync configs with the instances.
			var numConfigs, numInstances int
			for _, am := range instances {
				err := am.loadAndSyncConfigs(ctx, reasonRingChange)
				require.NoError(t, err)
				numConfigs += len(am.cfgs)
				numInstances += len(am.alertmanagers)
			}

			// 1. First, get a random multitenant instance
			//    We must pick an instance which actually has a user configured.
			var multitenantAM *MultitenantAlertmanager
			for {
				multitenantAM = instances[rand.Intn(len(instances))]

				multitenantAM.alertmanagersMtx.Lock()
				amount := len(multitenantAM.alertmanagers)
				multitenantAM.alertmanagersMtx.Unlock()
				if amount > 0 {
					break
				}
			}

			// 2. Then, get a random user that exists in that particular alertmanager instance.
			multitenantAM.alertmanagersMtx.Lock()
			require.Greater(t, len(multitenantAM.alertmanagers), 0)
			k := rand.Intn(len(multitenantAM.alertmanagers))
			var userID string
			for u := range multitenantAM.alertmanagers {
				if k == 0 {
					userID = u
					break
				}
				k--
			}
			multitenantAM.alertmanagersMtx.Unlock()

			// 3. Now that we have our alertmanager user, let's create a silence and make sure it is replicated.
			silence := types.Silence{
				Matchers: labels.Matchers{
					{Name: "instance", Value: "prometheus-one"},
				},
				Comment:  "Created for a test case.",
				StartsAt: time.Now(),
				EndsAt:   time.Now().Add(time.Hour),
			}
			data, err := json.Marshal(silence)
			require.NoError(t, err)

			// 4. Create the silence in one of the alertmanagers
			req := httptest.NewRequest(http.MethodPost, externalURL.String()+"/api/v2/silences", bytes.NewReader(data))
			req.Header.Set("content-type", "application/json")
			reqCtx := user.InjectOrgID(req.Context(), userID)
			{
				w := httptest.NewRecorder()
				multitenantAM.serveRequest(w, req.WithContext(reqCtx))

				resp := w.Result()
				body, _ := io.ReadAll(resp.Body)
				assert.Equal(t, http.StatusOK, w.Code)
				require.Regexp(t, regexp.MustCompile(`{"silenceID":".+"}`), string(body))
			}

			var metrics dskit_metrics.MetricFamiliesPerTenant

			// 5. Then, make sure it is propagated successfully.
			//    Replication is asynchronous, so we may have to wait a short period of time.
			if tt.replicationFactor > 1 {
				assert.Eventually(t, func() bool {
					metrics = registries.BuildMetricFamiliesPerTenant()
					return (float64(tt.replicationFactor) == metrics.GetSumOfGauges("cortex_alertmanager_silences") &&
						float64(tt.replicationFactor) == metrics.GetSumOfCounters("cortex_alertmanager_state_replication_total"))
				}, 5*time.Second, 100*time.Millisecond)
				assert.Equal(t, float64(tt.replicationFactor), metrics.GetSumOfCounters("cortex_alertmanager_state_replication_total"))
			} else {
				assert.Equal(t, float64(0), metrics.GetSumOfCounters("cortex_alertmanager_state_replication_total"))
			}

			assert.Equal(t, float64(0), metrics.GetSumOfCounters("cortex_alertmanager_state_replication_failed_total"))

			// 5b. Check the number of partial states merged are as we expect.
			// Partial states are currently replicated twice:
			//   For RF=1 1 -> 0      = Total 0 merges
			//   For RF=2 1 -> 1 -> 1 = Total 2 merges
			//   For RF=3 1 -> 2 -> 4 = Total 6 merges
			nFanOut := tt.replicationFactor - 1
			nMerges := nFanOut + (nFanOut * nFanOut)

			assert.Eventually(t, func() bool {
				metrics = registries.BuildMetricFamiliesPerTenant()
				return float64(nMerges) == metrics.GetSumOfCounters("cortex_alertmanager_partial_state_merges_total")
			}, 5*time.Second, 100*time.Millisecond)

			assert.Equal(t, float64(0), metrics.GetSumOfCounters("cortex_alertmanager_partial_state_merges_failed_total"))
		})
	}
}

func TestAlertmanager_StateReplication_InitialSyncFromPeers(t *testing.T) {
	tc := []struct {
		name              string
		replicationFactor int
	}{
		{
			name:              "RF = 2",
			replicationFactor: 2,
		},
		{
			name:              "RF = 3",
			replicationFactor: 3,
		},
	}

	for _, tt := range tc {
		t.Run(tt.name, func(t *testing.T) {
			ctx := context.Background()
			ringStore, closer := consul.NewInMemoryClient(ring.GetCodec(), log.NewNopLogger(), nil)
			t.Cleanup(func() { assert.NoError(t, closer.Close()) })

			mockStore := prepareInMemoryAlertStore()
			clientPool := newPassthroughAlertmanagerClientPool()
			externalURL := flagext.URLValue{}
			err := externalURL.Set("http://localhost:8080/alertmanager")
			require.NoError(t, err)

			var instances []*MultitenantAlertmanager
			var instanceIDs []string
			registries := dskit_metrics.NewTenantRegistries(log.NewNopLogger())

			// Create only two users - no need for more for these test cases.
			for i := 1; i <= 2; i++ {
				u := fmt.Sprintf("u-%d", i)
				require.NoError(t, mockStore.SetAlertConfig(ctx, alertspb.AlertConfigDesc{
					User:      u,
					RawConfig: simpleConfigOne,
					Templates: []*alertspb.TemplateDesc{},
				}))
			}

			createInstance := func(i int) *MultitenantAlertmanager {
				instanceIDs = append(instanceIDs, fmt.Sprintf("alertmanager-%d", i))
				instanceID := fmt.Sprintf("alertmanager-%d", i)

				amConfig := mockAlertmanagerConfig(t)
				amConfig.ExternalURL = externalURL
				amConfig.ShardingRing.ReplicationFactor = tt.replicationFactor
				amConfig.ShardingRing.Common.InstanceID = instanceID
				amConfig.ShardingRing.Common.InstanceAddr = fmt.Sprintf("127.0.0.%d", i)

				// Do not check the ring topology changes or poll in an interval in this test (we explicitly sync alertmanagers).
				amConfig.PollInterval = time.Hour
				amConfig.ShardingRing.RingCheckPeriod = time.Hour

				reg := prometheus.NewPedanticRegistry()
				am, err := createMultitenantAlertmanager(amConfig, nil, mockStore, ringStore, &mockAlertManagerLimits{}, featurecontrol.NoopFlags{}, log.NewNopLogger(), reg)
				require.NoError(t, err)

				clientPool.setServer(amConfig.ShardingRing.Common.InstanceAddr+":0", am)
				am.alertmanagerClientsPool = clientPool

				require.NoError(t, services.StartAndAwaitRunning(ctx, am))
				t.Cleanup(func() {
					require.NoError(t, services.StopAndAwaitTerminated(ctx, am))
				})

				instances = append(instances, am)
				instanceIDs = append(instanceIDs, instanceID)
				registries.AddTenantRegistry(instanceID, reg)

				// Make sure the ring is settled.
				{
					ctx, cancel := context.WithTimeout(ctx, 10*time.Second)
					defer cancel()

					// The alertmanager is ready to be tested once all instances are ACTIVE and the ring settles.
					for _, am := range instances {
						for _, id := range instanceIDs {
							require.NoError(t, ring.WaitInstanceState(ctx, am.ring, id, ring.ACTIVE))
						}
					}
				}

				// Now that the ring has settled, sync configs with the instances.
				require.NoError(t, am.loadAndSyncConfigs(ctx, reasonRingChange))

				return am
			}

			writeSilence := func(i *MultitenantAlertmanager, userID string) {
				silence := types.Silence{
					Matchers: labels.Matchers{
						{Name: "instance", Value: "prometheus-one"},
					},
					Comment:  "Created for a test case.",
					StartsAt: time.Now(),
					EndsAt:   time.Now().Add(time.Hour),
				}
				data, err := json.Marshal(silence)
				require.NoError(t, err)

				req := httptest.NewRequest(http.MethodPost, externalURL.String()+"/api/v2/silences", bytes.NewReader(data))
				req.Header.Set("content-type", "application/json")
				reqCtx := user.InjectOrgID(req.Context(), userID)
				{
					w := httptest.NewRecorder()
					i.serveRequest(w, req.WithContext(reqCtx))

					resp := w.Result()
					body, _ := io.ReadAll(resp.Body)
					assert.Equal(t, http.StatusOK, w.Code)
					require.Regexp(t, regexp.MustCompile(`{"silenceID":".+"}`), string(body))
				}
			}

			checkSilence := func(i *MultitenantAlertmanager, userID string) {
				req := httptest.NewRequest(http.MethodGet, externalURL.String()+"/api/v2/silences", nil)
				req.Header.Set("content-type", "application/json")
				reqCtx := user.InjectOrgID(req.Context(), userID)
				{
					w := httptest.NewRecorder()
					i.serveRequest(w, req.WithContext(reqCtx))

					resp := w.Result()
					body, _ := io.ReadAll(resp.Body)
					assert.Equal(t, http.StatusOK, w.Code)
					require.Regexp(t, regexp.MustCompile(`"comment":"Created for a test case."`), string(body))
				}
			}

			// 1. Create the first instance and load the user configurations.
			i1 := createInstance(1)

			// 2. Create a silence in the first alertmanager instance and check we can read it.
			writeSilence(i1, "u-1")
			// 2.a. Check the silence was created (paranoia).
			checkSilence(i1, "u-1")
			// 2.b. Check the relevant metrics were updated.
			{
				metrics := registries.BuildMetricFamiliesPerTenant()
				assert.Equal(t, float64(1), metrics.GetSumOfGauges("cortex_alertmanager_silences"))
			}
			// 2.c. Wait for the silence replication to be attempted; note this is asynchronous.
			{
				test.Poll(t, 5*time.Second, float64(1), func() interface{} {
					metrics := registries.BuildMetricFamiliesPerTenant()
					return metrics.GetSumOfCounters("cortex_alertmanager_state_replication_total")
				})
				metrics := registries.BuildMetricFamiliesPerTenant()
				assert.Equal(t, float64(0), metrics.GetSumOfCounters("cortex_alertmanager_state_replication_failed_total"))
			}

			// 3. Create a second instance. This should attempt to fetch the silence from the first.
			i2 := createInstance(2)

			// 3.a. Check the silence was fetched from the first instance successfully.
			checkSilence(i2, "u-1")

			// 3.b. Check the metrics: We should see the additional silences without any replication activity.
			{
				metrics := registries.BuildMetricFamiliesPerTenant()
				assert.Equal(t, float64(2), metrics.GetSumOfGauges("cortex_alertmanager_silences"))
				assert.Equal(t, float64(1), metrics.GetSumOfCounters("cortex_alertmanager_state_replication_total"))
				assert.Equal(t, float64(0), metrics.GetSumOfCounters("cortex_alertmanager_state_replication_failed_total"))
			}

			if tt.replicationFactor >= 3 {
				// 4. When testing RF = 3, create a third instance, to test obtaining state from multiple places.
				i3 := createInstance(3)

				// 4.a. Check the silence was fetched one or both of the instances successfully.
				checkSilence(i3, "u-1")

				// 4.b. Check the metrics one more time. We should have three replicas of the silence.
				{
					metrics := registries.BuildMetricFamiliesPerTenant()
					assert.Equal(t, float64(3), metrics.GetSumOfGauges("cortex_alertmanager_silences"))
					assert.Equal(t, float64(1), metrics.GetSumOfCounters("cortex_alertmanager_state_replication_total"))
					assert.Equal(t, float64(0), metrics.GetSumOfCounters("cortex_alertmanager_state_replication_failed_total"))
				}
			}
		})
	}
}

// prepareInMemoryAlertStore builds and returns an in-memory alert store.
func prepareInMemoryAlertStore() alertstore.AlertStore {
	cfg := bucketclient.BucketAlertStoreConfig{FetchGrafanaConfig: true}
	return bucketclient.NewBucketAlertStore(cfg, objstore.NewInMemBucket(), nil, log.NewNopLogger())
}

func TestSafeTemplateFilepath(t *testing.T) {
	tests := map[string]struct {
		dir          string
		template     string
		expectedPath string
		expectedErr  error
	}{
		"should succeed if the provided template is a filename": {
			dir:          "/data/tenant",
			template:     "test.tmpl",
			expectedPath: "/data/tenant/test.tmpl",
		},
		"should fail if the provided template is escaping the dir": {
			dir:         "/data/tenant",
			template:    "../test.tmpl",
			expectedErr: errors.New(`invalid template name "../test.tmpl": the template filepath is escaping the per-tenant local directory`),
		},
		"template name starting with /": {
			dir:          "/tmp",
			template:     "/file",
			expectedErr:  nil,
			expectedPath: "/tmp/file",
		},
		"escaping template name that has prefix of dir (tmp is prefix of tmpfile)": {
			dir:         "/sub/tmp",
			template:    "../tmpfile",
			expectedErr: errors.New(`invalid template name "../tmpfile": the template filepath is escaping the per-tenant local directory`),
		},
		"empty template name": {
			dir:         "/tmp",
			template:    "",
			expectedErr: errors.New(`invalid template name ""`),
		},
		"dot template name": {
			dir:         "/tmp",
			template:    ".",
			expectedErr: errors.New(`invalid template name "."`),
		},
		"root dir": {
			dir:          "/",
			template:     "file",
			expectedPath: "/file",
		},
		"root dir 2": {
			dir:          "/",
			template:     "/subdir/file",
			expectedPath: "/subdir/file",
		},
	}

	for testName, testData := range tests {
		t.Run(testName, func(t *testing.T) {
			actualPath, actualErr := safeTemplateFilepath(testData.dir, testData.template)
			assert.Equal(t, testData.expectedErr, actualErr)
			assert.Equal(t, testData.expectedPath, actualPath)
		})
	}
}

func TestStoreTemplateFile(t *testing.T) {
	tempDir := t.TempDir()
	testTemplateDir := filepath.Join(tempDir, templatesDir)

	changed, err := storeTemplateFile(filepath.Join(testTemplateDir, "some-template"), "content")
	require.NoError(t, err)
	require.True(t, changed)

	changed, err = storeTemplateFile(filepath.Join(testTemplateDir, "some-template"), "new content")
	require.NoError(t, err)
	require.True(t, changed)

	changed, err = storeTemplateFile(filepath.Join(testTemplateDir, "some-template"), "new content") // reusing previous content
	require.NoError(t, err)
	require.False(t, changed)
}

func TestMultitenantAlertmanager_verifyRateLimitedEmailConfig(t *testing.T) {
	ctx := context.Background()

	config := `global:
  resolve_timeout: 1m
  smtp_require_tls: false

route:
  receiver: 'email'

receivers:
- name: 'email'
  email_configs:
  - to: test@example.com
    from: test@example.com
    smarthost: smtp:2525
`

	// Run this test using a real storage client.
	store := prepareInMemoryAlertStore()
	require.NoError(t, store.SetAlertConfig(ctx, alertspb.AlertConfigDesc{
		User:      "user",
		RawConfig: config,
		Templates: []*alertspb.TemplateDesc{},
	}))

	limits := mockAlertManagerLimits{
		emailNotificationRateLimit: 0,
		emailNotificationBurst:     0,
	}
	features := featurecontrol.NoopFlags{}

	reg := prometheus.NewPedanticRegistry()
	cfg := mockAlertmanagerConfig(t)

	am := setupSingleMultitenantAlertmanager(t, cfg, store, &limits, features, log.NewNopLogger(), reg)

	err := am.loadAndSyncConfigs(context.Background(), reasonPeriodic)
	require.NoError(t, err)
	require.Len(t, am.alertmanagers, 1)

	am.alertmanagersMtx.Lock()
	uam := am.alertmanagers["user"]
	am.alertmanagersMtx.Unlock()

	require.NotNil(t, uam)

	ctx = notify.WithReceiverName(ctx, "email")
	ctx = notify.WithGroupKey(ctx, "key")
	ctx = notify.WithRepeatInterval(ctx, time.Minute)
	ctx = notify.WithNow(ctx, time.Now())

	// Verify that rate-limiter is in place for email notifier.
	_, _, err = uam.lastPipeline.Exec(ctx, log.NewNopLogger(), &types.Alert{})
	require.NotNil(t, err)
	require.Contains(t, err.Error(), errRateLimited.Error())
}

func TestMultitenantAlertmanager_computeFallbackConfig(t *testing.T) {
	// If no fallback configration is set, it returns a valid empty configuration.
	fallbackConfig, err := ComputeFallbackConfig("")
	require.NoError(t, err)

	_, err = amconfig.Load(string(fallbackConfig))
	require.NoError(t, err)

	// If a fallback configuration file is set, it returns its content.
	configDir := t.TempDir()
	configFile := filepath.Join(configDir, "test.yaml")
	err = os.WriteFile(configFile, []byte(simpleConfigOne), 0664)
	assert.NoError(t, err)

	fallbackConfig, err = ComputeFallbackConfig(configFile)
	require.NoError(t, err)
	require.Equal(t, simpleConfigOne, string(fallbackConfig))
}

func TestComputeConfig(t *testing.T) {
	store := prepareInMemoryAlertStore()
	reg := prometheus.NewPedanticRegistry()
	cfg := mockAlertmanagerConfig(t)
	am := setupSingleMultitenantAlertmanager(t, cfg, store, nil, featurecontrol.NoopFlags{}, log.NewNopLogger(), reg)

	reg2 := prometheus.NewPedanticRegistry()
	cfg2 := mockAlertmanagerConfig(t)
	cfg2.GrafanaAlertmanagerTenantSuffix = "-grafana"
	amWithSuffix := setupSingleMultitenantAlertmanager(t, cfg2, store, nil, featurecontrol.NoopFlags{}, log.NewNopLogger(), reg2)

<<<<<<< HEAD
	reg3 := prometheus.NewPedanticRegistry()
	cfg3 := mockAlertmanagerConfig(t)
	cfg3.StrictInitialization = true
	amWithStrictInit := setupSingleMultitenantAlertmanager(t, cfg3, store, nil, featurecontrol.NoopFlags{}, log.NewNopLogger(), reg3)

	testTenant := "test-tenant"

	tenantReceivingRequests := "test-tenant-receiving"
	amWithStrictInit.lastRequestTime.Store(tenantReceivingRequests, time.Now().Unix())
	amWithSuffix.lastRequestTime.Store(tenantReceivingRequests+"-grafana", time.Now().Unix())

	tenantReceivingRequestsExpired := "test-tenant-idle"
	amWithStrictInit.lastRequestTime.Store(tenantReceivingRequestsExpired, time.Now().Add(-time.Hour).Unix())
	amWithSuffix.lastRequestTime.Store(tenantReceivingRequestsExpired+"-grafana", time.Now().Add(-time.Hour).Unix())
=======
	tenantReceivingRequests := "receiving-1-grafana"
	amWithSuffix.lastRequestTime.Store(tenantReceivingRequests, time.Now().Unix())
	tenantReceivingRequestsExpired := "receiving-2-grafana"
	amWithSuffix.lastRequestTime.Store(tenantReceivingRequestsExpired, time.Now().Add(-time.Hour).Unix())
>>>>>>> 5988c257

	var grafanaCfg GrafanaAlertmanagerConfig
	require.NoError(t, json.Unmarshal([]byte(grafanaConfig), &grafanaCfg))

	grafanaExternalURL := "https://grafana.com"

	fallbackCfg, err := definition.LoadCompat([]byte(am.fallbackConfig))
	require.NoError(t, err)

	testSmtpFrom := "test-instance@grafana.com"
	grafanaCfg.AlertmanagerConfig.Global = fallbackCfg.Global
	grafanaCfg.AlertmanagerConfig.Global.SMTPFrom = testSmtpFrom
	combinedCfg, err := json.Marshal(grafanaCfg.AlertmanagerConfig)
	require.NoError(t, err)

	mimirExternalURL := am.cfg.ExternalURL.String()
	testHeaders := map[string]string{"Test-Header-1": "test-value-1", "Test-Header-2": "test-value-2"}

	tests := []struct {
		name       string
		cfg        alertspb.AlertConfigDescs
		expStartAM bool
		expErr     string
		expCfg     alertspb.AlertConfigDesc
		expURL     string
		expHeaders map[string]string
	}{
		{
			name: "no grafana configuration, custom mimir config",
			cfg: alertspb.AlertConfigDescs{
				Mimir: alertspb.AlertConfigDesc{
					User:      testTenant,
					RawConfig: simpleConfigOne,
				},
			},
			expStartAM: true,
			expCfg: alertspb.AlertConfigDesc{
				User:      testTenant,
				RawConfig: simpleConfigOne,
			},
		},
		{
			name: "no grafana configuration, default mimir config",
			cfg: alertspb.AlertConfigDescs{
				Mimir: alertspb.AlertConfigDesc{
<<<<<<< HEAD
					User:      testTenant,
					RawConfig: am.fallbackConfig,
				},
			},
			expCfg: alertspb.AlertConfigDesc{
				User:      testTenant,
				RawConfig: am.fallbackConfig,
			},
		},
		{
			name: "no grafana configuration, empty mimir config",
			cfg: alertspb.AlertConfigDescs{
				Mimir: alertspb.AlertConfigDesc{
					User: testTenant,
				},
			},
			expCfg: alertspb.AlertConfigDesc{
				User: testTenant,
			},
		},
		{
			name: "no grafana configuration, custom mimir config, receiving requests",
			cfg: alertspb.AlertConfigDescs{
				Mimir: alertspb.AlertConfigDesc{
					User:      tenantReceivingRequests,
					RawConfig: simpleConfigOne,
				},
			},
			expStartAM: true,
			expCfg: alertspb.AlertConfigDesc{
				User:      tenantReceivingRequests,
				RawConfig: simpleConfigOne,
			},
		},
		{
			name: "no grafana configuration, default mimir config, receiving requests",
			cfg: alertspb.AlertConfigDescs{
				Mimir: alertspb.AlertConfigDesc{
					User:      tenantReceivingRequests,
					RawConfig: am.fallbackConfig,
				},
			},
			expStartAM: true,
			expCfg: alertspb.AlertConfigDesc{
				User:      tenantReceivingRequests,
				RawConfig: am.fallbackConfig,
			},
		},
		{
			name: "no grafana configuration, empty mimir config, receiving requests",
			cfg: alertspb.AlertConfigDescs{
				Mimir: alertspb.AlertConfigDesc{
					User: tenantReceivingRequests,
				},
			},
			expStartAM: true,
			expCfg: alertspb.AlertConfigDesc{
				User: tenantReceivingRequests,
			},
		},
		{
			name: "no grafana configuration, custom mimir config, idle Alertmanager",
			cfg: alertspb.AlertConfigDescs{
				Mimir: alertspb.AlertConfigDesc{
					User:      tenantReceivingRequestsExpired,
					RawConfig: simpleConfigOne,
				},
			},
			expStartAM: true,
			expCfg: alertspb.AlertConfigDesc{
				User:      tenantReceivingRequestsExpired,
				RawConfig: simpleConfigOne,
			},
		},
		{
			name: "no grafana configuration, default mimir config, idle Alertmanager",
			cfg: alertspb.AlertConfigDescs{
				Mimir: alertspb.AlertConfigDesc{
					User:      tenantReceivingRequestsExpired,
					RawConfig: am.fallbackConfig,
				},
			},
			expCfg: alertspb.AlertConfigDesc{
				User:      tenantReceivingRequestsExpired,
				RawConfig: am.fallbackConfig,
			},
		},
		{
			name: "no grafana configuration, empty mimir config, idle Alertmanager",
			cfg: alertspb.AlertConfigDescs{
				Mimir: alertspb.AlertConfigDesc{
					User: tenantReceivingRequestsExpired,
				},
			},
			expCfg: alertspb.AlertConfigDesc{
				User: tenantReceivingRequestsExpired,
			},
		},
		{
			name: "empty grafana configuration, custom mimir config",
			cfg: alertspb.AlertConfigDescs{
				Mimir: alertspb.AlertConfigDesc{
					User:      testTenant,
					RawConfig: simpleConfigOne,
				},
				Grafana: alertspb.GrafanaAlertConfigDesc{
					User:        testTenant,
					Promoted:    true,
					ExternalUrl: grafanaExternalURL,
				},
			},
			expStartAM: true,
			expCfg: alertspb.AlertConfigDesc{
				User:      testTenant,
				RawConfig: simpleConfigOne,
			},
		},
		{
			name: "empty grafana configuration, default mimir config",
			cfg: alertspb.AlertConfigDescs{
				Mimir: alertspb.AlertConfigDesc{
					User:      testTenant,
					RawConfig: am.fallbackConfig,
				},
				Grafana: alertspb.GrafanaAlertConfigDesc{
					User:        testTenant,
					Promoted:    true,
					ExternalUrl: grafanaExternalURL,
				},
			},
			expCfg: alertspb.AlertConfigDesc{
				User:      testTenant,
				RawConfig: am.fallbackConfig,
			},
		},
		{
			name: "empty grafana configuration, empty mimir config",
			cfg: alertspb.AlertConfigDescs{
				Mimir: alertspb.AlertConfigDesc{
					User: testTenant,
				},
				Grafana: alertspb.GrafanaAlertConfigDesc{
					User:        testTenant,
					Promoted:    true,
					ExternalUrl: grafanaExternalURL,
				},
			},
			expCfg: alertspb.AlertConfigDesc{
				User: testTenant,
			},
		},
		{
			name: "empty grafana configuration, custom mimir config, receiving requests",
=======
					User:      "user-grafana",
					RawConfig: am.fallbackConfig,
				},
			},
			expCfg: alertspb.AlertConfigDesc{
				User:      "user-grafana",
				RawConfig: am.fallbackConfig,
			},
		},
		{
			name: "no grafana configuration, empty mimir config",
			cfg: alertspb.AlertConfigDescs{
				Mimir: alertspb.AlertConfigDesc{
					User: "user-grafana",
				},
			},
			expCfg: alertspb.AlertConfigDesc{
				User: "user-grafana",
			},
		},
		{
			name: "no grafana configuration, custom mimir config, receiving requests",
>>>>>>> 5988c257
			cfg: alertspb.AlertConfigDescs{
				Mimir: alertspb.AlertConfigDesc{
					User:      tenantReceivingRequests,
					RawConfig: simpleConfigOne,
				},
<<<<<<< HEAD
				Grafana: alertspb.GrafanaAlertConfigDesc{
					User:        tenantReceivingRequests,
					Promoted:    true,
					ExternalUrl: grafanaExternalURL,
=======
			},
			expStartAM: true,
			expCfg: alertspb.AlertConfigDesc{
				User:      tenantReceivingRequests,
				RawConfig: simpleConfigOne,
			},
		},
		{
			name: "no grafana configuration, default mimir config, receiving requests",
			cfg: alertspb.AlertConfigDescs{
				Mimir: alertspb.AlertConfigDesc{
					User:      tenantReceivingRequests,
					RawConfig: am.fallbackConfig,
>>>>>>> 5988c257
				},
			},
			expStartAM: true,
			expCfg: alertspb.AlertConfigDesc{
				User:      tenantReceivingRequests,
<<<<<<< HEAD
=======
				RawConfig: am.fallbackConfig,
			},
		},
		{
			name: "no grafana configuration, empty mimir config, receiving requests",
			cfg: alertspb.AlertConfigDescs{
				Mimir: alertspb.AlertConfigDesc{
					User: tenantReceivingRequests,
				},
			},
			expStartAM: true,
			expCfg: alertspb.AlertConfigDesc{
				User: tenantReceivingRequests,
			},
		},
		{
			name: "no grafana configuration, custom mimir config, idle Alertmanager",
			cfg: alertspb.AlertConfigDescs{
				Mimir: alertspb.AlertConfigDesc{
					User:      tenantReceivingRequestsExpired,
					RawConfig: simpleConfigOne,
				},
			},
			expStartAM: true,
			expCfg: alertspb.AlertConfigDesc{
				User:      tenantReceivingRequestsExpired,
>>>>>>> 5988c257
				RawConfig: simpleConfigOne,
			},
		},
		{
<<<<<<< HEAD
			name: "empty grafana configuration, default mimir config, receiving requests",
=======
			name: "no grafana configuration, default mimir config, idle Alertmanager",
			cfg: alertspb.AlertConfigDescs{
				Mimir: alertspb.AlertConfigDesc{
					User:      tenantReceivingRequestsExpired,
					RawConfig: am.fallbackConfig,
				},
			},
			expCfg: alertspb.AlertConfigDesc{
				User:      tenantReceivingRequestsExpired,
				RawConfig: am.fallbackConfig,
			},
		},
		{
			name: "no grafana configuration, empty mimir config, idle Alertmanager",
			cfg: alertspb.AlertConfigDescs{
				Mimir: alertspb.AlertConfigDesc{
					User: tenantReceivingRequestsExpired,
				},
			},
			expCfg: alertspb.AlertConfigDesc{
				User: tenantReceivingRequestsExpired,
			},
		},
		{
			name: "empty grafana configuration, custom mimir config",
>>>>>>> 5988c257
			cfg: alertspb.AlertConfigDescs{
				Mimir: alertspb.AlertConfigDesc{
					User:      tenantReceivingRequests,
					RawConfig: am.fallbackConfig,
				},
				Grafana: alertspb.GrafanaAlertConfigDesc{
					User:        tenantReceivingRequests,
					Promoted:    true,
					ExternalUrl: grafanaExternalURL,
				},
			},
			expStartAM: true,
			expCfg: alertspb.AlertConfigDesc{
				User:      tenantReceivingRequests,
				RawConfig: am.fallbackConfig,
			},
		},
		{
			name: "empty grafana configuration, empty mimir config, receiving requests",
			cfg: alertspb.AlertConfigDescs{
				Mimir: alertspb.AlertConfigDesc{
					User: tenantReceivingRequests,
				},
				Grafana: alertspb.GrafanaAlertConfigDesc{
					User:        tenantReceivingRequests,
					Promoted:    true,
					ExternalUrl: grafanaExternalURL,
				},
			},
			expStartAM: true,
			expCfg: alertspb.AlertConfigDesc{
				User: tenantReceivingRequests,
			},
		},
		{
			name: "empty grafana configuration, custom mimir config, idle tenant",
			cfg: alertspb.AlertConfigDescs{
				Mimir: alertspb.AlertConfigDesc{
					User:      tenantReceivingRequestsExpired,
					RawConfig: simpleConfigOne,
				},
				Grafana: alertspb.GrafanaAlertConfigDesc{
<<<<<<< HEAD
					User:        tenantReceivingRequestsExpired,
					Promoted:    true,
					ExternalUrl: grafanaExternalURL,
				},
			},
			expStartAM: true,
			expCfg: alertspb.AlertConfigDesc{
				User:      tenantReceivingRequestsExpired,
				RawConfig: simpleConfigOne,
			},
		},
		{
			name: "empty grafana configuration, default mimir config, idle tenant",
			cfg: alertspb.AlertConfigDescs{
				Mimir: alertspb.AlertConfigDesc{
					User:      tenantReceivingRequestsExpired,
					RawConfig: am.fallbackConfig,
				},
				Grafana: alertspb.GrafanaAlertConfigDesc{
					User:        tenantReceivingRequestsExpired,
					Promoted:    true,
					ExternalUrl: grafanaExternalURL,
				},
			},
			expCfg: alertspb.AlertConfigDesc{
				User:      tenantReceivingRequestsExpired,
				RawConfig: am.fallbackConfig,
			},
		},
		{
			name: "empty grafana configuration, empty mimir config, idle tenant",
			cfg: alertspb.AlertConfigDescs{
				Mimir: alertspb.AlertConfigDesc{
					User: tenantReceivingRequestsExpired,
				},
				Grafana: alertspb.GrafanaAlertConfigDesc{
					User:        tenantReceivingRequestsExpired,
					Promoted:    true,
					ExternalUrl: grafanaExternalURL,
				},
			},
			expCfg: alertspb.AlertConfigDesc{
				User: tenantReceivingRequestsExpired,
			},
		},
		{
			name: "unpromoted grafana configuration, custom mimir config",
			cfg: alertspb.AlertConfigDescs{
				Mimir: alertspb.AlertConfigDesc{
					User:      testTenant,
					RawConfig: simpleConfigOne,
				},
				Grafana: alertspb.GrafanaAlertConfigDesc{
					User:        testTenant,
					RawConfig:   grafanaConfig,
					Promoted:    false,
					ExternalUrl: grafanaExternalURL,
				},
			},
			expStartAM: true,
			expCfg: alertspb.AlertConfigDesc{
				User:      testTenant,
				RawConfig: simpleConfigOne,
			},
		},
		{
			name: "unpromoted grafana configuration, default mimir config",
			cfg: alertspb.AlertConfigDescs{
				Mimir: alertspb.AlertConfigDesc{
					User:      testTenant,
					RawConfig: am.fallbackConfig,
				},
				Grafana: alertspb.GrafanaAlertConfigDesc{
					User:        testTenant,
					RawConfig:   grafanaConfig,
					Promoted:    false,
					ExternalUrl: grafanaExternalURL,
				},
			},
			expCfg: alertspb.AlertConfigDesc{
				User:      testTenant,
				RawConfig: am.fallbackConfig,
			},
		},
		{
			name: "unpromoted grafana configuration, empty mimir config",
			cfg: alertspb.AlertConfigDescs{
				Mimir: alertspb.AlertConfigDesc{
					User: testTenant,
				},
				Grafana: alertspb.GrafanaAlertConfigDesc{
					User:        testTenant,
					RawConfig:   grafanaConfig,
					Promoted:    false,
					ExternalUrl: grafanaExternalURL,
				},
			},
			expCfg: alertspb.AlertConfigDesc{
				User: testTenant,
			},
		},
		{
			name: "unpromoted grafana configuration, custom mimir config, receiving requests",
			cfg: alertspb.AlertConfigDescs{
				Mimir: alertspb.AlertConfigDesc{
					User:      tenantReceivingRequests,
					RawConfig: simpleConfigOne,
				},
				Grafana: alertspb.GrafanaAlertConfigDesc{
					User:        tenantReceivingRequests,
					RawConfig:   grafanaConfig,
					Promoted:    false,
					ExternalUrl: grafanaExternalURL,
				},
			},
			expStartAM: true,
			expCfg: alertspb.AlertConfigDesc{
				User:      tenantReceivingRequests,
				RawConfig: simpleConfigOne,
			},
		},
		{
			name: "unpromoted grafana configuration, default mimir config, receiving requests",
			cfg: alertspb.AlertConfigDescs{
				Mimir: alertspb.AlertConfigDesc{
					User:      tenantReceivingRequests,
					RawConfig: am.fallbackConfig,
				},
				Grafana: alertspb.GrafanaAlertConfigDesc{
					User:        tenantReceivingRequests,
					RawConfig:   grafanaConfig,
					Promoted:    false,
					ExternalUrl: grafanaExternalURL,
				},
			},
			expStartAM: true,
			expCfg: alertspb.AlertConfigDesc{
				User:      tenantReceivingRequests,
				RawConfig: am.fallbackConfig,
			},
		},
		{
			name: "unpromoted grafana configuration, empty mimir config, receiving requests",
			cfg: alertspb.AlertConfigDescs{
				Mimir: alertspb.AlertConfigDesc{
					User: tenantReceivingRequests,
				},
				Grafana: alertspb.GrafanaAlertConfigDesc{
					User:        tenantReceivingRequests,
					RawConfig:   grafanaConfig,
					Promoted:    false,
					ExternalUrl: grafanaExternalURL,
				},
			},
			expStartAM: true,
			expCfg: alertspb.AlertConfigDesc{
				User: tenantReceivingRequests,
			},
		},
		{
			name: "unpromoted grafana configuration, custom mimir config, idle Alertmanager",
			cfg: alertspb.AlertConfigDescs{
				Mimir: alertspb.AlertConfigDesc{
					User:      tenantReceivingRequestsExpired,
					RawConfig: simpleConfigOne,
				},
				Grafana: alertspb.GrafanaAlertConfigDesc{
					User:        tenantReceivingRequestsExpired,
					RawConfig:   grafanaConfig,
					Promoted:    false,
					ExternalUrl: grafanaExternalURL,
				},
			},
			expStartAM: true,
			expCfg: alertspb.AlertConfigDesc{
				User:      tenantReceivingRequestsExpired,
				RawConfig: simpleConfigOne,
			},
		},
		{
			name: "unpromoted grafana configuration, default mimir config, idle Alertmanager",
			cfg: alertspb.AlertConfigDescs{
				Mimir: alertspb.AlertConfigDesc{
					User:      tenantReceivingRequestsExpired,
					RawConfig: am.fallbackConfig,
				},
				Grafana: alertspb.GrafanaAlertConfigDesc{
					User:        tenantReceivingRequestsExpired,
					RawConfig:   grafanaConfig,
					Promoted:    false,
					ExternalUrl: grafanaExternalURL,
				},
			},
			expCfg: alertspb.AlertConfigDesc{
				User:      tenantReceivingRequestsExpired,
				RawConfig: am.fallbackConfig,
			},
		},
		{
			name: "unpromoted grafana configuration, empty mimir config, idle Alertmanager",
			cfg: alertspb.AlertConfigDescs{
				Mimir: alertspb.AlertConfigDesc{
					User: tenantReceivingRequestsExpired,
				},
				Grafana: alertspb.GrafanaAlertConfigDesc{
					User:        tenantReceivingRequestsExpired,
					RawConfig:   grafanaConfig,
					Promoted:    false,
					ExternalUrl: grafanaExternalURL,
				},
			},
			expCfg: alertspb.AlertConfigDesc{
				User: tenantReceivingRequestsExpired,
			},
		},
		{
			name: "default grafana configuration, custom mimir config",
			cfg: alertspb.AlertConfigDescs{
				Mimir: alertspb.AlertConfigDesc{
					User:      testTenant,
					RawConfig: simpleConfigOne,
				},
				Grafana: alertspb.GrafanaAlertConfigDesc{
					User:        testTenant,
					RawConfig:   grafanaConfig,
					Default:     true,
					Promoted:    true,
					ExternalUrl: grafanaExternalURL,
				},
			},
			expStartAM: true,
			expCfg: alertspb.AlertConfigDesc{
				User:      testTenant,
				RawConfig: simpleConfigOne,
			},
		},
		{
			name: "default grafana configuration, default mimir config",
			cfg: alertspb.AlertConfigDescs{
				Mimir: alertspb.AlertConfigDesc{
					User:      testTenant,
					RawConfig: am.fallbackConfig,
				},
				Grafana: alertspb.GrafanaAlertConfigDesc{
					User:        testTenant,
					RawConfig:   grafanaConfig,
					Default:     true,
					Promoted:    true,
					ExternalUrl: grafanaExternalURL,
				},
			},
			expCfg: alertspb.AlertConfigDesc{
				User:      testTenant,
				RawConfig: am.fallbackConfig,
			},
		},
		{
			name: "default grafana configuration, empty mimir config",
			cfg: alertspb.AlertConfigDescs{
				Mimir: alertspb.AlertConfigDesc{
					User: testTenant,
				},
				Grafana: alertspb.GrafanaAlertConfigDesc{
					User:        testTenant,
					RawConfig:   grafanaConfig,
					Default:     true,
					Promoted:    true,
					ExternalUrl: grafanaExternalURL,
				},
			},
			expCfg: alertspb.AlertConfigDesc{
				User: testTenant,
			},
		},
		{
			name: "default grafana configuration, custom mimir config, receiving requests",
			cfg: alertspb.AlertConfigDescs{
				Mimir: alertspb.AlertConfigDesc{
					User:      tenantReceivingRequests,
					RawConfig: simpleConfigOne,
				},
				Grafana: alertspb.GrafanaAlertConfigDesc{
					User:        tenantReceivingRequests,
					RawConfig:   grafanaConfig,
					Default:     true,
					Promoted:    true,
					ExternalUrl: grafanaExternalURL,
				},
			},
			expStartAM: true,
			expCfg: alertspb.AlertConfigDesc{
				User:      tenantReceivingRequests,
				RawConfig: simpleConfigOne,
			},
		},
		{
			name: "default grafana configuration, default mimir config, receiving requests",
			cfg: alertspb.AlertConfigDescs{
				Mimir: alertspb.AlertConfigDesc{
					User:      tenantReceivingRequests,
					RawConfig: am.fallbackConfig,
				},
				Grafana: alertspb.GrafanaAlertConfigDesc{
					User:        tenantReceivingRequests,
					RawConfig:   grafanaConfig,
					Default:     true,
					Promoted:    true,
					ExternalUrl: grafanaExternalURL,
				},
			},
			expStartAM: true,
			expCfg: alertspb.AlertConfigDesc{
				User:      tenantReceivingRequests,
				RawConfig: am.fallbackConfig,
			},
		},
		{
			name: "default grafana configuration, empty mimir config, receiving requests",
			cfg: alertspb.AlertConfigDescs{
				Mimir: alertspb.AlertConfigDesc{
					User: tenantReceivingRequests,
				},
				Grafana: alertspb.GrafanaAlertConfigDesc{
					User:        tenantReceivingRequests,
					RawConfig:   grafanaConfig,
					Default:     true,
					Promoted:    true,
					ExternalUrl: grafanaExternalURL,
				},
			},
			expStartAM: true,
			expCfg: alertspb.AlertConfigDesc{
				User: tenantReceivingRequests,
			},
		},
		{
			name: "default grafana configuration, custom mimir config, idle Alertmanager",
			cfg: alertspb.AlertConfigDescs{
				Mimir: alertspb.AlertConfigDesc{
					User:      tenantReceivingRequestsExpired,
					RawConfig: simpleConfigOne,
				},
				Grafana: alertspb.GrafanaAlertConfigDesc{
					User:        tenantReceivingRequestsExpired,
					RawConfig:   grafanaConfig,
					Default:     true,
					Promoted:    true,
					ExternalUrl: grafanaExternalURL,
				},
			},
			expStartAM: true,
			expCfg: alertspb.AlertConfigDesc{
				User:      tenantReceivingRequestsExpired,
				RawConfig: simpleConfigOne,
			},
		},
		{
			name: "default grafana configuration, default mimir config, idle Alertmanager",
			cfg: alertspb.AlertConfigDescs{
				Mimir: alertspb.AlertConfigDesc{
					User:      tenantReceivingRequestsExpired,
					RawConfig: am.fallbackConfig,
				},
				Grafana: alertspb.GrafanaAlertConfigDesc{
					User:        tenantReceivingRequestsExpired,
					RawConfig:   grafanaConfig,
					Default:     true,
					Promoted:    true,
					ExternalUrl: grafanaExternalURL,
				},
			},
			expCfg: alertspb.AlertConfigDesc{
				User:      tenantReceivingRequestsExpired,
				RawConfig: am.fallbackConfig,
			},
		},
		{
			name: "default grafana configuration, empty mimir config, idle Alertmanager",
			cfg: alertspb.AlertConfigDescs{
				Mimir: alertspb.AlertConfigDesc{
					User: tenantReceivingRequestsExpired,
				},
				Grafana: alertspb.GrafanaAlertConfigDesc{
					User:        tenantReceivingRequestsExpired,
					RawConfig:   grafanaConfig,
					Default:     true,
					Promoted:    true,
					ExternalUrl: grafanaExternalURL,
				},
			},
			expCfg: alertspb.AlertConfigDesc{
				User: tenantReceivingRequestsExpired,
			},
		},
		{
			name: "usable grafana configuration, default mimir config",
			cfg: alertspb.AlertConfigDescs{
				Mimir: alertspb.AlertConfigDesc{
					User:      "user-grafana",
					RawConfig: am.fallbackConfig,
				},
				Grafana: alertspb.GrafanaAlertConfigDesc{
					User:          "user-grafana",
					RawConfig:     grafanaConfig,
					Promoted:      true,
					ExternalUrl:   grafanaExternalURL,
					StaticHeaders: testHeaders,
=======
					User:        "user-grafana",
					Promoted:    true,
					ExternalUrl: grafanaExternalURL,
>>>>>>> 5988c257
				},
			},
			expStartAM: true,
			expCfg: alertspb.AlertConfigDesc{
				User:      "user-grafana",
				RawConfig: string(combinedCfg),
				Templates: []*alertspb.TemplateDesc{},
			},
<<<<<<< HEAD
			expURL:     grafanaExternalURL,
			expHeaders: testHeaders,
		},
		{
			name: "usable grafana configuration, empty mimir config",
			cfg: alertspb.AlertConfigDescs{
				Mimir: alertspb.AlertConfigDesc{
					User: "user-grafana",
				},
				Grafana: alertspb.GrafanaAlertConfigDesc{
					User:          "user-grafana",
					RawConfig:     grafanaConfig,
					Promoted:      true,
					ExternalUrl:   grafanaExternalURL,
					StaticHeaders: testHeaders,
=======
		},
		{
			name: "empty grafana configuration, default mimir config",
			cfg: alertspb.AlertConfigDescs{
				Mimir: alertspb.AlertConfigDesc{
					User:      "user-grafana",
					RawConfig: am.fallbackConfig,
				},
				Grafana: alertspb.GrafanaAlertConfigDesc{
					User:        "user-grafana",
					Promoted:    true,
					ExternalUrl: grafanaExternalURL,
>>>>>>> 5988c257
				},
			},
			expCfg: alertspb.AlertConfigDesc{
				User:      "user-grafana",
				RawConfig: am.fallbackConfig,
			},
<<<<<<< HEAD
			expURL:     grafanaExternalURL,
			expHeaders: testHeaders,
		},
		{
			name: "usable grafana configuration, default mimir config, receiving requests",
			cfg: alertspb.AlertConfigDescs{
				Mimir: alertspb.AlertConfigDesc{
					User:      tenantReceivingRequests,
					RawConfig: am.fallbackConfig,
				},
				Grafana: alertspb.GrafanaAlertConfigDesc{
					User:          tenantReceivingRequests,
					RawConfig:     grafanaConfig,
					Promoted:      true,
					ExternalUrl:   grafanaExternalURL,
					StaticHeaders: testHeaders,
=======
		},
		{
			name: "empty grafana configuration, empty mimir config",
			cfg: alertspb.AlertConfigDescs{
				Mimir: alertspb.AlertConfigDesc{
					User: "user-grafana",
				},
				Grafana: alertspb.GrafanaAlertConfigDesc{
					User:        "user-grafana",
					Promoted:    true,
					ExternalUrl: grafanaExternalURL,
>>>>>>> 5988c257
				},
			},
			expCfg: alertspb.AlertConfigDesc{
<<<<<<< HEAD
				User:      tenantReceivingRequests,
				RawConfig: string(combinedCfg),
				Templates: []*alertspb.TemplateDesc{},
			},
			expURL:     grafanaExternalURL,
			expHeaders: testHeaders,
		},
		{
			name: "usable grafana configuration, empty mimir config, receiving requests",
			cfg: alertspb.AlertConfigDescs{
				Mimir: alertspb.AlertConfigDesc{
					User: tenantReceivingRequests,
				},
				Grafana: alertspb.GrafanaAlertConfigDesc{
					User:          tenantReceivingRequests,
					RawConfig:     grafanaConfig,
					Promoted:      true,
					ExternalUrl:   grafanaExternalURL,
					StaticHeaders: testHeaders,
				},
			},
			expStartAM: true,
			expCfg: alertspb.AlertConfigDesc{
				User:      tenantReceivingRequests,
				RawConfig: string(combinedCfg),
				Templates: []*alertspb.TemplateDesc{},
			},
			expURL:     grafanaExternalURL,
			expHeaders: testHeaders,
		},
		{
			name: "usable grafana configuration, default mimir config, idle Alertmanager",
			cfg: alertspb.AlertConfigDescs{
				Mimir: alertspb.AlertConfigDesc{
					User:      tenantReceivingRequestsExpired,
					RawConfig: am.fallbackConfig,
				},
				Grafana: alertspb.GrafanaAlertConfigDesc{
					User:          tenantReceivingRequestsExpired,
					RawConfig:     grafanaConfig,
					Promoted:      true,
					ExternalUrl:   grafanaExternalURL,
					StaticHeaders: testHeaders,
				},
			},
			expStartAM: true,
			expCfg: alertspb.AlertConfigDesc{
				User:      tenantReceivingRequestsExpired,
				RawConfig: string(combinedCfg),
				Templates: []*alertspb.TemplateDesc{},
			},
			expURL:     grafanaExternalURL,
			expHeaders: testHeaders,
		},
		{
			name: "usable grafana configuration, empty mimir config, idle Alertmanager",
			cfg: alertspb.AlertConfigDescs{
				Mimir: alertspb.AlertConfigDesc{
					User: tenantReceivingRequestsExpired,
				},
				Grafana: alertspb.GrafanaAlertConfigDesc{
					User:          tenantReceivingRequestsExpired,
					RawConfig:     grafanaConfig,
					Promoted:      true,
					ExternalUrl:   grafanaExternalURL,
					StaticHeaders: testHeaders,
				},
			},
			expStartAM: true,
			expCfg: alertspb.AlertConfigDesc{
				User:      tenantReceivingRequestsExpired,
				RawConfig: string(combinedCfg),
				Templates: []*alertspb.TemplateDesc{},
			},
			expURL:     grafanaExternalURL,
			expHeaders: testHeaders,
=======
				User: "user-grafana",
			},
>>>>>>> 5988c257
		},
		{
			name: "empty grafana configuration, custom mimir config, receiving requests",
			cfg: alertspb.AlertConfigDescs{
				Mimir: alertspb.AlertConfigDesc{
					User:      tenantReceivingRequests,
					RawConfig: simpleConfigOne,
				},
				Grafana: alertspb.GrafanaAlertConfigDesc{
<<<<<<< HEAD
					User:          "user-grafana",
					RawConfig:     grafanaConfig,
					Promoted:      true,
					ExternalUrl:   grafanaExternalURL,
					StaticHeaders: testHeaders,
=======
					User:        tenantReceivingRequests,
					Promoted:    true,
					ExternalUrl: grafanaExternalURL,
>>>>>>> 5988c257
				},
			},
			expStartAM: true,
			expCfg: alertspb.AlertConfigDesc{
				User:      tenantReceivingRequests,
				RawConfig: simpleConfigOne,
			},
<<<<<<< HEAD
		},
		{
			// TODO: change once merging configs is implemented.
			name: "both mimir and grafana configurations (merging not implemented), receiving requests",
			cfg: alertspb.AlertConfigDescs{
				Mimir: alertspb.AlertConfigDesc{
					User:      tenantReceivingRequests,
					RawConfig: simpleConfigOne,
				},
				Grafana: alertspb.GrafanaAlertConfigDesc{
					User:          tenantReceivingRequests,
					RawConfig:     grafanaConfig,
					Promoted:      true,
					ExternalUrl:   grafanaExternalURL,
					StaticHeaders: testHeaders,
				},
			},
			expStartAM: true,
			expCfg: alertspb.AlertConfigDesc{
				User:      tenantReceivingRequests,
				RawConfig: simpleConfigOne,
			},
		},
		{
			// TODO: change once merging configs is implemented.
			name: "both mimir and grafana configurations (merging not implemented), idle Alertmanager",
			cfg: alertspb.AlertConfigDescs{
				Mimir: alertspb.AlertConfigDesc{
					User:      tenantReceivingRequests,
					RawConfig: simpleConfigOne,
				},
				Grafana: alertspb.GrafanaAlertConfigDesc{
					User:          tenantReceivingRequests,
					RawConfig:     grafanaConfig,
					Promoted:      true,
					ExternalUrl:   grafanaExternalURL,
					StaticHeaders: testHeaders,
				},
			},
			expStartAM: true,
			expCfg: alertspb.AlertConfigDesc{
				User:      tenantReceivingRequests,
				RawConfig: simpleConfigOne,
			},
		},
	}

	for _, test := range tests {
		t.Run(test.name, func(t *testing.T) {
			cfg, startAM, err := am.computeConfig(test.cfg)
			if test.expErr != "" {
				require.EqualError(t, err, test.expErr)
				return
			}
			require.NoError(t, err)

			require.True(t, startAM)
			require.Equal(t, test.expCfg, cfg.AlertConfigDesc)
			require.Equal(t, test.expHeaders, cfg.staticHeaders)
			if test.expURL == "" {
				require.Equal(t, mimirExternalURL, cfg.tmplExternalURL.String())
			} else {
				require.Equal(t, test.expURL, cfg.tmplExternalURL.String())
			}
		})

		t.Run(fmt.Sprintf("%s with strict initialization", test.name), func(t *testing.T) {
			cfg, startAM, err := amWithStrictInit.computeConfig(test.cfg)
			if test.expErr != "" {
				require.EqualError(t, err, test.expErr)
				return
			}
			require.NoError(t, err)

			require.Equal(t, test.expStartAM, startAM)
			require.Equal(t, test.expCfg, cfg.AlertConfigDesc)
			require.Equal(t, test.expHeaders, cfg.staticHeaders)
			if test.expURL == "" {
				require.Equal(t, mimirExternalURL, cfg.tmplExternalURL.String())
			} else {
				require.Equal(t, test.expURL, cfg.tmplExternalURL.String())
			}
		})

		t.Run(fmt.Sprintf("%s with Grafana tenant suffix", test.name), func(t *testing.T) {
			userWithPrefix := fmt.Sprintf("%s%s", test.cfg.Mimir.User, cfg2.GrafanaAlertmanagerTenantSuffix)

			test.cfg.Grafana.User = userWithPrefix
			test.cfg.Mimir.User = userWithPrefix
			test.expCfg.User = userWithPrefix

			cfg, startAM, err := amWithSuffix.computeConfig(test.cfg)
			if test.expErr != "" {
				require.EqualError(t, err, test.expErr)
				return
			}
			require.NoError(t, err)

			require.Equal(t, test.expStartAM, startAM)
			require.Equal(t, test.expCfg, cfg.AlertConfigDesc)
			require.Equal(t, test.expHeaders, cfg.staticHeaders)
			if test.expURL == "" {
				require.Equal(t, mimirExternalURL, cfg.tmplExternalURL.String())
			} else {
				require.Equal(t, test.expURL, cfg.tmplExternalURL.String())
			}
		})

	}
}

func Test_configChanged(t *testing.T) {
	type tc struct {
		name    string
		left    alertspb.AlertConfigDesc
		right   alertspb.AlertConfigDesc
		changed bool
	}

	cases := []tc{
=======
		},
>>>>>>> 5988c257
		{
			name: "empty grafana configuration, default mimir config, receiving requests",
			cfg: alertspb.AlertConfigDescs{
				Mimir: alertspb.AlertConfigDesc{
					User:      tenantReceivingRequests,
					RawConfig: am.fallbackConfig,
				},
				Grafana: alertspb.GrafanaAlertConfigDesc{
					User:        tenantReceivingRequests,
					Promoted:    true,
					ExternalUrl: grafanaExternalURL,
				},
			},
			expStartAM: true,
			expCfg: alertspb.AlertConfigDesc{
				User:      tenantReceivingRequests,
				RawConfig: am.fallbackConfig,
			},
		},
		{
			name: "empty grafana configuration, empty mimir config, receiving requests",
			cfg: alertspb.AlertConfigDescs{
				Mimir: alertspb.AlertConfigDesc{
					User: tenantReceivingRequests,
				},
				Grafana: alertspb.GrafanaAlertConfigDesc{
					User:        tenantReceivingRequests,
					Promoted:    true,
					ExternalUrl: grafanaExternalURL,
				},
			},
			expStartAM: true,
			expCfg: alertspb.AlertConfigDesc{
				User: tenantReceivingRequests,
			},
		},
		{
			name: "empty grafana configuration, custom mimir config, idle tenant",
			cfg: alertspb.AlertConfigDescs{
				Mimir: alertspb.AlertConfigDesc{
					User:      tenantReceivingRequestsExpired,
					RawConfig: simpleConfigOne,
				},
				Grafana: alertspb.GrafanaAlertConfigDesc{
					User:        tenantReceivingRequestsExpired,
					Promoted:    true,
					ExternalUrl: grafanaExternalURL,
				},
			},
			expStartAM: true,
			expCfg: alertspb.AlertConfigDesc{
				User:      tenantReceivingRequestsExpired,
				RawConfig: simpleConfigOne,
			},
		},
		{
			name: "empty grafana configuration, default mimir config, idle tenant",
			cfg: alertspb.AlertConfigDescs{
				Mimir: alertspb.AlertConfigDesc{
					User:      tenantReceivingRequestsExpired,
					RawConfig: am.fallbackConfig,
				},
				Grafana: alertspb.GrafanaAlertConfigDesc{
					User:        tenantReceivingRequestsExpired,
					Promoted:    true,
					ExternalUrl: grafanaExternalURL,
				},
			},
			expCfg: alertspb.AlertConfigDesc{
				User:      tenantReceivingRequestsExpired,
				RawConfig: am.fallbackConfig,
			},
		},
		{
			name: "empty grafana configuration, empty mimir config, idle tenant",
			cfg: alertspb.AlertConfigDescs{
				Mimir: alertspb.AlertConfigDesc{
					User: tenantReceivingRequestsExpired,
				},
				Grafana: alertspb.GrafanaAlertConfigDesc{
					User:        tenantReceivingRequestsExpired,
					Promoted:    true,
					ExternalUrl: grafanaExternalURL,
				},
			},
			expCfg: alertspb.AlertConfigDesc{
				User: tenantReceivingRequestsExpired,
			},
		},
		{
			name: "unpromoted grafana configuration, custom mimir config",
			cfg: alertspb.AlertConfigDescs{
				Mimir: alertspb.AlertConfigDesc{
					User:      "user-grafana",
					RawConfig: simpleConfigOne,
				},
				Grafana: alertspb.GrafanaAlertConfigDesc{
					User:        "user-grafana",
					RawConfig:   grafanaConfig,
					Promoted:    false,
					ExternalUrl: grafanaExternalURL,
				},
			},
			expStartAM: true,
			expCfg: alertspb.AlertConfigDesc{
				User:      "user-grafana",
				RawConfig: simpleConfigOne,
			},
		},
		{
			name: "unpromoted grafana configuration, default mimir config",
			cfg: alertspb.AlertConfigDescs{
				Mimir: alertspb.AlertConfigDesc{
					User:      "user-grafana",
					RawConfig: am.fallbackConfig,
				},
				Grafana: alertspb.GrafanaAlertConfigDesc{
					User:        "user-grafana",
					RawConfig:   grafanaConfig,
					Promoted:    false,
					ExternalUrl: grafanaExternalURL,
				},
			},
			expCfg: alertspb.AlertConfigDesc{
				User:      "user-grafana",
				RawConfig: am.fallbackConfig,
			},
		},
		{
			name: "unpromoted grafana configuration, empty mimir config",
			cfg: alertspb.AlertConfigDescs{
				Mimir: alertspb.AlertConfigDesc{
					User: "user-grafana",
				},
				Grafana: alertspb.GrafanaAlertConfigDesc{
					User:        "user-grafana",
					RawConfig:   grafanaConfig,
					Promoted:    false,
					ExternalUrl: grafanaExternalURL,
				},
			},
			expCfg: alertspb.AlertConfigDesc{
				User: "user-grafana",
			},
		},
		{
			name: "unpromoted grafana configuration, custom mimir config, receiving requests",
			cfg: alertspb.AlertConfigDescs{
				Mimir: alertspb.AlertConfigDesc{
					User:      tenantReceivingRequests,
					RawConfig: simpleConfigOne,
				},
				Grafana: alertspb.GrafanaAlertConfigDesc{
					User:        tenantReceivingRequests,
					RawConfig:   grafanaConfig,
					Promoted:    false,
					ExternalUrl: grafanaExternalURL,
				},
			},
			expStartAM: true,
			expCfg: alertspb.AlertConfigDesc{
				User:      tenantReceivingRequests,
				RawConfig: simpleConfigOne,
			},
		},
		{
			name: "unpromoted grafana configuration, default mimir config, receiving requests",
			cfg: alertspb.AlertConfigDescs{
				Mimir: alertspb.AlertConfigDesc{
					User:      tenantReceivingRequests,
					RawConfig: am.fallbackConfig,
				},
				Grafana: alertspb.GrafanaAlertConfigDesc{
					User:        tenantReceivingRequests,
					RawConfig:   grafanaConfig,
					Promoted:    false,
					ExternalUrl: grafanaExternalURL,
				},
			},
			expStartAM: true,
			expCfg: alertspb.AlertConfigDesc{
				User:      tenantReceivingRequests,
				RawConfig: am.fallbackConfig,
			},
		},
		{
			name: "unpromoted grafana configuration, empty mimir config, receiving requests",
			cfg: alertspb.AlertConfigDescs{
				Mimir: alertspb.AlertConfigDesc{
					User: tenantReceivingRequests,
				},
				Grafana: alertspb.GrafanaAlertConfigDesc{
					User:        tenantReceivingRequests,
					RawConfig:   grafanaConfig,
					Promoted:    false,
					ExternalUrl: grafanaExternalURL,
				},
			},
			expStartAM: true,
			expCfg: alertspb.AlertConfigDesc{
				User: tenantReceivingRequests,
			},
		},
		{
			name: "unpromoted grafana configuration, custom mimir config, idle Alertmanager",
			cfg: alertspb.AlertConfigDescs{
				Mimir: alertspb.AlertConfigDesc{
					User:      tenantReceivingRequestsExpired,
					RawConfig: simpleConfigOne,
				},
				Grafana: alertspb.GrafanaAlertConfigDesc{
					User:        tenantReceivingRequestsExpired,
					RawConfig:   grafanaConfig,
					Promoted:    false,
					ExternalUrl: grafanaExternalURL,
				},
			},
			expStartAM: true,
			expCfg: alertspb.AlertConfigDesc{
				User:      tenantReceivingRequestsExpired,
				RawConfig: simpleConfigOne,
			},
		},
		{
			name: "unpromoted grafana configuration, default mimir config, idle Alertmanager",
			cfg: alertspb.AlertConfigDescs{
				Mimir: alertspb.AlertConfigDesc{
					User:      tenantReceivingRequestsExpired,
					RawConfig: am.fallbackConfig,
				},
				Grafana: alertspb.GrafanaAlertConfigDesc{
					User:        tenantReceivingRequestsExpired,
					RawConfig:   grafanaConfig,
					Promoted:    false,
					ExternalUrl: grafanaExternalURL,
				},
			},
			expCfg: alertspb.AlertConfigDesc{
				User:      tenantReceivingRequestsExpired,
				RawConfig: am.fallbackConfig,
			},
		},
		{
			name: "unpromoted grafana configuration, empty mimir config, idle Alertmanager",
			cfg: alertspb.AlertConfigDescs{
				Mimir: alertspb.AlertConfigDesc{
					User: tenantReceivingRequestsExpired,
				},
				Grafana: alertspb.GrafanaAlertConfigDesc{
					User:        tenantReceivingRequestsExpired,
					RawConfig:   grafanaConfig,
					Promoted:    false,
					ExternalUrl: grafanaExternalURL,
				},
			},
			expCfg: alertspb.AlertConfigDesc{
				User: tenantReceivingRequestsExpired,
			},
		},
		{
			name: "default grafana configuration, custom mimir config",
			cfg: alertspb.AlertConfigDescs{
				Mimir: alertspb.AlertConfigDesc{
					User:      "user-grafana",
					RawConfig: simpleConfigOne,
				},
				Grafana: alertspb.GrafanaAlertConfigDesc{
					User:        "user-grafana",
					RawConfig:   grafanaConfig,
					Default:     true,
					Promoted:    true,
					ExternalUrl: grafanaExternalURL,
				},
			},
			expStartAM: true,
			expCfg: alertspb.AlertConfigDesc{
				User:      "user-grafana",
				RawConfig: simpleConfigOne,
			},
		},
		{
			name: "default grafana configuration, default mimir config",
			cfg: alertspb.AlertConfigDescs{
				Mimir: alertspb.AlertConfigDesc{
					User:      "user-grafana",
					RawConfig: am.fallbackConfig,
				},
				Grafana: alertspb.GrafanaAlertConfigDesc{
					User:        "user-grafana",
					RawConfig:   grafanaConfig,
					Default:     true,
					Promoted:    true,
					ExternalUrl: grafanaExternalURL,
				},
			},
			expCfg: alertspb.AlertConfigDesc{
				User:      "user-grafana",
				RawConfig: am.fallbackConfig,
			},
		},
		{
			name: "default grafana configuration, empty mimir config",
			cfg: alertspb.AlertConfigDescs{
				Mimir: alertspb.AlertConfigDesc{
					User: "user-grafana",
				},
				Grafana: alertspb.GrafanaAlertConfigDesc{
					User:        "user-grafana",
					RawConfig:   grafanaConfig,
					Default:     true,
					Promoted:    true,
					ExternalUrl: grafanaExternalURL,
				},
			},
			expCfg: alertspb.AlertConfigDesc{
				User: "user-grafana",
			},
		},
		{
			name: "default grafana configuration, custom mimir config, receiving requests",
			cfg: alertspb.AlertConfigDescs{
				Mimir: alertspb.AlertConfigDesc{
					User:      tenantReceivingRequests,
					RawConfig: simpleConfigOne,
				},
				Grafana: alertspb.GrafanaAlertConfigDesc{
					User:        tenantReceivingRequests,
					RawConfig:   grafanaConfig,
					Default:     true,
					Promoted:    true,
					ExternalUrl: grafanaExternalURL,
				},
			},
			expStartAM: true,
			expCfg: alertspb.AlertConfigDesc{
				User:      tenantReceivingRequests,
				RawConfig: simpleConfigOne,
			},
		},
		{
			name: "default grafana configuration, default mimir config, receiving requests",
			cfg: alertspb.AlertConfigDescs{
				Mimir: alertspb.AlertConfigDesc{
					User:      tenantReceivingRequests,
					RawConfig: am.fallbackConfig,
				},
				Grafana: alertspb.GrafanaAlertConfigDesc{
					User:        tenantReceivingRequests,
					RawConfig:   grafanaConfig,
					Default:     true,
					Promoted:    true,
					ExternalUrl: grafanaExternalURL,
				},
			},
			expStartAM: true,
			expCfg: alertspb.AlertConfigDesc{
				User:      tenantReceivingRequests,
				RawConfig: am.fallbackConfig,
			},
		},
		{
			name: "default grafana configuration, empty mimir config, receiving requests",
			cfg: alertspb.AlertConfigDescs{
				Mimir: alertspb.AlertConfigDesc{
					User: tenantReceivingRequests,
				},
				Grafana: alertspb.GrafanaAlertConfigDesc{
					User:        tenantReceivingRequests,
					RawConfig:   grafanaConfig,
					Default:     true,
					Promoted:    true,
					ExternalUrl: grafanaExternalURL,
				},
			},
			expStartAM: true,
			expCfg: alertspb.AlertConfigDesc{
				User: tenantReceivingRequests,
			},
		},
		{
			name: "default grafana configuration, custom mimir config, idle Alertmanager",
			cfg: alertspb.AlertConfigDescs{
				Mimir: alertspb.AlertConfigDesc{
					User:      tenantReceivingRequestsExpired,
					RawConfig: simpleConfigOne,
				},
				Grafana: alertspb.GrafanaAlertConfigDesc{
					User:        tenantReceivingRequestsExpired,
					RawConfig:   grafanaConfig,
					Default:     true,
					Promoted:    true,
					ExternalUrl: grafanaExternalURL,
				},
			},
			expStartAM: true,
			expCfg: alertspb.AlertConfigDesc{
				User:      tenantReceivingRequestsExpired,
				RawConfig: simpleConfigOne,
			},
		},
		{
			name: "default grafana configuration, default mimir config, idle Alertmanager",
			cfg: alertspb.AlertConfigDescs{
				Mimir: alertspb.AlertConfigDesc{
					User:      tenantReceivingRequestsExpired,
					RawConfig: am.fallbackConfig,
				},
				Grafana: alertspb.GrafanaAlertConfigDesc{
					User:        tenantReceivingRequestsExpired,
					RawConfig:   grafanaConfig,
					Default:     true,
					Promoted:    true,
					ExternalUrl: grafanaExternalURL,
				},
			},
			expCfg: alertspb.AlertConfigDesc{
				User:      tenantReceivingRequestsExpired,
				RawConfig: am.fallbackConfig,
			},
		},
		{
			name: "default grafana configuration, empty mimir config, idle Alertmanager",
			cfg: alertspb.AlertConfigDescs{
				Mimir: alertspb.AlertConfigDesc{
					User: tenantReceivingRequestsExpired,
				},
				Grafana: alertspb.GrafanaAlertConfigDesc{
					User:        tenantReceivingRequestsExpired,
					RawConfig:   grafanaConfig,
					Default:     true,
					Promoted:    true,
					ExternalUrl: grafanaExternalURL,
				},
			},
			expCfg: alertspb.AlertConfigDesc{
				User: tenantReceivingRequestsExpired,
			},
		},
		{
			name: "usable grafana configuration, default mimir config",
			cfg: alertspb.AlertConfigDescs{
				Mimir: alertspb.AlertConfigDesc{
					User:      "user-grafana",
					RawConfig: am.fallbackConfig,
				},
				Grafana: alertspb.GrafanaAlertConfigDesc{
					User:          "user-grafana",
					RawConfig:     grafanaConfig,
					Promoted:      true,
					ExternalUrl:   grafanaExternalURL,
					SmtpFrom:      testSmtpFrom,
					StaticHeaders: testHeaders,
				},
			},
			expStartAM: true,
			expCfg: alertspb.AlertConfigDesc{
				User:      "user-grafana",
				RawConfig: string(combinedCfg),
				Templates: []*alertspb.TemplateDesc{},
			},
			expURL:     grafanaExternalURL,
			expHeaders: testHeaders,
		},
		{
			name: "usable grafana configuration, empty mimir config",
			cfg: alertspb.AlertConfigDescs{
				Mimir: alertspb.AlertConfigDesc{
					User: "user-grafana",
				},
				Grafana: alertspb.GrafanaAlertConfigDesc{
					User:          "user-grafana",
					RawConfig:     grafanaConfig,
					Promoted:      true,
					ExternalUrl:   grafanaExternalURL,
					SmtpFrom:      testSmtpFrom,
					StaticHeaders: testHeaders,
				},
			},
			expStartAM: true,
			expCfg: alertspb.AlertConfigDesc{
				User:      "user-grafana",
				RawConfig: string(combinedCfg),
				Templates: []*alertspb.TemplateDesc{},
			},
			expURL:     grafanaExternalURL,
			expHeaders: testHeaders,
		},
		{
			name: "usable grafana configuration, default mimir config, receiving requests",
			cfg: alertspb.AlertConfigDescs{
				Mimir: alertspb.AlertConfigDesc{
					User:      tenantReceivingRequests,
					RawConfig: am.fallbackConfig,
				},
				Grafana: alertspb.GrafanaAlertConfigDesc{
					User:          tenantReceivingRequests,
					RawConfig:     grafanaConfig,
					Promoted:      true,
					ExternalUrl:   grafanaExternalURL,
					SmtpFrom:      testSmtpFrom,
					StaticHeaders: testHeaders,
				},
			},
			expStartAM: true,
			expCfg: alertspb.AlertConfigDesc{
				User:      tenantReceivingRequests,
				RawConfig: string(combinedCfg),
				Templates: []*alertspb.TemplateDesc{},
			},
			expURL:     grafanaExternalURL,
			expHeaders: testHeaders,
		},
		{
			name: "usable grafana configuration, empty mimir config, receiving requests",
			cfg: alertspb.AlertConfigDescs{
				Mimir: alertspb.AlertConfigDesc{
					User: tenantReceivingRequests,
				},
				Grafana: alertspb.GrafanaAlertConfigDesc{
					User:          tenantReceivingRequests,
					RawConfig:     grafanaConfig,
					Promoted:      true,
					ExternalUrl:   grafanaExternalURL,
					SmtpFrom:      testSmtpFrom,
					StaticHeaders: testHeaders,
				},
			},
			expStartAM: true,
			expCfg: alertspb.AlertConfigDesc{
				User:      tenantReceivingRequests,
				RawConfig: string(combinedCfg),
				Templates: []*alertspb.TemplateDesc{},
			},
			expURL:     grafanaExternalURL,
			expHeaders: testHeaders,
		},
		{
			name: "usable grafana configuration, default mimir config, idle Alertmanager",
			cfg: alertspb.AlertConfigDescs{
				Mimir: alertspb.AlertConfigDesc{
					User:      tenantReceivingRequestsExpired,
					RawConfig: am.fallbackConfig,
				},
				Grafana: alertspb.GrafanaAlertConfigDesc{
					User:          tenantReceivingRequestsExpired,
					RawConfig:     grafanaConfig,
					Promoted:      true,
					ExternalUrl:   grafanaExternalURL,
					SmtpFrom:      testSmtpFrom,
					StaticHeaders: testHeaders,
				},
			},
			expStartAM: true,
			expCfg: alertspb.AlertConfigDesc{
				User:      tenantReceivingRequestsExpired,
				RawConfig: string(combinedCfg),
				Templates: []*alertspb.TemplateDesc{},
			},
			expURL:     grafanaExternalURL,
			expHeaders: testHeaders,
		},
		{
			name: "usable grafana configuration, empty mimir config, idle Alertmanager",
			cfg: alertspb.AlertConfigDescs{
				Mimir: alertspb.AlertConfigDesc{
					User: tenantReceivingRequestsExpired,
				},
				Grafana: alertspb.GrafanaAlertConfigDesc{
					User:          tenantReceivingRequestsExpired,
					RawConfig:     grafanaConfig,
					Promoted:      true,
					ExternalUrl:   grafanaExternalURL,
					SmtpFrom:      testSmtpFrom,
					StaticHeaders: testHeaders,
				},
			},
			expStartAM: true,
			expCfg: alertspb.AlertConfigDesc{
				User:      tenantReceivingRequestsExpired,
				RawConfig: string(combinedCfg),
				Templates: []*alertspb.TemplateDesc{},
			},
			expURL:     grafanaExternalURL,
			expHeaders: testHeaders,
		},
		{
			// TODO: change once merging configs is implemented.
			name: "both mimir and grafana configurations (merging not implemented)",
			cfg: alertspb.AlertConfigDescs{
				Mimir: alertspb.AlertConfigDesc{
					User:      "user-grafana",
					RawConfig: simpleConfigOne,
				},
				Grafana: alertspb.GrafanaAlertConfigDesc{
					User:          "user-grafana",
					RawConfig:     grafanaConfig,
					Promoted:      true,
					ExternalUrl:   grafanaExternalURL,
					SmtpFrom:      testSmtpFrom,
					StaticHeaders: testHeaders,
				},
			},
			expStartAM: true,
			expCfg: alertspb.AlertConfigDesc{
				User:      "user-grafana",
				RawConfig: simpleConfigOne,
			},
		},
		{
			// TODO: change once merging configs is implemented.
			name: "both mimir and grafana configurations (merging not implemented), receiving requests",
			cfg: alertspb.AlertConfigDescs{
				Mimir: alertspb.AlertConfigDesc{
					User:      tenantReceivingRequests,
					RawConfig: simpleConfigOne,
				},
				Grafana: alertspb.GrafanaAlertConfigDesc{
					User:          tenantReceivingRequests,
					RawConfig:     grafanaConfig,
					Promoted:      true,
					ExternalUrl:   grafanaExternalURL,
					SmtpFrom:      testSmtpFrom,
					StaticHeaders: testHeaders,
				},
			},
			expStartAM: true,
			expCfg: alertspb.AlertConfigDesc{
				User:      tenantReceivingRequests,
				RawConfig: simpleConfigOne,
			},
		},
		{
			// TODO: change once merging configs is implemented.
			name: "both mimir and grafana configurations (merging not implemented), idle Alertmanager",
			cfg: alertspb.AlertConfigDescs{
				Mimir: alertspb.AlertConfigDesc{
					User:      tenantReceivingRequests,
					RawConfig: simpleConfigOne,
				},
				Grafana: alertspb.GrafanaAlertConfigDesc{
					User:          tenantReceivingRequests,
					RawConfig:     grafanaConfig,
					Promoted:      true,
					ExternalUrl:   grafanaExternalURL,
					SmtpFrom:      testSmtpFrom,
					StaticHeaders: testHeaders,
				},
			},
			expStartAM: true,
			expCfg: alertspb.AlertConfigDesc{
				User:      tenantReceivingRequests,
				RawConfig: simpleConfigOne,
			},
		},
	}

	for _, test := range tests {
		t.Run(test.name, func(t *testing.T) {
			cfg, startAM, err := am.computeConfig(test.cfg)
			if test.expErr != "" {
				require.EqualError(t, err, test.expErr)
				return
			}
			require.NoError(t, err)

			require.True(t, startAM)
			require.Equal(t, test.expCfg, cfg.AlertConfigDesc)
			require.Equal(t, test.expHeaders, cfg.staticHeaders)
			if test.expURL == "" {
				require.Equal(t, mimirExternalURL, cfg.tmplExternalURL.String())
			} else {
				require.Equal(t, test.expURL, cfg.tmplExternalURL.String())
			}
		})

		t.Run(fmt.Sprintf("%s with Grafana tenant suffix", test.name), func(t *testing.T) {
			cfg, startAM, err := amWithSuffix.computeConfig(test.cfg)
			if test.expErr != "" {
				require.EqualError(t, err, test.expErr)
				return
			}
			require.NoError(t, err)

			require.Equal(t, test.expStartAM, startAM)
			require.Equal(t, test.expCfg, cfg.AlertConfigDesc)
			require.Equal(t, test.expHeaders, cfg.staticHeaders)
			if test.expURL == "" {
				require.Equal(t, mimirExternalURL, cfg.tmplExternalURL.String())
			} else {
				require.Equal(t, test.expURL, cfg.tmplExternalURL.String())
			}
		})
	}
}

func Test_configChanged(t *testing.T) {
	type tc struct {
		name    string
		left    alertspb.AlertConfigDesc
		right   alertspb.AlertConfigDesc
		changed bool
	}

	cases := []tc{
		{
			name: "matching",
			left: alertspb.AlertConfigDesc{
				User:      "user1",
				RawConfig: simpleConfigOne,
				Templates: []*alertspb.TemplateDesc{
					{
						Filename: "template-one.tmpl",
						Body:     simpleTemplateOne,
					},
					{
						Filename: "template-two.tmpl",
						Body:     simpleTemplateTwo,
					},
				},
			},
			right: alertspb.AlertConfigDesc{
				User:      "user1",
				RawConfig: simpleConfigOne,
				Templates: []*alertspb.TemplateDesc{
					{
						Filename: "template-one.tmpl",
						Body:     simpleTemplateOne,
					},
					{
						Filename: "template-two.tmpl",
						Body:     simpleTemplateTwo,
					},
				},
			},
			changed: false,
		},
		{
			name: "user changed",
			left: alertspb.AlertConfigDesc{
				User:      "user2",
				RawConfig: simpleConfigOne,
				Templates: []*alertspb.TemplateDesc{
					{
						Filename: "template-one.tmpl",
						Body:     simpleTemplateOne,
					},
				},
			},
			right: alertspb.AlertConfigDesc{
				User:      "user1",
				RawConfig: simpleConfigOne,
				Templates: []*alertspb.TemplateDesc{
					{
						Filename: "template-one.tmpl",
						Body:     simpleTemplateOne,
					},
				},
			},
			changed: true,
		},
		{
			name: "config changed",
			left: alertspb.AlertConfigDesc{
				User:      "user1",
				RawConfig: simpleConfigOne,
				Templates: []*alertspb.TemplateDesc{
					{
						Filename: "template-one.tmpl",
						Body:     simpleTemplateOne,
					},
				},
			},
			right: alertspb.AlertConfigDesc{
				User:      "user1",
				RawConfig: simpleConfigTwo,
				Templates: []*alertspb.TemplateDesc{
					{
						Filename: "template-one.tmpl",
						Body:     simpleTemplateOne,
					},
				},
			},
			changed: true,
		},
		{
			name: "template body changed",
			left: alertspb.AlertConfigDesc{
				User:      "user1",
				RawConfig: simpleConfigOne,
				Templates: []*alertspb.TemplateDesc{
					{
						Filename: "template-one.tmpl",
						Body:     simpleTemplateOne,
					},
				},
			},
			right: alertspb.AlertConfigDesc{
				User:      "user1",
				RawConfig: simpleConfigOne,
				Templates: []*alertspb.TemplateDesc{
					{
						Filename: "template-one.tmpl",
						Body:     simpleTemplateTwo,
					},
				},
			},
			changed: true,
		},
		{
			name: "template name changed",
			left: alertspb.AlertConfigDesc{
				User:      "user1",
				RawConfig: simpleConfigOne,
				Templates: []*alertspb.TemplateDesc{
					{
						Filename: "template-one.tmpl",
						Body:     simpleTemplateOne,
					},
				},
			},
			right: alertspb.AlertConfigDesc{
				User:      "user1",
				RawConfig: simpleConfigOne,
				Templates: []*alertspb.TemplateDesc{
					{
						Filename: "template-two.tmpl",
						Body:     simpleTemplateOne,
					},
				},
			},
			changed: true,
		},
		{
			name: "template added",
			left: alertspb.AlertConfigDesc{
				User:      "user1",
				RawConfig: simpleConfigOne,
				Templates: []*alertspb.TemplateDesc{
					{
						Filename: "template-one.tmpl",
						Body:     simpleTemplateOne,
					},
				},
			},
			right: alertspb.AlertConfigDesc{
				User:      "user1",
				RawConfig: simpleConfigOne,
				Templates: []*alertspb.TemplateDesc{
					{
						Filename: "template-one.tmpl",
						Body:     simpleTemplateOne,
					},
					{
						Filename: "template-two.tmpl",
						Body:     simpleTemplateTwo,
					},
				},
			},
			changed: true,
		},
		{
			name: "template removed",
			left: alertspb.AlertConfigDesc{
				User:      "user1",
				RawConfig: simpleConfigOne,
				Templates: []*alertspb.TemplateDesc{
					{
						Filename: "template-one.tmpl",
						Body:     simpleTemplateOne,
					},
					{
						Filename: "template-two.tmpl",
						Body:     simpleTemplateTwo,
					},
				},
			},
			right: alertspb.AlertConfigDesc{
				User:      "user1",
				RawConfig: simpleConfigOne,
				Templates: []*alertspb.TemplateDesc{
					{
						Filename: "template-one.tmpl",
						Body:     simpleTemplateOne,
					},
				},
			},
			changed: true,
		},
	}

	for _, c := range cases {
		t.Run(c.name, func(t *testing.T) {
			r := configChanged(c.left, c.right)
			assert.Equal(t, c.changed, r)
		})
	}
}

func TestSyncStates(t *testing.T) {
	user := "test-user"
	externalURL, err := url.Parse("http://test.com")
	require.NoError(t, err)

	// Create test Grafana state.
	var buf bytes.Buffer
	_, err = pbutil.WriteDelimited(&buf, &pb.MeshEntry{
		Entry: &pb.Entry{
			Receiver:     &pb.Receiver{GroupName: `Grafana`, Integration: "grafanaIntegration", Idx: 0},
			GroupKey:     []byte(`{}/{grafana="true"}/{receiver="grafana webhook"}:{alertname="grafana test"}`),
			Timestamp:    time.Now(),
			FiringAlerts: []uint64{14588439739663070854},
		},
		ExpiresAt: time.Now().Add(time.Hour),
	})
	require.NoError(t, err)
	grafanaNflog := make([]byte, buf.Len())
	copy(grafanaNflog, buf.Bytes())
	buf.Reset()

	_, err = pbutil.WriteDelimited(&buf, &silencepb.MeshSilence{
		Silence: &silencepb.Silence{
			Id: "grafana silence",
		},
		ExpiresAt: time.Now().Add(time.Hour),
	})
	require.NoError(t, err)
	grafanaSilences := make([]byte, buf.Len())
	copy(grafanaSilences, buf.Bytes())
	buf.Reset()

	// Create test Mimir state.
	_, err = pbutil.WriteDelimited(&buf, &pb.MeshEntry{
		Entry: &pb.Entry{
			Receiver:     &pb.Receiver{GroupName: `Mimir`, Integration: "mimirIntegration", Idx: 0},
			GroupKey:     []byte(`{}/{mimir="true"}/{receiver="mimir webhook"}:{alertname="mimir test"}`),
			Timestamp:    time.Now(),
			FiringAlerts: []uint64{14588439739663070854},
		},
		ExpiresAt: time.Now().Add(time.Hour),
	})
	require.NoError(t, err)
	mimirNflog := make([]byte, buf.Len())
	copy(mimirNflog, buf.Bytes())
	buf.Reset()

	_, err = pbutil.WriteDelimited(&buf, &silencepb.MeshSilence{
		Silence: &silencepb.Silence{
			Id: "mimir silence",
		},
		ExpiresAt: time.Now().Add(time.Hour),
	})
	require.NoError(t, err)
	mimirSilences := make([]byte, buf.Len())
	copy(mimirSilences, buf.Bytes())
	buf.Reset()

	testMimirState := alertspb.FullStateDesc{
		State: &clusterpb.FullState{
			Parts: []clusterpb.Part{
				{
					Key:  nflogStateKeyPrefix + user,
					Data: mimirNflog,
				},
				{
					Key:  silencesStateKeyPrefix + user,
					Data: mimirSilences,
				},
			},
		},
	}

	ctx := context.Background()
	tests := []struct {
		name                 string
		cfg                  amConfig
		mimirState           *alertspb.FullStateDesc
		parts                map[string][]byte
		expNoNewAlertmanager bool
		expErr               string
	}{
		{
			name: "not using grafana config should be a no-op",
			cfg: amConfig{
				AlertConfigDesc: alertspb.AlertConfigDesc{
					User: user,
				},
			},
			expNoNewAlertmanager: true,
		},
		{
			name: "no grafana state should be a no-op",
			cfg: amConfig{
				AlertConfigDesc: alertspb.AlertConfigDesc{
					User: user,
				},
				usingGrafanaConfig: true,
			},
			expNoNewAlertmanager: true,
		},
		{
			name: "invalid alertmanager configuration should cause an error",
			cfg: amConfig{
				AlertConfigDesc: alertspb.AlertConfigDesc{
					User:      user,
					RawConfig: "invalid",
				},
				tmplExternalURL:    externalURL,
				usingGrafanaConfig: true,
			},
			parts:  map[string][]byte{"notifications": grafanaNflog},
			expErr: fmt.Sprintf("error creating new Alertmanager for user %[1]s: no usable Alertmanager configuration for %[1]s", user),
		},
		{
			name: "invalid part key",
			cfg: amConfig{
				AlertConfigDesc: alertspb.AlertConfigDesc{
					User:      user,
					RawConfig: simpleConfigOne,
				},
				tmplExternalURL:    externalURL,
				usingGrafanaConfig: true,
			},
			parts:  map[string][]byte{"invalid": []byte("invalid")},
			expErr: "unknown part key \"invalid\"",
		},
		{
			name: "valid alertmanager configuration should cause alertmanager creation and state promotion",
			cfg: amConfig{
				AlertConfigDesc: alertspb.AlertConfigDesc{
					User:      user,
					RawConfig: simpleConfigOne,
				},
				tmplExternalURL:    externalURL,
				usingGrafanaConfig: true,
			},
			parts: map[string][]byte{"notifications": grafanaNflog},
		},
		{
			name: "starting with existing mimir state should merge states",
			cfg: amConfig{
				AlertConfigDesc: alertspb.AlertConfigDesc{
					User:      user,
					RawConfig: simpleConfigOne,
				},
				tmplExternalURL:    externalURL,
				usingGrafanaConfig: true,
			},
			mimirState: &testMimirState,
			parts:      map[string][]byte{"notifications": grafanaNflog, "silences": grafanaSilences},
		},
	}

	for _, test := range tests {
		t.Run(test.name, func(t *testing.T) {
			store := prepareInMemoryAlertStore()
			am := setupSingleMultitenantAlertmanager(t,
				mockAlertmanagerConfig(t),
				store,
				nil,
				featurecontrol.NoopFlags{},
				log.NewNopLogger(),
				prometheus.NewPedanticRegistry(),
			)

			if test.mimirState != nil {
				require.NoError(t, store.SetFullState(ctx, user, *test.mimirState))
				require.NoError(t, am.setConfig(test.cfg))
				require.NotNil(t, am.alertmanagers[user])
				require.NoError(t, am.alertmanagers[user].WaitInitialStateSync(ctx))
				// Make broadcast a no-op for tests, otherwise it will block indefinitely.
				am.alertmanagers[user].silences.SetBroadcast(func(_ []byte) {})
			}
			if test.parts != nil {
				var s clusterpb.FullState
				for k, v := range test.parts {
					s.Parts = append(s.Parts, clusterpb.Part{
						Key:  k,
						Data: v,
					})
				}
				require.NoError(t, store.SetFullGrafanaState(ctx, user, alertspb.FullStateDesc{State: &s}))
			}

			if test.expErr != "" {
				err := am.syncStates(ctx, test.cfg)
				require.Error(t, err)
				require.Equal(t, test.expErr, err.Error())
				require.Nil(t, am.alertmanagers[user])
				return
			}

			// Make broadcast a no-op for tests.
			if am, ok := am.alertmanagers[user]; ok {
				am.silences.SetBroadcast(func(_ []byte) {})
			}

			require.NoError(t, am.syncStates(ctx, test.cfg))
			if test.expNoNewAlertmanager {
				require.Nil(t, am.alertmanagers[user])
				return
			}
			require.NotNil(t, am.alertmanagers[user])
			require.True(t, am.alertmanagers[user].usingGrafanaState.Load())

			// Grafana state should be deleted after merging.
			_, err = store.GetFullGrafanaState(ctx, user)
			require.Error(t, err)
			require.Equal(t, "alertmanager storage object not found", err.Error())

			// States should be merged.
			require.NotNil(t, am.alertmanagers[user])
			s, err := am.alertmanagers[user].getFullState()
			require.NoError(t, err)

			// One part for notification log, another one for silences.
			require.Len(t, s.Parts, 2)
			require.True(t, s.Parts[0].Key == nflogStateKeyPrefix+user || s.Parts[1].Key == nflogStateKeyPrefix+user)
			require.True(t, s.Parts[0].Key == silencesStateKeyPrefix+user || s.Parts[1].Key == silencesStateKeyPrefix+user)

			var silencesPart, nflogPart string
			for _, p := range s.Parts {
				require.True(t, p.Key == silencesStateKeyPrefix+user || p.Key == nflogStateKeyPrefix+user)
				if p.Key == silencesStateKeyPrefix+user {
					silencesPart = p.String()
				} else {
					nflogPart = p.String()
				}
			}

			// We don't need to check the exact content of the state, the merging logic is tested in the state replication tests.
			if _, ok := test.parts["notifications"]; ok {
				require.True(t, strings.Contains(nflogPart, "grafana webhook"))
			}
			if _, ok := test.parts["silences"]; ok {
				require.True(t, strings.Contains(silencesPart, "grafana silence"))
			}
			if test.mimirState != nil {
				require.True(t, strings.Contains(nflogPart, "mimir webhook"))
				require.True(t, strings.Contains(silencesPart, "mimir silence"))
			}
		})
	}

	preExistingAlertmanagerTests := []struct {
		name            string
		cfg             amConfig
		initialPromoted bool
		expPromoted     bool
	}{
		{
			name: "not using grafana config should toggle the promoted flag off",
			cfg: amConfig{
				AlertConfigDesc: alertspb.AlertConfigDesc{
					User:      user,
					RawConfig: simpleConfigOne,
				},
				tmplExternalURL: externalURL,
			},
			initialPromoted: true,
			expPromoted:     false,
		},
		{
			name: "not using grafana config should be a no-op if the alertmanager is not promoted",
			cfg: amConfig{
				AlertConfigDesc: alertspb.AlertConfigDesc{
					User:      user,
					RawConfig: simpleConfigOne,
				},
				tmplExternalURL: externalURL,
			},
			initialPromoted: false,
			expPromoted:     false,
		},
		{
			name: "attempting to promote an already promoted alertmanager should not change the flag",
			cfg: amConfig{
				AlertConfigDesc: alertspb.AlertConfigDesc{
					User:      user,
					RawConfig: simpleConfigOne,
				},
				tmplExternalURL:    externalURL,
				usingGrafanaConfig: true,
			},
			initialPromoted: true,
			expPromoted:     true,
		},
	}

	for _, test := range preExistingAlertmanagerTests {
		t.Run(test.name, func(t *testing.T) {
			store := prepareInMemoryAlertStore()
			am := setupSingleMultitenantAlertmanager(t,
				mockAlertmanagerConfig(t),
				store,
				nil,
				featurecontrol.NoopFlags{},
				log.NewNopLogger(),
				prometheus.NewPedanticRegistry(),
			)

			require.NoError(t, store.SetFullGrafanaState(ctx, test.cfg.User, alertspb.FullStateDesc{}))

			require.NoError(t, am.setConfig(amConfig{
				AlertConfigDesc: alertspb.AlertConfigDesc{
					User:      test.cfg.User,
					RawConfig: simpleConfigOne,
				},
				tmplExternalURL: externalURL,
			}))
			require.NotNil(t, am.alertmanagers[test.cfg.User])
			am.alertmanagers[test.cfg.User].usingGrafanaState.Store(test.initialPromoted)

			require.NoError(t, am.syncStates(ctx, test.cfg))
			require.NotNil(t, am.alertmanagers[test.cfg.User])
			require.Equal(t, test.expPromoted, am.alertmanagers[test.cfg.User].usingGrafanaState.Load())
		})
	}
}

type passthroughAlertmanagerClient struct {
	server alertmanagerpb.AlertmanagerServer
}

func (am *passthroughAlertmanagerClient) UpdateState(ctx context.Context, in *clusterpb.Part, _ ...grpc.CallOption) (*alertmanagerpb.UpdateStateResponse, error) {
	return am.server.UpdateState(ctx, in)
}

func (am *passthroughAlertmanagerClient) ReadState(ctx context.Context, in *alertmanagerpb.ReadStateRequest, _ ...grpc.CallOption) (*alertmanagerpb.ReadStateResponse, error) {
	return am.server.ReadState(ctx, in)
}

func (am *passthroughAlertmanagerClient) HandleRequest(ctx context.Context, in *httpgrpc.HTTPRequest, _ ...grpc.CallOption) (*httpgrpc.HTTPResponse, error) {
	return am.server.HandleRequest(ctx, in)
}

func (am *passthroughAlertmanagerClient) RemoteAddress() string {
	return ""
}

// passthroughAlertmanagerClientPool allows testing the logic of gRPC calls between alertmanager instances
// by invoking client calls directly to a peer instance in the unit test, without the server running.
type passthroughAlertmanagerClientPool struct {
	serversMtx sync.Mutex
	servers    map[string]alertmanagerpb.AlertmanagerServer
}

func newPassthroughAlertmanagerClientPool() *passthroughAlertmanagerClientPool {
	return &passthroughAlertmanagerClientPool{
		servers: make(map[string]alertmanagerpb.AlertmanagerServer),
	}
}

func (f *passthroughAlertmanagerClientPool) setServer(addr string, server alertmanagerpb.AlertmanagerServer) {
	f.serversMtx.Lock()
	defer f.serversMtx.Unlock()
	f.servers[addr] = server
}

func (f *passthroughAlertmanagerClientPool) GetClientFor(addr string) (Client, error) {
	f.serversMtx.Lock()
	defer f.serversMtx.Unlock()
	s, ok := f.servers[addr]
	if !ok {
		return nil, fmt.Errorf("client not found for address: %v", addr)
	}
	return Client(&passthroughAlertmanagerClient{s}), nil
}

type mockAlertManagerLimits struct {
	notifyHooksLimits

	emailNotificationRateLimit     rate.Limit
	emailNotificationBurst         int
	maxConfigSize                  int
	maxGrafanaConfigSize           int
	maxGrafanaStateSize            int
	maxSilencesCount               int
	maxSilenceSizeBytes            int
	maxTemplatesCount              int
	maxSizeOfTemplate              int
	maxDispatcherAggregationGroups int
	maxAlertsCount                 int
	maxAlertsSizeBytes             int
}

func (m *mockAlertManagerLimits) AlertmanagerMaxConfigSize(string) int {
	return m.maxConfigSize
}

func (m *mockAlertManagerLimits) AlertmanagerMaxGrafanaConfigSize(string) int {
	return m.maxGrafanaConfigSize
}

func (m *mockAlertManagerLimits) AlertmanagerMaxGrafanaStateSize(string) int {
	return m.maxGrafanaStateSize
}

func (m *mockAlertManagerLimits) AlertmanagerMaxSilencesCount(string) int { return m.maxSilencesCount }

func (m *mockAlertManagerLimits) AlertmanagerMaxSilenceSizeBytes(string) int {
	return m.maxSilenceSizeBytes
}

func (m *mockAlertManagerLimits) AlertmanagerMaxTemplatesCount(string) int {
	return m.maxTemplatesCount
}

func (m *mockAlertManagerLimits) AlertmanagerMaxTemplateSize(string) int {
	return m.maxSizeOfTemplate
}

func (m *mockAlertManagerLimits) AlertmanagerReceiversBlockCIDRNetworks(string) []flagext.CIDR {
	panic("implement me")
}

func (m *mockAlertManagerLimits) AlertmanagerReceiversBlockPrivateAddresses(string) bool {
	panic("implement me")
}

func (m *mockAlertManagerLimits) NotificationRateLimit(string, string) rate.Limit {
	return m.emailNotificationRateLimit
}

func (m *mockAlertManagerLimits) NotificationBurstSize(string, string) int {
	return m.emailNotificationBurst
}

func (m *mockAlertManagerLimits) AlertmanagerMaxDispatcherAggregationGroups(_ string) int {
	return m.maxDispatcherAggregationGroups
}

func (m *mockAlertManagerLimits) AlertmanagerMaxAlertsCount(_ string) int {
	return m.maxAlertsCount
}

func (m *mockAlertManagerLimits) AlertmanagerMaxAlertsSizeBytes(_ string) int {
	return m.maxAlertsSizeBytes
}

func TestMultitenantAlertmanager_ClusterValidation(t *testing.T) {
	requestDuration := func(reg prometheus.Registerer) *prometheus.HistogramVec {
		return promauto.With(reg).NewHistogramVec(prometheus.HistogramOpts{
			Name:    "cortex_alertmanager_distributor_client_request_duration_seconds",
			Help:    "Time spent executing requests from an alertmanager to another alertmanager.",
			Buckets: prometheus.ExponentialBuckets(0.008, 4, 7),
		}, []string{"operation", "status_code"})
	}
	testCases := map[string]struct {
		serverClusterValidation clusterutil.ServerClusterValidationConfig
		clientClusterValidation clusterutil.ClusterValidationConfig
		expectedError           *status.Status
		expectedMetrics         string
	}{
		"if server and client have equal cluster validation labels and cluster validation is disabled no error is returned": {
			serverClusterValidation: clusterutil.ServerClusterValidationConfig{
				ClusterValidationConfig: clusterutil.ClusterValidationConfig{Label: "cluster"},
				GRPC:                    clusterutil.ClusterValidationProtocolConfig{Enabled: false},
			},
			clientClusterValidation: clusterutil.ClusterValidationConfig{Label: "cluster"},
			expectedError:           nil,
		},
		"if server and client have different cluster validation labels and cluster validation is disabled no error is returned": {
			serverClusterValidation: clusterutil.ServerClusterValidationConfig{
				ClusterValidationConfig: clusterutil.ClusterValidationConfig{Label: "server-cluster"},
				GRPC:                    clusterutil.ClusterValidationProtocolConfig{Enabled: false},
			},
			clientClusterValidation: clusterutil.ClusterValidationConfig{Label: "client-cluster"},
			expectedError:           nil,
		},
		"if server and client have equal cluster validation labels and cluster validation is enabled no error is returned": {
			serverClusterValidation: clusterutil.ServerClusterValidationConfig{
				ClusterValidationConfig: clusterutil.ClusterValidationConfig{Label: "cluster"},
				GRPC:                    clusterutil.ClusterValidationProtocolConfig{Enabled: true},
			},
			clientClusterValidation: clusterutil.ClusterValidationConfig{Label: "cluster"},
			expectedError:           nil,
		},
		"if server and client have different cluster validation labels and soft cluster validation is enabled no error is returned": {
			serverClusterValidation: clusterutil.ServerClusterValidationConfig{
				ClusterValidationConfig: clusterutil.ClusterValidationConfig{Label: "server-cluster"},
				GRPC: clusterutil.ClusterValidationProtocolConfig{
					Enabled:        true,
					SoftValidation: true,
				},
			},
			clientClusterValidation: clusterutil.ClusterValidationConfig{Label: "client-cluster"},
			expectedError:           nil,
		},
		"if server and client have different cluster validation labels and cluster validation is enabled an error is returned": {
			serverClusterValidation: clusterutil.ServerClusterValidationConfig{
				ClusterValidationConfig: clusterutil.ClusterValidationConfig{Label: "server-cluster"},
				GRPC: clusterutil.ClusterValidationProtocolConfig{
					Enabled:        true,
					SoftValidation: false,
				},
			},
			clientClusterValidation: clusterutil.ClusterValidationConfig{Label: "client-cluster"},
			expectedError:           grpcutil.Status(codes.Internal, `request rejected by the server: rejected request with wrong cluster validation label "client-cluster" - it should be "server-cluster"`),
			expectedMetrics: `
				# HELP cortex_client_invalid_cluster_validation_label_requests_total Number of requests with invalid cluster validation label.
        	    # TYPE cortex_client_invalid_cluster_validation_label_requests_total counter
        	    cortex_client_invalid_cluster_validation_label_requests_total{client="alertmanager",method="/alertmanagerpb.Alertmanager/HandleRequest",protocol="grpc"} 1
			`,
		},
		"if client has no cluster validation label and soft cluster validation is enabled no error is returned": {
			serverClusterValidation: clusterutil.ServerClusterValidationConfig{
				ClusterValidationConfig: clusterutil.ClusterValidationConfig{Label: "server-cluster"},
				GRPC: clusterutil.ClusterValidationProtocolConfig{
					Enabled:        true,
					SoftValidation: true,
				},
			},
			clientClusterValidation: clusterutil.ClusterValidationConfig{},
			expectedError:           nil,
		},
		"if client has no cluster validation label and cluster validation is enabled an error is returned": {
			serverClusterValidation: clusterutil.ServerClusterValidationConfig{
				ClusterValidationConfig: clusterutil.ClusterValidationConfig{Label: "server-cluster"},
				GRPC: clusterutil.ClusterValidationProtocolConfig{
					Enabled:        true,
					SoftValidation: false,
				},
			},
			clientClusterValidation: clusterutil.ClusterValidationConfig{},
			expectedError:           grpcutil.Status(codes.FailedPrecondition, `rejected request with empty cluster validation label - it should be "server-cluster"`),
		},
	}
	for testName, testCase := range testCases {
		t.Run(testName, func(t *testing.T) {
			var grpcOptions []grpc.ServerOption
			if testCase.serverClusterValidation.GRPC.Enabled {
				reg := prometheus.NewPedanticRegistry()
				grpcOptions = []grpc.ServerOption{
					grpc.ChainUnaryInterceptor(middleware.ClusterUnaryServerInterceptor(
						testCase.serverClusterValidation.Label, testCase.serverClusterValidation.GRPC.SoftValidation,
						middleware.NewInvalidClusterRequests(reg, "cortex"), log.NewNopLogger(),
					)),
				}
			}

			grpcServer := grpc.NewServer(grpcOptions...)
			defer grpcServer.GracefulStop()

			srv := &mockAlertmanagerServer{}
			alertmanagerpb.RegisterAlertmanagerServer(grpcServer, srv)

			listener, err := net.Listen("tcp", "localhost:0")
			require.NoError(t, err)

			go func() {
				require.NoError(t, grpcServer.Serve(listener))
			}()

			cfg := grpcclient.Config{}
			flagext.DefaultValues(&cfg)
			cfg.ClusterValidation = testCase.clientClusterValidation

			reg := prometheus.NewPedanticRegistry()
			inst := ring.InstanceDesc{Addr: listener.Addr().String()}
			client, err := dialAlertmanagerClient(cfg, inst, requestDuration(reg), util.NewRequestInvalidClusterValidationLabelsTotalCounter(reg, "alertmanager", util.GRPCProtocol), log.NewNopLogger())
			require.NoError(t, err)
			defer client.Close() //nolint:errcheck

			ctx := user.InjectOrgID(context.Background(), "test")
			_, err = client.HandleRequest(ctx, &httpgrpc.HTTPRequest{})
			if testCase.expectedError == nil {
				require.NoError(t, err)
			} else {
				stat, ok := grpcutil.ErrorToStatus(err)
				require.True(t, ok)
				require.Equal(t, testCase.expectedError.Code(), stat.Code())
				require.Equal(t, testCase.expectedError.Message(), stat.Message())
			}
			// Check tracked Prometheus metrics
			err = testutil.GatherAndCompare(reg, strings.NewReader(testCase.expectedMetrics), "cortex_client_invalid_cluster_validation_label_requests_total")
			assert.NoError(t, err)
		})
	}
}

type mockAlertmanagerServer struct {
	alertmanagerpb.UnimplementedAlertmanagerServer
}

func (*mockAlertmanagerServer) HandleRequest(context.Context, *httpgrpc.HTTPRequest) (*httpgrpc.HTTPResponse, error) {
	return &httpgrpc.HTTPResponse{}, nil
}<|MERGE_RESOLUTION|>--- conflicted
+++ resolved
@@ -2520,7 +2520,6 @@
 	cfg2.GrafanaAlertmanagerTenantSuffix = "-grafana"
 	amWithSuffix := setupSingleMultitenantAlertmanager(t, cfg2, store, nil, featurecontrol.NoopFlags{}, log.NewNopLogger(), reg2)
 
-<<<<<<< HEAD
 	reg3 := prometheus.NewPedanticRegistry()
 	cfg3 := mockAlertmanagerConfig(t)
 	cfg3.StrictInitialization = true
@@ -2535,12 +2534,6 @@
 	tenantReceivingRequestsExpired := "test-tenant-idle"
 	amWithStrictInit.lastRequestTime.Store(tenantReceivingRequestsExpired, time.Now().Add(-time.Hour).Unix())
 	amWithSuffix.lastRequestTime.Store(tenantReceivingRequestsExpired+"-grafana", time.Now().Add(-time.Hour).Unix())
-=======
-	tenantReceivingRequests := "receiving-1-grafana"
-	amWithSuffix.lastRequestTime.Store(tenantReceivingRequests, time.Now().Unix())
-	tenantReceivingRequestsExpired := "receiving-2-grafana"
-	amWithSuffix.lastRequestTime.Store(tenantReceivingRequestsExpired, time.Now().Add(-time.Hour).Unix())
->>>>>>> 5988c257
 
 	var grafanaCfg GrafanaAlertmanagerConfig
 	require.NoError(t, json.Unmarshal([]byte(grafanaConfig), &grafanaCfg))
@@ -2586,7 +2579,6 @@
 			name: "no grafana configuration, default mimir config",
 			cfg: alertspb.AlertConfigDescs{
 				Mimir: alertspb.AlertConfigDesc{
-<<<<<<< HEAD
 					User:      testTenant,
 					RawConfig: am.fallbackConfig,
 				},
@@ -2740,41 +2732,16 @@
 		},
 		{
 			name: "empty grafana configuration, custom mimir config, receiving requests",
-=======
-					User:      "user-grafana",
-					RawConfig: am.fallbackConfig,
-				},
-			},
-			expCfg: alertspb.AlertConfigDesc{
-				User:      "user-grafana",
-				RawConfig: am.fallbackConfig,
-			},
-		},
-		{
-			name: "no grafana configuration, empty mimir config",
-			cfg: alertspb.AlertConfigDescs{
-				Mimir: alertspb.AlertConfigDesc{
-					User: "user-grafana",
-				},
-			},
-			expCfg: alertspb.AlertConfigDesc{
-				User: "user-grafana",
-			},
-		},
-		{
-			name: "no grafana configuration, custom mimir config, receiving requests",
->>>>>>> 5988c257
 			cfg: alertspb.AlertConfigDescs{
 				Mimir: alertspb.AlertConfigDesc{
 					User:      tenantReceivingRequests,
 					RawConfig: simpleConfigOne,
 				},
-<<<<<<< HEAD
 				Grafana: alertspb.GrafanaAlertConfigDesc{
 					User:        tenantReceivingRequests,
 					Promoted:    true,
 					ExternalUrl: grafanaExternalURL,
-=======
+				},
 			},
 			expStartAM: true,
 			expCfg: alertspb.AlertConfigDesc{
@@ -2783,79 +2750,7 @@
 			},
 		},
 		{
-			name: "no grafana configuration, default mimir config, receiving requests",
-			cfg: alertspb.AlertConfigDescs{
-				Mimir: alertspb.AlertConfigDesc{
-					User:      tenantReceivingRequests,
-					RawConfig: am.fallbackConfig,
->>>>>>> 5988c257
-				},
-			},
-			expStartAM: true,
-			expCfg: alertspb.AlertConfigDesc{
-				User:      tenantReceivingRequests,
-<<<<<<< HEAD
-=======
-				RawConfig: am.fallbackConfig,
-			},
-		},
-		{
-			name: "no grafana configuration, empty mimir config, receiving requests",
-			cfg: alertspb.AlertConfigDescs{
-				Mimir: alertspb.AlertConfigDesc{
-					User: tenantReceivingRequests,
-				},
-			},
-			expStartAM: true,
-			expCfg: alertspb.AlertConfigDesc{
-				User: tenantReceivingRequests,
-			},
-		},
-		{
-			name: "no grafana configuration, custom mimir config, idle Alertmanager",
-			cfg: alertspb.AlertConfigDescs{
-				Mimir: alertspb.AlertConfigDesc{
-					User:      tenantReceivingRequestsExpired,
-					RawConfig: simpleConfigOne,
-				},
-			},
-			expStartAM: true,
-			expCfg: alertspb.AlertConfigDesc{
-				User:      tenantReceivingRequestsExpired,
->>>>>>> 5988c257
-				RawConfig: simpleConfigOne,
-			},
-		},
-		{
-<<<<<<< HEAD
 			name: "empty grafana configuration, default mimir config, receiving requests",
-=======
-			name: "no grafana configuration, default mimir config, idle Alertmanager",
-			cfg: alertspb.AlertConfigDescs{
-				Mimir: alertspb.AlertConfigDesc{
-					User:      tenantReceivingRequestsExpired,
-					RawConfig: am.fallbackConfig,
-				},
-			},
-			expCfg: alertspb.AlertConfigDesc{
-				User:      tenantReceivingRequestsExpired,
-				RawConfig: am.fallbackConfig,
-			},
-		},
-		{
-			name: "no grafana configuration, empty mimir config, idle Alertmanager",
-			cfg: alertspb.AlertConfigDescs{
-				Mimir: alertspb.AlertConfigDesc{
-					User: tenantReceivingRequestsExpired,
-				},
-			},
-			expCfg: alertspb.AlertConfigDesc{
-				User: tenantReceivingRequestsExpired,
-			},
-		},
-		{
-			name: "empty grafana configuration, custom mimir config",
->>>>>>> 5988c257
 			cfg: alertspb.AlertConfigDescs{
 				Mimir: alertspb.AlertConfigDesc{
 					User:      tenantReceivingRequests,
@@ -2898,7 +2793,6 @@
 					RawConfig: simpleConfigOne,
 				},
 				Grafana: alertspb.GrafanaAlertConfigDesc{
-<<<<<<< HEAD
 					User:        tenantReceivingRequestsExpired,
 					Promoted:    true,
 					ExternalUrl: grafanaExternalURL,
@@ -3305,12 +3199,8 @@
 					RawConfig:     grafanaConfig,
 					Promoted:      true,
 					ExternalUrl:   grafanaExternalURL,
+					SmtpFrom:      testSmtpFrom,
 					StaticHeaders: testHeaders,
-=======
-					User:        "user-grafana",
-					Promoted:    true,
-					ExternalUrl: grafanaExternalURL,
->>>>>>> 5988c257
 				},
 			},
 			expStartAM: true,
@@ -3319,7 +3209,6 @@
 				RawConfig: string(combinedCfg),
 				Templates: []*alertspb.TemplateDesc{},
 			},
-<<<<<<< HEAD
 			expURL:     grafanaExternalURL,
 			expHeaders: testHeaders,
 		},
@@ -3334,28 +3223,16 @@
 					RawConfig:     grafanaConfig,
 					Promoted:      true,
 					ExternalUrl:   grafanaExternalURL,
+					SmtpFrom:      testSmtpFrom,
 					StaticHeaders: testHeaders,
-=======
-		},
-		{
-			name: "empty grafana configuration, default mimir config",
-			cfg: alertspb.AlertConfigDescs{
-				Mimir: alertspb.AlertConfigDesc{
-					User:      "user-grafana",
-					RawConfig: am.fallbackConfig,
-				},
-				Grafana: alertspb.GrafanaAlertConfigDesc{
-					User:        "user-grafana",
-					Promoted:    true,
-					ExternalUrl: grafanaExternalURL,
->>>>>>> 5988c257
-				},
-			},
+				},
+			},
+			expStartAM: true,
 			expCfg: alertspb.AlertConfigDesc{
 				User:      "user-grafana",
-				RawConfig: am.fallbackConfig,
-			},
-<<<<<<< HEAD
+				RawConfig: string(combinedCfg),
+				Templates: []*alertspb.TemplateDesc{},
+			},
 			expURL:     grafanaExternalURL,
 			expHeaders: testHeaders,
 		},
@@ -3371,24 +3248,12 @@
 					RawConfig:     grafanaConfig,
 					Promoted:      true,
 					ExternalUrl:   grafanaExternalURL,
+					SmtpFrom:      testSmtpFrom,
 					StaticHeaders: testHeaders,
-=======
-		},
-		{
-			name: "empty grafana configuration, empty mimir config",
-			cfg: alertspb.AlertConfigDescs{
-				Mimir: alertspb.AlertConfigDesc{
-					User: "user-grafana",
-				},
-				Grafana: alertspb.GrafanaAlertConfigDesc{
-					User:        "user-grafana",
-					Promoted:    true,
-					ExternalUrl: grafanaExternalURL,
->>>>>>> 5988c257
-				},
-			},
-			expCfg: alertspb.AlertConfigDesc{
-<<<<<<< HEAD
+				},
+			},
+			expStartAM: true,
+			expCfg: alertspb.AlertConfigDesc{
 				User:      tenantReceivingRequests,
 				RawConfig: string(combinedCfg),
 				Templates: []*alertspb.TemplateDesc{},
@@ -3407,6 +3272,7 @@
 					RawConfig:     grafanaConfig,
 					Promoted:      true,
 					ExternalUrl:   grafanaExternalURL,
+					SmtpFrom:      testSmtpFrom,
 					StaticHeaders: testHeaders,
 				},
 			},
@@ -3431,6 +3297,7 @@
 					RawConfig:     grafanaConfig,
 					Promoted:      true,
 					ExternalUrl:   grafanaExternalURL,
+					SmtpFrom:      testSmtpFrom,
 					StaticHeaders: testHeaders,
 				},
 			},
@@ -3454,6 +3321,7 @@
 					RawConfig:     grafanaConfig,
 					Promoted:      true,
 					ExternalUrl:   grafanaExternalURL,
+					SmtpFrom:      testSmtpFrom,
 					StaticHeaders: testHeaders,
 				},
 			},
@@ -3465,38 +3333,29 @@
 			},
 			expURL:     grafanaExternalURL,
 			expHeaders: testHeaders,
-=======
-				User: "user-grafana",
-			},
->>>>>>> 5988c257
-		},
-		{
-			name: "empty grafana configuration, custom mimir config, receiving requests",
-			cfg: alertspb.AlertConfigDescs{
-				Mimir: alertspb.AlertConfigDesc{
-					User:      tenantReceivingRequests,
+		},
+		{
+			// TODO: change once merging configs is implemented.
+			name: "both mimir and grafana configurations (merging not implemented)",
+			cfg: alertspb.AlertConfigDescs{
+				Mimir: alertspb.AlertConfigDesc{
+					User:      "user-grafana",
 					RawConfig: simpleConfigOne,
 				},
 				Grafana: alertspb.GrafanaAlertConfigDesc{
-<<<<<<< HEAD
 					User:          "user-grafana",
 					RawConfig:     grafanaConfig,
 					Promoted:      true,
 					ExternalUrl:   grafanaExternalURL,
+					SmtpFrom:      testSmtpFrom,
 					StaticHeaders: testHeaders,
-=======
-					User:        tenantReceivingRequests,
-					Promoted:    true,
-					ExternalUrl: grafanaExternalURL,
->>>>>>> 5988c257
 				},
 			},
 			expStartAM: true,
 			expCfg: alertspb.AlertConfigDesc{
-				User:      tenantReceivingRequests,
+				User:      "user-grafana",
 				RawConfig: simpleConfigOne,
 			},
-<<<<<<< HEAD
 		},
 		{
 			// TODO: change once merging configs is implemented.
@@ -3511,6 +3370,7 @@
 					RawConfig:     grafanaConfig,
 					Promoted:      true,
 					ExternalUrl:   grafanaExternalURL,
+					SmtpFrom:      testSmtpFrom,
 					StaticHeaders: testHeaders,
 				},
 			},
@@ -3533,6 +3393,7 @@
 					RawConfig:     grafanaConfig,
 					Promoted:      true,
 					ExternalUrl:   grafanaExternalURL,
+					SmtpFrom:      testSmtpFrom,
 					StaticHeaders: testHeaders,
 				},
 			},
@@ -3605,713 +3466,6 @@
 			}
 		})
 
-	}
-}
-
-func Test_configChanged(t *testing.T) {
-	type tc struct {
-		name    string
-		left    alertspb.AlertConfigDesc
-		right   alertspb.AlertConfigDesc
-		changed bool
-	}
-
-	cases := []tc{
-=======
-		},
->>>>>>> 5988c257
-		{
-			name: "empty grafana configuration, default mimir config, receiving requests",
-			cfg: alertspb.AlertConfigDescs{
-				Mimir: alertspb.AlertConfigDesc{
-					User:      tenantReceivingRequests,
-					RawConfig: am.fallbackConfig,
-				},
-				Grafana: alertspb.GrafanaAlertConfigDesc{
-					User:        tenantReceivingRequests,
-					Promoted:    true,
-					ExternalUrl: grafanaExternalURL,
-				},
-			},
-			expStartAM: true,
-			expCfg: alertspb.AlertConfigDesc{
-				User:      tenantReceivingRequests,
-				RawConfig: am.fallbackConfig,
-			},
-		},
-		{
-			name: "empty grafana configuration, empty mimir config, receiving requests",
-			cfg: alertspb.AlertConfigDescs{
-				Mimir: alertspb.AlertConfigDesc{
-					User: tenantReceivingRequests,
-				},
-				Grafana: alertspb.GrafanaAlertConfigDesc{
-					User:        tenantReceivingRequests,
-					Promoted:    true,
-					ExternalUrl: grafanaExternalURL,
-				},
-			},
-			expStartAM: true,
-			expCfg: alertspb.AlertConfigDesc{
-				User: tenantReceivingRequests,
-			},
-		},
-		{
-			name: "empty grafana configuration, custom mimir config, idle tenant",
-			cfg: alertspb.AlertConfigDescs{
-				Mimir: alertspb.AlertConfigDesc{
-					User:      tenantReceivingRequestsExpired,
-					RawConfig: simpleConfigOne,
-				},
-				Grafana: alertspb.GrafanaAlertConfigDesc{
-					User:        tenantReceivingRequestsExpired,
-					Promoted:    true,
-					ExternalUrl: grafanaExternalURL,
-				},
-			},
-			expStartAM: true,
-			expCfg: alertspb.AlertConfigDesc{
-				User:      tenantReceivingRequestsExpired,
-				RawConfig: simpleConfigOne,
-			},
-		},
-		{
-			name: "empty grafana configuration, default mimir config, idle tenant",
-			cfg: alertspb.AlertConfigDescs{
-				Mimir: alertspb.AlertConfigDesc{
-					User:      tenantReceivingRequestsExpired,
-					RawConfig: am.fallbackConfig,
-				},
-				Grafana: alertspb.GrafanaAlertConfigDesc{
-					User:        tenantReceivingRequestsExpired,
-					Promoted:    true,
-					ExternalUrl: grafanaExternalURL,
-				},
-			},
-			expCfg: alertspb.AlertConfigDesc{
-				User:      tenantReceivingRequestsExpired,
-				RawConfig: am.fallbackConfig,
-			},
-		},
-		{
-			name: "empty grafana configuration, empty mimir config, idle tenant",
-			cfg: alertspb.AlertConfigDescs{
-				Mimir: alertspb.AlertConfigDesc{
-					User: tenantReceivingRequestsExpired,
-				},
-				Grafana: alertspb.GrafanaAlertConfigDesc{
-					User:        tenantReceivingRequestsExpired,
-					Promoted:    true,
-					ExternalUrl: grafanaExternalURL,
-				},
-			},
-			expCfg: alertspb.AlertConfigDesc{
-				User: tenantReceivingRequestsExpired,
-			},
-		},
-		{
-			name: "unpromoted grafana configuration, custom mimir config",
-			cfg: alertspb.AlertConfigDescs{
-				Mimir: alertspb.AlertConfigDesc{
-					User:      "user-grafana",
-					RawConfig: simpleConfigOne,
-				},
-				Grafana: alertspb.GrafanaAlertConfigDesc{
-					User:        "user-grafana",
-					RawConfig:   grafanaConfig,
-					Promoted:    false,
-					ExternalUrl: grafanaExternalURL,
-				},
-			},
-			expStartAM: true,
-			expCfg: alertspb.AlertConfigDesc{
-				User:      "user-grafana",
-				RawConfig: simpleConfigOne,
-			},
-		},
-		{
-			name: "unpromoted grafana configuration, default mimir config",
-			cfg: alertspb.AlertConfigDescs{
-				Mimir: alertspb.AlertConfigDesc{
-					User:      "user-grafana",
-					RawConfig: am.fallbackConfig,
-				},
-				Grafana: alertspb.GrafanaAlertConfigDesc{
-					User:        "user-grafana",
-					RawConfig:   grafanaConfig,
-					Promoted:    false,
-					ExternalUrl: grafanaExternalURL,
-				},
-			},
-			expCfg: alertspb.AlertConfigDesc{
-				User:      "user-grafana",
-				RawConfig: am.fallbackConfig,
-			},
-		},
-		{
-			name: "unpromoted grafana configuration, empty mimir config",
-			cfg: alertspb.AlertConfigDescs{
-				Mimir: alertspb.AlertConfigDesc{
-					User: "user-grafana",
-				},
-				Grafana: alertspb.GrafanaAlertConfigDesc{
-					User:        "user-grafana",
-					RawConfig:   grafanaConfig,
-					Promoted:    false,
-					ExternalUrl: grafanaExternalURL,
-				},
-			},
-			expCfg: alertspb.AlertConfigDesc{
-				User: "user-grafana",
-			},
-		},
-		{
-			name: "unpromoted grafana configuration, custom mimir config, receiving requests",
-			cfg: alertspb.AlertConfigDescs{
-				Mimir: alertspb.AlertConfigDesc{
-					User:      tenantReceivingRequests,
-					RawConfig: simpleConfigOne,
-				},
-				Grafana: alertspb.GrafanaAlertConfigDesc{
-					User:        tenantReceivingRequests,
-					RawConfig:   grafanaConfig,
-					Promoted:    false,
-					ExternalUrl: grafanaExternalURL,
-				},
-			},
-			expStartAM: true,
-			expCfg: alertspb.AlertConfigDesc{
-				User:      tenantReceivingRequests,
-				RawConfig: simpleConfigOne,
-			},
-		},
-		{
-			name: "unpromoted grafana configuration, default mimir config, receiving requests",
-			cfg: alertspb.AlertConfigDescs{
-				Mimir: alertspb.AlertConfigDesc{
-					User:      tenantReceivingRequests,
-					RawConfig: am.fallbackConfig,
-				},
-				Grafana: alertspb.GrafanaAlertConfigDesc{
-					User:        tenantReceivingRequests,
-					RawConfig:   grafanaConfig,
-					Promoted:    false,
-					ExternalUrl: grafanaExternalURL,
-				},
-			},
-			expStartAM: true,
-			expCfg: alertspb.AlertConfigDesc{
-				User:      tenantReceivingRequests,
-				RawConfig: am.fallbackConfig,
-			},
-		},
-		{
-			name: "unpromoted grafana configuration, empty mimir config, receiving requests",
-			cfg: alertspb.AlertConfigDescs{
-				Mimir: alertspb.AlertConfigDesc{
-					User: tenantReceivingRequests,
-				},
-				Grafana: alertspb.GrafanaAlertConfigDesc{
-					User:        tenantReceivingRequests,
-					RawConfig:   grafanaConfig,
-					Promoted:    false,
-					ExternalUrl: grafanaExternalURL,
-				},
-			},
-			expStartAM: true,
-			expCfg: alertspb.AlertConfigDesc{
-				User: tenantReceivingRequests,
-			},
-		},
-		{
-			name: "unpromoted grafana configuration, custom mimir config, idle Alertmanager",
-			cfg: alertspb.AlertConfigDescs{
-				Mimir: alertspb.AlertConfigDesc{
-					User:      tenantReceivingRequestsExpired,
-					RawConfig: simpleConfigOne,
-				},
-				Grafana: alertspb.GrafanaAlertConfigDesc{
-					User:        tenantReceivingRequestsExpired,
-					RawConfig:   grafanaConfig,
-					Promoted:    false,
-					ExternalUrl: grafanaExternalURL,
-				},
-			},
-			expStartAM: true,
-			expCfg: alertspb.AlertConfigDesc{
-				User:      tenantReceivingRequestsExpired,
-				RawConfig: simpleConfigOne,
-			},
-		},
-		{
-			name: "unpromoted grafana configuration, default mimir config, idle Alertmanager",
-			cfg: alertspb.AlertConfigDescs{
-				Mimir: alertspb.AlertConfigDesc{
-					User:      tenantReceivingRequestsExpired,
-					RawConfig: am.fallbackConfig,
-				},
-				Grafana: alertspb.GrafanaAlertConfigDesc{
-					User:        tenantReceivingRequestsExpired,
-					RawConfig:   grafanaConfig,
-					Promoted:    false,
-					ExternalUrl: grafanaExternalURL,
-				},
-			},
-			expCfg: alertspb.AlertConfigDesc{
-				User:      tenantReceivingRequestsExpired,
-				RawConfig: am.fallbackConfig,
-			},
-		},
-		{
-			name: "unpromoted grafana configuration, empty mimir config, idle Alertmanager",
-			cfg: alertspb.AlertConfigDescs{
-				Mimir: alertspb.AlertConfigDesc{
-					User: tenantReceivingRequestsExpired,
-				},
-				Grafana: alertspb.GrafanaAlertConfigDesc{
-					User:        tenantReceivingRequestsExpired,
-					RawConfig:   grafanaConfig,
-					Promoted:    false,
-					ExternalUrl: grafanaExternalURL,
-				},
-			},
-			expCfg: alertspb.AlertConfigDesc{
-				User: tenantReceivingRequestsExpired,
-			},
-		},
-		{
-			name: "default grafana configuration, custom mimir config",
-			cfg: alertspb.AlertConfigDescs{
-				Mimir: alertspb.AlertConfigDesc{
-					User:      "user-grafana",
-					RawConfig: simpleConfigOne,
-				},
-				Grafana: alertspb.GrafanaAlertConfigDesc{
-					User:        "user-grafana",
-					RawConfig:   grafanaConfig,
-					Default:     true,
-					Promoted:    true,
-					ExternalUrl: grafanaExternalURL,
-				},
-			},
-			expStartAM: true,
-			expCfg: alertspb.AlertConfigDesc{
-				User:      "user-grafana",
-				RawConfig: simpleConfigOne,
-			},
-		},
-		{
-			name: "default grafana configuration, default mimir config",
-			cfg: alertspb.AlertConfigDescs{
-				Mimir: alertspb.AlertConfigDesc{
-					User:      "user-grafana",
-					RawConfig: am.fallbackConfig,
-				},
-				Grafana: alertspb.GrafanaAlertConfigDesc{
-					User:        "user-grafana",
-					RawConfig:   grafanaConfig,
-					Default:     true,
-					Promoted:    true,
-					ExternalUrl: grafanaExternalURL,
-				},
-			},
-			expCfg: alertspb.AlertConfigDesc{
-				User:      "user-grafana",
-				RawConfig: am.fallbackConfig,
-			},
-		},
-		{
-			name: "default grafana configuration, empty mimir config",
-			cfg: alertspb.AlertConfigDescs{
-				Mimir: alertspb.AlertConfigDesc{
-					User: "user-grafana",
-				},
-				Grafana: alertspb.GrafanaAlertConfigDesc{
-					User:        "user-grafana",
-					RawConfig:   grafanaConfig,
-					Default:     true,
-					Promoted:    true,
-					ExternalUrl: grafanaExternalURL,
-				},
-			},
-			expCfg: alertspb.AlertConfigDesc{
-				User: "user-grafana",
-			},
-		},
-		{
-			name: "default grafana configuration, custom mimir config, receiving requests",
-			cfg: alertspb.AlertConfigDescs{
-				Mimir: alertspb.AlertConfigDesc{
-					User:      tenantReceivingRequests,
-					RawConfig: simpleConfigOne,
-				},
-				Grafana: alertspb.GrafanaAlertConfigDesc{
-					User:        tenantReceivingRequests,
-					RawConfig:   grafanaConfig,
-					Default:     true,
-					Promoted:    true,
-					ExternalUrl: grafanaExternalURL,
-				},
-			},
-			expStartAM: true,
-			expCfg: alertspb.AlertConfigDesc{
-				User:      tenantReceivingRequests,
-				RawConfig: simpleConfigOne,
-			},
-		},
-		{
-			name: "default grafana configuration, default mimir config, receiving requests",
-			cfg: alertspb.AlertConfigDescs{
-				Mimir: alertspb.AlertConfigDesc{
-					User:      tenantReceivingRequests,
-					RawConfig: am.fallbackConfig,
-				},
-				Grafana: alertspb.GrafanaAlertConfigDesc{
-					User:        tenantReceivingRequests,
-					RawConfig:   grafanaConfig,
-					Default:     true,
-					Promoted:    true,
-					ExternalUrl: grafanaExternalURL,
-				},
-			},
-			expStartAM: true,
-			expCfg: alertspb.AlertConfigDesc{
-				User:      tenantReceivingRequests,
-				RawConfig: am.fallbackConfig,
-			},
-		},
-		{
-			name: "default grafana configuration, empty mimir config, receiving requests",
-			cfg: alertspb.AlertConfigDescs{
-				Mimir: alertspb.AlertConfigDesc{
-					User: tenantReceivingRequests,
-				},
-				Grafana: alertspb.GrafanaAlertConfigDesc{
-					User:        tenantReceivingRequests,
-					RawConfig:   grafanaConfig,
-					Default:     true,
-					Promoted:    true,
-					ExternalUrl: grafanaExternalURL,
-				},
-			},
-			expStartAM: true,
-			expCfg: alertspb.AlertConfigDesc{
-				User: tenantReceivingRequests,
-			},
-		},
-		{
-			name: "default grafana configuration, custom mimir config, idle Alertmanager",
-			cfg: alertspb.AlertConfigDescs{
-				Mimir: alertspb.AlertConfigDesc{
-					User:      tenantReceivingRequestsExpired,
-					RawConfig: simpleConfigOne,
-				},
-				Grafana: alertspb.GrafanaAlertConfigDesc{
-					User:        tenantReceivingRequestsExpired,
-					RawConfig:   grafanaConfig,
-					Default:     true,
-					Promoted:    true,
-					ExternalUrl: grafanaExternalURL,
-				},
-			},
-			expStartAM: true,
-			expCfg: alertspb.AlertConfigDesc{
-				User:      tenantReceivingRequestsExpired,
-				RawConfig: simpleConfigOne,
-			},
-		},
-		{
-			name: "default grafana configuration, default mimir config, idle Alertmanager",
-			cfg: alertspb.AlertConfigDescs{
-				Mimir: alertspb.AlertConfigDesc{
-					User:      tenantReceivingRequestsExpired,
-					RawConfig: am.fallbackConfig,
-				},
-				Grafana: alertspb.GrafanaAlertConfigDesc{
-					User:        tenantReceivingRequestsExpired,
-					RawConfig:   grafanaConfig,
-					Default:     true,
-					Promoted:    true,
-					ExternalUrl: grafanaExternalURL,
-				},
-			},
-			expCfg: alertspb.AlertConfigDesc{
-				User:      tenantReceivingRequestsExpired,
-				RawConfig: am.fallbackConfig,
-			},
-		},
-		{
-			name: "default grafana configuration, empty mimir config, idle Alertmanager",
-			cfg: alertspb.AlertConfigDescs{
-				Mimir: alertspb.AlertConfigDesc{
-					User: tenantReceivingRequestsExpired,
-				},
-				Grafana: alertspb.GrafanaAlertConfigDesc{
-					User:        tenantReceivingRequestsExpired,
-					RawConfig:   grafanaConfig,
-					Default:     true,
-					Promoted:    true,
-					ExternalUrl: grafanaExternalURL,
-				},
-			},
-			expCfg: alertspb.AlertConfigDesc{
-				User: tenantReceivingRequestsExpired,
-			},
-		},
-		{
-			name: "usable grafana configuration, default mimir config",
-			cfg: alertspb.AlertConfigDescs{
-				Mimir: alertspb.AlertConfigDesc{
-					User:      "user-grafana",
-					RawConfig: am.fallbackConfig,
-				},
-				Grafana: alertspb.GrafanaAlertConfigDesc{
-					User:          "user-grafana",
-					RawConfig:     grafanaConfig,
-					Promoted:      true,
-					ExternalUrl:   grafanaExternalURL,
-					SmtpFrom:      testSmtpFrom,
-					StaticHeaders: testHeaders,
-				},
-			},
-			expStartAM: true,
-			expCfg: alertspb.AlertConfigDesc{
-				User:      "user-grafana",
-				RawConfig: string(combinedCfg),
-				Templates: []*alertspb.TemplateDesc{},
-			},
-			expURL:     grafanaExternalURL,
-			expHeaders: testHeaders,
-		},
-		{
-			name: "usable grafana configuration, empty mimir config",
-			cfg: alertspb.AlertConfigDescs{
-				Mimir: alertspb.AlertConfigDesc{
-					User: "user-grafana",
-				},
-				Grafana: alertspb.GrafanaAlertConfigDesc{
-					User:          "user-grafana",
-					RawConfig:     grafanaConfig,
-					Promoted:      true,
-					ExternalUrl:   grafanaExternalURL,
-					SmtpFrom:      testSmtpFrom,
-					StaticHeaders: testHeaders,
-				},
-			},
-			expStartAM: true,
-			expCfg: alertspb.AlertConfigDesc{
-				User:      "user-grafana",
-				RawConfig: string(combinedCfg),
-				Templates: []*alertspb.TemplateDesc{},
-			},
-			expURL:     grafanaExternalURL,
-			expHeaders: testHeaders,
-		},
-		{
-			name: "usable grafana configuration, default mimir config, receiving requests",
-			cfg: alertspb.AlertConfigDescs{
-				Mimir: alertspb.AlertConfigDesc{
-					User:      tenantReceivingRequests,
-					RawConfig: am.fallbackConfig,
-				},
-				Grafana: alertspb.GrafanaAlertConfigDesc{
-					User:          tenantReceivingRequests,
-					RawConfig:     grafanaConfig,
-					Promoted:      true,
-					ExternalUrl:   grafanaExternalURL,
-					SmtpFrom:      testSmtpFrom,
-					StaticHeaders: testHeaders,
-				},
-			},
-			expStartAM: true,
-			expCfg: alertspb.AlertConfigDesc{
-				User:      tenantReceivingRequests,
-				RawConfig: string(combinedCfg),
-				Templates: []*alertspb.TemplateDesc{},
-			},
-			expURL:     grafanaExternalURL,
-			expHeaders: testHeaders,
-		},
-		{
-			name: "usable grafana configuration, empty mimir config, receiving requests",
-			cfg: alertspb.AlertConfigDescs{
-				Mimir: alertspb.AlertConfigDesc{
-					User: tenantReceivingRequests,
-				},
-				Grafana: alertspb.GrafanaAlertConfigDesc{
-					User:          tenantReceivingRequests,
-					RawConfig:     grafanaConfig,
-					Promoted:      true,
-					ExternalUrl:   grafanaExternalURL,
-					SmtpFrom:      testSmtpFrom,
-					StaticHeaders: testHeaders,
-				},
-			},
-			expStartAM: true,
-			expCfg: alertspb.AlertConfigDesc{
-				User:      tenantReceivingRequests,
-				RawConfig: string(combinedCfg),
-				Templates: []*alertspb.TemplateDesc{},
-			},
-			expURL:     grafanaExternalURL,
-			expHeaders: testHeaders,
-		},
-		{
-			name: "usable grafana configuration, default mimir config, idle Alertmanager",
-			cfg: alertspb.AlertConfigDescs{
-				Mimir: alertspb.AlertConfigDesc{
-					User:      tenantReceivingRequestsExpired,
-					RawConfig: am.fallbackConfig,
-				},
-				Grafana: alertspb.GrafanaAlertConfigDesc{
-					User:          tenantReceivingRequestsExpired,
-					RawConfig:     grafanaConfig,
-					Promoted:      true,
-					ExternalUrl:   grafanaExternalURL,
-					SmtpFrom:      testSmtpFrom,
-					StaticHeaders: testHeaders,
-				},
-			},
-			expStartAM: true,
-			expCfg: alertspb.AlertConfigDesc{
-				User:      tenantReceivingRequestsExpired,
-				RawConfig: string(combinedCfg),
-				Templates: []*alertspb.TemplateDesc{},
-			},
-			expURL:     grafanaExternalURL,
-			expHeaders: testHeaders,
-		},
-		{
-			name: "usable grafana configuration, empty mimir config, idle Alertmanager",
-			cfg: alertspb.AlertConfigDescs{
-				Mimir: alertspb.AlertConfigDesc{
-					User: tenantReceivingRequestsExpired,
-				},
-				Grafana: alertspb.GrafanaAlertConfigDesc{
-					User:          tenantReceivingRequestsExpired,
-					RawConfig:     grafanaConfig,
-					Promoted:      true,
-					ExternalUrl:   grafanaExternalURL,
-					SmtpFrom:      testSmtpFrom,
-					StaticHeaders: testHeaders,
-				},
-			},
-			expStartAM: true,
-			expCfg: alertspb.AlertConfigDesc{
-				User:      tenantReceivingRequestsExpired,
-				RawConfig: string(combinedCfg),
-				Templates: []*alertspb.TemplateDesc{},
-			},
-			expURL:     grafanaExternalURL,
-			expHeaders: testHeaders,
-		},
-		{
-			// TODO: change once merging configs is implemented.
-			name: "both mimir and grafana configurations (merging not implemented)",
-			cfg: alertspb.AlertConfigDescs{
-				Mimir: alertspb.AlertConfigDesc{
-					User:      "user-grafana",
-					RawConfig: simpleConfigOne,
-				},
-				Grafana: alertspb.GrafanaAlertConfigDesc{
-					User:          "user-grafana",
-					RawConfig:     grafanaConfig,
-					Promoted:      true,
-					ExternalUrl:   grafanaExternalURL,
-					SmtpFrom:      testSmtpFrom,
-					StaticHeaders: testHeaders,
-				},
-			},
-			expStartAM: true,
-			expCfg: alertspb.AlertConfigDesc{
-				User:      "user-grafana",
-				RawConfig: simpleConfigOne,
-			},
-		},
-		{
-			// TODO: change once merging configs is implemented.
-			name: "both mimir and grafana configurations (merging not implemented), receiving requests",
-			cfg: alertspb.AlertConfigDescs{
-				Mimir: alertspb.AlertConfigDesc{
-					User:      tenantReceivingRequests,
-					RawConfig: simpleConfigOne,
-				},
-				Grafana: alertspb.GrafanaAlertConfigDesc{
-					User:          tenantReceivingRequests,
-					RawConfig:     grafanaConfig,
-					Promoted:      true,
-					ExternalUrl:   grafanaExternalURL,
-					SmtpFrom:      testSmtpFrom,
-					StaticHeaders: testHeaders,
-				},
-			},
-			expStartAM: true,
-			expCfg: alertspb.AlertConfigDesc{
-				User:      tenantReceivingRequests,
-				RawConfig: simpleConfigOne,
-			},
-		},
-		{
-			// TODO: change once merging configs is implemented.
-			name: "both mimir and grafana configurations (merging not implemented), idle Alertmanager",
-			cfg: alertspb.AlertConfigDescs{
-				Mimir: alertspb.AlertConfigDesc{
-					User:      tenantReceivingRequests,
-					RawConfig: simpleConfigOne,
-				},
-				Grafana: alertspb.GrafanaAlertConfigDesc{
-					User:          tenantReceivingRequests,
-					RawConfig:     grafanaConfig,
-					Promoted:      true,
-					ExternalUrl:   grafanaExternalURL,
-					SmtpFrom:      testSmtpFrom,
-					StaticHeaders: testHeaders,
-				},
-			},
-			expStartAM: true,
-			expCfg: alertspb.AlertConfigDesc{
-				User:      tenantReceivingRequests,
-				RawConfig: simpleConfigOne,
-			},
-		},
-	}
-
-	for _, test := range tests {
-		t.Run(test.name, func(t *testing.T) {
-			cfg, startAM, err := am.computeConfig(test.cfg)
-			if test.expErr != "" {
-				require.EqualError(t, err, test.expErr)
-				return
-			}
-			require.NoError(t, err)
-
-			require.True(t, startAM)
-			require.Equal(t, test.expCfg, cfg.AlertConfigDesc)
-			require.Equal(t, test.expHeaders, cfg.staticHeaders)
-			if test.expURL == "" {
-				require.Equal(t, mimirExternalURL, cfg.tmplExternalURL.String())
-			} else {
-				require.Equal(t, test.expURL, cfg.tmplExternalURL.String())
-			}
-		})
-
-		t.Run(fmt.Sprintf("%s with Grafana tenant suffix", test.name), func(t *testing.T) {
-			cfg, startAM, err := amWithSuffix.computeConfig(test.cfg)
-			if test.expErr != "" {
-				require.EqualError(t, err, test.expErr)
-				return
-			}
-			require.NoError(t, err)
-
-			require.Equal(t, test.expStartAM, startAM)
-			require.Equal(t, test.expCfg, cfg.AlertConfigDesc)
-			require.Equal(t, test.expHeaders, cfg.staticHeaders)
-			if test.expURL == "" {
-				require.Equal(t, mimirExternalURL, cfg.tmplExternalURL.String())
-			} else {
-				require.Equal(t, test.expURL, cfg.tmplExternalURL.String())
-			}
-		})
 	}
 }
 
