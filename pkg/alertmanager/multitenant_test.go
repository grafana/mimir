--- conflicted
+++ resolved
@@ -3726,13 +3726,9 @@
 			require.NoError(t, err)
 
 			require.Equal(t, test.expStartAM, startAM)
-<<<<<<< HEAD
-			require.Equal(t, test.expCfg, cfg)
-=======
 			if startAM {
 				require.Equal(t, test.expCfg, cfg)
 			}
->>>>>>> 96611a46
 		})
 	}
 }
