// SPDX-License-Identifier: AGPL-3.0-only

package alertmanager

import (
	"encoding/json"
	"fmt"
	"testing"

	"github.com/go-kit/log"
	"github.com/grafana/alerting/definition"
	"github.com/grafana/alerting/receivers"
	"github.com/prometheus/alertmanager/config"
	"github.com/stretchr/testify/require"

	"github.com/grafana/mimir/pkg/alertmanager/alertspb"
)

const grafanaConfigWithDuplicateReceiverName = `{
  "template_files": {},
  "alertmanager_config": {
    "route": {
      "receiver": "test-receiver8",
      "group_by": [
        "grafana_folder",
        "alertname"
      ]
    },
    "templates": null,
    "receivers": [
      {"name": "test-receiver1","grafana_managed_receiver_configs": []},
      {
        "name": "test-receiver8",
        "grafana_managed_receiver_configs": [
          {
            "uid": "dde6ntuob69dtf",
            "name": "test-receiver",
            "type": "webhook",
            "disableResolveMessage": false,
            "settings": {
              "url": "http://localhost:8080",
              "username": "test"
            },
            "secureSettings": {
              "password": "test"
            }
          }
        ]
      },
      {"name": "test-receiver2","grafana_managed_receiver_configs": []},
      {"name": "test-receiver3","grafana_managed_receiver_configs": []},
      {"name": "test-receiver4","grafana_managed_receiver_configs": []},
      {"name": "test-receiver5","grafana_managed_receiver_configs": []},
      {"name": "test-receiver6","grafana_managed_receiver_configs": []},
      {"name": "test-receiver7","grafana_managed_receiver_configs": []},
      {
        "name": "test-receiver8",
        "grafana_managed_receiver_configs": [
          {
            "uid": "dde7ntuob69dtf",
            "name": "test-receiver",
            "type": "webhook",
            "disableResolveMessage": false,
            "settings": {
              "url": "http://localhost:8080",
              "username": "test"
            },
            "secureSettings": {
              "password": "test"
            }
          }
        ]
      },
	  {"name": "test-receiver9","grafana_managed_receiver_configs": []}
    ]
  }
}`

var grafanaConfigWithTemplates = `{"template_files":{"first.tpl":"{{ define \"t1\" }}Gra-gra{{end}}"},"templates":[{"name":"def.tpl","kind":"mimir","content":"{{ define \"t1\" }}Mimi-mi{{end}}"}],"alertmanager_config":{"route":{"receiver":"default","group_by":["grafana_folder","alertname"]},"receivers":[{"name":"default","grafana_managed_receiver_configs":[{"name":"WH","type":"webhook","settings":{"url":"http://localhost:8080"}}],"webhook_configs":[{"url":"http://localhost:8081"}]}]}}`

func TestAmConfigFromGrafanaConfig(t *testing.T) {
	defaultFromAddress := "grafana@example.com"
	mimirConfig := fmt.Sprintf(`
global:
  smtp_from: %s
route:
  receiver: dummy
receivers:
  - name: dummy
`, defaultFromAddress)

	staticHeaders := map[string]string{"test": "test"}
	smtpConfig := &alertspb.SmtpConfig{
		StaticHeaders: staticHeaders,
		FromAddress:   "test-instance@grafana.com",
	}
	externalURL := "http://test:3000"
	baseEmailSenderConfig := receivers.EmailSenderConfig{
		ContentTypes:  []string{"text/html"},
		EhloIdentity:  "localhost",
		ExternalURL:   externalURL,
		FromAddress:   smtpConfig.FromAddress,
		FromName:      "Grafana",
		SentBy:        "Mimir vunknown", // no 'version' flag passed in tests.
		StaticHeaders: smtpConfig.StaticHeaders,
	}

	tests := []struct {
		name                 string
		grafanaConfig        alertspb.GrafanaAlertConfigDesc
		fallbackConfig       string
		expEmailSenderConfig receivers.EmailSenderConfig
		expErr               string
		expTemplates         []definition.PostableApiTemplate
	}{
		{
			name: "empty grafana config",
			grafanaConfig: alertspb.GrafanaAlertConfigDesc{
				ExternalUrl: externalURL,
				RawConfig:   "",
			},
			fallbackConfig: mimirConfig,
			expErr:         "failed to unmarshal Grafana Alertmanager configuration: unexpected end of JSON input",
		},
		{
			name: "invalid grafana config",
			grafanaConfig: alertspb.GrafanaAlertConfigDesc{
				ExternalUrl: externalURL,
				RawConfig:   "invalid",
				SmtpConfig:  smtpConfig,
			},
			fallbackConfig: mimirConfig,
			expErr:         "failed to unmarshal Grafana Alertmanager configuration: invalid character 'i' looking for beginning of value",
		},
		{
			name: "no fallback config",
			grafanaConfig: alertspb.GrafanaAlertConfigDesc{
				ExternalUrl: externalURL,
				RawConfig:   grafanaConfig,
				SmtpConfig:  smtpConfig,
			},
			expEmailSenderConfig: baseEmailSenderConfig,
		},
		{
			name: "no fallback config, custom SMTP config",
			grafanaConfig: alertspb.GrafanaAlertConfigDesc{
				ExternalUrl: externalURL,
				RawConfig:   grafanaConfig,
				SmtpConfig: &alertspb.SmtpConfig{
					StaticHeaders:  map[string]string{"test": "test"},
					EhloIdentity:   "custom-identity",
					FromAddress:    "custom@address.com",
					FromName:       "Custom From Name",
					Host:           "custom-host",
					Password:       "custom-password",
					SkipVerify:     true,
					StartTlsPolicy: "custom-policy",
					User:           "custom-user",
				},
			},
			expEmailSenderConfig: receivers.EmailSenderConfig{
				AuthPassword:   "custom-password",
				AuthUser:       "custom-user",
				ContentTypes:   baseEmailSenderConfig.ContentTypes,
				EhloIdentity:   "custom-identity",
				ExternalURL:    baseEmailSenderConfig.ExternalURL,
				FromAddress:    "custom@address.com",
				FromName:       "Custom From Name",
				Host:           "custom-host",
				SentBy:         baseEmailSenderConfig.SentBy,
				SkipVerify:     true,
				StartTLSPolicy: "custom-policy",
				StaticHeaders:  map[string]string{"test": "test"},
			},
		},
		{
			name: "duplicate grafana receiver name config",
			grafanaConfig: alertspb.GrafanaAlertConfigDesc{
				ExternalUrl: externalURL,
				RawConfig:   grafanaConfigWithDuplicateReceiverName,
				SmtpConfig:  smtpConfig,
			},
			expEmailSenderConfig: baseEmailSenderConfig,
		},
		{
			name: "non-empty fallback config",
			grafanaConfig: alertspb.GrafanaAlertConfigDesc{
				ExternalUrl: externalURL,
				RawConfig:   grafanaConfig,
				SmtpConfig:  smtpConfig,
			},
			fallbackConfig:       mimirConfig,
			expEmailSenderConfig: baseEmailSenderConfig,
		},
		{
			name: "non-empty fallback config, empty SMTP from address",
			grafanaConfig: alertspb.GrafanaAlertConfigDesc{
				ExternalUrl: externalURL,
				RawConfig:   grafanaConfig,
				SmtpConfig: &alertspb.SmtpConfig{
					StaticHeaders: staticHeaders,
				},
			},
			fallbackConfig: mimirConfig,
			expEmailSenderConfig: receivers.EmailSenderConfig{
				ContentTypes:  baseEmailSenderConfig.ContentTypes,
				EhloIdentity:  baseEmailSenderConfig.EhloIdentity,
				ExternalURL:   baseEmailSenderConfig.ExternalURL,
				FromAddress:   defaultFromAddress,
				FromName:      baseEmailSenderConfig.FromName,
				SentBy:        baseEmailSenderConfig.SentBy,
				StaticHeaders: baseEmailSenderConfig.StaticHeaders,
			},
		},
		{
			name: "non-empty fallback config, SmtpFrom and StaticHeaders fields",
			grafanaConfig: alertspb.GrafanaAlertConfigDesc{
				ExternalUrl:   externalURL,
				RawConfig:     grafanaConfig,
				SmtpFrom:      "custom@example.com",
				StaticHeaders: map[string]string{"test": "test"},
			},
			fallbackConfig: mimirConfig,
			expEmailSenderConfig: receivers.EmailSenderConfig{
				ContentTypes:  baseEmailSenderConfig.ContentTypes,
				EhloIdentity:  baseEmailSenderConfig.EhloIdentity,
				ExternalURL:   baseEmailSenderConfig.ExternalURL,
				FromAddress:   "custom@example.com",
				FromName:      baseEmailSenderConfig.FromName,
				SentBy:        baseEmailSenderConfig.SentBy,
				StaticHeaders: map[string]string{"test": "test"},
			},
		},
		{
			name: "non-empty fallback config, custom SMTP config",
			grafanaConfig: alertspb.GrafanaAlertConfigDesc{
				ExternalUrl: externalURL,
				RawConfig:   grafanaConfig,
				SmtpConfig: &alertspb.SmtpConfig{
					StaticHeaders:  map[string]string{"test": "test"},
					EhloIdentity:   "custom-identity",
					FromAddress:    "custom@address.com",
					FromName:       "Custom From Name",
					Host:           "custom-host",
					Password:       "custom-password",
					SkipVerify:     true,
					StartTlsPolicy: "custom-policy",
					User:           "custom-user",
				},
			},
			fallbackConfig: mimirConfig,
			expEmailSenderConfig: receivers.EmailSenderConfig{
				AuthPassword:   "custom-password",
				AuthUser:       "custom-user",
				ContentTypes:   baseEmailSenderConfig.ContentTypes,
				EhloIdentity:   "custom-identity",
				ExternalURL:    baseEmailSenderConfig.ExternalURL,
				FromAddress:    "custom@address.com",
				FromName:       "Custom From Name",
				Host:           "custom-host",
				SentBy:         baseEmailSenderConfig.SentBy,
				SkipVerify:     true,
				StartTLSPolicy: "custom-policy",
				StaticHeaders:  map[string]string{"test": "test"},
			},
		},
		{
			name: "Grafana config with multiple templates",
			grafanaConfig: alertspb.GrafanaAlertConfigDesc{
				ExternalUrl: externalURL,
				RawConfig:   grafanaConfigWithTemplates,
				SmtpConfig:  smtpConfig,
			},
			expEmailSenderConfig: baseEmailSenderConfig,
			expTemplates: []definition.PostableApiTemplate{
				{
					Name:    "def.tpl",
					Kind:    definition.MimirTemplateKind,
					Content: `{{ define "t1" }}Mimi-mi{{end}}`,
				},
				{
					Name:    "first.tpl",
					Kind:    definition.GrafanaTemplateKind,
					Content: `{{ define "t1" }}Gra-gra{{end}}`,
				},
			},
		},
	}

	for _, test := range tests {
		t.Run(test.name, func(t *testing.T) {
<<<<<<< HEAD
			am := MultitenantAlertmanager{logger: log.NewNopLogger()}
			cfg, err := amConfigFromGrafanaConfig(am.logger, test.grafanaConfig, test.mimirConfig)
=======
			am := MultitenantAlertmanager{
				logger:         log.NewNopLogger(),
				fallbackConfig: test.fallbackConfig,
			}
			cfg, err := am.amConfigFromGrafanaConfig(test.grafanaConfig)
>>>>>>> a5a707cb
			if test.expErr != "" {
				require.Error(t, err)
				require.Equal(t, test.expErr, err.Error())
				return
			}
			require.NoError(t, err)
			require.Equal(t, test.grafanaConfig.User, cfg.User)
			require.Equal(t, test.grafanaConfig.ExternalUrl, cfg.TmplExternalURL.String())
			require.True(t, cfg.UsingGrafanaConfig)

			secret, err := json.Marshal(config.Secret("very-secret"))
			require.NoError(t, err)
			require.NotContainsf(t, cfg.RawConfig, string(secret), "masked secrets should not be present in the config")

			if test.grafanaConfig.SmtpConfig != nil {
				require.Equal(t, test.grafanaConfig.SmtpConfig.StaticHeaders, cfg.EmailConfig.StaticHeaders)
			} else {
				require.Equal(t, test.grafanaConfig.StaticHeaders, cfg.EmailConfig.StaticHeaders)
			}

			// Custom SMTP settings should be part of the config.
			require.Equal(t, test.expEmailSenderConfig, cfg.EmailConfig)

			// Receiver names should be unique.
			var finalCfg definition.PostableApiAlertingConfig
			require.NoError(t, json.Unmarshal([]byte(cfg.RawConfig), &finalCfg))
			receiverNames := map[string]struct{}{}
			for _, rcv := range finalCfg.Receivers {
				_, ok := receiverNames[rcv.Name]
				require.False(t, ok, fmt.Sprintf("duplicate receiver name %q found in final configuration", rcv.Name))
				receiverNames[rcv.Name] = struct{}{}
			}

			// Ensure that configuration is deterministic. For example, ordering of receivers.
			// This is important for change detection.
<<<<<<< HEAD
			cfg2, err := amConfigFromGrafanaConfig(am.logger, test.grafanaConfig, test.mimirConfig)
=======
			cfg2, err := am.amConfigFromGrafanaConfig(test.grafanaConfig)
>>>>>>> a5a707cb
			require.NoError(t, err)

			require.Equal(t, cfg.RawConfig, cfg2.RawConfig)
		})
	}
}<|MERGE_RESOLUTION|>--- conflicted
+++ resolved
@@ -289,16 +289,11 @@
 
 	for _, test := range tests {
 		t.Run(test.name, func(t *testing.T) {
-<<<<<<< HEAD
-			am := MultitenantAlertmanager{logger: log.NewNopLogger()}
-			cfg, err := amConfigFromGrafanaConfig(am.logger, test.grafanaConfig, test.mimirConfig)
-=======
 			am := MultitenantAlertmanager{
 				logger:         log.NewNopLogger(),
 				fallbackConfig: test.fallbackConfig,
 			}
 			cfg, err := am.amConfigFromGrafanaConfig(test.grafanaConfig)
->>>>>>> a5a707cb
 			if test.expErr != "" {
 				require.Error(t, err)
 				require.Equal(t, test.expErr, err.Error())
@@ -334,11 +329,7 @@
 
 			// Ensure that configuration is deterministic. For example, ordering of receivers.
 			// This is important for change detection.
-<<<<<<< HEAD
-			cfg2, err := amConfigFromGrafanaConfig(am.logger, test.grafanaConfig, test.mimirConfig)
-=======
 			cfg2, err := am.amConfigFromGrafanaConfig(test.grafanaConfig)
->>>>>>> a5a707cb
 			require.NoError(t, err)
 
 			require.Equal(t, cfg.RawConfig, cfg2.RawConfig)
