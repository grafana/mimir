--- conflicted
+++ resolved
@@ -22,12 +22,9 @@
 	"github.com/go-kit/log"
 	"github.com/go-kit/log/level"
 	"github.com/grafana/alerting/definition"
-<<<<<<< HEAD
 	"github.com/grafana/alerting/images"
 	alertingNotify "github.com/grafana/alerting/notify"
 	alertingReceivers "github.com/grafana/alerting/receivers"
-=======
->>>>>>> 14afae0c
 	"github.com/grafana/dskit/flagext"
 	"github.com/pkg/errors"
 	"github.com/prometheus/alertmanager/api"
@@ -370,11 +367,7 @@
 	// Create a firewall binded to the per-tenant config.
 	firewallDialer := util_net.NewFirewallDialer(newFirewallDialerConfigProvider(userID, am.cfg.Limits))
 
-<<<<<<< HEAD
 	integrationsMap, err := buildIntegrationsMap(userID, conf.Receivers, tmpl, firewallDialer, am.logger, func(integrationName string, notifier notify.Notifier) notify.Notifier {
-=======
-	integrationsMap, err := buildIntegrationsMap(cfg.Receivers, tmpl, firewallDialer, am.logger, func(integrationName string, notifier notify.Notifier) notify.Notifier {
->>>>>>> 14afae0c
 		if am.cfg.Limits != nil {
 			rl := &tenantRateLimits{
 				tenant:      userID,
@@ -467,7 +460,6 @@
 	return am.state.GetFullState()
 }
 
-<<<<<<< HEAD
 // buildIntegrationsMap builds a map of name to the list of integration notifiers off of a list of receiver config.
 func buildIntegrationsMap(userID string, nc []*definition.PostableApiReceiver, tmpl *template.Template, firewallDialer *util_net.FirewallDialer, logger log.Logger, notifierWrapper func(string, notify.Notifier) notify.Notifier) (map[string][]*notify.Integration, error) {
 	loggerFactory := newLoggerFactory(logger)
@@ -478,11 +470,6 @@
 		return NewSender(logger), nil
 	}
 
-=======
-// buildIntegrationsMap builds a map of name to the list of integration notifiers off of a
-// list of receiver config.
-func buildIntegrationsMap(nc []config.Receiver, tmpl *template.Template, firewallDialer *util_net.FirewallDialer, logger log.Logger, notifierWrapper func(string, notify.Notifier) notify.Notifier) (map[string][]*notify.Integration, error) {
->>>>>>> 14afae0c
 	integrationsMap := make(map[string][]*notify.Integration, len(nc))
 	for _, rcv := range nc {
 		// Check if it's a Grafana or an upstream receiver and build the integrations accordingly.
@@ -502,7 +489,11 @@
 			if err != nil {
 				return nil, err
 			}
-			integrationsMap[rcv.Name] = integrations
+			upstreamIntegrations := make([]*notify.Integration, 0, len(integrations))
+			for _, integration := range integrations {
+				upstreamIntegrations = append(upstreamIntegrations, integration.Integration())
+			}
+			integrationsMap[rcv.Name] = upstreamIntegrations
 		} else {
 			integrations, err := buildReceiverIntegrations(rcv.Receiver, tmpl, firewallDialer, logger, notifierWrapper)
 			if err != nil {
