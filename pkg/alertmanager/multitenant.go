--- conflicted
+++ resolved
@@ -779,21 +779,13 @@
 			return fmt.Errorf("blank Alertmanager configuration for %v", cfg.User)
 		}
 		level.Debug(am.logger).Log("msg", "blank Alertmanager configuration; using fallback", "user", cfg.User)
-<<<<<<< HEAD
-		userAmConfig, err = definition.Load([]byte(am.fallbackConfig))
-=======
 		userAmConfig, err = definition.LoadCompat([]byte(am.fallbackConfig))
->>>>>>> 14afae0c
 		if err != nil {
 			return fmt.Errorf("unable to load fallback configuration for %v: %v", cfg.User, err)
 		}
 		rawCfg = am.fallbackConfig
 	} else {
-<<<<<<< HEAD
-		userAmConfig, err = definition.Load([]byte(cfg.RawConfig))
-=======
 		userAmConfig, err = definition.LoadCompat([]byte(cfg.RawConfig))
->>>>>>> 14afae0c
 		if err != nil && hasExisting {
 			// This means that if a user has a working config and
 			// they submit a broken one, the Manager will keep running the last known
