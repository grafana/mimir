--- conflicted
+++ resolved
@@ -797,16 +797,9 @@
 		}
 	}
 
-<<<<<<< HEAD
 	if !isMimirConfigCustom {
 		level.Debug(am.logger).Log("msg", "using grafana config with the default globals", "user", userID)
-		cfg, err := am.createUsableGrafanaConfig(cfgs.Grafana, am.fallbackConfig)
-=======
-	// If the Mimir configuration is either default or empty, use the Grafana configuration.
-	if cfgs.Mimir.RawConfig == am.fallbackConfig || cfgs.Mimir.RawConfig == "" {
-		level.Debug(am.logger).Log("msg", "using grafana config with the default globals", "user", cfgs.Mimir.User)
 		cfg, err := createUsableGrafanaConfig(am.logger, cfgs.Grafana, am.fallbackConfig)
->>>>>>> d748c4ba
 		return cfg, true, err
 	}
 
