// SPDX-License-Identifier: AGPL-3.0-only
// Provenance-includes-location: https://github.com/cortexproject/cortex/blob/master/pkg/alertmanager/multitenant.go
// Provenance-includes-license: Apache-2.0
// Provenance-includes-copyright: The Cortex Authors.

package alertmanager

import (
	"context"
	"encoding/binary"
	"flag"
	"fmt"
	"hash/fnv"
	"net/http"
	"net/url"
	"os"
	"path/filepath"
	"strings"
	"sync"
	"time"
	"unsafe"

	"github.com/go-kit/log"
	"github.com/go-kit/log/level"
	"github.com/grafana/alerting/definition"
	alertingNotify "github.com/grafana/alerting/notify"
	alertingReceivers "github.com/grafana/alerting/receivers"
	"github.com/grafana/dskit/concurrency"
	"github.com/grafana/dskit/flagext"
	"github.com/grafana/dskit/httpgrpc"
	"github.com/grafana/dskit/httpgrpc/server"
	"github.com/grafana/dskit/kv"
	"github.com/grafana/dskit/ring"
	"github.com/grafana/dskit/ring/client"
	"github.com/grafana/dskit/services"
	"github.com/grafana/dskit/tenant"
	"github.com/grafana/dskit/user"
	"github.com/pkg/errors"
	"github.com/prometheus/alertmanager/cluster/clusterpb"
	amconfig "github.com/prometheus/alertmanager/config"
	"github.com/prometheus/alertmanager/featurecontrol"
	"github.com/prometheus/client_golang/prometheus"
	"github.com/prometheus/client_golang/prometheus/promauto"
	"github.com/prometheus/common/model"
	"golang.org/x/time/rate"
	"gopkg.in/yaml.v3"

	"github.com/grafana/mimir/pkg/alertmanager/alertmanagerpb"
	"github.com/grafana/mimir/pkg/alertmanager/alertspb"
	"github.com/grafana/mimir/pkg/alertmanager/alertstore"
	"github.com/grafana/mimir/pkg/util"
)

const (
	// Reasons for (re)syncing alertmanager configurations from object storage.
	reasonPeriodic   = "periodic"
	reasonInitial    = "initial"
	reasonRingChange = "ring-change"

	// ringAutoForgetUnhealthyPeriods is how many consecutive timeout periods an unhealthy instance
	// in the ring will be automatically removed.
	ringAutoForgetUnhealthyPeriods = 5
)

var (
	errEmptyExternalURL                    = errors.New("-alertmanager.web.external-url cannot be empty")
	errInvalidExternalURLEndingSlash       = errors.New("the configured external URL is invalid: should not end with /")
	errInvalidExternalURLMissingScheme     = errors.New("the configured external URL is invalid because it's missing the scheme (e.g. https://)")
	errInvalidExternalURLMissingHostname   = errors.New("the configured external URL is invalid because it's missing the hostname")
	errZoneAwarenessEnabledWithoutZoneInfo = errors.New("the configured alertmanager has zone awareness enabled but zone is not set")
	errNotUploadingFallback                = errors.New("not uploading fallback configuration")
	errConfigNotFound                      = errors.New("configuration not found")
)

// MultitenantAlertmanagerConfig is the configuration for a multitenant Alertmanager.
type MultitenantAlertmanagerConfig struct {
	DataDir          string           `yaml:"data_dir"`
	Retention        time.Duration    `yaml:"retention" category:"advanced"`
	ExternalURL      flagext.URLValue `yaml:"external_url"`
	PollInterval     time.Duration    `yaml:"poll_interval" category:"advanced"`
	MaxRecvMsgSize   int64            `yaml:"max_recv_msg_size" category:"advanced"`
	StateReadTimeout time.Duration    `yaml:"state_read_timeout" category:"experimental"`

	// Sharding configuration for the Alertmanager.
	ShardingRing RingConfig `yaml:"sharding_ring"`

	FallbackConfigFile string `yaml:"fallback_config_file"`

	PeerTimeout time.Duration `yaml:"peer_timeout" category:"advanced"`

	EnableAPI bool `yaml:"enable_api" category:"advanced"`

	GrafanaAlertmanagerCompatibilityEnabled bool          `yaml:"grafana_alertmanager_compatibility_enabled" category:"experimental"`
	GrafanaAlertmanagerIdleGracePeriod      time.Duration `yaml:"grafana_alertmanager_idle_grace_period" category:"experimental"`

	MaxConcurrentGetRequestsPerTenant int `yaml:"max_concurrent_get_requests_per_tenant" category:"advanced"`

	// For distributor.
	AlertmanagerClient ClientConfig `yaml:"alertmanager_client"`

	// For the state persister.
	Persister PersisterConfig `yaml:",inline"`

	// Allow disabling of full_state object cleanup.
	EnableStateCleanup bool `yaml:"enable_state_cleanup" category:"advanced"`

	// StrictInitializationEnabled is an experimental feature that allows the multi-tenant Alertmanager
	// to skip starting Alertmanagers for tenants without a non-default, non-empty configuration.
	// For Grafana Alertmanager tenants, configurations must also be marked as "promoted".
	StrictInitializationEnabled bool `yaml:"strict_initialization" category:"experimental"`

	// Enable UTF-8 strict mode. When enabled, Alertmanager uses the new UTF-8 parser
	// when parsing label matchers in tenant configurations and HTTP requests, instead
	// of the old regular expression parser, referred to as classic mode.
	// Enable this mode once confident that all tenant configurations are forwards
	// compatible.
	UTF8StrictMode bool `yaml:"utf8_strict_mode" category:"experimental"`
	// Enables logging when parsing label matchers. If UTF-8 strict mode is enabled,
	// then the UTF-8 parser will be logged. If it is disabled, then the old regular
	// expression parser will be logged.
	LogParsingLabelMatchers bool `yaml:"log_parsing_label_matchers" category:"experimental"`
	UTF8MigrationLogging    bool `yaml:"utf8_migration_logging" category:"experimental"`

	// Enable experimental pre-notification hooks.
	EnableNotifyHooks bool `yaml:"enable_notify_hooks" category:"experimental"`

	NotificationHistory NotificationHistoryConfig `yaml:"notification_history" category:"experimental"`
}

const (
	defaultGrafanaAlertmanagerGracePeriod = 5 * time.Minute
	defaultPeerTimeout                    = 15 * time.Second
)

// RegisterFlags adds the features required to config this to the given FlagSet.
func (cfg *MultitenantAlertmanagerConfig) RegisterFlags(f *flag.FlagSet, logger log.Logger) {
	f.StringVar(&cfg.DataDir, "alertmanager.storage.path", "./data-alertmanager/", "Directory to store Alertmanager state and temporarily configuration files. The content of this directory is not required to be persisted between restarts unless Alertmanager replication has been disabled.")
	f.DurationVar(&cfg.Retention, "alertmanager.storage.retention", 5*24*time.Hour, "How long should we store stateful data (notification logs and silences). For notification log entries, refers to how long should we keep entries before they expire and are deleted. For silences, refers to how long should tenants view silences after they expire and are deleted.")
	f.DurationVar(&cfg.StateReadTimeout, "alertmanager.storage.state-read-timeout", 15*time.Second, "Timeout for reading the state from object storage during the initial sync. Set to `0` for no timeout.")
	f.Int64Var(&cfg.MaxRecvMsgSize, "alertmanager.max-recv-msg-size", 100<<20, "Maximum size (bytes) of an accepted HTTP request body.")

	_ = cfg.ExternalURL.Set("http://localhost:8080/alertmanager") // set the default
	f.Var(&cfg.ExternalURL, "alertmanager.web.external-url", "The URL under which Alertmanager is externally reachable (eg. could be different than -http.alertmanager-http-prefix in case Alertmanager is served via a reverse proxy). This setting is used both to configure the internal requests router and to generate links in alert templates. If the external URL has a path portion, it will be used to prefix all HTTP endpoints served by Alertmanager, both the UI and API.")

	f.StringVar(&cfg.FallbackConfigFile, "alertmanager.configs.fallback", "", "Filename of fallback config to use if none specified for instance.")
	f.DurationVar(&cfg.PollInterval, "alertmanager.configs.poll-interval", 15*time.Second, "How frequently to poll Alertmanager configs.")

	f.BoolVar(&cfg.EnableAPI, "alertmanager.enable-api", true, "Enable the alertmanager config API.")
	f.BoolVar(&cfg.GrafanaAlertmanagerCompatibilityEnabled, "alertmanager.grafana-alertmanager-compatibility-enabled", false, "Enable routes to support the migration and operation of the Grafana Alertmanager.")
	f.DurationVar(&cfg.GrafanaAlertmanagerIdleGracePeriod, "alertmanager.grafana-alertmanager-grace-period", defaultGrafanaAlertmanagerGracePeriod, "Duration to wait before shutting down an idle Alertmanager using an unpromoted or default configuration when strict initialization is enabled.")
	f.IntVar(&cfg.MaxConcurrentGetRequestsPerTenant, "alertmanager.max-concurrent-get-requests-per-tenant", 0, "Maximum number of concurrent GET requests allowed per tenant. The zero value (and negative values) result in a limit of GOMAXPROCS or 8, whichever is larger. Status code 503 is served for GET requests that would exceed the concurrency limit.")

	f.BoolVar(&cfg.EnableStateCleanup, "alertmanager.enable-state-cleanup", true, "Enables periodic cleanup of alertmanager stateful data (notification logs and silences) from object storage. When enabled, data is removed for any tenant that does not have a configuration.")

	cfg.AlertmanagerClient.RegisterFlagsWithPrefix("alertmanager.alertmanager-client", f)
	cfg.Persister.RegisterFlagsWithPrefix("alertmanager", f)
	cfg.ShardingRing.RegisterFlags(f, logger)

	f.DurationVar(&cfg.PeerTimeout, "alertmanager.peer-timeout", defaultPeerTimeout, "Time to wait between peers to send notifications.")

	f.BoolVar(&cfg.StrictInitializationEnabled, "alertmanager.strict-initialization-enabled", false, "Skip initializing Alertmanagers for tenants without a non-default, non-empty configuration. For Grafana Alertmanager tenants, configurations not marked as 'promoted' will also be skipped.")

	f.BoolVar(&cfg.UTF8StrictMode, "alertmanager.utf8-strict-mode-enabled", false, "Enable UTF-8 strict mode. Allows UTF-8 characters in the matchers for routes and inhibition rules, in silences, and in the labels for alerts. It is recommended that all tenants run the `migrate-utf8` command in mimirtool before enabling this mode. Otherwise, some tenant configurations might fail to load. For more information, refer to [Enable UTF-8](https://grafana.com/docs/mimir/<MIMIR_VERSION>/references/architecture/components/alertmanager/#enable-utf-8). Enabling and then disabling UTF-8 strict mode can break existing Alertmanager configurations if tenants added UTF-8 characters to their Alertmanager configuration while it was enabled.")
	f.BoolVar(&cfg.LogParsingLabelMatchers, "alertmanager.log-parsing-label-matchers", false, "Enable logging when parsing label matchers. This flag is intended to be used with -alertmanager.utf8-strict-mode-enabled to validate UTF-8 strict mode is working as intended.")
	f.BoolVar(&cfg.UTF8MigrationLogging, "alertmanager.utf8-migration-logging-enabled", false, "Enable logging of tenant configurations that are incompatible with UTF-8 strict mode.")

	f.BoolVar(&cfg.EnableNotifyHooks, "alertmanager.notify-hooks-enabled", false, "Enable pre-notification hooks.")

	cfg.NotificationHistory.RegisterFlagsWithPrefix("alertmanager.notification-history", f)
}

// Validate config and returns error on failure
func (cfg *MultitenantAlertmanagerConfig) Validate() error {
	if cfg.ExternalURL.String() == "" {
		return errEmptyExternalURL
	}

	// Either the configured URL is clearly a path (starting with /) or it must be a full URL.
	if !strings.HasPrefix(cfg.ExternalURL.String(), "/") {
		if cfg.ExternalURL.Scheme == "" {
			return errInvalidExternalURLMissingScheme
		}

		if cfg.ExternalURL.Host == "" {
			return errInvalidExternalURLMissingHostname
		}
	}

	if strings.HasSuffix(cfg.ExternalURL.Path, "/") {
		return errInvalidExternalURLEndingSlash
	}

	if err := cfg.Persister.Validate(); err != nil {
		return err
	}

	if cfg.ShardingRing.ZoneAwarenessEnabled && cfg.ShardingRing.InstanceZone == "" {
		return errZoneAwarenessEnabledWithoutZoneInfo
	}

	return nil
}

func (cfg *MultitenantAlertmanagerConfig) CheckExternalURL(alertmanagerHTTPPrefix string, logger log.Logger) {
	if cfg.ExternalURL.Path != alertmanagerHTTPPrefix {
		level.Warn(logger).Log("msg", fmt.Sprintf(""+
			"The configured Alertmanager HTTP prefix '%s' is different than the path specified in the external URL '%s': "+
			"the Alertmanager UI and API may not work as expected unless you have a reverse proxy exposing the Alertmanager endpoints under '%s' prefix",
			alertmanagerHTTPPrefix, cfg.ExternalURL.String(), alertmanagerHTTPPrefix))
	}
}

type multitenantAlertmanagerMetrics struct {
	grafanaStateSize              *prometheus.GaugeVec
	lastReloadSuccessful          *prometheus.GaugeVec
	lastReloadSuccessfulTimestamp *prometheus.GaugeVec
	initializationsOnRequestTotal *prometheus.CounterVec
	tenantsSkipped                prometheus.Gauge
}

func newMultitenantAlertmanagerMetrics(reg prometheus.Registerer) *multitenantAlertmanagerMetrics {
	m := &multitenantAlertmanagerMetrics{}

	m.grafanaStateSize = promauto.With(reg).NewGaugeVec(prometheus.GaugeOpts{
		Name: "cortex_alertmanager_grafana_state_size_bytes",
		Help: "Size of the grafana alertmanager state.",
	}, []string{"user"})

	m.lastReloadSuccessful = promauto.With(reg).NewGaugeVec(prometheus.GaugeOpts{
		Name: "cortex_alertmanager_config_last_reload_successful",
		Help: "Boolean set to 1 whenever the last configuration reload attempt was successful.",
	}, []string{"user"})

	m.lastReloadSuccessfulTimestamp = promauto.With(reg).NewGaugeVec(prometheus.GaugeOpts{
		Name: "cortex_alertmanager_config_last_reload_successful_seconds",
		Help: "Timestamp of the last successful configuration reload.",
	}, []string{"user"})

	m.initializationsOnRequestTotal = promauto.With(reg).NewCounterVec(prometheus.CounterOpts{
		Namespace: "cortex",
		Name:      "alertmanager_initializations_on_request_total",
		Help:      "Total number of on-request initializations for Alertmanagers that were previously skipped.",
	}, []string{"user"})

	m.tenantsSkipped = promauto.With(reg).NewGauge(prometheus.GaugeOpts{
		Namespace: "cortex",
		Name:      "alertmanager_tenants_skipped",
		Help:      "Number of per-tenant alertmanagers that were skipped during the last configuration sync.",
	})

	return m
}

// Limits defines limits used by Alertmanager.
type Limits interface {
	notifyHooksLimits

	// AlertmanagerReceiversBlockCIDRNetworks returns the list of network CIDRs that should be blocked
	// in the Alertmanager receivers for the given user.
	AlertmanagerReceiversBlockCIDRNetworks(user string) []flagext.CIDR

	// AlertmanagerReceiversBlockPrivateAddresses returns true if private addresses should be blocked
	// in the Alertmanager receivers for the given user.
	AlertmanagerReceiversBlockPrivateAddresses(user string) bool

	// NotificationRateLimit methods return limit used by rate-limiter for given integration.
	// If set to 0, no notifications are allowed.
	// rate.Inf = all notifications are allowed.
	//
	// Note that when negative or zero values specified by user are translated to rate.Limit by Overrides,
	// and may have different meaning there.
	NotificationRateLimit(tenant string, integration string) rate.Limit

	// NotificationBurstSize returns burst-size for rate limiter for given integration type. If 0, no notifications are allowed except
	// when limit == rate.Inf.
	NotificationBurstSize(tenant string, integration string) int

	// AlertmanagerMaxGrafanaConfigSize returns max size of the grafana configuration file that user is allowed to upload. If 0, there is no limit.
	AlertmanagerMaxGrafanaConfigSize(tenant string) int

	// AlertmanagerMaxConfigSize returns max size of configuration file that user is allowed to upload. If 0, there is no limit.
	AlertmanagerMaxConfigSize(tenant string) int

	// AlertmanagerMaxGrafanaStateSize returns the max size of the grafana state in bytes. If 0, there is no limit.
	AlertmanagerMaxGrafanaStateSize(tenant string) int

	// AlertmanagerMaxSilencesCount returns the max number of silences, including expired silences. If negative or 0, there is no limit.
	AlertmanagerMaxSilencesCount(tenant string) int

	// AlertmanagerMaxSilenceSizeBytes returns the max silence size in bytes. If negative or 0, there is no limit.
	AlertmanagerMaxSilenceSizeBytes(tenant string) int

	// AlertmanagerMaxTemplatesCount returns max number of templates that tenant can use in the configuration. 0 = no limit.
	AlertmanagerMaxTemplatesCount(tenant string) int

	// AlertmanagerMaxTemplateSize returns max size of individual template. 0 = no limit.
	AlertmanagerMaxTemplateSize(tenant string) int

	// AlertmanagerMaxDispatcherAggregationGroups returns maximum number of aggregation groups in Alertmanager's dispatcher that a tenant can have.
	// Each aggregation group consumes single goroutine. 0 = unlimited.
	AlertmanagerMaxDispatcherAggregationGroups(t string) int

	// AlertmanagerMaxAlertsCount returns max number of alerts that tenant can have active at the same time. 0 = no limit.
	AlertmanagerMaxAlertsCount(tenant string) int

	// AlertmanagerMaxAlertsSizeBytes returns total max size of alerts that tenant can have active at the same time. 0 = no limit.
	// Size of the alert is computed from alert labels, annotations and generator URL.
	AlertmanagerMaxAlertsSizeBytes(tenant string) int
}

// A MultitenantAlertmanager manages Alertmanager instances for multiple
// organizations.
type MultitenantAlertmanager struct {
	services.Service

	cfg *MultitenantAlertmanagerConfig

	// Ring used for sharding alertmanager instances.
	// When sharding is disabled, the flow is:
	//   ServeHTTP() -> serveRequest()
	// When sharding is enabled:
	//   ServeHTTP() -> distributor.DistributeRequest() -> (sends to other AM or even the current)
	//     -> HandleRequest() (gRPC call) -> grpcServer() -> handlerForGRPCServer.ServeHTTP() -> serveRequest().
	ringLifecycler *ring.BasicLifecycler
	ring           *ring.Ring
	distributor    *Distributor
	grpcServer     *server.Server

	// Last ring state. This variable is not protected with a mutex because it's always
	// accessed by a single goroutine at a time.
	ringLastState ring.ReplicationSet

	// Subservices manager (ring, lifecycler)
	subservices        *services.Manager
	subservicesWatcher *services.FailureWatcher

	store alertstore.AlertStore

	// The fallback config is stored as a string and parsed every time it's needed
	// because we mutate the parsed results and don't want those changes to take
	// effect here.
	fallbackConfig string

	alertmanagersMtx sync.Mutex
	alertmanagers    map[string]*Alertmanager
	// Stores the current set of configuration hashes we're running in each tenant's Alertmanager.
	// Used for comparing configurations as we synchronize them.
	cfgs map[string]model.Fingerprint

	logger              log.Logger
	alertmanagerMetrics *alertmanagerMetrics
	multitenantMetrics  *multitenantAlertmanagerMetrics

	alertmanagerClientsPool ClientsPool

	limits   Limits
	features featurecontrol.Flagger

	// lastRequestTime tracks request timestamps for conditionally-started Grafana Alertmanagers.
	// A zero-value timestamp for a tenant means that their Alertmanager was skipped during the last config sync.
	// This map is used alongside the configured grace period to determine when to shut down idle Alertmanagers.
	lastRequestTime sync.Map

	registry          prometheus.Registerer
	ringCheckErrors   prometheus.Counter
	tenantsOwned      prometheus.Gauge
	tenantsDiscovered prometheus.Gauge
	syncTotal         *prometheus.CounterVec
	syncFailures      *prometheus.CounterVec
}

// NewMultitenantAlertmanager creates a new MultitenantAlertmanager.
func NewMultitenantAlertmanager(cfg *MultitenantAlertmanagerConfig, store alertstore.AlertStore, limits Limits, features featurecontrol.Flagger, logger log.Logger, registerer prometheus.Registerer) (*MultitenantAlertmanager, error) {
	err := os.MkdirAll(cfg.DataDir, 0777)
	if err != nil {
		return nil, fmt.Errorf("unable to create Alertmanager data directory %q: %s", cfg.DataDir, err)
	}

	fallbackConfig, err := ComputeFallbackConfig(cfg.FallbackConfigFile)
	if err != nil {
		return nil, err
	}

	ringStore, err := kv.NewClient(
		cfg.ShardingRing.Common.KVStore,
		ring.GetCodec(),
		kv.RegistererWithKVName(prometheus.WrapRegistererWithPrefix("cortex_", registerer), "alertmanager"),
		logger,
	)
	if err != nil {
		return nil, errors.Wrap(err, "create KV store client")
	}

	return createMultitenantAlertmanager(cfg, fallbackConfig, store, ringStore, limits, features, logger, registerer)
}

// ComputeFallbackConfig will load, validate and return the provided fallbackConfigFile
// or return an valid empty default configuration if none is provided.
func ComputeFallbackConfig(fallbackConfigFile string) ([]byte, error) {
	if fallbackConfigFile != "" {
		fallbackConfig, err := os.ReadFile(fallbackConfigFile)
		if err != nil {
			return nil, fmt.Errorf("unable to read fallback config %q: %s", fallbackConfigFile, err)
		}
		_, err = amconfig.LoadFile(fallbackConfigFile)
		if err != nil {
			return nil, fmt.Errorf("unable to load fallback config %q: %s", fallbackConfigFile, err)
		}
		return fallbackConfig, nil
	}
	globalConfig := amconfig.DefaultGlobalConfig()
	defaultConfig := amconfig.Config{
		Global: &globalConfig,
		Route: &amconfig.Route{
			Receiver: "empty-receiver",
		},
		Receivers: []amconfig.Receiver{
			{
				Name: "empty-receiver",
			},
		},
	}
	fallbackConfig, err := yaml.Marshal(defaultConfig)
	if err != nil {
		return nil, fmt.Errorf("unable to marshal default fallback config: %s", err)
	}
	return fallbackConfig, nil
}

func createMultitenantAlertmanager(cfg *MultitenantAlertmanagerConfig, fallbackConfig []byte, store alertstore.AlertStore, ringStore kv.Client, limits Limits, features featurecontrol.Flagger, logger log.Logger, registerer prometheus.Registerer) (*MultitenantAlertmanager, error) {
	am := &MultitenantAlertmanager{
		cfg:                 cfg,
		fallbackConfig:      string(fallbackConfig),
		cfgs:                map[string]model.Fingerprint{},
		alertmanagers:       map[string]*Alertmanager{},
		lastRequestTime:     sync.Map{},
		alertmanagerMetrics: newAlertmanagerMetrics(logger),
		multitenantMetrics:  newMultitenantAlertmanagerMetrics(registerer),
		store:               store,
		logger:              log.With(logger, "component", "MultiTenantAlertmanager"),
		registry:            registerer,
		limits:              limits,
		features:            features,
		ringCheckErrors: promauto.With(registerer).NewCounter(prometheus.CounterOpts{
			Name: "cortex_alertmanager_ring_check_errors_total",
			Help: "Number of errors that have occurred when checking the ring for ownership.",
		}),
		syncTotal: promauto.With(registerer).NewCounterVec(prometheus.CounterOpts{
			Name: "cortex_alertmanager_sync_configs_total",
			Help: "Total number of times the alertmanager sync operation triggered.",
		}, []string{"reason"}),
		syncFailures: promauto.With(registerer).NewCounterVec(prometheus.CounterOpts{
			Name: "cortex_alertmanager_sync_configs_failed_total",
			Help: "Total number of times the alertmanager sync operation failed.",
		}, []string{"reason"}),
		tenantsDiscovered: promauto.With(registerer).NewGauge(prometheus.GaugeOpts{
			Name: "cortex_alertmanager_tenants_discovered",
			Help: "Number of tenants with an Alertmanager configuration discovered.",
		}),
		tenantsOwned: promauto.With(registerer).NewGauge(prometheus.GaugeOpts{
			Name: "cortex_alertmanager_tenants_owned",
			Help: "Current number of tenants owned by the Alertmanager instance.",
		}),
	}

	// Initialize the top-level metrics.
	for _, r := range []string{reasonInitial, reasonPeriodic, reasonRingChange} {
		am.syncTotal.WithLabelValues(r)
		am.syncFailures.WithLabelValues(r)
	}

	lifecyclerCfg, err := am.cfg.ShardingRing.ToLifecyclerConfig(am.logger)
	if err != nil {
		return nil, errors.Wrap(err, "failed to initialize Alertmanager's lifecycler config")
	}

	// Define lifecycler delegates in reverse order (last to be called defined first because they're
	// chained via "next delegate").
	delegate := ring.BasicLifecyclerDelegate(ring.NewInstanceRegisterDelegate(ring.JOINING, RingNumTokens))
	delegate = ring.NewLeaveOnStoppingDelegate(delegate, am.logger)
	delegate = ring.NewAutoForgetDelegate(am.cfg.ShardingRing.Common.HeartbeatTimeout*ringAutoForgetUnhealthyPeriods, delegate, am.logger)

	am.ringLifecycler, err = ring.NewBasicLifecycler(lifecyclerCfg, RingNameForServer, RingKey, ringStore, delegate, am.logger, prometheus.WrapRegistererWithPrefix("cortex_", am.registry))
	if err != nil {
		return nil, errors.Wrap(err, "failed to initialize Alertmanager's lifecycler")
	}

	am.ring, err = ring.NewWithStoreClientAndStrategy(am.cfg.ShardingRing.toRingConfig(), RingNameForServer, RingKey, ringStore, ring.NewIgnoreUnhealthyInstancesReplicationStrategy(), prometheus.WrapRegistererWithPrefix("cortex_", am.registry), am.logger)
	if err != nil {
		return nil, errors.Wrap(err, "failed to initialize Alertmanager's ring")
	}

	am.grpcServer = server.NewServer(&handlerForGRPCServer{am: am}, server.WithReturn4XXErrors)

	am.alertmanagerClientsPool = newAlertmanagerClientsPool(client.NewRingServiceDiscovery(am.ring), cfg.AlertmanagerClient, logger, am.registry)
	am.distributor, err = NewDistributor(cfg.AlertmanagerClient, cfg.MaxRecvMsgSize, am.ring, am.alertmanagerClientsPool, log.With(logger, "component", "AlertmanagerDistributor"), am.registry)
	if err != nil {
		return nil, errors.Wrap(err, "create distributor")
	}

	if registerer != nil {
		registerer.MustRegister(am.alertmanagerMetrics)
	}

	am.Service = services.NewBasicService(am.starting, am.run, am.stopping)

	return am, nil
}

// handlerForGRPCServer acts as a handler for gRPC server to serve
// the serveRequest() via the standard ServeHTTP.
type handlerForGRPCServer struct {
	am *MultitenantAlertmanager
}

func (h *handlerForGRPCServer) ServeHTTP(w http.ResponseWriter, req *http.Request) {
	h.am.serveRequest(w, req)
}

func (am *MultitenantAlertmanager) starting(ctx context.Context) (err error) {
	defer func() {
		if err == nil || am.subservices == nil {
			return
		}

		if stopErr := services.StopManagerAndAwaitStopped(context.Background(), am.subservices); stopErr != nil {
			level.Error(am.logger).Log("msg", "failed to gracefully stop alertmanager dependencies", "err", stopErr)
		}
	}()

	if am.subservices, err = services.NewManager(am.ringLifecycler, am.ring, am.distributor); err != nil {
		return errors.Wrap(err, "failed to start alertmanager's subservices")
	}

	if err = services.StartManagerAndAwaitHealthy(ctx, am.subservices); err != nil {
		return errors.Wrap(err, "failed to start alertmanager's subservices")
	}

	am.subservicesWatcher = services.NewFailureWatcher()
	am.subservicesWatcher.WatchManager(am.subservices)

	// We wait until the instance is in the JOINING state, once it does we know that tokens are assigned to this instance and we'll be ready to perform an initial sync of configs.
	level.Info(am.logger).Log("msg", "waiting until alertmanager is JOINING in the ring")
	if err = ring.WaitInstanceState(ctx, am.ring, am.ringLifecycler.GetInstanceID(), ring.JOINING); err != nil {
		return err
	}
	level.Info(am.logger).Log("msg", "alertmanager is JOINING in the ring")

	// At this point, if sharding is enabled, the instance is registered with some tokens
	// and we can run the initial iteration to sync configs.
	if err := am.loadAndSyncConfigs(ctx, reasonInitial); err != nil {
		return err
	}

	// Store the ring state after the initial Alertmanager configs sync has been done and before we do change
	// our state in the ring.
	am.ringLastState, _ = am.ring.GetAllHealthy(RingOp)

	// Make sure that all the alertmanagers we were initially configured with have
	// fetched state from the replicas, before advertising as ACTIVE. This will
	// reduce the possibility that we lose state when new instances join/leave.
	level.Info(am.logger).Log("msg", "waiting until initial state sync is complete for all users")
	if err := am.waitInitialStateSync(ctx); err != nil {
		return errors.Wrap(err, "failed to wait for initial state sync")
	}
	level.Info(am.logger).Log("msg", "initial state sync is complete")

	// With the initial sync now completed, we should have loaded all assigned alertmanager configurations to this instance. We can switch it to ACTIVE and start serving requests.
	if err := am.ringLifecycler.ChangeState(ctx, ring.ACTIVE); err != nil {
		return errors.Wrapf(err, "switch instance to %s in the ring", ring.ACTIVE)
	}

	// Wait until the ring client detected this instance in the ACTIVE state.
	level.Info(am.logger).Log("msg", "waiting until alertmanager is ACTIVE in the ring")
	if err := ring.WaitInstanceState(ctx, am.ring, am.ringLifecycler.GetInstanceID(), ring.ACTIVE); err != nil {
		return err
	}
	level.Info(am.logger).Log("msg", "alertmanager is ACTIVE in the ring")

	return nil
}

func (am *MultitenantAlertmanager) run(ctx context.Context) error {
	tick := time.NewTicker(am.cfg.PollInterval)
	defer tick.Stop()

	ringTicker := time.NewTicker(util.DurationWithJitter(am.cfg.ShardingRing.RingCheckPeriod, 0.2))
	defer ringTicker.Stop()

	for {
		select {
		case <-ctx.Done():
			return nil
		case err := <-am.subservicesWatcher.Chan():
			return errors.Wrap(err, "alertmanager subservices failed")
		case <-tick.C:
			// We don't want to halt execution here but instead just log what happened.
			if err := am.loadAndSyncConfigs(ctx, reasonPeriodic); err != nil {
				level.Warn(am.logger).Log("msg", "error while synchronizing alertmanager configs", "err", err)
			}
		case <-ringTicker.C:
			// We ignore the error because in case of error it will return an empty
			// replication set which we use to compare with the previous state.
			currRingState, _ := am.ring.GetAllHealthy(RingOp)

			if ring.HasReplicationSetChanged(am.ringLastState, currRingState) {
				am.ringLastState = currRingState
				if err := am.loadAndSyncConfigs(ctx, reasonRingChange); err != nil {
					level.Warn(am.logger).Log("msg", "error while synchronizing alertmanager configs", "err", err)
				}
			}
		}
	}
}

func (am *MultitenantAlertmanager) loadAndSyncConfigs(ctx context.Context, syncReason string) error {
	level.Info(am.logger).Log("msg", "synchronizing alertmanager configs for users")
	am.syncTotal.WithLabelValues(syncReason).Inc()

	allUsers, cfgs, err := am.loadAlertmanagerConfigs(ctx)
	if err != nil {
		am.syncFailures.WithLabelValues(syncReason).Inc()
		return err
	}

	am.syncConfigs(ctx, cfgs)
	am.deleteUnusedLocalUserState()

	// Note when cleaning up remote state, remember that the user may not necessarily be configured
	// in this instance. Therefore, pass the list of _all_ configured users to filter by.
	if am.cfg.EnableStateCleanup {
		am.deleteUnusedRemoteUserState(ctx, allUsers)
	}

	return nil
}

func (am *MultitenantAlertmanager) waitInitialStateSync(ctx context.Context) error {
	am.alertmanagersMtx.Lock()
	ams := make([]*Alertmanager, 0, len(am.alertmanagers))
	for _, userAM := range am.alertmanagers {
		ams = append(ams, userAM)
	}
	am.alertmanagersMtx.Unlock()

	for _, userAM := range ams {
		if err := userAM.WaitInitialStateSync(ctx); err != nil {
			return err
		}
	}

	return nil
}

// stopping runs when MultitenantAlertmanager transitions to Stopping state.
func (am *MultitenantAlertmanager) stopping(_ error) error {
	am.alertmanagersMtx.Lock()
	for _, am := range am.alertmanagers {
		am.StopAndWait()
	}
	am.alertmanagersMtx.Unlock()

	if am.subservices != nil {
		// subservices manages ring and lifecycler.
		_ = services.StopManagerAndAwaitStopped(context.Background(), am.subservices)
	}
	return nil
}

// loadAlertmanagerConfigs Loads (and filters) the alertmanagers configuration from object storage, taking into consideration the sharding strategy. Returns:
// - The list of discovered users (all users with a configuration in storage)
// - The configurations of users owned by this instance.
func (am *MultitenantAlertmanager) loadAlertmanagerConfigs(ctx context.Context) ([]string, map[string]alertspb.AlertConfigDescs, error) {
	// Find all users with an alertmanager config.
	allUserIDs, err := am.store.ListAllUsers(ctx)
	if err != nil {
		return nil, nil, errors.Wrap(err, "failed to list users with alertmanager configuration")
	}
	numUsersDiscovered := len(allUserIDs)
	ownedUserIDs := make([]string, 0, len(allUserIDs))

	// Filter out users not owned by this shard.
	for _, userID := range allUserIDs {
		if am.isUserOwned(userID) {
			ownedUserIDs = append(ownedUserIDs, userID)
		}
	}
	numUsersOwned := len(ownedUserIDs)

	// Load the configs for the owned users.
	configs, err := am.store.GetAlertConfigs(ctx, ownedUserIDs)
	if err != nil {
		return nil, nil, errors.Wrapf(err, "failed to load alertmanager configurations for owned users")
	}

	am.tenantsDiscovered.Set(float64(numUsersDiscovered))
	am.tenantsOwned.Set(float64(numUsersOwned))
	return allUserIDs, configs, nil
}

func (am *MultitenantAlertmanager) isUserOwned(userID string) bool {
	alertmanagers, err := am.ring.Get(shardByUser(userID), SyncRingOp, nil, nil, nil)
	if err != nil {
		am.ringCheckErrors.Inc()
		level.Error(am.logger).Log("msg", "failed to load alertmanager configuration", "user", userID, "err", err)
		return false
	}

	return alertmanagers.Includes(am.ringLifecycler.GetInstanceAddr())
}

func (am *MultitenantAlertmanager) syncConfigs(ctx context.Context, cfgMap map[string]alertspb.AlertConfigDescs) {
	level.Debug(am.logger).Log("msg", "adding configurations", "num_configs", len(cfgMap))
	amInitSkipped := map[string]struct{}{}
	for user, cfgs := range cfgMap {
		cfg, startAM, err := am.computeConfig(cfgs)
		if err != nil {
			am.multitenantMetrics.lastReloadSuccessful.WithLabelValues(user).Set(float64(0))
			level.Warn(am.logger).Log("msg", "error computing config", "err", err, "user", user)
			continue
		}

		if !startAM {
			level.Debug(am.logger).Log("msg", "not initializing alertmanager for grafana tenant without a promoted, non-default configuration", "user", user)
			amInitSkipped[user] = struct{}{}
			continue
		}

		if am.cfg.GrafanaAlertmanagerCompatibilityEnabled {
			if err := am.syncStates(ctx, cfg); err != nil {
				level.Error(am.logger).Log("msg", "error syncing states", "err", err, "user", user)
			}
		}

		if err := am.setConfig(cfg); err != nil {
			am.multitenantMetrics.lastReloadSuccessful.WithLabelValues(user).Set(float64(0))
			level.Warn(am.logger).Log("msg", "error applying config", "err", err, "user", user)
			continue
		}

		am.multitenantMetrics.lastReloadSuccessful.WithLabelValues(user).Set(float64(1))
		am.multitenantMetrics.lastReloadSuccessfulTimestamp.WithLabelValues(user).SetToCurrentTime()
	}
	am.multitenantMetrics.tenantsSkipped.Set(float64(len(amInitSkipped)))

	userAlertmanagersToStop := map[string]*Alertmanager{}
	am.alertmanagersMtx.Lock()
	for userID, userAM := range am.alertmanagers {
		_, exists := cfgMap[userID]
		_, initSkipped := amInitSkipped[userID]
		if !exists || initSkipped {
			userAlertmanagersToStop[userID] = userAM
			delete(am.alertmanagers, userID)
			delete(am.cfgs, userID)
			am.multitenantMetrics.lastReloadSuccessful.DeleteLabelValues(userID)
			am.multitenantMetrics.lastReloadSuccessfulTimestamp.DeleteLabelValues(userID)
			am.alertmanagerMetrics.removeUserRegistry(userID)
		}
	}
	am.alertmanagersMtx.Unlock()

	// Now stop alertmanagers and wait until they are really stopped, without holding lock.
	for userID, userAM := range userAlertmanagersToStop {
		level.Info(am.logger).Log("msg", "deactivating per-tenant alertmanager", "user", userID)
		userAM.StopAndWait()
		level.Info(am.logger).Log("msg", "deactivated per-tenant alertmanager", "user", userID)
	}
}

// computeConfig takes Mimir and Grafana configurations and returns a config we can use to start an Alertmanager.
// A bool is returned, indicating whether the Alertmanager should be started.
//
// Order of precedence:
// 1. Custom Mimir configurations
// 2. Custom, promoted Grafana configurations
// 3. Default Grafana configurations
// 4. Default Mimir configurations (lowest precedence, created by default for all tenants)
func (am *MultitenantAlertmanager) computeConfig(cfgs alertspb.AlertConfigDescs) (amConfig, bool, error) {
	// Custom Mimir configurations have the highest precedence.
	if cfgs.Mimir.RawConfig != am.fallbackConfig && cfgs.Mimir.RawConfig != "" {
		if cfgs.Grafana.Promoted {
			level.Warn(am.logger).Log("msg", "merging configurations not implemented, using mimir config", "user", cfgs.Mimir.User)
		}
		am.removeFromSkippedList(cfgs.Mimir.User)
		return amConfigFromMimirConfig(cfgs.Mimir, am.cfg.ExternalURL.URL), true, nil
	}

	// Unpromoted/empty Grafana configurations are always ignored.
	if !cfgs.Grafana.Promoted || cfgs.Grafana.RawConfig == "" {
		// Only return the default Mimir config (lowest precedence) if the tenant is receiving requests.
		if am.isTenantActive(cfgs.Mimir.User) {
			return amConfigFromMimirConfig(cfgs.Mimir, am.cfg.ExternalURL.URL), true, nil
		}
		return amConfig{}, false, nil
	}

	// Custom Grafana configurations have the second highest precedence.
	if !cfgs.Grafana.Default {
		am.removeFromSkippedList(cfgs.Mimir.User)
		cfg, err := am.amConfigFromGrafanaConfig(cfgs.Grafana)
		return cfg, true, err
	}

	// We have no custom configs. Check the last activity time to determine whether to start the AM.
	if !am.isTenantActive(cfgs.Mimir.User) {
		return amConfig{}, false, nil
	}

	// Default Grafana configurations have the third highest precedence.
	cfg, err := am.amConfigFromGrafanaConfig(cfgs.Grafana)
	return cfg, true, err
}

// removeFromSkippedList remove a tenant from the 'skipped' tenants list.
func (am *MultitenantAlertmanager) removeFromSkippedList(userID string) {
	if !am.cfg.StrictInitializationEnabled {
		return
	}

	if _, ok := am.lastRequestTime.LoadAndDelete(userID); ok {
		level.Debug(am.logger).Log("msg", "user now has a usable config, removing it from skipped list", "user", userID)
	}
}

// isTenantActive checks the last request time for a tenant, returning 'true' if the grace period has not yet expired.
// If strict initialization is not enabled, it always returns true, as we don't keep track of request times.
func (am *MultitenantAlertmanager) isTenantActive(userID string) bool {
	if !am.cfg.StrictInitializationEnabled {
		return true
	}

	lastRequestTime, loaded := am.lastRequestTime.LoadOrStore(userID, time.Time{}.Unix())
	if !loaded || time.Unix(lastRequestTime.(int64), 0).IsZero() {
		return false
	}

	// Use the zero value to signal that the tenant was skipped.
	// If the value stored is not what we have in memory, the tenant received a request since the last read.
	gracePeriodExpired := time.Since(time.Unix(lastRequestTime.(int64), 0)) >= am.cfg.GrafanaAlertmanagerIdleGracePeriod
	if gracePeriodExpired && am.lastRequestTime.CompareAndSwap(userID, lastRequestTime, time.Time{}.Unix()) {
		return false
	}

	level.Debug(am.logger).Log("msg", "user has no usable config but is receiving requests, keeping Alertmanager active", "user", userID)
	return true
}

// syncStates promotes/unpromotes the Grafana state and updates the 'promoted' flag if needed.
func (am *MultitenantAlertmanager) syncStates(ctx context.Context, cfg amConfig) error {
	// fetching grafana state first so we can register its size independently of it being promoted or not
	s, err := am.store.GetFullGrafanaState(ctx, cfg.User)
	if err != nil {
		if errors.Is(err, alertspb.ErrNotFound) {
			// This is expected if the state was already promoted.
			level.Debug(am.logger).Log("msg", "grafana state not found, skipping promotion", "user", cfg.User)
			am.multitenantMetrics.grafanaStateSize.DeleteLabelValues(cfg.User)
			return nil
		}
		return err
	}
	am.multitenantMetrics.grafanaStateSize.WithLabelValues(cfg.User).Set(float64(s.State.Size()))

	am.alertmanagersMtx.Lock()
	userAM, ok := am.alertmanagers[cfg.User]
	am.alertmanagersMtx.Unlock()

	// If we're not using Grafana configuration, we shouldn't use Grafana state.
	// Update the flag accordingly.
	if !cfg.UsingGrafanaConfig {
		if ok && userAM.usingGrafanaState.CompareAndSwap(true, false) {
			level.Debug(am.logger).Log("msg", "Grafana state unpromoted", "user", cfg.User)
		}
		return nil
	}

	// If the Alertmanager is already using Grafana state, do nothing.
	if ok && userAM.usingGrafanaState.Load() {
		return nil
	}

	// Promote the Grafana Alertmanager state and update the usingGrafanaState flag.
	level.Debug(am.logger).Log("msg", "promoting Grafana state", "user", cfg.User)
	// Translate Grafana state keys to Mimir state keys.
	for i, p := range s.State.Parts {
		switch p.Key {
		case "silences":
			s.State.Parts[i].Key = silencesStateKeyPrefix + cfg.User
		case "notifications":
			s.State.Parts[i].Key = nflogStateKeyPrefix + cfg.User
		default:
			return fmt.Errorf("unknown part key %q", p.Key)
		}
	}

	if !ok {
		level.Debug(am.logger).Log("msg", "no Alertmanager found, creating new one before applying Grafana state", "user", cfg.User)
		if err := am.setConfig(cfg); err != nil {
			return fmt.Errorf("error creating new Alertmanager for user %s: %w", cfg.User, err)
		}
		am.alertmanagersMtx.Lock()
		userAM, ok = am.alertmanagers[cfg.User]
		am.alertmanagersMtx.Unlock()
		if !ok {
			return fmt.Errorf("Alertmanager for user %s not found after creation", cfg.User)
		}
	}

	if err := userAM.mergeFullGrafanaState(s.State); err != nil {
		return err
	}
	userAM.usingGrafanaState.Store(true)

	// Delete state.
	if err := am.store.DeleteFullGrafanaState(ctx, cfg.User); err != nil {
		return fmt.Errorf("error deleting grafana state for user %s: %w", cfg.User, err)
	}
	level.Debug(am.logger).Log("msg", "Grafana state promoted", "user", cfg.User)
	return nil
}

type amConfig struct {
	User               string
	RawConfig          string
	Templates          []definition.PostableApiTemplate
	TmplExternalURL    *url.URL
	UsingGrafanaConfig bool
	EmailConfig        alertingReceivers.EmailSenderConfig
}

func (f amConfig) fingerprint() model.Fingerprint {
	sum := fnv.New64a()

	writeBytes := func(b []byte) {
		_, _ = sum.Write(b)
		_, _ = sum.Write([]byte{255}) // add separator between fields. It is impossible in strings so, it reduces collisions in strings
	}
	writeString := func(s string) {
		if len(s) == 0 {
			writeBytes(nil)
			return
		}
		// #nosec G103 -- nosemgrep: use-of-unsafe-block
		// avoid allocation when converting string to byte slice
		writeBytes(unsafe.Slice(unsafe.StringData(s), len(s)))
	}
	writeBool := func(b bool) {
		if b {
			writeBytes([]byte{1})
		} else {
			writeBytes([]byte{0})
		}
	}

	writeString(f.User)
	writeString(f.RawConfig)
	writeBool(f.UsingGrafanaConfig)
	if f.TmplExternalURL != nil {
		writeString(f.TmplExternalURL.String())
	} else {
		writeBytes(nil)
	}
	writeString(f.EmailConfig.AuthPassword)
	writeString(f.EmailConfig.AuthUser)
	writeString(f.EmailConfig.CertFile)
	writeString(f.EmailConfig.EhloIdentity)
	writeString(f.EmailConfig.ExternalURL)
	writeString(f.EmailConfig.FromName)
	writeString(f.EmailConfig.FromAddress)
	writeString(f.EmailConfig.Host)
	writeString(f.EmailConfig.KeyFile)
	writeBool(f.EmailConfig.SkipVerify)
	writeString(f.EmailConfig.StartTLSPolicy)
	writeString(f.EmailConfig.SentBy)
	result := sum.Sum64()

	writeBytes(nil)
	// Calculate hash for each key-value pair independently and combine it using XOR
	// so we do not need to care about the random order of the pairs in the map.
	var mapFp uint64
	for k, v := range f.EmailConfig.StaticHeaders {
		sum.Reset()
		writeString(k)
		writeString(v)
		mapFp ^= sum.Sum64()
	}

	// Ignore order in templates because they're usually built from the map
	var templatesFp uint64
	for _, template := range f.Templates {
		sum.Reset()
		writeString(template.Name)
		writeString(template.Content)
		writeString(string(template.Kind))
		templatesFp ^= sum.Sum64()
	}

	// Ignore order in content types because it does not matter
	var contentTypesFp uint64
	for _, ct := range f.EmailConfig.ContentTypes {
		sum.Reset()
		writeString(ct)
		contentTypesFp ^= sum.Sum64()
	}

	// combine all hashes, including ones for empty slices\map
	sum.Reset()
	tmp := make([]byte, 8)
	binary.LittleEndian.PutUint64(tmp, result)
	writeBytes(tmp)
	binary.LittleEndian.PutUint64(tmp, mapFp)
	writeBytes(tmp)
	binary.LittleEndian.PutUint64(tmp, templatesFp)
	writeBytes(tmp)
	binary.LittleEndian.PutUint64(tmp, contentTypesFp)
	writeBytes(tmp)
	return model.Fingerprint(sum.Sum64())
}

// setConfig applies the given configuration to the alertmanager for `userID`,
// creating an alertmanager if it doesn't already exist.
func (am *MultitenantAlertmanager) setConfig(cfg amConfig) error {
	if am.cfg.UTF8MigrationLogging {
		// Instead of using "config" as the origin, as in Prometheus Alertmanager, we use "tenant".
		// The reason for this that the config.Load function uses the origin "config",
		// which is correct, but Mimir uses config.Load to validate both API requests and tenant
		// configurations. This means metrics from API requests are confused with metrics from
		// tenant configurations. To avoid this confusion, we use a different origin.
		validateMatchersInConfigDesc(am.logger, "tenant", alertspb.AlertConfigDesc{
			User:      cfg.User,
			RawConfig: cfg.RawConfig,
		})
	}

	level.Debug(am.logger).Log("msg", "setting config", "user", cfg.User)

	am.alertmanagersMtx.Lock()
	defer am.alertmanagersMtx.Unlock()

	existing, hasExisting := am.alertmanagers[cfg.User]

	rawCfg := cfg.RawConfig
	var userAmConfig *definition.PostableApiAlertingConfig
	var err error
	if cfg.RawConfig == "" {
		if am.fallbackConfig == "" {
			return fmt.Errorf("blank Alertmanager configuration for %v", cfg.User)
		}
		level.Debug(am.logger).Log("msg", "blank Alertmanager configuration; using fallback", "user", cfg.User)
		userAmConfig, err = definition.LoadCompat([]byte(am.fallbackConfig))
		if err != nil {
			return fmt.Errorf("unable to load fallback configuration for %v: %v", cfg.User, err)
		}
		rawCfg = am.fallbackConfig
	} else {
		userAmConfig, err = definition.LoadCompat([]byte(cfg.RawConfig))
		if err != nil && hasExisting {
			// This means that if a user has a working config and
			// they submit a broken one, the Manager will keep running the last known
			// working configuration.
			return fmt.Errorf("invalid Alertmanager configuration for %v: %v", cfg.User, err)
		}
	}

	// We can have an empty configuration here if:
	// 1) the user had a previous alertmanager
	// 2) then, submitted a non-working configuration (and we kept running the prev working config)
	// 3) finally, the cortex AM instance is restarted and the running version is no longer present
	if userAmConfig == nil {
		return fmt.Errorf("no usable Alertmanager configuration for %v", cfg.User)
	}

	cfgFp := cfg.fingerprint()
	// If no Alertmanager instance exists for this user yet, start one.
	if !hasExisting {
		level.Debug(am.logger).Log("msg", "initializing new per-tenant alertmanager", "user", cfg.User)
		newAM, err := am.newAlertmanager(cfg.User, userAmConfig, cfg.Templates, rawCfg, cfg.TmplExternalURL, cfg.EmailConfig, cfg.UsingGrafanaConfig)
		if err != nil {
			return err
		}
		am.alertmanagers[cfg.User] = newAM
	} else {
		curFp := am.cfgs[cfg.User]
		if curFp != cfgFp {
			level.Info(am.logger).Log("msg", "updating per-tenant alertmanager", "user", cfg.User, "old_fingerprint", curFp, "new_fingerprint", cfgFp)
			am.cfgs[cfg.User] = cfgFp
			// If the config changed, apply the new one.
			err := existing.ApplyConfig(userAmConfig, alertingNotify.PostableAPITemplatesToTemplateDefinitions(cfg.Templates), rawCfg, cfg.TmplExternalURL, cfg.EmailConfig, cfg.UsingGrafanaConfig)
			if err != nil {
				return fmt.Errorf("unable to apply Alertmanager config for user %v: %v", cfg.User, err)
			}
		}
	}

	am.cfgs[cfg.User] = cfgFp
	return nil
}

func (am *MultitenantAlertmanager) getTenantDirectory(userID string) string {
	return filepath.Join(am.cfg.DataDir, userID)
}

func (am *MultitenantAlertmanager) newAlertmanager(userID string, amConfig *definition.PostableApiAlertingConfig, templates []definition.PostableApiTemplate, rawCfg string, tmplExternalURL *url.URL, emailCfg alertingReceivers.EmailSenderConfig, usingGrafanaConfig bool) (*Alertmanager, error) {
	reg := prometheus.NewRegistry()

	tenantDir := am.getTenantDirectory(userID)
	err := os.MkdirAll(tenantDir, 0777)
	if err != nil {
		return nil, errors.Wrapf(err, "failed to create per-tenant directory %v", tenantDir)
	}

	newAM, err := New(&Config{
		UserID:                            userID,
		TenantDataDir:                     tenantDir,
		Logger:                            am.logger,
		PeerTimeout:                       am.cfg.PeerTimeout,
		Retention:                         am.cfg.Retention,
		MaxConcurrentGetRequestsPerTenant: am.cfg.MaxConcurrentGetRequestsPerTenant,
		ExternalURL:                       am.cfg.ExternalURL.URL,
		Replicator:                        am,
		ReplicationFactor:                 am.cfg.ShardingRing.ReplicationFactor,
		Store:                             am.store,
		PersisterConfig:                   am.cfg.Persister,
		Limits:                            am.limits,
		Features:                          am.features,
		GrafanaAlertmanagerCompatibility:  am.cfg.GrafanaAlertmanagerCompatibilityEnabled,
		EnableNotifyHooks:                 am.cfg.EnableNotifyHooks,
<<<<<<< HEAD
		NotificationHistory:               am.cfg.NotificationHistory,
=======
		StateReadTimeout:                  am.cfg.StateReadTimeout,
>>>>>>> 898f6c10
	}, reg)
	if err != nil {
		return nil, fmt.Errorf("unable to start Alertmanager for user %v: %v", userID, err)
	}

	if err := newAM.ApplyConfig(amConfig, alertingNotify.PostableAPITemplatesToTemplateDefinitions(templates), rawCfg, tmplExternalURL, emailCfg, usingGrafanaConfig); err != nil {
		newAM.Stop()
		return nil, fmt.Errorf("unable to apply initial config for user %v: %v", userID, err)
	}

	am.alertmanagerMetrics.addUserRegistry(userID, reg)
	return newAM, nil
}

// GetPositionForUser returns the position this Alertmanager instance holds in the ring related to its other replicas for an specific user.
func (am *MultitenantAlertmanager) GetPositionForUser(userID string) int {
	// If we have a replication factor of 1 or less we don't need to do any work and can immediately return.
	if am.ring == nil || am.ring.ReplicationFactor() <= 1 {
		return 0
	}

	set, err := am.ring.Get(shardByUser(userID), RingOp, nil, nil, nil)
	if err != nil {
		level.Error(am.logger).Log("msg", "unable to read the ring while trying to determine the alertmanager position", "err", err)
		// If we're  unable to determine the position, we don't want a tenant to miss out on the notification - instead,
		// just assume we're the first in line and run the risk of a double notification.
		return 0
	}

	var position int
	for i, instance := range set.Instances {
		if instance.Addr == am.ringLifecycler.GetInstanceAddr() {
			position = i
			break
		}
	}

	return position
}

// ServeHTTP serves the Alertmanager's web UI and API.
func (am *MultitenantAlertmanager) ServeHTTP(w http.ResponseWriter, req *http.Request) {
	if am.State() != services.Running {
		http.Error(w, "Alertmanager not ready", http.StatusServiceUnavailable)
		return
	}

	am.distributor.DistributeRequest(w, req)
}

// HandleRequest implements gRPC Alertmanager service, which receives request from AlertManager-Distributor.
func (am *MultitenantAlertmanager) HandleRequest(ctx context.Context, in *httpgrpc.HTTPRequest) (*httpgrpc.HTTPResponse, error) {
	return am.grpcServer.Handle(ctx, in)
}

// serveRequest serves the Alertmanager's web UI and API.
func (am *MultitenantAlertmanager) serveRequest(w http.ResponseWriter, req *http.Request) {
	userID, err := tenant.TenantID(req.Context())
	if err != nil {
		http.Error(w, err.Error(), http.StatusUnauthorized)
		return
	}
	am.alertmanagersMtx.Lock()
	userAM, ok := am.alertmanagers[userID]
	am.alertmanagersMtx.Unlock()

	if ok {
		userAM.mux.ServeHTTP(w, req)

		// If needed, update the last time the Alertmanager received requests.
		if _, ok := am.lastRequestTime.Load(userID); ok {
			level.Debug(am.logger).Log("msg", "updating last request reception time", "user", userID)
			am.lastRequestTime.Store(userID, time.Now().Unix())
		}
		return
	}

	// If the Alertmanager initialization was skipped, start the Alertmanager.
	if ok := am.lastRequestTime.CompareAndSwap(userID, time.Time{}.Unix(), time.Now().Unix()); ok {
		userAM, err = am.startAlertmanager(req.Context(), userID)
		if err != nil {
			if errors.Is(err, errNotUploadingFallback) || errors.Is(err, errConfigNotFound) {
				level.Warn(am.logger).Log("msg", "not initializing Alertmanager", "user", userID, "err", err)
				http.Error(w, "Not initializing the Alertmanager", http.StatusNotAcceptable)
				return
			}
			level.Error(am.logger).Log("msg", "unable to initialize the Alertmanager", "user", userID, "err", err)
			http.Error(w, "Failed to initialize the Alertmanager", http.StatusInternalServerError)
			return
		}

		am.lastRequestTime.Store(userID, time.Now().Unix())
		am.multitenantMetrics.initializationsOnRequestTotal.WithLabelValues(userID).Inc()
		level.Debug(am.logger).Log("msg", "Alertmanager initialized after receiving request", "user", userID)
		userAM.mux.ServeHTTP(w, req)
		return
	}

	if am.fallbackConfig != "" {
		userAM, err = am.alertmanagerFromFallbackConfig(req.Context(), userID)
		if errors.Is(err, errNotUploadingFallback) {
			level.Warn(am.logger).Log("msg", "not initializing Alertmanager", "user", userID, "err", err)
			http.Error(w, "Not initializing the Alertmanager", http.StatusNotAcceptable)
			return
		} else if err != nil {
			level.Error(am.logger).Log("msg", "unable to initialize the Alertmanager with a fallback configuration", "user", userID, "err", err)
			http.Error(w, "Failed to initialize the Alertmanager", http.StatusInternalServerError)
			return
		}

		userAM.mux.ServeHTTP(w, req)
		return
	}

	level.Info(am.logger).Log("msg", "the Alertmanager has no configuration and no fallback specified", "user", userID)
	http.Error(w, "the Alertmanager is not configured", http.StatusPreconditionFailed)
}

// startAlertmanager will start the Alertmanager for a tenant, using the fallback configuration if no config is found.
func (am *MultitenantAlertmanager) startAlertmanager(ctx context.Context, userID string) (*Alertmanager, error) {
	// Avoid starting the Alertmanager for tenants not owned by this instance.
	if !am.isUserOwned(userID) {
		am.lastRequestTime.Delete(userID)
		return nil, errors.Wrap(errNotUploadingFallback, "user not owned by this instance")
	}

	cfgMap, err := am.store.GetAlertConfigs(ctx, []string{userID})
	if err != nil {
		return nil, fmt.Errorf("failed to check for existing configuration: %w", err)
	}

	cfg, ok := cfgMap[userID]
	if !ok {
		return nil, errConfigNotFound
	}

	amConfig, _, err := am.computeConfig(cfg) // The second value indicates whether we should start the AM or not. Ignore it.
	if err != nil {
		return nil, fmt.Errorf("failed to compute config: %w", err)
	}

	if err := am.setConfig(amConfig); err != nil {
		return nil, err
	}
	am.alertmanagersMtx.Lock()
	defer am.alertmanagersMtx.Unlock()
	return am.alertmanagers[userID], nil
}

func (am *MultitenantAlertmanager) alertmanagerFromFallbackConfig(ctx context.Context, userID string) (*Alertmanager, error) {
	// Make sure we never create fallback instances for a user not owned by this instance.
	// This check is not strictly necessary as the configuration polling loop will deactivate
	// any tenants which are not meant to be in an instance, but it is confusing and potentially
	// wasteful to have them start-up when they are not needed.
	if !am.isUserOwned(userID) {
		return nil, errors.Wrap(errNotUploadingFallback, "user not owned by this instance")
	}

	// We should be careful never to replace an existing configuration with the fallback.
	// There is a small window of time between the check and upload where a user could
	// have uploaded a configuration, but this only applies to the first ever request made.
	_, err := am.store.GetAlertConfig(ctx, userID)
	if err == nil {
		// If there is a configuration, then the polling cycle should pick it up.
		return nil, errors.Wrap(errNotUploadingFallback, "user has a configuration")
	}
	if !errors.Is(err, alertspb.ErrNotFound) {
		return nil, errors.Wrap(err, "failed to check for existing configuration")
	}

	level.Warn(am.logger).Log("msg", "no configuration exists for user; uploading fallback configuration", "user", userID)

	// Upload an empty config so that the Alertmanager is no de-activated in the next poll
	cfgDesc := alertspb.ToProto("", nil, userID)
	err = am.store.SetAlertConfig(ctx, cfgDesc)
	if err != nil {
		return nil, err
	}

	// Calling setConfig with an empty configuration will use the fallback config.
	amConfig := amConfigFromMimirConfig(cfgDesc, am.cfg.ExternalURL.URL)
	err = am.setConfig(amConfig)
	if err != nil {
		return nil, err
	}

	am.alertmanagersMtx.Lock()
	defer am.alertmanagersMtx.Unlock()
	return am.alertmanagers[userID], nil
}

// ReplicateStateForUser attempts to replicate a partial state sent by an alertmanager to its other replicas through the ring.
func (am *MultitenantAlertmanager) ReplicateStateForUser(ctx context.Context, userID string, part *clusterpb.Part) error {
	level.Debug(am.logger).Log("msg", "message received for replication", "user", userID, "key", part.Key)

	selfAddress := am.ringLifecycler.GetInstanceAddr()
	err := ring.DoBatchWithOptions(ctx, RingOp, am.ring, []uint32{shardByUser(userID)}, func(desc ring.InstanceDesc, _ []int) error {
		if desc.GetAddr() == selfAddress {
			return nil
		}

		c, err := am.alertmanagerClientsPool.GetClientFor(desc.GetAddr())
		if err != nil {
			return err
		}

		resp, err := c.UpdateState(user.InjectOrgID(ctx, userID), part)
		if err != nil {
			return err
		}

		switch resp.Status {
		case alertmanagerpb.MERGE_ERROR:
			level.Error(am.logger).Log("msg", "state replication failed", "user", userID, "key", part.Key, "err", resp.Error)
		case alertmanagerpb.USER_NOT_FOUND:
			level.Debug(am.logger).Log("msg", "user not found while trying to replicate state", "user", userID, "key", part.Key)
		}
		return nil
	}, ring.DoBatchOptions{})

	return err
}

// ReadFullStateForUser attempts to read the full state from each replica for user. Note that it will try to obtain and return
// state from all replicas, but will consider it a success if state is obtained from at least one replica.
func (am *MultitenantAlertmanager) ReadFullStateForUser(ctx context.Context, userID string) ([]*clusterpb.FullState, error) {
	// Only get the set of replicas which contain the specified user.
	key := shardByUser(userID)
	replicationSet, err := am.ring.Get(key, RingOp, nil, nil, nil)
	if err != nil {
		return nil, err
	}

	// We should only query state from other replicas, and not our own state.
	addrs := replicationSet.GetAddressesWithout(am.ringLifecycler.GetInstanceAddr())

	var (
		resultsMtx sync.Mutex
		results    []*clusterpb.FullState
		notFound   int
	)

	// Note that the jobs swallow the errors - this is because we want to give each replica a chance to respond.
	err = concurrency.ForEachJob(ctx, len(addrs), len(addrs), func(ctx context.Context, idx int) error {
		addr := addrs[idx]
		level.Debug(am.logger).Log("msg", "contacting replica for full state", "user", userID, "addr", addr)

		c, err := am.alertmanagerClientsPool.GetClientFor(addr)
		if err != nil {
			level.Error(am.logger).Log("msg", "failed to get rpc client", "err", err)
			return nil
		}

		resp, err := c.ReadState(user.InjectOrgID(ctx, userID), &alertmanagerpb.ReadStateRequest{})
		if err != nil {
			level.Error(am.logger).Log("msg", "rpc reading state from replica failed", "addr", addr, "user", userID, "err", err)
			return nil
		}

		switch resp.Status {
		case alertmanagerpb.READ_OK:
			resultsMtx.Lock()
			results = append(results, resp.State)
			resultsMtx.Unlock()
		case alertmanagerpb.READ_ERROR:
			level.Error(am.logger).Log("msg", "error trying to read state", "addr", addr, "user", userID, "err", resp.Error)
		case alertmanagerpb.READ_USER_NOT_FOUND:
			level.Debug(am.logger).Log("msg", "user not found while trying to read state", "addr", addr, "user", userID)
			resultsMtx.Lock()
			notFound++
			resultsMtx.Unlock()
		default:
			level.Error(am.logger).Log("msg", "unknown response trying to read state", "addr", addr, "user", userID)
		}
		return nil
	})
	if err != nil {
		return nil, err
	}

	// If all replicas do not know the user, propagate that outcome for the client to decide what to do.
	if notFound == len(addrs) {
		return nil, errAllReplicasUserNotFound
	}

	// We only require the state from a single replica, though we return as many as we were able to obtain.
	if len(results) == 0 {
		return nil, fmt.Errorf("failed to read state from any replica")
	}

	return results, nil
}

// UpdateState implements the Alertmanager service.
func (am *MultitenantAlertmanager) UpdateState(ctx context.Context, part *clusterpb.Part) (*alertmanagerpb.UpdateStateResponse, error) {
	userID, err := tenant.TenantID(ctx)
	if err != nil {
		return nil, err
	}

	am.alertmanagersMtx.Lock()
	userAM, ok := am.alertmanagers[userID]
	am.alertmanagersMtx.Unlock()

	if !ok {
		// We can end up trying to replicate state to an alertmanager that is no longer available due to e.g. a ring topology change.
		level.Debug(am.logger).Log("msg", "user does not have an alertmanager in this instance", "user", userID)
		return &alertmanagerpb.UpdateStateResponse{
			Status: alertmanagerpb.USER_NOT_FOUND,
			Error:  "alertmanager for this user does not exists",
		}, nil
	}

	if err = userAM.mergePartialExternalState(part); err != nil {
		return &alertmanagerpb.UpdateStateResponse{
			Status: alertmanagerpb.MERGE_ERROR,
			Error:  err.Error(),
		}, nil
	}

	return &alertmanagerpb.UpdateStateResponse{Status: alertmanagerpb.OK}, nil
}

// deleteUnusedRemoteUserState deletes state objects in remote storage for users that are no longer configured.
func (am *MultitenantAlertmanager) deleteUnusedRemoteUserState(ctx context.Context, allUsers []string) {
	users := make(map[string]struct{}, len(allUsers))
	for _, userID := range allUsers {
		users[userID] = struct{}{}
	}

	usersWithState, err := am.store.ListUsersWithFullState(ctx)
	if err != nil {
		level.Warn(am.logger).Log("msg", "failed to list users with state", "err", err)
		return
	}

	for _, userID := range usersWithState {
		if _, ok := users[userID]; ok {
			continue
		}

		err := am.store.DeleteFullState(ctx, userID)
		if err != nil {
			level.Warn(am.logger).Log("msg", "failed to delete remote state for user", "user", userID, "err", err)
		} else {
			level.Info(am.logger).Log("msg", "deleted remote state for user", "user", userID)
		}
	}
}

// deleteUnusedLocalUserState deletes local files for users that we no longer need.
func (am *MultitenantAlertmanager) deleteUnusedLocalUserState() {
	userDirs := am.getPerUserDirectories()

	// And delete remaining files.
	for userID, dir := range userDirs {
		am.alertmanagersMtx.Lock()
		userAM := am.alertmanagers[userID]
		am.alertmanagersMtx.Unlock()

		// Don't delete directory if AM for user still exists.
		if userAM != nil {
			continue
		}

		err := os.RemoveAll(dir)
		if err != nil {
			level.Warn(am.logger).Log("msg", "failed to delete directory for user", "dir", dir, "user", userID, "err", err)
		} else {
			level.Info(am.logger).Log("msg", "deleted local directory for user", "dir", dir, "user", userID)
		}
	}
}

// getPerUserDirectories returns map of users to their directories (full path). Only users with local
// directory are returned.
func (am *MultitenantAlertmanager) getPerUserDirectories() map[string]string {
	files, err := os.ReadDir(am.cfg.DataDir)
	if err != nil {
		level.Warn(am.logger).Log("msg", "failed to list local dir", "dir", am.cfg.DataDir, "err", err)
		return nil
	}

	result := map[string]string{}

	for _, f := range files {
		fullPath := filepath.Join(am.cfg.DataDir, f.Name())

		if !f.IsDir() {
			level.Warn(am.logger).Log("msg", "ignoring unexpected file while scanning local alertmanager configs", "file", fullPath)
			continue
		}

		result[f.Name()] = fullPath
	}
	return result
}

// ReadState implements the Alertmanager service.
func (am *MultitenantAlertmanager) ReadState(ctx context.Context, _ *alertmanagerpb.ReadStateRequest) (*alertmanagerpb.ReadStateResponse, error) {
	userID, err := tenant.TenantID(ctx)
	if err != nil {
		return nil, err
	}

	am.alertmanagersMtx.Lock()
	userAM, ok := am.alertmanagers[userID]
	am.alertmanagersMtx.Unlock()

	if !ok {
		level.Debug(am.logger).Log("msg", "user does not have an alertmanager in this instance", "user", userID)
		return &alertmanagerpb.ReadStateResponse{
			Status: alertmanagerpb.READ_USER_NOT_FOUND,
			Error:  "alertmanager for this user does not exists",
		}, nil
	}

	state, err := userAM.getFullState()
	if err != nil {
		return &alertmanagerpb.ReadStateResponse{
			Status: alertmanagerpb.READ_ERROR,
			Error:  err.Error(),
		}, nil
	}

	return &alertmanagerpb.ReadStateResponse{
		Status: alertmanagerpb.READ_OK,
		State:  state,
	}, nil
}

// validateTemplateFilename validated the template filename and returns error if it's not valid.
// The validation done in this function is a first fence to avoid having a tenant submitting
// a config which may escape the per-tenant data directory on disk.
func validateTemplateFilename(filename string) error {
	if filepath.Base(filename) != filename {
		return fmt.Errorf("invalid template name %q: the template name cannot contain any path", filename)
	}

	// Further enforce no path in the template name.
	if filepath.Dir(filepath.Clean(filename)) != "." {
		return fmt.Errorf("invalid template name %q: the template name cannot contain any path", filename)
	}

	return nil
}

// safeTemplateFilepath builds and return the template filepath within the provided dir.
// This function also performs a security check to make sure the provided templateName
// doesn't contain a relative path escaping the provided dir.
func safeTemplateFilepath(dir, templateName string) (string, error) {
	// We expect all template files to be stored and referenced within the provided directory.
	containerDir, err := filepath.Abs(dir)
	if err != nil {
		return "", err
	}

	// Build the actual path of the template.
	actualPath, err := filepath.Abs(filepath.Join(containerDir, templateName))
	if err != nil {
		return "", err
	}

	// If actualPath is same as containerDir, it's likely that actualPath was empty, or just ".".
	if containerDir == actualPath {
		return "", fmt.Errorf("invalid template name %q", templateName)
	}

	if !strings.HasSuffix(containerDir, string(os.PathSeparator)) {
		containerDir = containerDir + string(os.PathSeparator)
	}

	// Ensure the actual path of the template is within the expected directory.
	// This check is a counter-measure to make sure the tenant is not trying to
	// escape its own directory on disk.
	if !strings.HasPrefix(actualPath, containerDir) {
		return "", fmt.Errorf("invalid template name %q: the template filepath is escaping the per-tenant local directory", templateName)
	}

	return actualPath, nil
}

// storeTemplateFile stores template file at the given templateFilepath.
// Returns true, if file content has changed (new or updated file), false if file with the same name
// and content was already stored locally.
func storeTemplateFile(templateFilepath, content string) (bool, error) {
	// Make sure the directory exists.
	dir := filepath.Dir(templateFilepath)
	err := os.MkdirAll(dir, 0755)
	if err != nil {
		return false, fmt.Errorf("unable to create Alertmanager templates directory %q: %s", dir, err)
	}

	// Check if the template file already exists and if it has changed
	if tmpl, err := os.ReadFile(templateFilepath); err == nil && string(tmpl) == content {
		return false, nil
	} else if err != nil && !os.IsNotExist(err) {
		return false, err
	}

	if err := os.WriteFile(templateFilepath, []byte(content), 0644); err != nil {
		return false, fmt.Errorf("unable to create Alertmanager template file %q: %s", templateFilepath, err)
	}

	return true, nil
}<|MERGE_RESOLUTION|>--- conflicted
+++ resolved
@@ -1124,11 +1124,8 @@
 		Features:                          am.features,
 		GrafanaAlertmanagerCompatibility:  am.cfg.GrafanaAlertmanagerCompatibilityEnabled,
 		EnableNotifyHooks:                 am.cfg.EnableNotifyHooks,
-<<<<<<< HEAD
+		StateReadTimeout:                  am.cfg.StateReadTimeout,
 		NotificationHistory:               am.cfg.NotificationHistory,
-=======
-		StateReadTimeout:                  am.cfg.StateReadTimeout,
->>>>>>> 898f6c10
 	}, reg)
 	if err != nil {
 		return nil, fmt.Errorf("unable to start Alertmanager for user %v: %v", userID, err)
