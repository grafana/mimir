--- conflicted
+++ resolved
@@ -824,7 +824,7 @@
 
 		var err error
 		if isGrafanaConfigUsable(cfgs.Grafana) {
-			cfg, err = amConfigFromGrafanaConfig(am.logger, cfgs.Grafana, am.fallbackConfig)
+			cfg, err = am.amConfigFromGrafanaConfig(cfgs.Grafana)
 		}
 		return cfg, true, err
 	}
@@ -836,11 +836,7 @@
 
 	if !am.isMimirConfigUsable(cfgs.Mimir) {
 		level.Debug(am.logger).Log("msg", "using grafana config with the default globals", "user", userID)
-<<<<<<< HEAD
-		cfg, err := amConfigFromGrafanaConfig(am.logger, cfgs.Grafana, am.fallbackConfig)
-=======
 		cfg, err := am.amConfigFromGrafanaConfig(cfgs.Grafana)
->>>>>>> a5a707cb
 		return cfg, true, err
 	}
 
