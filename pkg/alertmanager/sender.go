--- conflicted
+++ resolved
@@ -120,11 +120,6 @@
 
 // SendEmail implements alertingReceivers.EmailSender.
 // TODO: no-op for now, implement.
-<<<<<<< HEAD
-func (s *Sender) SendEmail(ctx context.Context, cmd *alertingReceivers.SendEmailSettings) error {
-	return nil
-=======
 func (s *Sender) SendEmail(_ context.Context, _ *alertingReceivers.SendEmailSettings) error {
 	return errors.New("e-mail sending not implemented")
->>>>>>> 554c32fe
 }