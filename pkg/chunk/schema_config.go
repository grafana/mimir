--- conflicted
+++ resolved
@@ -86,11 +86,7 @@
 
 // RegisterFlags adds the flags required to config this to the given FlagSet.
 func (cfg *SchemaConfig) RegisterFlags(f *flag.FlagSet) {
-<<<<<<< HEAD
-	f.StringVar(&cfg.fileName, "schema-config-file", "", "The path to the schema config file. The schema config is used only when running Mimir with the chunks storage.")
-=======
 	f.StringVar(&cfg.fileName, "schema-config-file", "", "The path to the schema config file. The schema config is used only when running with the chunks storage.")
->>>>>>> 25c0c17f
 }
 
 // loadFromFile loads the schema config from a yaml file
