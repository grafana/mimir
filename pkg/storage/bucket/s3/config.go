--- conflicted
+++ resolved
@@ -85,11 +85,8 @@
 	ListObjectsVersion   string         `yaml:"list_objects_version" category:"advanced"`
 	StorageClass         string         `yaml:"storage_class" category:"experimental"`
 	NativeAWSAuthEnabled bool           `yaml:"native_aws_auth_enabled" category:"experimental"`
-<<<<<<< HEAD
-	SendContentMd5       bool           `yaml:"send_content_md5" category:"experimental"`
-=======
 	PartSize             uint64         `yaml:"part_size" category:"experimental"`
->>>>>>> 6132e825
+  SendContentMd5       bool           `yaml:"send_content_md5" category:"experimental"`
 
 	SSE  SSEConfig  `yaml:"sse"`
 	HTTP HTTPConfig `yaml:"http"`
@@ -112,11 +109,8 @@
 	f.StringVar(&cfg.ListObjectsVersion, prefix+"s3.list-objects-version", "", "Use a specific version of the S3 list object API. Supported values are v1 or v2. Default is unset.")
 	f.StringVar(&cfg.StorageClass, prefix+"s3.storage-class", "", "The S3 storage class to use, not set by default. Details can be found at https://aws.amazon.com/s3/storage-classes/. Supported values are: "+strings.Join(supportedStorageClasses, ", "))
 	f.BoolVar(&cfg.NativeAWSAuthEnabled, prefix+"s3.native-aws-auth-enabled", false, "If enabled, it will use the default authentication methods of the AWS SDK for go based on known environment variables and known AWS config files.")
-<<<<<<< HEAD
-	f.BoolVar(&cfg.SendContentMd5, prefix+"s3.send-content-md5", false, "If enabled, a Content-MD5 header is sent with S3 Put Object requests. Consumes more resources to compute the MD5, but may improve compatibility with object storage services that do not support checksums.")
-=======
 	f.Uint64Var(&cfg.PartSize, prefix+"s3.part-size", 0, "The minimum file size in bytes used for multipart uploads. If 0, the value is optimally computed for each object.")
->>>>>>> 6132e825
+  f.BoolVar(&cfg.SendContentMd5, prefix+"s3.send-content-md5", false, "If enabled, a Content-MD5 header is sent with S3 Put Object requests. Consumes more resources to compute the MD5, but may improve compatibility with object storage services that do not support checksums.")
 	cfg.SSE.RegisterFlagsWithPrefix(prefix+"s3.sse.", f)
 	cfg.HTTP.RegisterFlagsWithPrefix(prefix, f)
 }
