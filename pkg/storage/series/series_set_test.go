// SPDX-License-Identifier: AGPL-3.0-only
// Provenance-includes-location: https://github.com/cortexproject/cortex/blob/master/pkg/querier/series/series_set_test.go
// Provenance-includes-license: Apache-2.0
// Provenance-includes-copyright: The Cortex Authors.

package series

import (
	"testing"

	"github.com/prometheus/common/model"
	"github.com/prometheus/prometheus/model/labels"
	"github.com/prometheus/prometheus/storage"
	"github.com/prometheus/prometheus/tsdb/chunkenc"
	"github.com/stretchr/testify/require"

	"github.com/grafana/mimir/pkg/mimirpb"
	"github.com/grafana/mimir/pkg/util/test"
)

var (
	generateTestHistogram      = test.GenerateTestHistogram
	generateTestFloatHistogram = test.GenerateTestFloatHistogram
)

func TestConcreteSeriesSet(t *testing.T) {
	series1 := &ConcreteSeries{
		labels:  labels.FromStrings("foo", "bar"),
		samples: []model.SamplePair{{Timestamp: 1, Value: 2}},
	}
	series2 := &ConcreteSeries{
		labels:  labels.FromStrings("foo", "baz"),
		samples: []model.SamplePair{{Timestamp: 3, Value: 4}},
	}
	series3 := &ConcreteSeries{
		labels:     labels.FromStrings("foo", "bay"),
		histograms: []mimirpb.Histogram{mimirpb.FromHistogramToHistogramProto(5, generateTestHistogram(6))},
	}
	c := NewConcreteSeriesSet([]storage.Series{series3, series2, series1})
	require.True(t, c.Next())
	require.Equal(t, series1, c.At())
	require.True(t, c.Next())
	require.Equal(t, series3, c.At())
	require.True(t, c.Next())
	require.Equal(t, series2, c.At())
	require.False(t, c.Next())
}

func TestMatrixToSeriesSetSortsMetricLabels(t *testing.T) {
	matrix := model.Matrix{
		{
			Metric: model.Metric{
				model.MetricNameLabel: "testmetric",
				"e":                   "f",
				"a":                   "b",
				"g":                   "h",
				"c":                   "d",
			},
			Values: []model.SamplePair{{Timestamp: 0, Value: 0}},
		},
	}
	ss := MatrixToSeriesSet(matrix)
	require.True(t, ss.Next())
	require.NoError(t, ss.Err())

	l := ss.At().Labels()
	require.Equal(t, labels.FromStrings(model.MetricNameLabel, "testmetric", "a", "b", "c", "d", "e", "f", "g", "h"), l)
}

func TestConcreteSeriesSetIterator(t *testing.T) {
	series := &ConcreteSeries{
		labels:     labels.FromStrings("foo", "bar"),
		samples:    []model.SamplePair{{Timestamp: 1, Value: 2}, {Timestamp: 5, Value: 6}, {Timestamp: 9, Value: 10}},
		histograms: []mimirpb.Histogram{mimirpb.FromHistogramToHistogramProto(3, generateTestHistogram(4)), mimirpb.FromFloatHistogramToHistogramProto(7, generateTestFloatHistogram(8)), mimirpb.FromHistogramToHistogramProto(11, generateTestHistogram(12))},
	}

	// test next
	it := series.Iterator(nil)
	require.Equal(t, chunkenc.ValFloat, it.Next())
	ts, v := it.At()
	require.Equal(t, int64(1), ts)
	require.Equal(t, float64(2), v)
	require.Equal(t, chunkenc.ValHistogram, it.Next())
	ts, h := it.AtHistogram()
	require.Equal(t, int64(3), ts)
	require.Equal(t, generateTestHistogram(4), h)
	require.Equal(t, chunkenc.ValFloat, it.Next())
	ts, v = it.At()
	require.Equal(t, int64(5), ts)
	require.Equal(t, float64(6), v)
	require.Equal(t, chunkenc.ValFloatHistogram, it.Next())
	ts, fh := it.AtFloatHistogram()
	require.Equal(t, int64(7), ts)
	require.Equal(t, generateTestFloatHistogram(8), fh)
	require.Equal(t, chunkenc.ValFloat, it.Next())
	ts, v = it.At()
	require.Equal(t, int64(9), ts)
	require.Equal(t, float64(10), v)
	require.Equal(t, chunkenc.ValHistogram, it.Next())
	ts, h = it.AtHistogram()
	require.Equal(t, int64(11), ts)
	require.Equal(t, generateTestHistogram(12), h)
<<<<<<< HEAD
=======
	// You can also call AtFloatHistogram() on ValHistogram.
	ts, fh = it.AtFloatHistogram()
	require.Equal(t, int64(11), ts)
	require.Equal(t, generateTestHistogram(12).ToFloat(), fh)

>>>>>>> a0332543
	require.Equal(t, chunkenc.ValNone, it.Next())

	// test seek to same and next
	it = series.Iterator(nil)
	require.Equal(t, chunkenc.ValHistogram, it.Seek(3)) // Seek to middle
	ts, h = it.AtHistogram()
	require.Equal(t, int64(3), ts)
	require.Equal(t, generateTestHistogram(4), h)
	require.Equal(t, chunkenc.ValHistogram, it.Seek(3)) // Seek to same place
	ts, h = it.AtHistogram()
	require.Equal(t, int64(3), ts)
	require.Equal(t, generateTestHistogram(4), h)
	require.Equal(t, chunkenc.ValFloat, it.Next())
	ts, v = it.At()
	require.Equal(t, int64(5), ts)
	require.Equal(t, float64(6), v)

	// test seek to earlier and next, then to later and next
	it = series.Iterator(nil)
	require.Equal(t, chunkenc.ValHistogram, it.Seek(3)) // Seek to middle
	ts, h = it.AtHistogram()
	require.Equal(t, int64(3), ts)
	require.Equal(t, generateTestHistogram(4), h)
	require.Equal(t, chunkenc.ValHistogram, it.Seek(1)) // Ensure seek doesn't do anything if already past seek target.
	ts, h = it.AtHistogram()
	require.Equal(t, int64(3), ts)
	require.Equal(t, generateTestHistogram(4), h)
	require.Equal(t, chunkenc.ValFloat, it.Next())
	ts, v = it.At()
	require.Equal(t, int64(5), ts)
	require.Equal(t, float64(6), v)
	require.Equal(t, chunkenc.ValFloatHistogram, it.Seek(7)) // Seek to later
	ts, fh = it.AtFloatHistogram()
	require.Equal(t, int64(7), ts)
	require.Equal(t, generateTestFloatHistogram(8), fh)
	require.Equal(t, chunkenc.ValFloat, it.Next())
	ts, v = it.At()
	require.Equal(t, int64(9), ts)
	require.Equal(t, float64(10), v)
	require.Equal(t, chunkenc.ValHistogram, it.Seek(11)) // Seek to end
	ts, h = it.AtHistogram()
	require.Equal(t, int64(11), ts)
	require.Equal(t, generateTestHistogram(12), h)
	require.Equal(t, chunkenc.ValNone, it.Seek(13)) // Seek to past end
	require.Equal(t, chunkenc.ValNone, it.Seek(13)) // Ensure that seeking to same end still returns ValNone
}<|MERGE_RESOLUTION|>--- conflicted
+++ resolved
@@ -100,14 +100,11 @@
 	ts, h = it.AtHistogram()
 	require.Equal(t, int64(11), ts)
 	require.Equal(t, generateTestHistogram(12), h)
-<<<<<<< HEAD
-=======
 	// You can also call AtFloatHistogram() on ValHistogram.
 	ts, fh = it.AtFloatHistogram()
 	require.Equal(t, int64(11), ts)
 	require.Equal(t, generateTestHistogram(12).ToFloat(), fh)
 
->>>>>>> a0332543
 	require.Equal(t, chunkenc.ValNone, it.Next())
 
 	// test seek to same and next
