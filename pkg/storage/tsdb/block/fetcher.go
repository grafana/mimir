// SPDX-License-Identifier: AGPL-3.0-only
// Provenance-includes-location: https://github.com/thanos-io/thanos/blob/main/pkg/block/fetcher.go
// Provenance-includes-license: Apache-2.0
// Provenance-includes-copyright: The Thanos Authors.

package block

import (
	"context"
	"encoding/json"
	"io"
	"os"
	"path"
	"path/filepath"
	"sync"
	"time"

	"github.com/go-kit/log"
	"github.com/go-kit/log/level"
	"github.com/golang/groupcache/singleflight"
	"github.com/oklog/ulid"
	"github.com/pkg/errors"
	"github.com/prometheus/client_golang/prometheus"
	"github.com/prometheus/client_golang/prometheus/promauto"
	"github.com/thanos-io/objstore"
	"golang.org/x/sync/errgroup"

	"github.com/grafana/dskit/multierror"
	"github.com/grafana/dskit/runutil"

	"github.com/grafana/mimir/pkg/storage/tsdb/metadata"
	"github.com/grafana/mimir/pkg/util/extprom"
)

// FetcherMetrics holds metrics tracked by the metadata fetcher. This struct and its fields are exported
// to allow depending projects (eg. Cortex) to implement their own custom metadata fetcher while tracking
// compatible metrics.
type FetcherMetrics struct {
	Syncs        prometheus.Counter
	SyncFailures prometheus.Counter
	SyncDuration prometheus.Histogram

	Synced *extprom.TxGaugeVec
}

// Submit applies new values for metrics tracked by transaction GaugeVec.
func (s *FetcherMetrics) Submit() {
	s.Synced.Submit()
}

// ResetTx starts new transaction for metrics tracked by transaction GaugeVec.
func (s *FetcherMetrics) ResetTx() {
	s.Synced.ResetTx()
}

const (
	fetcherSubSys = "blocks_meta"

	CorruptedMeta = "corrupted-meta-json"
	NoMeta        = "no-meta-json"
	LoadedMeta    = "loaded"
	FailedMeta    = "failed"

	// Synced label values.
	labelExcludedMeta = "label-excluded"
	timeExcludedMeta  = "time-excluded"
	duplicateMeta     = "duplicate"
	// Blocks that are marked for deletion can be loaded as well. This is done to make sure that we load blocks that are meant to be deleted,
	// but don't have a replacement block yet.
	MarkedForDeletionMeta = "marked-for-deletion"

	// MarkedForNoCompactionMeta is label for blocks which are loaded but also marked for no compaction. This label is also counted in `loaded` label metric.
	MarkedForNoCompactionMeta = "marked-for-no-compact"
)

func NewFetcherMetrics(reg prometheus.Registerer, syncedExtraLabels, modifiedExtraLabels [][]string) *FetcherMetrics {
	var m FetcherMetrics

	m.Syncs = promauto.With(reg).NewCounter(prometheus.CounterOpts{
		Subsystem: fetcherSubSys,
		Name:      "syncs_total",
		Help:      "Total blocks metadata synchronization attempts",
	})
	m.SyncFailures = promauto.With(reg).NewCounter(prometheus.CounterOpts{
		Subsystem: fetcherSubSys,
		Name:      "sync_failures_total",
		Help:      "Total blocks metadata synchronization failures",
	})
	m.SyncDuration = promauto.With(reg).NewHistogram(prometheus.HistogramOpts{
		Subsystem: fetcherSubSys,
		Name:      "sync_duration_seconds",
		Help:      "Duration of the blocks metadata synchronization in seconds",
		Buckets:   []float64{0.01, 1, 10, 100, 300, 600, 1000},
	})
	m.Synced = extprom.NewTxGaugeVec(
		reg,
		prometheus.GaugeOpts{
			Subsystem: fetcherSubSys,
			Name:      "synced",
			Help:      "Number of block metadata synced",
		},
		[]string{"state"},
		append([][]string{
			{CorruptedMeta},
			{NoMeta},
			{LoadedMeta},
			{FailedMeta},
			{labelExcludedMeta},
			{timeExcludedMeta},
			{duplicateMeta},
			{MarkedForDeletionMeta},
			{MarkedForNoCompactionMeta},
		}, syncedExtraLabels...)...,
	)
	return &m
}

type MetadataFetcher interface {
	Fetch(ctx context.Context) (metas map[ulid.ULID]*metadata.Meta, partial map[ulid.ULID]error, err error)
}

// GaugeVec hides something like a Prometheus GaugeVec or an extprom.TxGaugeVec.
type GaugeVec interface {
	WithLabelValues(lvs ...string) prometheus.Gauge
}

// Filter allows filtering or modifying metas from the provided map or returns error.
type MetadataFilter interface {
	Filter(ctx context.Context, metas map[ulid.ULID]*metadata.Meta, synced GaugeVec) error
}

// MetaFetcher is a struct that synchronizes filtered metadata of all block in the object storage with the local state.
// Go-routine safe.
type MetaFetcher struct {
	logger      log.Logger
	concurrency int
	bkt         objstore.InstrumentedBucketReader
	metrics     *FetcherMetrics
	filters     []MetadataFilter

	// Optional local directory to cache meta.json files.
	cacheDir string
	g        singleflight.Group

	mtx    sync.Mutex
	cached map[ulid.ULID]*metadata.Meta
}

// NewMetaFetcher returns a MetaFetcher.
func NewMetaFetcher(logger log.Logger, concurrency int, bkt objstore.InstrumentedBucketReader, dir string, reg prometheus.Registerer, filters []MetadataFilter) (*MetaFetcher, error) {
	if logger == nil {
		logger = log.NewNopLogger()
	}

	cacheDir := ""
	if dir != "" {
		cacheDir = filepath.Join(dir, "meta-syncer")
		if err := os.MkdirAll(cacheDir, os.ModePerm); err != nil {
			return nil, err
		}
	}

	return &MetaFetcher{
		logger:      log.With(logger, "component", "block.MetaFetcher"),
		concurrency: concurrency,
		bkt:         bkt,
		cacheDir:    cacheDir,
		cached:      map[ulid.ULID]*metadata.Meta{},
		metrics:     NewFetcherMetrics(reg, nil, nil),
		filters:     filters,
	}, nil
}

var (
	ErrorSyncMetaNotFound  = errors.New("meta.json not found")
	ErrorSyncMetaCorrupted = errors.New("meta.json corrupted")
)

// loadMeta returns metadata from object storage or error.
// It returns `ErrorSyncMetaNotFound` and `ErrorSyncMetaCorrupted` sentinel errors in those cases.
func (f *MetaFetcher) loadMeta(ctx context.Context, id ulid.ULID) (*metadata.Meta, error) {
	var (
		metaFile       = path.Join(id.String(), MetaFilename)
		cachedBlockDir = filepath.Join(f.cacheDir, id.String())
	)

	// TODO(bwplotka): If that causes problems (obj store rate limits), add longer ttl to cached items.
	// For 1y and 100 block sources this generates ~1.5-3k HEAD RPM. AWS handles 330k RPM per prefix.
	ok, err := f.bkt.Exists(ctx, metaFile)
	if err != nil {
		return nil, errors.Wrapf(err, "meta.json file exists: %v", metaFile)
	}
	if !ok {
		return nil, ErrorSyncMetaNotFound
	}

	if m, seen := f.cached[id]; seen {
		return m, nil
	}

	// Best effort load from local dir.
	if f.cacheDir != "" {
		m, err := metadata.ReadFromDir(cachedBlockDir)
		if err == nil {
			return m, nil
		}

		if !errors.Is(err, os.ErrNotExist) {
			level.Warn(f.logger).Log("msg", "best effort read of the local meta.json failed; removing cached block dir", "dir", cachedBlockDir, "err", err)
			if err := os.RemoveAll(cachedBlockDir); err != nil {
				level.Warn(f.logger).Log("msg", "best effort remove of cached dir failed; ignoring", "dir", cachedBlockDir, "err", err)
			}
		}
	}

	r, err := f.bkt.ReaderWithExpectedErrs(f.bkt.IsObjNotFoundErr).Get(ctx, metaFile)
	if f.bkt.IsObjNotFoundErr(err) {
		// Meta.json was deleted between bkt.Exists and here.
		return nil, errors.Wrapf(ErrorSyncMetaNotFound, "%v", err)
	}
	if err != nil {
		return nil, errors.Wrapf(err, "get meta file: %v", metaFile)
	}

	defer runutil.CloseWithLogOnErr(f.logger, r, "close bkt meta get")

	metaContent, err := io.ReadAll(r)
	if err != nil {
		return nil, errors.Wrapf(err, "read meta file: %v", metaFile)
	}

	m := &metadata.Meta{}
	if err := json.Unmarshal(metaContent, m); err != nil {
		return nil, errors.Wrapf(ErrorSyncMetaCorrupted, "meta.json %v unmarshal: %v", metaFile, err)
	}

	if m.Version != metadata.TSDBVersion1 {
		return nil, errors.Errorf("unexpected meta file: %s version: %d", metaFile, m.Version)
	}

	// Best effort cache in local dir.
	if f.cacheDir != "" {
		if err := os.MkdirAll(cachedBlockDir, os.ModePerm); err != nil {
			level.Warn(f.logger).Log("msg", "best effort mkdir of the meta.json block dir failed; ignoring", "dir", cachedBlockDir, "err", err)
		}

		if err := m.WriteToDir(f.logger, cachedBlockDir); err != nil {
			level.Warn(f.logger).Log("msg", "best effort save of the meta.json to local dir failed; ignoring", "dir", cachedBlockDir, "err", err)
		}
	}
	return m, nil
}

type response struct {
	metas   map[ulid.ULID]*metadata.Meta
	partial map[ulid.ULID]error
	// If metaErr > 0 it means incomplete view, so some metas, failed to be loaded.
	metaErrs multierror.MultiError

	noMetas        float64
	corruptedMetas float64
}

func (f *MetaFetcher) fetchMetadata(ctx context.Context) (interface{}, error) {
	var (
		resp = response{
			metas:   make(map[ulid.ULID]*metadata.Meta),
			partial: make(map[ulid.ULID]error),
		}
		eg  errgroup.Group
		ch  = make(chan ulid.ULID, f.concurrency)
		mtx sync.Mutex
	)
	level.Debug(f.logger).Log("msg", "fetching meta data", "concurrency", f.concurrency)
	for i := 0; i < f.concurrency; i++ {
		eg.Go(func() error {
			for id := range ch {
				meta, err := f.loadMeta(ctx, id)
				if err == nil {
					mtx.Lock()
					resp.metas[id] = meta
					mtx.Unlock()
					continue
				}

				if errors.Is(errors.Cause(err), ErrorSyncMetaNotFound) {
					mtx.Lock()
					resp.noMetas++
					mtx.Unlock()
				} else if errors.Is(errors.Cause(err), ErrorSyncMetaCorrupted) {
					mtx.Lock()
					resp.corruptedMetas++
					mtx.Unlock()
				} else {
					mtx.Lock()
					resp.metaErrs.Add(err)
					mtx.Unlock()
					continue
				}

				mtx.Lock()
				resp.partial[id] = err
				mtx.Unlock()
			}
			return nil
		})
	}

	// Workers scheduled, distribute blocks.
	eg.Go(func() error {
		defer close(ch)
		return f.bkt.Iter(ctx, "", func(name string) error {
			id, ok := IsBlockDir(name)
			if !ok {
				return nil
			}

			select {
			case <-ctx.Done():
				return ctx.Err()
			case ch <- id:
			}

			return nil
		})
	})

	if err := eg.Wait(); err != nil {
		return nil, errors.Wrap(err, "MetaFetcher: iter bucket")
	}

	if len(resp.metaErrs) > 0 {
		return resp, nil
	}

	// Only for complete view of blocks update the cache.
	cached := make(map[ulid.ULID]*metadata.Meta, len(resp.metas))
	for id, m := range resp.metas {
		cached[id] = m
	}

	f.mtx.Lock()
	f.cached = cached
	f.mtx.Unlock()

	// Best effort cleanup of disk-cached metas.
	if f.cacheDir != "" {
		fis, err := os.ReadDir(f.cacheDir)
		names := make([]string, 0, len(fis))
		for _, fi := range fis {
			names = append(names, fi.Name())
		}
		if err != nil {
			level.Warn(f.logger).Log("msg", "best effort remove of not needed cached dirs failed; ignoring", "err", err)
		} else {
			for _, n := range names {
				id, ok := IsBlockDir(n)
				if !ok {
					continue
				}

				if _, ok := resp.metas[id]; ok {
					continue
				}

				cachedBlockDir := filepath.Join(f.cacheDir, id.String())

				// No such block loaded, remove the local dir.
				if err := os.RemoveAll(cachedBlockDir); err != nil {
					level.Warn(f.logger).Log("msg", "best effort remove of not needed cached dir failed; ignoring", "dir", cachedBlockDir, "err", err)
				}
			}
		}
	}
	return resp, nil
}

// Fetch returns all block metas as well as partial blocks (blocks without or with corrupted meta file) from the bucket.
// It's caller responsibility to not change the returned metadata files. Maps can be modified.
//
// Returned error indicates a failure in fetching metadata. Returned meta can be assumed as correct, with some blocks missing.
func (f *MetaFetcher) Fetch(ctx context.Context) (_ map[ulid.ULID]*metadata.Meta, _ map[ulid.ULID]error, err error) {
	start := time.Now()
	defer func() {
		f.metrics.SyncDuration.Observe(time.Since(start).Seconds())
		if err != nil {
			f.metrics.SyncFailures.Inc()
		}
	}()
	f.metrics.Syncs.Inc()
	f.metrics.ResetTx()

	// Run this in thread safe run group.
	v, err := f.g.Do("", func() (i interface{}, err error) {
		// NOTE: First go routine context will go through.
		return f.fetchMetadata(ctx)
	})
	if err != nil {
		return nil, nil, err
	}
	resp := v.(response)

	// Copy as same response might be reused by different goroutines.
	metas := make(map[ulid.ULID]*metadata.Meta, len(resp.metas))
	for id, m := range resp.metas {
		metas[id] = m
	}

	f.metrics.Synced.WithLabelValues(FailedMeta).Set(float64(len(resp.metaErrs)))
	f.metrics.Synced.WithLabelValues(NoMeta).Set(resp.noMetas)
	f.metrics.Synced.WithLabelValues(CorruptedMeta).Set(resp.corruptedMetas)

	for _, filter := range f.filters {
		// NOTE: filter can update synced metric accordingly to the reason of the exclude.
		if err := filter.Filter(ctx, metas, f.metrics.Synced); err != nil {
			return nil, nil, errors.Wrap(err, "filter metas")
		}
	}

	f.metrics.Synced.WithLabelValues(LoadedMeta).Set(float64(len(metas)))
	f.metrics.Submit()

	if len(resp.metaErrs) > 0 {
		return metas, resp.partial, errors.Wrap(resp.metaErrs.Err(), "incomplete view")
	}

	level.Info(f.logger).Log("msg", "successfully synchronized block metadata", "duration", time.Since(start).String(), "duration_ms", time.Since(start).Milliseconds(), "cached", f.countCached(), "returned", len(metas), "partial", len(resp.partial))
	return metas, resp.partial, nil
}

func (f *MetaFetcher) countCached() int {
	f.mtx.Lock()
	defer f.mtx.Unlock()

	return len(f.cached)
}

// Special label that will have an ULID of the meta.json being referenced to.
const BlockIDLabel = "__block_id"

// IgnoreDeletionMarkFilter is a filter that filters out the blocks that are marked for deletion after a given delay.
// The delay duration is to make sure that the replacement block can be fetched before we filter out the old block.
// Delay is not considered when computing DeletionMarkBlocks map.
// Not go-routine safe.
type IgnoreDeletionMarkFilter struct {
	logger      log.Logger
	delay       time.Duration
	concurrency int
	bkt         objstore.InstrumentedBucketReader

	mtx             sync.Mutex
	deletionMarkMap map[ulid.ULID]*metadata.DeletionMark
}

// NewIgnoreDeletionMarkFilter creates IgnoreDeletionMarkFilter.
func NewIgnoreDeletionMarkFilter(logger log.Logger, bkt objstore.InstrumentedBucketReader, delay time.Duration, concurrency int) *IgnoreDeletionMarkFilter {
	return &IgnoreDeletionMarkFilter{
		logger:      logger,
		bkt:         bkt,
		delay:       delay,
		concurrency: concurrency,
	}
}

// DeletionMarkBlocks returns block ids that were marked for deletion.
func (f *IgnoreDeletionMarkFilter) DeletionMarkBlocks() map[ulid.ULID]*metadata.DeletionMark {
	f.mtx.Lock()
	defer f.mtx.Unlock()

	deletionMarkMap := make(map[ulid.ULID]*metadata.DeletionMark, len(f.deletionMarkMap))
	for id, meta := range f.deletionMarkMap {
		deletionMarkMap[id] = meta
	}

	return deletionMarkMap
}

// Filter filters out blocks that are marked for deletion after a given delay.
// It also returns the blocks that can be deleted since they were uploaded delay duration before current time.
<<<<<<< HEAD
func (f *IgnoreDeletionMarkFilter) Filter(ctx context.Context, metas map[ulid.ULID]*metadata.Meta, synced GaugeVec, _ GaugeVec) error {
=======
func (f *IgnoreDeletionMarkFilter) Filter(ctx context.Context, metas map[ulid.ULID]*metadata.Meta, synced GaugeVec) error {
>>>>>>> cef097d4
	deletionMarkMap := make(map[ulid.ULID]*metadata.DeletionMark)

	// Make a copy of block IDs to check, in order to avoid concurrency issues
	// between the scheduler and workers.
	blockIDs := make([]ulid.ULID, 0, len(metas))
	for id := range metas {
		blockIDs = append(blockIDs, id)
	}

	var (
		eg  errgroup.Group
		ch  = make(chan ulid.ULID, f.concurrency)
		mtx sync.Mutex
	)

	for i := 0; i < f.concurrency; i++ {
		eg.Go(func() error {
			var lastErr error
			for id := range ch {
				m := &metadata.DeletionMark{}
				if err := metadata.ReadMarker(ctx, f.logger, f.bkt, id.String(), m); err != nil {
					if errors.Is(errors.Cause(err), metadata.ErrorMarkerNotFound) {
						continue
					}
					if errors.Is(errors.Cause(err), metadata.ErrorUnmarshalMarker) {
						level.Warn(f.logger).Log("msg", "found partial deletion-mark.json; if we will see it happening often for the same block, consider manually deleting deletion-mark.json from the object storage", "block", id, "err", err)
						continue
					}
					// Remember the last error and continue to drain the channel.
					lastErr = err
					continue
				}

				// Keep track of the blocks marked for deletion and filter them out if their
				// deletion time is greater than the configured delay.
				mtx.Lock()
				deletionMarkMap[id] = m
				if time.Since(time.Unix(m.DeletionTime, 0)).Seconds() > f.delay.Seconds() {
					synced.WithLabelValues(MarkedForDeletionMeta).Inc()
					delete(metas, id)
				}
				mtx.Unlock()
			}

			return lastErr
		})
	}

	// Workers scheduled, distribute blocks.
	eg.Go(func() error {
		defer close(ch)

		for _, id := range blockIDs {
			select {
			case ch <- id:
				// Nothing to do.
			case <-ctx.Done():
				return ctx.Err()
			}
		}

		return nil
	})

	if err := eg.Wait(); err != nil {
		return errors.Wrap(err, "filter blocks marked for deletion")
	}

	f.mtx.Lock()
	f.deletionMarkMap = deletionMarkMap
	f.mtx.Unlock()

	return nil
}<|MERGE_RESOLUTION|>--- conflicted
+++ resolved
@@ -477,11 +477,7 @@
 
 // Filter filters out blocks that are marked for deletion after a given delay.
 // It also returns the blocks that can be deleted since they were uploaded delay duration before current time.
-<<<<<<< HEAD
-func (f *IgnoreDeletionMarkFilter) Filter(ctx context.Context, metas map[ulid.ULID]*metadata.Meta, synced GaugeVec, _ GaugeVec) error {
-=======
 func (f *IgnoreDeletionMarkFilter) Filter(ctx context.Context, metas map[ulid.ULID]*metadata.Meta, synced GaugeVec) error {
->>>>>>> cef097d4
 	deletionMarkMap := make(map[ulid.ULID]*metadata.DeletionMark)
 
 	// Make a copy of block IDs to check, in order to avoid concurrency issues
