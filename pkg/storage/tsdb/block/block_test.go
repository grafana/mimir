--- conflicted
+++ resolved
@@ -98,18 +98,8 @@
 
 	bkt := objstore.NewInMemBucket()
 	rand.Seed(1) // hard-coded sizes later in this test depend on values created "randomly" by CreateBlock.
-<<<<<<< HEAD
-	b1, err := e2eutil.CreateBlock(ctx, tmpDir, []labels.Labels{
-		{{Name: "a", Value: "1"}},
-		{{Name: "a", Value: "2"}},
-		{{Name: "a", Value: "3"}},
-		{{Name: "a", Value: "4"}},
-		{{Name: "b", Value: "1"}},
-	}, 100, 0, 1000, labels.Labels{{Name: "ext1", Value: "val1"}}, 124, metadata.NoneFunc)
-=======
 	b1, err := e2eutil.CreateBlock(ctx, tmpDir, fiveLabels,
 		100, 0, 1000, labels.FromStrings("ext1", "val1"), 124, metadata.NoneFunc)
->>>>>>> 58a36a79
 	require.NoError(t, err)
 	require.NoError(t, os.MkdirAll(path.Join(tmpDir, "test", b1.String()), os.ModePerm))
 
