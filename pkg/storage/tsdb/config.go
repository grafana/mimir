--- conflicted
+++ resolved
@@ -177,11 +177,7 @@
 	f.DurationVar(&cfg.ShipInterval, "blocks-storage.tsdb.ship-interval", 1*time.Minute, "How frequently the TSDB blocks are scanned and new ones are shipped to the storage. 0 means shipping is disabled.")
 	f.IntVar(&cfg.ShipConcurrency, "blocks-storage.tsdb.ship-concurrency", 10, "Maximum number of tenants concurrently shipping blocks to the storage.")
 	f.IntVar(&cfg.MaxTSDBOpeningConcurrencyOnStartup, "blocks-storage.tsdb.max-tsdb-opening-concurrency-on-startup", 10, "limit the number of concurrently opening TSDB's on startup")
-<<<<<<< HEAD
-	f.DurationVar(&cfg.HeadCompactionInterval, "blocks-storage.tsdb.head-compaction-interval", 1*time.Minute, "How frequently does Mimir try to compact TSDB head. Block is only created if data covers smallest block range. Must be greater than 0 and max 5 minutes.")
-=======
 	f.DurationVar(&cfg.HeadCompactionInterval, "blocks-storage.tsdb.head-compaction-interval", 1*time.Minute, "How frequently ingesters try to compact TSDB head. Block is only created if data covers smallest block range. Must be greater than 0 and max 5 minutes.")
->>>>>>> 25c0c17f
 	f.IntVar(&cfg.HeadCompactionConcurrency, "blocks-storage.tsdb.head-compaction-concurrency", 5, "Maximum number of tenants concurrently compacting TSDB head into a new block")
 	f.DurationVar(&cfg.HeadCompactionIdleTimeout, "blocks-storage.tsdb.head-compaction-idle-timeout", 1*time.Hour, "If TSDB head is idle for this duration, it is compacted. Note that up to 25% jitter is added to the value to avoid ingesters compacting concurrently. 0 means disabled.")
 	f.IntVar(&cfg.HeadChunksWriteBufferSize, "blocks-storage.tsdb.head-chunks-write-buffer-size-bytes", chunks.DefaultWriteBufferSize, "The write buffer size used by the head chunks mapper. Lower values reduce memory utilisation on clusters with a large number of tenants at the cost of increased disk I/O operations.")
