--- conflicted
+++ resolved
@@ -191,13 +191,9 @@
 		level.Info(logger).Log("msg", "could not download sparse index-header from bucket; will reconstruct when the block is queried", "err", err)
 		return
 	}
-<<<<<<< HEAD
-	defer runutil.CloseWithLogOnErr(logger, bucketSparseHeaderReader, "close sparse index-header reader")
+	
+  defer runutil.CloseWithLogOnErr(logger, bucketSparseHeaderReader, "close sparse index-header reader")
 	err = atomicfs.CreateFile(sparseHeaderPath, bucketSparseHeaderReader)
-=======
-
-	err = atomicfs.CreateFile(sparseHeaderPath, bytes.NewReader(bucketSparseHeaderBytes))
->>>>>>> bf9a009f
 	if err != nil {
 		level.Info(logger).Log("msg", "could not store sparse index-header on disk; will reconstruct when the block is queried", "err", err)
 	}
