--- conflicted
+++ resolved
@@ -253,13 +253,6 @@
 	// Check all the samples are in there.
 	iter := chunk.NewIterator(nil)
 	for i := 0; i < samples; {
-<<<<<<< HEAD
-		require.True(t, iter.Scan() == chunkenc.ValFloat)
-		batch := iter.Batch(BatchSize, chunkenc.ValFloat)
-		for j := 0; j < batch.Length; j++ {
-			require.EqualValues(t, int64((i+j)*step), batch.Timestamps[j])
-			require.EqualValues(t, float64(i+j), batch.SampleValues[j])
-=======
 		require.NotEqual(t, chunkenc.ValNone, iter.Scan())
 		var batch Batch
 		switch encoding {
@@ -275,7 +268,6 @@
 				require.EqualValues(t, int64((i+j)*step), batch.Timestamps[j])
 				require.EqualValues(t, e2e.GenerateTestHistogram(i+j), batch.HistogramValues[j])
 			}
->>>>>>> 66e3e5a6
 		}
 		i += batch.Length
 	}
