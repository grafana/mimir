--- conflicted
+++ resolved
@@ -46,38 +46,11 @@
 	errUnknownPartitionLeader                   = fmt.Errorf("unknown partition leader")
 )
 
-<<<<<<< HEAD
-type Record struct {
-	// ctx holds the tracing (and potentially other) info, that the record was enriched with on fetch from Kafka.
-	ctx      context.Context
-	tenantID string
-	content  []byte
-	version  int
-}
-
-func RecordFromKafkaRecord(rec *kgo.Record) Record {
-	return Record{
-		// This context carries the tracing data for this individual record;
-		// kotel populates this data when it fetches the messages.
-		ctx:      rec.Context,
-		tenantID: string(rec.Key),
-		content:  rec.Value,
-		version:  ParseRecordVersion(rec),
-	}
-}
-
 type RecordConsumer interface {
 	// Consume consumes the given records in the order they are provided. We need this as samples that will be ingested,
 	// are also needed to be in order to avoid ingesting samples out of order.
 	// The function is expected to be idempotent and incremental, meaning that it can be called multiple times with the same records, and it won't respond to context cancellation.
-	Consume(context.Context, []Record) error
-=======
-type recordConsumer interface {
-	// Consume consumes the given records in the order they are provided. We need this as samples that will be ingested,
-	// are also needed to be in order to avoid ingesting samples out of order.
-	// The function is expected to be idempotent and incremental, meaning that it can be called multiple times with the same records, and it won't respond to context cancellation.
 	Consume(context.Context, iter.Seq[*kgo.Record]) error
->>>>>>> f4312067
 }
 
 type consumerFactory interface {
@@ -558,10 +531,6 @@
 	if fetches.NumRecords() == 0 {
 		return nil
 	}
-<<<<<<< HEAD
-	records := make([]Record, 0, fetches.NumRecords())
-=======
->>>>>>> f4312067
 
 	var (
 		minOffset = math.MaxInt
@@ -570,10 +539,6 @@
 	fetches.EachRecord(func(rec *kgo.Record) {
 		minOffset = min(minOffset, int(rec.Offset))
 		maxOffset = max(maxOffset, int(rec.Offset))
-<<<<<<< HEAD
-		records = append(records, RecordFromKafkaRecord(rec))
-=======
->>>>>>> f4312067
 	})
 
 	boff := backoff.New(ctx, backoff.Config{
