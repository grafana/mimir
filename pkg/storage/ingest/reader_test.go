// SPDX-License-Identifier: AGPL-3.0-only

package ingest

import (
	"context"
	crypto_rand "crypto/rand"
	"errors"
	"fmt"
	"iter"
	"math/rand"
	"slices"
	"strconv"
	"strings"
	"sync"
	"testing"
	"time"

	"github.com/go-kit/log"
	"github.com/grafana/dskit/concurrency"
	"github.com/grafana/dskit/flagext"
	"github.com/grafana/dskit/services"
	"github.com/grafana/dskit/test"
	"github.com/prometheus/client_golang/prometheus"
	promtest "github.com/prometheus/client_golang/prometheus/testutil"
	"github.com/stretchr/testify/assert"
	"github.com/stretchr/testify/require"
	"github.com/twmb/franz-go/pkg/kadm"
	"github.com/twmb/franz-go/pkg/kerr"
	"github.com/twmb/franz-go/pkg/kgo"
	"github.com/twmb/franz-go/pkg/kmsg"
	"go.uber.org/atomic"

	mimirtest "github.com/grafana/mimir/pkg/util/test"
	"github.com/grafana/mimir/pkg/util/testkafka"
)

func TestKafkaStartOffset(t *testing.T) {
	t.Run("should match Kafka client start offset", func(t *testing.T) {
		expected := kgo.NewOffset().AtStart().EpochOffset().Offset
		assert.Equal(t, expected, kafkaOffsetStart)
	})
}

func TestKafkaEndOffset(t *testing.T) {
	t.Run("should match Kafka client end offset", func(t *testing.T) {
		expected := kgo.NewOffset().AtEnd().EpochOffset().Offset
		assert.Equal(t, expected, kafkaOffsetEnd)
	})
}

func TestPartitionReader(t *testing.T) {
	const (
		topicName   = "test"
		partitionID = 1
	)

	ctx, cancel := context.WithCancelCause(context.Background())
	t.Cleanup(func() { cancel(errors.New("test done")) })

	_, clusterAddr := testkafka.CreateCluster(t, partitionID+1, topicName)

	consumer := newTestConsumer(2)

	createAndStartReader(ctx, t, clusterAddr, topicName, partitionID, consumer)

	writeClient := newKafkaProduceClient(t, clusterAddr)

	produceRecord(ctx, t, writeClient, topicName, partitionID, []byte("record 1"))
	produceRecord(ctx, t, writeClient, topicName, partitionID, []byte("record 2"))
	produceRecordWithVersion(ctx, t, writeClient, topicName, partitionID, []byte("record 3"), 0)
	produceRecordWithVersion(ctx, t, writeClient, topicName, partitionID, []byte("record 4"), 2)

	records, err := consumer.waitRecordsAndMetadata(4, 5*time.Second, 0)

	assert.NoError(t, err)
	assert.Len(t, records, 4)
	assert.Equal(t, []byte("record 1"), records[0].Value)
	assert.Equal(t, 1, ParseRecordVersion(records[0]))
	assert.Equal(t, []byte("record 2"), records[1].Value)
	assert.Equal(t, 1, ParseRecordVersion(records[1]))
	assert.Equal(t, []byte("record 3"), records[2].Value)
	assert.Equal(t, 0, ParseRecordVersion(records[2]))
	assert.Equal(t, []byte("record 4"), records[3].Value)
	assert.Equal(t, 2, ParseRecordVersion(records[3]))
}

func TestPartitionReader_ShouldHonorConfiguredFetchMaxWait(t *testing.T) {
	const (
		topicName    = "test"
		partitionID  = 1
		fetchMaxWait = 12 * time.Second
	)

	cfg := defaultReaderTestConfig(t, "", topicName, partitionID, nil)
	cfg.kafka.FetchMaxWait = fetchMaxWait

	reader, err := newPartitionReader(cfg.kafka, cfg.partitionID, "test-group", cfg.consumer, cfg.logger, cfg.registry)
	require.NoError(t, err)
	require.Equal(t, fetchMaxWait, reader.concurrentFetchersMinBytesMaxWaitTime)
}

func TestPartitionReader_logFetchErrors(t *testing.T) {
	const (
		topicName   = "test"
		partitionID = 1
	)

	cfg := defaultReaderTestConfig(t, "", topicName, partitionID, nil)
	reader, err := newPartitionReader(cfg.kafka, cfg.partitionID, "test-group", cfg.consumer, cfg.logger, cfg.registry)
	require.NoError(t, err)

	reader.logFetchErrors(kgo.Fetches{
		kgo.Fetch{Topics: []kgo.FetchTopic{
			{
				Topic: topicName,
				Partitions: []kgo.FetchPartition{
					{Partition: partitionID, Err: nil},
					{Partition: partitionID, Err: context.Canceled},                            // not counted in metrics
					{Partition: partitionID, Err: fmt.Errorf("wrapped: %w", context.Canceled)}, // not counted in metrics
					{Partition: partitionID, Err: fmt.Errorf("real error")},                    // counted
				},
			},
		}},
	})

	assert.NoError(t, promtest.GatherAndCompare(cfg.registry, strings.NewReader(`
			# HELP cortex_ingest_storage_reader_fetch_errors_total The number of fetch errors encountered by the consumer.
        	# TYPE cortex_ingest_storage_reader_fetch_errors_total counter
        	cortex_ingest_storage_reader_fetch_errors_total 1
	`), "cortex_ingest_storage_reader_fetch_errors_total"))
}

func TestPartitionReader_ConsumerError(t *testing.T) {
	t.Parallel()

	const (
		topicName   = "test"
		partitionID = 1
	)

	// We want to run this test with different concurrency config.
	concurrencyVariants := map[string][]readerTestCfgOpt{
		"without concurrency":    {withFetchConcurrency(0)},
		"with fetch concurrency": {withFetchConcurrency(2)},
	}

	for concurrencyName, concurrencyVariant := range concurrencyVariants {
		concurrencyVariant := concurrencyVariant

		t.Run(concurrencyName, func(t *testing.T) {
			t.Parallel()
			ctx, cancel := context.WithCancelCause(context.Background())
			t.Cleanup(func() { cancel(errors.New("test done")) })

			_, clusterAddr := testkafka.CreateCluster(t, partitionID+1, topicName)

			invocations := atomic.NewInt64(0)
			returnErrors := atomic.NewBool(true)
			trackingConsumer := newTestConsumer(2)
<<<<<<< HEAD
			consumer := consumerFunc(func(ctx context.Context, records []Record) error {
=======
			consumer := consumerFunc(func(ctx context.Context, records iter.Seq[*kgo.Record]) error {
>>>>>>> f4312067
				invocations.Inc()
				if !returnErrors.Load() {
					return trackingConsumer.Consume(ctx, records)
				}
				// There may be more records, but we only care that the one we failed to consume in the first place is still there.
				recs := slices.Collect(records)
				assert.Equal(t, "1", string(recs[0].Value))
				return errors.New("consumer error")
			})
			createAndStartReader(ctx, t, clusterAddr, topicName, partitionID, consumer, concurrencyVariant...)

			// Write to Kafka.
			writeClient := newKafkaProduceClient(t, clusterAddr)

			produceRecord(ctx, t, writeClient, topicName, partitionID, []byte("1"))
			produceRecord(ctx, t, writeClient, topicName, partitionID, []byte("2"))

			// There are more than one invocation because the reader will retry.
			assert.Eventually(t, func() bool { return invocations.Load() > 1 }, 5*time.Second, 100*time.Millisecond)

			returnErrors.Store(false)

			records, err := trackingConsumer.waitRecords(2, time.Second, 0)
			assert.NoError(t, err)
			assert.Equal(t, [][]byte{[]byte("1"), []byte("2")}, records)
		})
	}
}

func TestPartitionReader_ConsumerStopping(t *testing.T) {
	const (
		topicName   = "test"
		partitionID = 1
	)

	// We want to run this test with different concurrency config.
	concurrencyVariants := map[string][]readerTestCfgOpt{
		"without concurrency":    {withFetchConcurrency(0)},
		"with fetch concurrency": {withFetchConcurrency(2)},
	}

	for concurrencyName, concurrencyVariant := range concurrencyVariants {
		concurrencyVariant := concurrencyVariant

		t.Run(concurrencyName, func(t *testing.T) {
			t.Parallel()

			ctx, cancel := context.WithCancelCause(context.Background())
			t.Cleanup(func() { cancel(errors.New("test done")) })

			_, clusterAddr := testkafka.CreateCluster(t, partitionID+1, topicName)

			// consumerErrs will store the last error returned by the consumer; its initial value doesn't matter, but it must be non-nil.
			consumerErrs := atomic.NewError(errors.New("dummy error"))
			type consumerCall struct {
<<<<<<< HEAD
				f    func() []Record
				resp chan error
			}
			consumeCalls := make(chan consumerCall)
			consumer := consumerFunc(func(ctx context.Context, records []Record) (err error) {
				defer consumerErrs.Store(err)

				call := consumerCall{
					f:    func() []Record { return records },
=======
				f    func() []*kgo.Record
				resp chan error
			}
			consumeCalls := make(chan consumerCall)
			consumer := consumerFunc(func(ctx context.Context, records iter.Seq[*kgo.Record]) (err error) {
				defer consumerErrs.Store(err)

				call := consumerCall{
					f:    func() []*kgo.Record { return slices.Collect(records) },
>>>>>>> f4312067
					resp: make(chan error),
				}
				consumeCalls <- call
				err = <-call.resp
				// The service is about to transition into its stopping phase. But the consumer must not observe it via the parent context.
				assert.NoError(t, ctx.Err())

				return err
			})
			reader := createReader(t, clusterAddr, topicName, partitionID, consumer, concurrencyVariant...)
			require.NoError(t, services.StartAndAwaitRunning(ctx, reader))

			// Write to Kafka.
			writeClient := newKafkaProduceClient(t, clusterAddr)
			produceRecord(ctx, t, writeClient, topicName, partitionID, []byte("1"))

			// After this point, we know that the consumer is in the in-flight.
			call := <-consumeCalls
			// Explicitly begin to stop the service while it's still consuming the records. This shouldn't cancel the in-flight consumption.
			reader.StopAsync()

			go func() {
				// Simulate a slow consumer, that blocks reader from stopping.
				time.Sleep(time.Second)

				defer close(call.resp)

				records := call.f()
				require.Len(t, records, 1)
				require.Equal(t, []byte("1"), records[0].Value)
			}()

			// Wait for the reader to stop completely.
			require.NoError(t, services.StopAndAwaitTerminated(ctx, reader))
			// Checks the consumer returned a non-errored result.
			require.NoError(t, consumerErrs.Load())
		})
	}
}

func TestPartitionReader_WaitReadConsistencyUntilLastProducedOffset_And_WaitReadConsistencyUntilOffset(t *testing.T) {
	const (
		topicName   = "test"
		partitionID = 0
	)

	ctx := t.Context()

	setup := func(t *testing.T, consumer RecordConsumer, opts ...readerTestCfgOpt) (*PartitionReader, *kgo.Client, *prometheus.Registry) {
		reg := prometheus.NewPedanticRegistry()

		_, clusterAddr := testkafka.CreateCluster(t, partitionID+1, topicName)

		// Configure the reader to poll the "last produced offset" frequently.
		reader := createAndStartReader(ctx, t, clusterAddr, topicName, partitionID, consumer,
			append([]readerTestCfgOpt{
				withLastProducedOffsetPollInterval(100 * time.Millisecond),
				withRegistry(reg),
			}, opts...)...)

		writeClient := newKafkaProduceClient(t, clusterAddr)

		return reader, writeClient, reg
	}

	t.Run("should return after all produced records have been consumed", func(t *testing.T) {
		t.Parallel()

		for _, withOffset := range []bool{false, true} {
			t.Run(fmt.Sprintf("with offset %v", withOffset), func(t *testing.T) {
				t.Parallel()

				consumedRecords := atomic.NewInt64(0)

				// We define a custom consume function which introduces a delay once the 2nd record
				// has been consumed but before the function returns. From the PartitionReader perspective,
				// the 2nd record consumption will be delayed.
<<<<<<< HEAD
				consumer := consumerFunc(func(_ context.Context, records []Record) error {
					for _, record := range records {
=======
				consumer := consumerFunc(func(_ context.Context, records iter.Seq[*kgo.Record]) error {
					for record := range records {
>>>>>>> f4312067
						// Introduce a delay before returning from the consume function once
						// the 2nd record has been consumed.
						if consumedRecords.Load()+1 == 2 {
							time.Sleep(time.Second)
						}

						consumedRecords.Inc()
						assert.Equal(t, fmt.Sprintf("record-%d", consumedRecords.Load()), string(record.Value))
						t.Logf("consumed record: %s", string(record.Value))
					}

					return nil
				})

				reader, writeClient, reg := setup(t, consumer)

				// Produce some records.
				produceRecord(ctx, t, writeClient, topicName, partitionID, []byte("record-1"))
				lastRecordOffset := produceRecord(ctx, t, writeClient, topicName, partitionID, []byte("record-2"))
				t.Logf("produced 2 records (last record offset: %d)", lastRecordOffset)

				// WaitReadConsistencyUntilLastProducedOffset() should return after all records produced up until this
				// point have been consumed.
				t.Log("started waiting for read consistency")

				if withOffset {
					require.NoError(t, reader.WaitReadConsistencyUntilOffset(ctx, lastRecordOffset))
				} else {
					require.NoError(t, reader.WaitReadConsistencyUntilLastProducedOffset(ctx))
				}

				assert.Equal(t, int64(2), consumedRecords.Load())
				t.Log("finished waiting for read consistency")

				assert.NoError(t, promtest.GatherAndCompare(reg, strings.NewReader(fmt.Sprintf(`
					# HELP cortex_ingest_storage_strong_consistency_requests_total Total number of requests for which strong consistency has been requested. The metric distinguishes between requests with an offset specified and requests requesting to enforce strong consistency up until the last produced offset.
					# TYPE cortex_ingest_storage_strong_consistency_requests_total counter
					cortex_ingest_storage_strong_consistency_requests_total{component="partition-reader", topic="%s", with_offset="%t"} 1
					cortex_ingest_storage_strong_consistency_requests_total{component="partition-reader", topic="%s", with_offset="%t"} 0

					# HELP cortex_ingest_storage_strong_consistency_failures_total Total number of failures while waiting for strong consistency to be enforced.
					# TYPE cortex_ingest_storage_strong_consistency_failures_total counter
					cortex_ingest_storage_strong_consistency_failures_total{component="partition-reader", topic="%s"} 0
				`, topicName, withOffset, topicName, !withOffset, topicName)),
					"cortex_ingest_storage_strong_consistency_requests_total",
					"cortex_ingest_storage_strong_consistency_failures_total"))
			})
		}

	})

	t.Run("should block until the request context deadline is exceeded if produced records are not consumed", func(t *testing.T) {
		t.Parallel()

		for _, withOffset := range []bool{false, true} {
			t.Run(fmt.Sprintf("with offset %v", withOffset), func(t *testing.T) {
				t.Parallel()

				// Create a consumer with no buffer capacity.
				consumer := newTestConsumer(0)

				reader, writeClient, reg := setup(t, consumer, withWaitStrongReadConsistencyTimeout(0))

				// Produce some records.
				lastRecordOffset := produceRecord(ctx, t, writeClient, topicName, partitionID, []byte("record-1"))
				t.Logf("produced 1 record (last record offset: %d)", lastRecordOffset)

				waitCtx := createTestContextWithTimeout(t, time.Second)
				var err error

				if withOffset {
					err = reader.WaitReadConsistencyUntilOffset(waitCtx, lastRecordOffset)
				} else {
					err = reader.WaitReadConsistencyUntilLastProducedOffset(waitCtx)
				}

				require.ErrorIs(t, err, context.DeadlineExceeded)
				require.NotErrorIs(t, err, errWaitStrongReadConsistencyTimeoutExceeded)

				// Consume the records.
				records, err := consumer.waitRecords(1, 2*time.Second, 0)
				assert.NoError(t, err)
				assert.Equal(t, [][]byte{[]byte("record-1")}, records)

				assert.NoError(t, promtest.GatherAndCompare(reg, strings.NewReader(fmt.Sprintf(`
					# HELP cortex_ingest_storage_strong_consistency_requests_total Total number of requests for which strong consistency has been requested. The metric distinguishes between requests with an offset specified and requests requesting to enforce strong consistency up until the last produced offset.
					# TYPE cortex_ingest_storage_strong_consistency_requests_total counter
					cortex_ingest_storage_strong_consistency_requests_total{component="partition-reader", topic="%s", with_offset="%t"} 1
					cortex_ingest_storage_strong_consistency_requests_total{component="partition-reader", topic="%s", with_offset="%t"} 0

					# HELP cortex_ingest_storage_strong_consistency_failures_total Total number of failures while waiting for strong consistency to be enforced.
					# TYPE cortex_ingest_storage_strong_consistency_failures_total counter
					cortex_ingest_storage_strong_consistency_failures_total{component="partition-reader", topic="%s"} 1
				`, topicName, withOffset, topicName, !withOffset, topicName)),
					"cortex_ingest_storage_strong_consistency_requests_total",
					"cortex_ingest_storage_strong_consistency_failures_total"))

				// Now the WaitReadConsistencyUntilLastProducedOffset() should return soon.
				err = reader.WaitReadConsistencyUntilLastProducedOffset(createTestContextWithTimeout(t, time.Second))
				require.NoError(t, err)
			})
		}
	})

	t.Run("should block until the configured wait timeout is exceeded if produced records are not consumed", func(t *testing.T) {
		t.Parallel()

		for _, withOffset := range []bool{false, true} {
			t.Run(fmt.Sprintf("with offset %v", withOffset), func(t *testing.T) {
				t.Parallel()

				// Create a consumer with no buffer capacity.
				consumer := newTestConsumer(0)

				reader, writeClient, reg := setup(t, consumer, withWaitStrongReadConsistencyTimeout(time.Second))

				// Produce some records.
				lastRecordOffset := produceRecord(ctx, t, writeClient, topicName, partitionID, []byte("record-1"))
				t.Logf("produced 1 record (last record offset: %d)", lastRecordOffset)

				ctx := context.Background()
				var err error

				if withOffset {
					err = reader.WaitReadConsistencyUntilOffset(ctx, lastRecordOffset)
				} else {
					err = reader.WaitReadConsistencyUntilLastProducedOffset(ctx)
				}

				require.ErrorIs(t, err, context.DeadlineExceeded)
				require.ErrorIs(t, err, errWaitStrongReadConsistencyTimeoutExceeded)

				// Consume the records.
				records, err := consumer.waitRecords(1, 2*time.Second, 0)
				assert.NoError(t, err)
				assert.Equal(t, [][]byte{[]byte("record-1")}, records)

				assert.NoError(t, promtest.GatherAndCompare(reg, strings.NewReader(fmt.Sprintf(`
					# HELP cortex_ingest_storage_strong_consistency_requests_total Total number of requests for which strong consistency has been requested. The metric distinguishes between requests with an offset specified and requests requesting to enforce strong consistency up until the last produced offset.
					# TYPE cortex_ingest_storage_strong_consistency_requests_total counter
					cortex_ingest_storage_strong_consistency_requests_total{component="partition-reader", topic="%s", with_offset="%t"} 1
					cortex_ingest_storage_strong_consistency_requests_total{component="partition-reader", topic="%s", with_offset="%t"} 0

					# HELP cortex_ingest_storage_strong_consistency_failures_total Total number of failures while waiting for strong consistency to be enforced.
					# TYPE cortex_ingest_storage_strong_consistency_failures_total counter
					cortex_ingest_storage_strong_consistency_failures_total{component="partition-reader", topic="%s"} 1
				`, topicName, withOffset, topicName, !withOffset, topicName)),
					"cortex_ingest_storage_strong_consistency_requests_total",
					"cortex_ingest_storage_strong_consistency_failures_total"))

				// Now the WaitReadConsistencyUntilLastProducedOffset() should return soon.
				err = reader.WaitReadConsistencyUntilLastProducedOffset(ctx)
				require.NoError(t, err)
			})
		}
	})

	t.Run("should return if no records have been produced yet", func(t *testing.T) {
		t.Parallel()

		for _, withOffset := range []bool{false, true} {
			t.Run(fmt.Sprintf("with offset %v", withOffset), func(t *testing.T) {
				t.Parallel()

				reader, _, reg := setup(t, newTestConsumer(0))
				waitCtx := createTestContextWithTimeout(t, time.Second)
				createTestContextWithTimeout(t, time.Second)

				if withOffset {
					require.NoError(t, reader.WaitReadConsistencyUntilOffset(waitCtx, -1))
				} else {
					require.NoError(t, reader.WaitReadConsistencyUntilLastProducedOffset(waitCtx))
				}

				assert.NoError(t, promtest.GatherAndCompare(reg, strings.NewReader(fmt.Sprintf(`
					# HELP cortex_ingest_storage_strong_consistency_requests_total Total number of requests for which strong consistency has been requested. The metric distinguishes between requests with an offset specified and requests requesting to enforce strong consistency up until the last produced offset.
					# TYPE cortex_ingest_storage_strong_consistency_requests_total counter
					cortex_ingest_storage_strong_consistency_requests_total{component="partition-reader", topic="%s", with_offset="%t"} 1
					cortex_ingest_storage_strong_consistency_requests_total{component="partition-reader", topic="%s", with_offset="%t"} 0

					# HELP cortex_ingest_storage_strong_consistency_failures_total Total number of failures while waiting for strong consistency to be enforced.
					# TYPE cortex_ingest_storage_strong_consistency_failures_total counter
					cortex_ingest_storage_strong_consistency_failures_total{component="partition-reader", topic="%s"} 0
				`, topicName, withOffset, topicName, !withOffset, topicName)),
					"cortex_ingest_storage_strong_consistency_requests_total",
					"cortex_ingest_storage_strong_consistency_failures_total"))
			})
		}
	})

	t.Run("should return an error if the PartitionReader is not running", func(t *testing.T) {
		t.Parallel()

		for _, withOffset := range []bool{false, true} {
			t.Run(fmt.Sprintf("with offset %v", withOffset), func(t *testing.T) {
				t.Parallel()

				reader, _, reg := setup(t, newTestConsumer(0))
				require.NoError(t, services.StopAndAwaitTerminated(ctx, reader))

				waitCtx := createTestContextWithTimeout(t, time.Second)
				var err error

				if withOffset {
					err = reader.WaitReadConsistencyUntilOffset(waitCtx, -1)
				} else {
					err = reader.WaitReadConsistencyUntilLastProducedOffset(waitCtx)
				}

				require.ErrorContains(t, err, "partition reader service is not running")

				assert.NoError(t, promtest.GatherAndCompare(reg, strings.NewReader(fmt.Sprintf(`
					# HELP cortex_ingest_storage_strong_consistency_requests_total Total number of requests for which strong consistency has been requested. The metric distinguishes between requests with an offset specified and requests requesting to enforce strong consistency up until the last produced offset.
					# TYPE cortex_ingest_storage_strong_consistency_requests_total counter
					cortex_ingest_storage_strong_consistency_requests_total{component="partition-reader", topic="%s", with_offset="%t"} 1
					cortex_ingest_storage_strong_consistency_requests_total{component="partition-reader", topic="%s", with_offset="%t"} 0

					# HELP cortex_ingest_storage_strong_consistency_failures_total Total number of failures while waiting for strong consistency to be enforced.
					# TYPE cortex_ingest_storage_strong_consistency_failures_total counter
					cortex_ingest_storage_strong_consistency_failures_total{component="partition-reader", topic="%s"} 1
				`, topicName, withOffset, topicName, !withOffset, topicName)),
					"cortex_ingest_storage_strong_consistency_requests_total",
					"cortex_ingest_storage_strong_consistency_failures_total"))
			})
		}
	})
}

func TestPartitionReader_ConsumeAtStartup(t *testing.T) {
	const (
		topicName   = "test"
		partitionID = 1
	)

	ctx := context.Background()

	// We want to run all these tests with different concurrency config.
	concurrencyVariants := map[string][]readerTestCfgOpt{
		"without concurrency":      {withFetchConcurrency(0)},
		"with startup concurrency": {withFetchConcurrency(2)},
	}

	t.Run("should immediately switch to Running state if partition is empty", func(t *testing.T) {
		t.Parallel()

		for concurrencyName, concurrencyVariant := range concurrencyVariants {
			concurrencyVariant := concurrencyVariant

			t.Run(concurrencyName, func(t *testing.T) {
				t.Parallel()

				var (
					_, clusterAddr = testkafka.CreateCluster(t, partitionID+1, topicName)
<<<<<<< HEAD
					consumer       = consumerFunc(func(context.Context, []Record) error { return nil })
=======
					consumer       = consumerFunc(func(context.Context, iter.Seq[*kgo.Record]) error { return nil })
>>>>>>> f4312067
					reg            = prometheus.NewPedanticRegistry()
				)

				// Create and start the reader. We expect the reader to start even if partition is empty.
				readerOpts := append([]readerTestCfgOpt{
					withTargetAndMaxConsumerLagAtStartup(time.Second, time.Second),
					withRegistry(reg),
				}, concurrencyVariant...)

				reader := createReader(t, clusterAddr, topicName, partitionID, consumer, readerOpts...)
				require.NoError(t, services.StartAndAwaitRunning(ctx, reader))
				require.NoError(t, services.StopAndAwaitTerminated(ctx, reader))

				// The last consumed offset should be -1, since nothing has been consumed yet.
				assert.NoError(t, promtest.GatherAndCompare(reg, strings.NewReader(`
					# HELP cortex_ingest_storage_reader_last_consumed_offset The last offset successfully consumed by the partition reader. Set to -1 if not offset has been consumed yet.
					# TYPE cortex_ingest_storage_reader_last_consumed_offset gauge
					cortex_ingest_storage_reader_last_consumed_offset{partition="1"} -1
				`), "cortex_ingest_storage_reader_last_consumed_offset"))
			})
		}
	})

	t.Run("should immediately switch to Running state if configured target / max lag is 0", func(t *testing.T) {
		t.Parallel()

		for concurrencyName, concurrencyVariant := range concurrencyVariants {
			concurrencyVariant := concurrencyVariant

			t.Run(concurrencyName, func(t *testing.T) {
				t.Parallel()

				var (
					cluster, clusterAddr = testkafka.CreateCluster(t, partitionID+1, topicName)
<<<<<<< HEAD
					consumer             = consumerFunc(func(context.Context, []Record) error { return nil })
=======
					consumer             = consumerFunc(func(context.Context, iter.Seq[*kgo.Record]) error { return nil })
>>>>>>> f4312067
					reg                  = prometheus.NewPedanticRegistry()
				)

				// Mock Kafka to fail the Fetch request.
				cluster.ControlKey(int16(kmsg.Fetch), func(kmsg.Request) (kmsg.Response, error, bool) {
					cluster.KeepControl()

					return nil, errors.New("mocked error"), true
				})

				// Produce some records.
				writeClient := newKafkaProduceClient(t, clusterAddr)
				produceRecord(ctx, t, writeClient, topicName, partitionID, []byte("record-1"))
				produceRecord(ctx, t, writeClient, topicName, partitionID, []byte("record-2"))
				t.Log("produced 2 records")

				// Create and start the reader. We expect the reader to start even if Fetch is failing.
				readerOpts := append([]readerTestCfgOpt{
					withTargetAndMaxConsumerLagAtStartup(0, 0),
					withRegistry(reg),
				}, concurrencyVariant...)

				reader := createReader(t, clusterAddr, topicName, partitionID, consumer, readerOpts...)
				require.NoError(t, services.StartAndAwaitRunning(ctx, reader))
				require.NoError(t, services.StopAndAwaitTerminated(ctx, reader))

				// The last consumed offset should be -1, since nothing has been consumed yet (Fetch requests are failing).
				assert.NoError(t, promtest.GatherAndCompare(reg, strings.NewReader(`
					# HELP cortex_ingest_storage_reader_last_consumed_offset The last offset successfully consumed by the partition reader. Set to -1 if not offset has been consumed yet.
					# TYPE cortex_ingest_storage_reader_last_consumed_offset gauge
					cortex_ingest_storage_reader_last_consumed_offset{partition="1"} -1
				`), "cortex_ingest_storage_reader_last_consumed_offset"))
			})
		}
	})

	t.Run("should consume partition from start if last committed offset is missing and wait until target lag is honored", func(t *testing.T) {
		t.Parallel()

		for concurrencyName, concurrencyVariant := range concurrencyVariants {
			concurrencyVariant := concurrencyVariant

			t.Run(concurrencyName, func(t *testing.T) {
				t.Parallel()

				var (
					cluster, clusterAddr = testkafka.CreateCluster(t, partitionID+1, topicName)
					fetchRequestsCount   = atomic.NewInt64(0)
					fetchShouldFail      = atomic.NewBool(true)
					consumedRecordsCount = atomic.NewInt64(0)
				)

<<<<<<< HEAD
				consumer := consumerFunc(func(_ context.Context, records []Record) error {
					consumedRecordsCount.Add(int64(len(records)))
=======
				consumer := consumerFunc(func(_ context.Context, records iter.Seq[*kgo.Record]) error {
					consumedRecordsCount.Add(int64(len(slices.Collect(records))))
>>>>>>> f4312067
					return nil
				})

				cluster.ControlKey(int16(kmsg.Fetch), func(kmsg.Request) (kmsg.Response, error, bool) {
					cluster.KeepControl()
					fetchRequestsCount.Inc()

					if fetchShouldFail.Load() {
						return nil, errors.New("mocked error"), true
					}

					return nil, nil, false
				})

				// Produce some records.
				writeClient := newKafkaProduceClient(t, clusterAddr)
				produceRecord(ctx, t, writeClient, topicName, partitionID, []byte("record-1"))
				produceRecord(ctx, t, writeClient, topicName, partitionID, []byte("record-2"))
				t.Log("produced 2 records")

				// Create and start the reader.
				reg := prometheus.NewPedanticRegistry()
				logs := &concurrency.SyncBuffer{}
				readerOpts := append([]readerTestCfgOpt{
					withTargetAndMaxConsumerLagAtStartup(time.Second, 2*time.Second),
					withRegistry(reg),
					withLogger(log.NewLogfmtLogger(logs)),
				}, concurrencyVariant...)

				reader := createReader(t, clusterAddr, topicName, partitionID, consumer, readerOpts...)
				require.NoError(t, reader.StartAsync(ctx))
				t.Cleanup(func() {
					require.NoError(t, services.StopAndAwaitTerminated(ctx, reader))
				})

				// Wait until the Kafka cluster received few Fetch requests.
				test.Poll(t, 5*time.Second, true, func() interface{} {
					return fetchRequestsCount.Load() > 2
				})

				// Since the mocked Kafka cluster is configured to fail any Fetch we expect the reader hasn't
				// catched up yet, and it's still in Starting state.
				assert.Equal(t, services.Starting, reader.State())
				assert.Equal(t, int64(0), consumedRecordsCount.Load())

				// Unblock the Fetch requests. Now they will succeed.
				fetchShouldFail.Store(false)

				// We expect the reader to catch up, and then switch to Running state.
				test.Poll(t, 5*time.Second, services.Running, func() interface{} {
					return reader.State()
				})

				// We expect the reader to have switched to running because target consumer lag has been honored.
				assert.Contains(t, logs.String(), "partition reader consumed partition and current lag is lower than configured target consumer lag")

				assert.Equal(t, int64(2), consumedRecordsCount.Load())

				// We expect the last consumed offset to be tracked in a metric.
				test.Poll(t, time.Second, nil, func() interface{} {
					return promtest.GatherAndCompare(reg, strings.NewReader(`
						# HELP cortex_ingest_storage_reader_last_consumed_offset The last offset successfully consumed by the partition reader. Set to -1 if not offset has been consumed yet.
						# TYPE cortex_ingest_storage_reader_last_consumed_offset gauge
						cortex_ingest_storage_reader_last_consumed_offset{partition="1"} 1

						# HELP cortex_ingest_storage_reader_buffered_fetch_records_total Total number of records buffered within the client ready to be consumed
						# TYPE cortex_ingest_storage_reader_buffered_fetch_records_total gauge
						cortex_ingest_storage_reader_buffered_fetch_records_total{component="partition-reader"} 0
					`), "cortex_ingest_storage_reader_last_consumed_offset", "cortex_ingest_storage_reader_buffered_fetch_records_total")
				})
			})
		}
	})

	t.Run("should consume partition from start if last committed offset is missing and wait until target lag is honored and retry if a failure occurs when fetching last produced offset", func(t *testing.T) {
		t.Parallel()

		for concurrencyName, concurrencyVariant := range concurrencyVariants {
			concurrencyVariant := concurrencyVariant

			t.Run(concurrencyName, func(t *testing.T) {
				t.Parallel()

				var (
					cluster, clusterAddr     = testkafka.CreateCluster(t, partitionID+1, topicName)
					listOffsetsRequestsCount = atomic.NewInt64(0)
					listOffsetsShouldFail    = atomic.NewBool(true)
					consumedRecordsCount     = atomic.NewInt64(0)
				)

<<<<<<< HEAD
				consumer := consumerFunc(func(_ context.Context, records []Record) error {
					consumedRecordsCount.Add(int64(len(records)))
=======
				consumer := consumerFunc(func(_ context.Context, records iter.Seq[*kgo.Record]) error {
					consumedRecordsCount.Add(int64(len(slices.Collect(records))))
>>>>>>> f4312067
					return nil
				})

				cluster.ControlKey(int16(kmsg.ListOffsets), func(kreq kmsg.Request) (kmsg.Response, error, bool) {
					cluster.KeepControl()
					listOffsetsRequestsCount.Inc()

					if listOffsetsShouldFail.Load() {
						req := kreq.(*kmsg.ListOffsetsRequest)
						res := req.ResponseKind().(*kmsg.ListOffsetsResponse)
						res.Default()
						res.Topics = []kmsg.ListOffsetsResponseTopic{
							{Topic: topicName, Partitions: []kmsg.ListOffsetsResponseTopicPartition{{ErrorCode: kerr.NotLeaderForPartition.Code}}},
						}
						return res, nil, true
					}

					return nil, nil, false
				})

				// Produce some records.
				writeClient := newKafkaProduceClient(t, clusterAddr)
				produceRecord(ctx, t, writeClient, topicName, partitionID, []byte("record-1"))
				produceRecord(ctx, t, writeClient, topicName, partitionID, []byte("record-2"))
				t.Log("produced 2 records")

				// Create and start the reader.
				reg := prometheus.NewPedanticRegistry()
				logs := &concurrency.SyncBuffer{}
				readerOpts := append([]readerTestCfgOpt{
					withTargetAndMaxConsumerLagAtStartup(time.Second, 2*time.Second),
					withRegistry(reg),
					withLogger(log.NewLogfmtLogger(logs)),
				}, concurrencyVariant...)

				reader := createReader(t, clusterAddr, topicName, partitionID, consumer, readerOpts...)
				require.NoError(t, reader.StartAsync(ctx))
				t.Cleanup(func() {
					require.NoError(t, services.StopAndAwaitTerminated(ctx, reader))
				})

				// Wait until the Kafka cluster received few ListOffsets requests.
				test.Poll(t, 5*time.Second, true, func() interface{} {
					return listOffsetsRequestsCount.Load() > 2
				})

				// Since the mocked Kafka cluster is configured to fail any ListOffsets request we expect the reader hasn't
				// catched up yet, and it's still in Starting state.
				assert.Equal(t, services.Starting.String(), reader.State().String())
				assert.Equal(t, int64(0), consumedRecordsCount.Load())

				// Unblock the ListOffsets requests. Now they will succeed.
				listOffsetsShouldFail.Store(false)

				// We expect the reader to catch up, and then switch to Running state.
				test.Poll(t, 5*time.Second, services.Running, func() interface{} {
					return reader.State()
				})

				// We expect the reader to have switched to running because target consumer lag has been honored.
				assert.Contains(t, logs.String(), "partition reader consumed partition and current lag is lower than configured target consumer lag")

				assert.Equal(t, int64(2), consumedRecordsCount.Load())

				// We expect the last consumed offset to be tracked in a metric.
				test.Poll(t, time.Second, nil, func() interface{} {
					return promtest.GatherAndCompare(reg, strings.NewReader(`
						# HELP cortex_ingest_storage_reader_last_consumed_offset The last offset successfully consumed by the partition reader. Set to -1 if not offset has been consumed yet.
						# TYPE cortex_ingest_storage_reader_last_consumed_offset gauge
						cortex_ingest_storage_reader_last_consumed_offset{partition="1"} 1

						# HELP cortex_ingest_storage_reader_buffered_fetch_records_total Total number of records buffered within the client ready to be consumed
						# TYPE cortex_ingest_storage_reader_buffered_fetch_records_total gauge
						cortex_ingest_storage_reader_buffered_fetch_records_total{component="partition-reader"} 0
					`), "cortex_ingest_storage_reader_last_consumed_offset", "cortex_ingest_storage_reader_buffered_fetch_records_total")
				})
			})
		}
	})

	t.Run("should consume partition from end if position=end, and skip honoring target max lag", func(t *testing.T) {
		t.Parallel()

		for concurrencyName, concurrencyVariant := range concurrencyVariants {
			concurrencyVariant := concurrencyVariant

			t.Run(concurrencyName, func(t *testing.T) {
				t.Parallel()

				var (
					cluster, clusterAddr = testkafka.CreateCluster(t, partitionID+1, topicName)
					reg                  = prometheus.NewPedanticRegistry()
					fetchRequestsCount   = atomic.NewInt64(0)
					fetchShouldFail      = atomic.NewBool(true)
					consumedRecordsMx    sync.Mutex
					consumedRecords      []string
				)

<<<<<<< HEAD
				consumer := consumerFunc(func(_ context.Context, records []Record) error {
=======
				consumer := consumerFunc(func(_ context.Context, records iter.Seq[*kgo.Record]) error {
>>>>>>> f4312067
					consumedRecordsMx.Lock()
					defer consumedRecordsMx.Unlock()

					for r := range records {
						consumedRecords = append(consumedRecords, string(r.Value))
					}
					return nil
				})

				cluster.ControlKey(int16(kmsg.Fetch), func(kmsg.Request) (kmsg.Response, error, bool) {
					cluster.KeepControl()

					fetchRequestsCount.Inc()
					if fetchShouldFail.Load() {
						return nil, errors.New("mocked error"), true
					}

					return nil, nil, false
				})

				// Produce some records.
				writeClient := newKafkaProduceClient(t, clusterAddr)
				produceRecord(ctx, t, writeClient, topicName, partitionID, []byte("record-1"))
				produceRecord(ctx, t, writeClient, topicName, partitionID, []byte("record-2"))
				t.Log("produced 2 records before starting the reader")

				// Create and start the reader.
				readerOpts := append([]readerTestCfgOpt{
					withConsumeFromPositionAtStartup(consumeFromEnd),
					withTargetAndMaxConsumerLagAtStartup(time.Second, time.Second),
					withRegistry(reg),
				}, concurrencyVariant...)

				reader := createReader(t, clusterAddr, topicName, partitionID, consumer, readerOpts...)
				require.NoError(t, reader.StartAsync(ctx))
				t.Cleanup(func() {
					require.NoError(t, services.StopAndAwaitTerminated(ctx, reader))
				})

				// The reader service should start even if Fetch is failing because max log is skipped.
				test.Poll(t, time.Second, services.Running, func() interface{} {
					return reader.State()
				})

				// Make Fetch working.
				fetchShouldFail.Store(false)

				// Wait until Fetch request has been issued at least once, in order to avoid any race condition
				// (the problem is that we may produce the next record before the client fetched the partition end position).
				require.Eventually(t, func() bool {
					return fetchRequestsCount.Load() > 0
				}, 5*time.Second, 10*time.Millisecond)

				// Produce one more record.
				produceRecord(ctx, t, writeClient, topicName, partitionID, []byte("record-3"))
				t.Log("produced 1 record after starting the reader")

				// Since the reader has been configured with position=end we expect to consume only
				// the record produced after reader has been started.
				test.Poll(t, 5*time.Second, []string{"record-3"}, func() interface{} {
					consumedRecordsMx.Lock()
					defer consumedRecordsMx.Unlock()
					return slices.Clone(consumedRecords)
				})

				// We expect the last consumed offset to be tracked in a metric.
				test.Poll(t, time.Second, nil, func() interface{} {
					return promtest.GatherAndCompare(reg, strings.NewReader(`
						# HELP cortex_ingest_storage_reader_last_consumed_offset The last offset successfully consumed by the partition reader. Set to -1 if not offset has been consumed yet.
						# TYPE cortex_ingest_storage_reader_last_consumed_offset gauge
						cortex_ingest_storage_reader_last_consumed_offset{partition="1"} 2

						# HELP cortex_ingest_storage_reader_buffered_fetch_records_total Total number of records buffered within the client ready to be consumed
						# TYPE cortex_ingest_storage_reader_buffered_fetch_records_total gauge
						cortex_ingest_storage_reader_buffered_fetch_records_total{component="partition-reader"} 0
					`), "cortex_ingest_storage_reader_last_consumed_offset", "cortex_ingest_storage_reader_buffered_fetch_records_total")
				})
			})
		}
	})

	t.Run("should consume partition from start if position=start, and wait until target lag is honored", func(t *testing.T) {
		t.Parallel()

		for concurrencyName, concurrencyVariant := range concurrencyVariants {
			concurrencyVariant := concurrencyVariant

			t.Run(concurrencyName, func(t *testing.T) {
				t.Parallel()

				var (
					cluster, clusterAddr = testkafka.CreateCluster(t, partitionID+1, topicName)
					fetchRequestsCount   = atomic.NewInt64(0)
					fetchShouldFail      = atomic.NewBool(false)
					consumedRecordsMx    sync.Mutex
					consumedRecords      []string
				)

<<<<<<< HEAD
				consumer := consumerFunc(func(_ context.Context, records []Record) error {
=======
				consumer := consumerFunc(func(_ context.Context, records iter.Seq[*kgo.Record]) error {
>>>>>>> f4312067
					consumedRecordsMx.Lock()
					defer consumedRecordsMx.Unlock()

					for r := range records {
						consumedRecords = append(consumedRecords, string(r.Value))
					}
					return nil
				})

				cluster.ControlKey(int16(kmsg.Fetch), func(kmsg.Request) (kmsg.Response, error, bool) {
					cluster.KeepControl()
					fetchRequestsCount.Inc()

					if fetchShouldFail.Load() {
						return nil, errors.New("mocked error"), true
					}

					return nil, nil, false
				})

				// Produce some records.
				writeClient := newKafkaProduceClient(t, clusterAddr)
				produceRecord(ctx, t, writeClient, topicName, partitionID, []byte("record-1"))
				produceRecord(ctx, t, writeClient, topicName, partitionID, []byte("record-2"))
				t.Log("produced 2 records")

				// Run the test twice with the same Kafka cluster to show that second time it consumes all records again.
				for run := 1; run <= 2; run++ {
					t.Run(fmt.Sprintf("Run %d", run), func(t *testing.T) {
						// Reset the test.
						fetchShouldFail.Store(true)
						fetchRequestsCount.Store(0)
						consumedRecordsMx.Lock()
						consumedRecords = nil
						consumedRecordsMx.Unlock()

						// Create and start the reader.
						reg := prometheus.NewPedanticRegistry()
						logs := &concurrency.SyncBuffer{}
						readerOpts := append([]readerTestCfgOpt{
							withConsumeFromPositionAtStartup(consumeFromStart),
							withTargetAndMaxConsumerLagAtStartup(time.Second, 2*time.Second),
							withRegistry(reg),
							withLogger(log.NewLogfmtLogger(logs)),
						}, concurrencyVariant...)

						reader := createReader(t, clusterAddr, topicName, partitionID, consumer, readerOpts...)
						require.NoError(t, reader.StartAsync(ctx))
						t.Cleanup(func() {
							require.NoError(t, services.StopAndAwaitTerminated(ctx, reader))
						})

						// Wait until the Kafka cluster received few Fetch requests.
						test.Poll(t, 5*time.Second, true, func() interface{} {
							return fetchRequestsCount.Load() > 2
						})

						// Since the mocked Kafka cluster is configured to fail any Fetch we expect the reader hasn't
						// catched up yet, and it's still in Starting state.
						assert.Equal(t, services.Starting, reader.State())

						// Unblock the Fetch requests. Now they will succeed.
						fetchShouldFail.Store(false)

						// We expect the reader to catch up, and then switch to Running state.
						test.Poll(t, 5*time.Second, services.Running, func() interface{} {
							return reader.State()
						})

						// We expect the reader to have switched to running because target consumer lag has been honored.
						assert.Contains(t, logs.String(), "partition reader consumed partition and current lag is lower than configured target consumer lag")

						// We expect the reader to have consumed the partition from start.
						test.Poll(t, time.Second, []string{"record-1", "record-2"}, func() interface{} {
							consumedRecordsMx.Lock()
							defer consumedRecordsMx.Unlock()
							return slices.Clone(consumedRecords)
						})

						// We expect the last consumed offset to be tracked in a metric.
						test.Poll(t, time.Second, nil, func() interface{} {
							return promtest.GatherAndCompare(reg, strings.NewReader(`
								# HELP cortex_ingest_storage_reader_last_consumed_offset The last offset successfully consumed by the partition reader. Set to -1 if not offset has been consumed yet.
								# TYPE cortex_ingest_storage_reader_last_consumed_offset gauge
								cortex_ingest_storage_reader_last_consumed_offset{partition="1"} 1

								# HELP cortex_ingest_storage_reader_buffered_fetch_records_total Total number of records buffered within the client ready to be consumed
								# TYPE cortex_ingest_storage_reader_buffered_fetch_records_total gauge
								cortex_ingest_storage_reader_buffered_fetch_records_total{component="partition-reader"} 0
							`), "cortex_ingest_storage_reader_last_consumed_offset", "cortex_ingest_storage_reader_buffered_fetch_records_total")
						})
					})
				}
			})
		}
	})

	t.Run("should consume partition from start if position=start, and wait until target lag is honored, and then consume some records after lag is honored", func(t *testing.T) {
		t.Parallel()

		for concurrencyName, concurrencyVariant := range concurrencyVariants {
			concurrencyVariant := concurrencyVariant

			t.Run(concurrencyName, func(t *testing.T) {
				t.Parallel()

				var (
					cluster, clusterAddr = testkafka.CreateCluster(t, partitionID+1, topicName)
					fetchRequestsCount   = atomic.NewInt64(0)
					fetchShouldFail      = atomic.NewBool(false)
					consumedRecordsMx    sync.Mutex
					consumedRecords      []string
				)

<<<<<<< HEAD
				consumer := consumerFunc(func(_ context.Context, records []Record) error {
=======
				consumer := consumerFunc(func(_ context.Context, records iter.Seq[*kgo.Record]) error {
>>>>>>> f4312067
					consumedRecordsMx.Lock()
					defer consumedRecordsMx.Unlock()

					for r := range records {
						consumedRecords = append(consumedRecords, string(r.Value))
					}
					return nil
				})

				cluster.ControlKey(int16(kmsg.Fetch), func(kmsg.Request) (kmsg.Response, error, bool) {
					cluster.KeepControl()
					fetchRequestsCount.Inc()

					if fetchShouldFail.Load() {
						return nil, errors.New("mocked error"), true
					}

					return nil, nil, false
				})

				// Produce some records.
				writeClient := newKafkaProduceClient(t, clusterAddr)
				produceRecord(ctx, t, writeClient, topicName, partitionID, []byte("record-1"))
				produceRecord(ctx, t, writeClient, topicName, partitionID, []byte("record-2"))
				t.Log("produced 2 records")

				// Run the test twice with the same Kafka cluster to show that second time it consumes all records again.
				// Reset the test.
				fetchShouldFail.Store(true)
				fetchRequestsCount.Store(0)
				consumedRecordsMx.Lock()
				consumedRecords = nil
				consumedRecordsMx.Unlock()

				// Create and start the reader.
				reg := prometheus.NewPedanticRegistry()
				logs := &concurrency.SyncBuffer{}
				readerOpts := append([]readerTestCfgOpt{
					withConsumeFromPositionAtStartup(consumeFromStart),
					withTargetAndMaxConsumerLagAtStartup(time.Second, 2*time.Second),
					withRegistry(reg),
					withLogger(log.NewLogfmtLogger(logs)),
				}, concurrencyVariant...)

				reader := createReader(t, clusterAddr, topicName, partitionID, consumer, readerOpts...)
				require.NoError(t, reader.StartAsync(ctx))
				t.Cleanup(func() {
					require.NoError(t, services.StopAndAwaitTerminated(ctx, reader))
				})

				// Wait until the Kafka cluster received few Fetch requests.
				test.Poll(t, 5*time.Second, true, func() interface{} {
					return fetchRequestsCount.Load() > 2
				})

				// Since the mocked Kafka cluster is configured to fail any Fetch we expect the reader hasn't
				// catched up yet, and it's still in Starting state.
				assert.Equal(t, services.Starting, reader.State())

				// Unblock the Fetch requests. Now they will succeed.
				fetchShouldFail.Store(false)

				// We expect the reader to catch up, and then switch to Running state.
				test.Poll(t, 5*time.Second, services.Running, func() interface{} {
					return reader.State()
				})

				// We expect the reader to have switched to running because target consumer lag has been honored.
				assert.Contains(t, logs.String(), "partition reader consumed partition and current lag is lower than configured target consumer lag")

				// We expect the reader to have consumed the partition from start.
				test.Poll(t, time.Second, []string{"record-1", "record-2"}, func() interface{} {
					consumedRecordsMx.Lock()
					defer consumedRecordsMx.Unlock()
					return slices.Clone(consumedRecords)
				})

				// We expect the last consumed offset to be tracked in a metric.
				test.Poll(t, time.Second, nil, func() interface{} {
					return promtest.GatherAndCompare(reg, strings.NewReader(`
						# HELP cortex_ingest_storage_reader_last_consumed_offset The last offset successfully consumed by the partition reader. Set to -1 if not offset has been consumed yet.
						# TYPE cortex_ingest_storage_reader_last_consumed_offset gauge
						cortex_ingest_storage_reader_last_consumed_offset{partition="1"} 1
					`), "cortex_ingest_storage_reader_last_consumed_offset")
				})

				produceRecord(ctx, t, writeClient, topicName, partitionID, []byte("record-3"))
				produceRecord(ctx, t, writeClient, topicName, partitionID, []byte("record-4"))
				t.Log("produced 2 records")

				// We expect the reader to have consumed the partition from start.
				test.Poll(t, time.Second, []string{"record-1", "record-2", "record-3", "record-4"}, func() interface{} {
					consumedRecordsMx.Lock()
					defer consumedRecordsMx.Unlock()
					return slices.Clone(consumedRecords)
				})

				// We expect the last consumed offset to be tracked in a metric.
				test.Poll(t, time.Second, nil, func() interface{} {
					return promtest.GatherAndCompare(reg, strings.NewReader(`
						# HELP cortex_ingest_storage_reader_last_consumed_offset The last offset successfully consumed by the partition reader. Set to -1 if not offset has been consumed yet.
						# TYPE cortex_ingest_storage_reader_last_consumed_offset gauge
						cortex_ingest_storage_reader_last_consumed_offset{partition="1"} 3

						# HELP cortex_ingest_storage_reader_buffered_fetch_records_total Total number of records buffered within the client ready to be consumed
						# TYPE cortex_ingest_storage_reader_buffered_fetch_records_total gauge
						cortex_ingest_storage_reader_buffered_fetch_records_total{component="partition-reader"} 0
					`), "cortex_ingest_storage_reader_last_consumed_offset", "cortex_ingest_storage_reader_buffered_fetch_records_total")
				})
			})
		}
	})

	t.Run("should consume partition from the timestamp if position=timestamp, and wait until target lag is honored", func(t *testing.T) {
		t.Parallel()

		for concurrencyName, concurrencyVariant := range concurrencyVariants {
			concurrencyVariant := concurrencyVariant

			t.Run(concurrencyName, func(t *testing.T) {
				t.Parallel()

				var (
					cluster, clusterAddr = testkafka.CreateCluster(t, partitionID+1, topicName)
					fetchRequestsCount   = atomic.NewInt64(0)
					fetchShouldFail      = atomic.NewBool(false)
					consumedRecordsMx    sync.Mutex
					consumedRecords      []string
				)

<<<<<<< HEAD
				consumer := consumerFunc(func(_ context.Context, records []Record) error {
=======
				consumer := consumerFunc(func(_ context.Context, records iter.Seq[*kgo.Record]) error {
>>>>>>> f4312067
					consumedRecordsMx.Lock()
					defer consumedRecordsMx.Unlock()

					for r := range records {
						consumedRecords = append(consumedRecords, string(r.Value))
					}
					return nil
				})

				cluster.ControlKey(int16(kmsg.Fetch), func(kmsg.Request) (kmsg.Response, error, bool) {
					cluster.KeepControl()
					fetchRequestsCount.Inc()

					if fetchShouldFail.Load() {
						return nil, errors.New("mocked error"), true
					}

					return nil, nil, false
				})

				writeClient := newKafkaProduceClient(t, clusterAddr)

				produceRecord(ctx, t, writeClient, topicName, partitionID, []byte("record-1"))
				produceRecord(ctx, t, writeClient, topicName, partitionID, []byte("record-2"))

				// Consume from after the records in the head. The sleep guaranties a full second gap between the head and tail of the topic.
				time.Sleep(time.Second)
				consumeFromTs := time.Now()

				produceRecord(ctx, t, writeClient, topicName, partitionID, []byte("record-3"))
				produceRecord(ctx, t, writeClient, topicName, partitionID, []byte("record-4"))

				// Create and start the reader.
				fetchShouldFail.Store(true)
				fetchRequestsCount.Store(0)
				consumedRecordsMx.Lock()
				consumedRecords = nil
				consumedRecordsMx.Unlock()

				reg := prometheus.NewPedanticRegistry()
				logs := &concurrency.SyncBuffer{}
				readerOpts := append([]readerTestCfgOpt{
					withConsumeFromTimestampAtStartup(consumeFromTs.UnixMilli()),
					withTargetAndMaxConsumerLagAtStartup(time.Second, 2*time.Second),
					withRegistry(reg),
					withLogger(log.NewLogfmtLogger(logs)),
				}, concurrencyVariant...)

				reader := createReader(t, clusterAddr, topicName, partitionID, consumer, readerOpts...)
				require.NoError(t, reader.StartAsync(ctx))
				t.Cleanup(func() {
					require.NoError(t, services.StopAndAwaitTerminated(ctx, reader))
				})

				// Wait until the Kafka cluster received few Fetch requests.
				test.Poll(t, 5*time.Second, true, func() interface{} {
					return fetchRequestsCount.Load() > 0
				})

				// Since the mocked Kafka cluster is configured to fail any Fetch we expect the reader hasn't
				// catched up yet, and it's still in Starting state.
				assert.Equal(t, services.Starting, reader.State())

				// Unblock the Fetch requests. Now they will succeed.
				fetchShouldFail.Store(false)

				// We expect the reader to catch up, and then switch to Running state.
				test.Poll(t, 5*time.Second, services.Running, func() interface{} {
					return reader.State()
				})

				// We expect the reader to have switched to running because target consumer lag has been honored.
				assert.Contains(t, logs.String(), "partition reader consumed partition and current lag is lower than configured target consumer lag")

				// We expect the reader to have consumed the partition from the third record.
				test.Poll(t, time.Second, []string{"record-3", "record-4"}, func() interface{} {
					consumedRecordsMx.Lock()
					defer consumedRecordsMx.Unlock()
					return slices.Clone(consumedRecords)
				})

				// We expect the last consumed offset to be tracked in a metric.
				expectedConsumedOffset := 3
				test.Poll(t, time.Second, nil, func() interface{} {
					return promtest.GatherAndCompare(reg, strings.NewReader(fmt.Sprintf(`
						# HELP cortex_ingest_storage_reader_last_consumed_offset The last offset successfully consumed by the partition reader. Set to -1 if not offset has been consumed yet.
						# TYPE cortex_ingest_storage_reader_last_consumed_offset gauge
						cortex_ingest_storage_reader_last_consumed_offset{partition="1"} %d

						# HELP cortex_ingest_storage_reader_buffered_fetch_records_total Total number of records buffered within the client ready to be consumed
						# TYPE cortex_ingest_storage_reader_buffered_fetch_records_total gauge
						cortex_ingest_storage_reader_buffered_fetch_records_total{component="partition-reader"} 0
					`, expectedConsumedOffset)), "cortex_ingest_storage_reader_last_consumed_offset", "cortex_ingest_storage_reader_buffered_fetch_records_total")
				})
			})
		}
	})

	t.Run("should consume partition from last committed offset if position=last-offset, and wait until target lag is honored", func(t *testing.T) {
		t.Parallel()

		for concurrencyName, concurrencyVariant := range concurrencyVariants {
			concurrencyVariant := concurrencyVariant

			t.Run(concurrencyName, func(t *testing.T) {
				t.Parallel()

				var (
					cluster, clusterAddr = testkafka.CreateCluster(t, partitionID+1, topicName)
					fetchRequestsCount   = atomic.NewInt64(0)
					fetchShouldFail      = atomic.NewBool(false)
					consumedRecordsMx    sync.Mutex
					consumedRecords      []string
				)

<<<<<<< HEAD
				consumer := consumerFunc(func(_ context.Context, records []Record) error {
=======
				consumer := consumerFunc(func(_ context.Context, records iter.Seq[*kgo.Record]) error {
>>>>>>> f4312067
					consumedRecordsMx.Lock()
					defer consumedRecordsMx.Unlock()

					for r := range records {
						consumedRecords = append(consumedRecords, string(r.Value))
					}
					return nil
				})

				cluster.ControlKey(int16(kmsg.Fetch), func(kmsg.Request) (kmsg.Response, error, bool) {
					cluster.KeepControl()
					fetchRequestsCount.Inc()

					if fetchShouldFail.Load() {
						return nil, errors.New("mocked error"), true
					}

					return nil, nil, false
				})

				// Run the test twice with the same Kafka cluster to show that second time it consumes only new records.
				for run := 1; run <= 2; run++ {
					t.Run(fmt.Sprintf("Run %d", run), func(t *testing.T) {
						// Reset the test.
						fetchShouldFail.Store(true)
						fetchRequestsCount.Store(0)
						consumedRecordsMx.Lock()
						consumedRecords = nil
						consumedRecordsMx.Unlock()

						// Produce a record before each test run.
						writeClient := newKafkaProduceClient(t, clusterAddr)
						produceRecord(ctx, t, writeClient, topicName, partitionID, []byte(fmt.Sprintf("record-%d", run)))
						t.Log("produced 1 record")

						// Create and start the reader.
						reg := prometheus.NewPedanticRegistry()
						logs := &concurrency.SyncBuffer{}
						readerOpts := append([]readerTestCfgOpt{
							withConsumeFromPositionAtStartup(consumeFromLastOffset),
							withTargetAndMaxConsumerLagAtStartup(time.Second, 2*time.Second),
							withRegistry(reg),
							withLogger(log.NewLogfmtLogger(logs)),
						}, concurrencyVariant...)

						reader := createReader(t, clusterAddr, topicName, partitionID, consumer, readerOpts...)
						require.NoError(t, reader.StartAsync(ctx))
						t.Cleanup(func() {
							require.NoError(t, services.StopAndAwaitTerminated(ctx, reader))
						})

						// Wait until the Kafka cluster received few Fetch requests.
						test.Poll(t, 5*time.Second, true, func() interface{} {
							return fetchRequestsCount.Load() > 2
						})

						// Since the mocked Kafka cluster is configured to fail any Fetch we expect the reader hasn't
						// catched up yet, and it's still in Starting state.
						assert.Equal(t, services.Starting, reader.State())

						// Unblock the Fetch requests. Now they will succeed.
						fetchShouldFail.Store(false)

						// We expect the reader to catch up, and then switch to Running state.
						test.Poll(t, 5*time.Second, services.Running, func() interface{} {
							return reader.State()
						})

						// We expect the reader to have consumed the partition from last offset.
						test.Poll(t, time.Second, []string{fmt.Sprintf("record-%d", run)}, func() interface{} {
							consumedRecordsMx.Lock()
							defer consumedRecordsMx.Unlock()
							return slices.Clone(consumedRecords)
						})

						// We expect the last consumed offset to be tracked in a metric.
						expectedConsumedOffset := run - 1
						test.Poll(t, time.Second, nil, func() interface{} {
							return promtest.GatherAndCompare(reg, strings.NewReader(fmt.Sprintf(`
								# HELP cortex_ingest_storage_reader_last_consumed_offset The last offset successfully consumed by the partition reader. Set to -1 if not offset has been consumed yet.
								# TYPE cortex_ingest_storage_reader_last_consumed_offset gauge
								cortex_ingest_storage_reader_last_consumed_offset{partition="1"} %d

								# HELP cortex_ingest_storage_reader_buffered_fetch_records_total Total number of records buffered within the client ready to be consumed
								# TYPE cortex_ingest_storage_reader_buffered_fetch_records_total gauge
								cortex_ingest_storage_reader_buffered_fetch_records_total{component="partition-reader"} 0
							`, expectedConsumedOffset)), "cortex_ingest_storage_reader_last_consumed_offset", "cortex_ingest_storage_reader_buffered_fetch_records_total")
						})
					})
				}
			})
		}
	})

	t.Run("should consume partition from last committed offset if position=last-offset, and wait until max lag is honored if can't honor target lag", func(t *testing.T) {
		t.Parallel()

		for concurrencyName, concurrencyVariant := range concurrencyVariants {
			concurrencyVariant := concurrencyVariant

			t.Run(concurrencyName, func(t *testing.T) {
				t.Parallel()

				var (
					cluster, clusterAddr = testkafka.CreateCluster(t, partitionID+1, topicName)
					writeClient          = newKafkaProduceClient(t, clusterAddr)
					nextRecordID         = atomic.NewInt32(0)
					targetLag            = 500 * time.Millisecond
					maxLag               = 2 * time.Second
				)

				// Wait until all goroutines used in this test have done.
				testRoutines := sync.WaitGroup{}
				t.Cleanup(testRoutines.Wait)

				// Create a channel to signal goroutines once the test has done.
				testDone := make(chan struct{})
				t.Cleanup(func() {
					close(testDone)
				})

<<<<<<< HEAD
				consumer := consumerFunc(func(_ context.Context, _ []Record) error {
					return nil
				})
=======
				consumer := consumerFunc(func(context.Context, iter.Seq[*kgo.Record]) error { return nil })
>>>>>>> f4312067

				cluster.ControlKey(int16(kmsg.ListOffsets), func(kreq kmsg.Request) (kmsg.Response, error, bool) {
					cluster.KeepControl()

					// Slow down each ListOffsets request to take longer than the target lag.
					req := kreq.(*kmsg.ListOffsetsRequest)
					if len(req.Topics) > 0 && len(req.Topics[0].Partitions) > 0 && req.Topics[0].Partitions[0].Timestamp == kafkaOffsetEnd {
						cluster.SleepControl(func() {
							testRoutines.Add(1)
							defer testRoutines.Done()

							delay := time.Duration(float64(targetLag) * 1.1)
							t.Logf("artificially slowing down OffsetFetch request by %s", delay.String())

							select {
							case <-testDone:
							case <-time.After(delay):
							}
						})
					}

					return nil, nil, false
				})

				// Produce a record.
				produceRecord(ctx, t, writeClient, topicName, partitionID, []byte(fmt.Sprintf("record-%d", nextRecordID.Inc())))
				t.Log("produced 1 record")

				// Continue to produce records at a high pace, so that we simulate the case there are always new
				// records to fetch.
				testRoutines.Add(1)
				go func() {
					defer testRoutines.Done()

					for {
						select {
						case <-testDone:
							return

						case <-time.After(targetLag / 2):
							produceRecord(ctx, t, writeClient, topicName, partitionID, []byte(fmt.Sprintf("record-%d", nextRecordID.Inc())))
							t.Log("produced 1 record")
						}
					}
				}()

				// Create and start the reader.
				reg := prometheus.NewPedanticRegistry()
				logs := &concurrency.SyncBuffer{}
				readerOpts := append([]readerTestCfgOpt{
					withConsumeFromPositionAtStartup(consumeFromLastOffset),
					withTargetAndMaxConsumerLagAtStartup(targetLag, maxLag),
					withRegistry(reg),
					withLogger(log.NewLogfmtLogger(logs)),
				}, concurrencyVariant...)

				reader := createReader(t, clusterAddr, topicName, partitionID, consumer, readerOpts...)
				require.NoError(t, reader.StartAsync(ctx))
				t.Cleanup(func() {
					require.NoError(t, services.StopAndAwaitTerminated(ctx, reader))
				})

				// We expect the reader to catch up, and then switch to Running state.
				test.Poll(t, maxLag*5, services.Running, func() interface{} {
					return reader.State()
				})

				// We expect the reader to have switched to running because max consumer lag has been honored
				// but target lag has not.
				assert.Contains(t, logs.String(), "partition reader consumed partition and current lag is lower than configured max consumer lag but higher than target consumer lag")
			})
		}
	})

	t.Run("should not wait indefinitely if context is cancelled while fetching last produced offset", func(t *testing.T) {
		t.Parallel()

		for concurrencyName, concurrencyVariant := range concurrencyVariants {
			concurrencyVariant := concurrencyVariant

			t.Run(concurrencyName, func(t *testing.T) {
				t.Parallel()

				var (
					cluster, clusterAddr     = testkafka.CreateCluster(t, partitionID+1, topicName)
<<<<<<< HEAD
					consumer                 = consumerFunc(func(context.Context, []Record) error { return nil })
=======
					consumer                 = consumerFunc(func(context.Context, iter.Seq[*kgo.Record]) error { return nil })
>>>>>>> f4312067
					listOffsetsRequestsCount = atomic.NewInt64(0)
					contextCancelled         = atomic.NewBool(false)
				)

				// Mock Kafka to always fail the ListOffsets request.
				cluster.ControlKey(int16(kmsg.ListOffsets), func(kreq kmsg.Request) (kmsg.Response, error, bool) {
					cluster.KeepControl()

					listOffsetsRequestsCount.Inc()

					// If context has been cancelled, we want to make sure we return an error
					// that will allow the client to detect the cancellation faster.
					if contextCancelled.Load() {
						return nil, context.Canceled, true
					}

					// Return a proper Kafka error response instead of a raw error
					// to ensure franz-go will retry this error
					req := kreq.(*kmsg.ListOffsetsRequest)
					res := req.ResponseKind().(*kmsg.ListOffsetsResponse)
					res.Default()
					res.Topics = []kmsg.ListOffsetsResponseTopic{
						{Topic: topicName, Partitions: []kmsg.ListOffsetsResponseTopicPartition{{ErrorCode: kerr.NotLeaderForPartition.Code}}},
					}
					return res, nil, true
				})

				// Create and start the reader.
				readerOpts := append([]readerTestCfgOpt{
					withTargetAndMaxConsumerLagAtStartup(time.Second, time.Second),
				}, concurrencyVariant...)
				reader := createReader(t, clusterAddr, topicName, partitionID, consumer, readerOpts...)

				readerCtx, cancelReaderCtx := context.WithCancel(ctx)
				require.NoError(t, reader.StartAsync(readerCtx))
				t.Cleanup(func() {
					// Interrupting startup should fail the service.
					// A context cancellation error shouldn't be swallowed and interpreted as "startup went ok"
					assert.ErrorIs(t, services.StopAndAwaitTerminated(ctx, reader), context.Canceled)
				})

				// Wait until the Kafka cluster received at least 2 ListOffsets requests.
				// This ensures the reader is actively trying to fetch offsets and retrying.
				test.Poll(t, 5*time.Second, true, func() interface{} {
					return listOffsetsRequestsCount.Load() > 1
				})

				// Cancelling the context should cause the service to switch to a terminal state.
				assert.Equal(t, services.Starting, reader.State())

				// Mark that context is being cancelled so subsequent requests fail faster
				contextCancelled.Store(true)
				cancelReaderCtx()

				// franz-go has internal retries that can last up to 10s
				test.Poll(t, 15*time.Second, services.Failed, func() interface{} {
					return reader.State()
				})
			})
		}
	})

	t.Run("should not wait indefinitely if context is cancelled while fetching records", func(t *testing.T) {
		t.Parallel()

		for concurrencyName, concurrencyVariant := range concurrencyVariants {
			concurrencyVariant := concurrencyVariant

			t.Run(concurrencyName, func(t *testing.T) {
				t.Parallel()

				var (
					cluster, clusterAddr = testkafka.CreateCluster(t, partitionID+1, topicName)
<<<<<<< HEAD
					consumer             = consumerFunc(func(context.Context, []Record) error { return nil })
=======
					consumer             = consumerFunc(func(context.Context, iter.Seq[*kgo.Record]) error { return nil })
>>>>>>> f4312067
					fetchRequestsCount   = atomic.NewInt64(0)
				)

				// Mock Kafka to always fail the Fetch request.
				cluster.ControlKey(int16(kmsg.Fetch), func(kmsg.Request) (kmsg.Response, error, bool) {
					cluster.KeepControl()

					fetchRequestsCount.Inc()
					return nil, errors.New("mocked error"), true
				})

				// Produce some records.
				writeClient := newKafkaProduceClient(t, clusterAddr)
				produceRecord(ctx, t, writeClient, topicName, partitionID, []byte("record-1"))
				produceRecord(ctx, t, writeClient, topicName, partitionID, []byte("record-2"))
				t.Log("produced 2 records")

				// Create and start the reader.
				readerOpts := append([]readerTestCfgOpt{
					withTargetAndMaxConsumerLagAtStartup(time.Second, time.Second),
				}, concurrencyVariant...)
				reader := createReader(t, clusterAddr, topicName, partitionID, consumer, readerOpts...)

				readerCtx, cancelReaderCtx := context.WithCancel(ctx)
				require.NoError(t, reader.StartAsync(readerCtx))
				t.Cleanup(func() {
					// Interrupting startup should fail the service.
					// A context cancellation error shouldn't be swallowed and interpreted as "startup went ok"
					assert.ErrorIs(t, services.StopAndAwaitTerminated(ctx, reader), context.Canceled)
				})

				// Wait until the Kafka cluster received at least 1 Fetch request.
				test.Poll(t, 5*time.Second, true, func() interface{} {
					return fetchRequestsCount.Load() > 0
				})

				// Cancelling the context should cause the service to switch to a terminal state.
				assert.Equal(t, services.Starting, reader.State())
				cancelReaderCtx()

				test.Poll(t, 5*time.Second, services.Failed, func() interface{} {
					return reader.State()
				})
			})
		}
	})

	t.Run("should not wait indefinitely if there are no records to consume from Kafka but partition start offset is > 0 (e.g. all previous records have been deleted by Kafka retention)", func(t *testing.T) {
		t.Parallel()

		for _, consumeFromPosition := range consumeFromPositionOptions {
			consumeFromPosition := consumeFromPosition

			t.Run(fmt.Sprintf("consume from position: %s", consumeFromPosition), func(t *testing.T) {
				t.Parallel()

				for concurrencyName, concurrencyVariant := range concurrencyVariants {
					concurrencyVariant := concurrencyVariant

					t.Run(concurrencyName, func(t *testing.T) {
						t.Parallel()

						ctx, cancel := context.WithCancel(context.Background())
						t.Cleanup(cancel)

<<<<<<< HEAD
						consumer := consumerFunc(func(context.Context, []Record) error {
							return nil
						})
=======
						consumer := consumerFunc(func(context.Context, iter.Seq[*kgo.Record]) error { return nil })
>>>>>>> f4312067

						cluster, clusterAddr := testkafka.CreateCluster(t, partitionID+1, topicName)
						cluster.ControlKey(int16(kmsg.Fetch), func(kmsg.Request) (kmsg.Response, error, bool) {
							cluster.KeepControl()

							// Throttle the Fetch request.
							select {
							case <-ctx.Done():
							case <-time.After(time.Second):
							}

							return nil, nil, false
						})

						// Produce some records.
						writeClient := newKafkaProduceClient(t, clusterAddr)
						produceRecord(ctx, t, writeClient, topicName, partitionID, []byte("record-1"))
						produceRecord(ctx, t, writeClient, topicName, partitionID, []byte("record-2"))
						t.Log("produced 2 records")

						// Fetch the partition end offset, which is the offset of the next record that will be produced.
						adminClient := kadm.NewClient(writeClient)
						endOffsets, err := adminClient.ListEndOffsets(ctx, topicName)
						require.NoError(t, err)
						endOffset, exists := endOffsets.Lookup(topicName, partitionID)
						require.True(t, exists)
						require.NoError(t, endOffset.Err)
						t.Logf("fetched partition end offset: %d", endOffset.Offset)

						// Issue a request to delete produced records so far. What Kafka does under the hood is to advance
						// the partition start offset to the specified offset.
						advancePartitionStartTo := kadm.Offsets{}
						advancePartitionStartTo.Add(kadm.Offset{Topic: topicName, Partition: partitionID, At: endOffset.Offset})
						_, err = adminClient.DeleteRecords(ctx, advancePartitionStartTo)
						require.NoError(t, err)
						t.Logf("advanced partition start offset to: %d", endOffset.Offset)

						// Create and start the reader. We expect the reader to immediately switch to Running state.
						reg := prometheus.NewPedanticRegistry()
						readerOpts := append([]readerTestCfgOpt{
							withConsumeFromPositionAtStartup(consumeFromPosition),
							withConsumeFromTimestampAtStartup(time.Now().UnixMilli()), // For the test where position=timestamp.
							withTargetAndMaxConsumerLagAtStartup(time.Second, time.Second),
							withRegistry(reg),
						}, concurrencyVariant...)

						reader := createReader(t, clusterAddr, topicName, partitionID, consumer, readerOpts...)

						require.NoError(t, services.StartAndAwaitRunning(ctx, reader))
						t.Cleanup(func() {
							require.NoError(t, services.StopAndAwaitTerminated(ctx, reader))
						})

						// We expect no record has been consumed.
						require.NoError(t, promtest.GatherAndCompare(reg, strings.NewReader(`
							# HELP cortex_ingest_storage_reader_last_consumed_offset The last offset successfully consumed by the partition reader. Set to -1 if not offset has been consumed yet.
							# TYPE cortex_ingest_storage_reader_last_consumed_offset gauge
							cortex_ingest_storage_reader_last_consumed_offset{partition="1"} -1

							# HELP cortex_ingest_storage_reader_last_committed_offset The last consumed offset successfully committed by the partition reader. Set to -1 if not offset has been committed yet.
							# TYPE cortex_ingest_storage_reader_last_committed_offset gauge
							cortex_ingest_storage_reader_last_committed_offset{partition="1"} -1

							# HELP cortex_ingest_storage_reader_buffered_fetch_records_total Total number of records buffered within the client ready to be consumed
							# TYPE cortex_ingest_storage_reader_buffered_fetch_records_total gauge
							cortex_ingest_storage_reader_buffered_fetch_records_total{component="partition-reader"} 0
						`), "cortex_ingest_storage_reader_last_consumed_offset", "cortex_ingest_storage_reader_last_committed_offset", "cortex_ingest_storage_reader_buffered_fetch_records_total"))
					})
				}
			})
		}
	})

	t.Run("should read target lag and then consume more records after switching to 0 ongoing concurrency if position=start, startup_fetch_concurrency=2, ongoing_fetch_concurrency=0", func(t *testing.T) {
		t.Parallel()

		var (
			cluster, clusterAddr = testkafka.CreateCluster(t, partitionID+1, topicName)
			fetchRequestsCount   = atomic.NewInt64(0)
			fetchShouldFail      = atomic.NewBool(true)
			consumedRecordsMx    sync.Mutex
			consumedRecords      []string
		)

<<<<<<< HEAD
		consumer := consumerFunc(func(_ context.Context, records []Record) error {
=======
		consumer := consumerFunc(func(_ context.Context, records iter.Seq[*kgo.Record]) error {
>>>>>>> f4312067
			consumedRecordsMx.Lock()
			defer consumedRecordsMx.Unlock()

			for r := range records {
				consumedRecords = append(consumedRecords, string(r.Value))
			}
			return nil
		})

		cluster.ControlKey(int16(kmsg.Fetch), func(kmsg.Request) (kmsg.Response, error, bool) {
			cluster.KeepControl()
			fetchRequestsCount.Inc()

			if fetchShouldFail.Load() {
				return nil, errors.New("mocked error"), true
			}

			return nil, nil, false
		})

		// Produce some records.
		writeClient := newKafkaProduceClient(t, clusterAddr)
		produceRecord(ctx, t, writeClient, topicName, partitionID, []byte("record-1"))
		produceRecord(ctx, t, writeClient, topicName, partitionID, []byte("record-2"))
		t.Log("produced 2 records")

		// Create and start the reader.
		reg := prometheus.NewPedanticRegistry()
		logs := &concurrency.SyncBuffer{}
		reader := createReader(t, clusterAddr, topicName, partitionID, consumer,
			withConsumeFromPositionAtStartup(consumeFromStart),
			withTargetAndMaxConsumerLagAtStartup(time.Second, 2*time.Second),
			withRegistry(reg),
			withLogger(log.NewLogfmtLogger(logs)),
			withFetchConcurrency(2))

		require.NoError(t, reader.StartAsync(ctx))
		t.Cleanup(func() {
			require.NoError(t, services.StopAndAwaitTerminated(ctx, reader))
		})

		// Wait until the Kafka cluster received few Fetch requests.
		test.Poll(t, 5*time.Second, true, func() interface{} {
			return fetchRequestsCount.Load() > 2
		})

		// Since the mocked Kafka cluster is configured to fail any Fetch we expect the reader hasn't
		// catched up yet, and it's still in Starting state.
		assert.Equal(t, services.Starting, reader.State())

		// Unblock the Fetch requests. Now they will succeed.
		fetchShouldFail.Store(false)

		// We expect the reader to catch up, and then switch to Running state.
		test.Poll(t, 5*time.Second, services.Running, func() interface{} {
			return reader.State()
		})

		// We expect the reader to have switched to running because target consumer lag has been honored.
		assert.Contains(t, logs.String(), "partition reader consumed partition and current lag is lower than configured target consumer lag")

		// We expect the reader to have consumed the partition from start.
		test.Poll(t, time.Second, []string{"record-1", "record-2"}, func() interface{} {
			consumedRecordsMx.Lock()
			defer consumedRecordsMx.Unlock()
			return slices.Clone(consumedRecords)
		})

		// We expect the last consumed offset to be tracked in a metric, and there are no buffered records reported.
		test.Poll(t, time.Second, nil, func() interface{} {
			return promtest.GatherAndCompare(reg, strings.NewReader(`
				# HELP cortex_ingest_storage_reader_last_consumed_offset The last offset successfully consumed by the partition reader. Set to -1 if not offset has been consumed yet.
				# TYPE cortex_ingest_storage_reader_last_consumed_offset gauge
				cortex_ingest_storage_reader_last_consumed_offset{partition="1"} 1

				# HELP cortex_ingest_storage_reader_buffered_fetch_records_total Total number of records buffered within the client ready to be consumed
				# TYPE cortex_ingest_storage_reader_buffered_fetch_records_total gauge
				cortex_ingest_storage_reader_buffered_fetch_records_total{component="partition-reader"} 0
			`), "cortex_ingest_storage_reader_last_consumed_offset", "cortex_ingest_storage_reader_buffered_fetch_records_total")
		})

		produceRecord(ctx, t, writeClient, topicName, partitionID, []byte("record-3"))
		produceRecord(ctx, t, writeClient, topicName, partitionID, []byte("record-4"))
		t.Log("produced 2 records")

		// We expect the reader to consume subsequent records too.
		test.Poll(t, time.Second, []string{"record-1", "record-2", "record-3", "record-4"}, func() interface{} {
			consumedRecordsMx.Lock()
			defer consumedRecordsMx.Unlock()
			return slices.Clone(consumedRecords)
		})

		// We expect the last consumed offset to be tracked in a metric, and there are no buffered records reported.
		test.Poll(t, time.Second, nil, func() interface{} {
			return promtest.GatherAndCompare(reg, strings.NewReader(`
				# HELP cortex_ingest_storage_reader_last_consumed_offset The last offset successfully consumed by the partition reader. Set to -1 if not offset has been consumed yet.
				# TYPE cortex_ingest_storage_reader_last_consumed_offset gauge
				cortex_ingest_storage_reader_last_consumed_offset{partition="1"} 3

				# HELP cortex_ingest_storage_reader_buffered_fetch_records_total Total number of records buffered within the client ready to be consumed
				# TYPE cortex_ingest_storage_reader_buffered_fetch_records_total gauge
				cortex_ingest_storage_reader_buffered_fetch_records_total{component="partition-reader"} 0
			`), "cortex_ingest_storage_reader_last_consumed_offset", "cortex_ingest_storage_reader_buffered_fetch_records_total")
		})
	})
}

func TestPartitionReader_ShouldNotBufferRecordsInTheKafkaClientWhenDone(t *testing.T) {
	const (
		topicName        = "test"
		partitionID      = 1
		maxBufferedBytes = 2_000_000
	)

	tc := map[string]struct {
		concurrencyVariant                []readerTestCfgOpt
		expectedBufferedRecords           int
		expectedBufferedBytes             int
		expectedBufferedRecordsFromClient int
	}{
		"without concurrency": {
			concurrencyVariant:                []readerTestCfgOpt{withFetchConcurrency(0)},
			expectedBufferedRecords:           1,
			expectedBufferedBytes:             19,
			expectedBufferedRecordsFromClient: 1,
		},
		"with fetch concurrency": {
			concurrencyVariant:      []readerTestCfgOpt{withFetchConcurrency(2)},
			expectedBufferedRecords: 1,
			// only one fetcher is active because we don't fetch over the HWM.
			// That fetcher should fetch 1MB. It's padded with 5% to account for underestimation of the record size.
			// The expected buffered bytes are 1.05MB
			expectedBufferedBytes:             1_050_000,
			expectedBufferedRecordsFromClient: 0,
		},
		"with higher fetch concurrency": {
			concurrencyVariant:      []readerTestCfgOpt{withFetchConcurrency(4)},
			expectedBufferedRecords: 1,
			// There is one fetcher fetching. That fetcher should fetch 500KB.
			// But we clamp the MaxBytes to at least 1MB, so that we don't underfetch when the absolute volume of data is low.
			expectedBufferedBytes:             1_000_000,
			expectedBufferedRecordsFromClient: 0,
		},
	}

	for concurrencyName, tt := range tc {
		concurrencyVariant := tt.concurrencyVariant

		t.Run(concurrencyName, func(t *testing.T) {
			t.Parallel()

			var (
				ctx               = context.Background()
				_, clusterAddr    = testkafka.CreateCluster(t, partitionID+1, topicName)
				consumedRecordsMx sync.Mutex
				consumedRecords   []string
				blocked           = atomic.NewBool(false)
			)

<<<<<<< HEAD
			consumer := consumerFunc(func(_ context.Context, records []Record) error {
=======
			consumer := consumerFunc(func(_ context.Context, records iter.Seq[*kgo.Record]) error {
>>>>>>> f4312067
				if blocked.Load() {
					blockedTicker := time.NewTicker(100 * time.Millisecond)
					defer blockedTicker.Stop()

					timeoutTimer := time.NewTimer(3 * time.Second)
					defer timeoutTimer.Stop()

				outer:
					for {
						select {
						case <-blockedTicker.C:
							if !blocked.Load() {
								break outer
							}
						case <-timeoutTimer.C:
							// This is basically a test failure as we never finish the test in time.
							t.Log("failed to finish unblocking the consumer in time")
							return nil
						}
					}
				}

				consumedRecordsMx.Lock()
				defer consumedRecordsMx.Unlock()
				for r := range records {
					consumedRecords = append(consumedRecords, string(r.Value))
				}
				return nil
			})

			// Produce some records.
			writeClient := newKafkaProduceClient(t, clusterAddr)
			produceRecord(ctx, t, writeClient, topicName, partitionID, []byte("record-1"))
			produceRecord(ctx, t, writeClient, topicName, partitionID, []byte("record-2"))
			t.Log("produced 2 records")

			// Create and start the reader.
			reg := prometheus.NewPedanticRegistry()
			logs := &concurrency.SyncBuffer{}

			readerOpts := append([]readerTestCfgOpt{
				withConsumeFromPositionAtStartup(consumeFromStart),
				withTargetAndMaxConsumerLagAtStartup(time.Second, 2*time.Second),
				withRegistry(reg),
				withLogger(log.NewLogfmtLogger(logs)),
				withMaxBufferedBytes(maxBufferedBytes),
			}, concurrencyVariant...)

			reader := createReader(t, clusterAddr, topicName, partitionID, consumer, readerOpts...)
			require.NoError(t, reader.StartAsync(ctx))
			t.Cleanup(func() {
				require.NoError(t, services.StopAndAwaitTerminated(ctx, reader))
			})

			// We expect the reader to catch up, and then switch to Running state.
			test.Poll(t, 5*time.Second, services.Running, func() interface{} {
				return reader.State()
			})

			// We expect the reader to have switched to running because target consumer lag has been honored.
			assert.Contains(t, logs.String(), "partition reader consumed partition and current lag is lower than configured target consumer lag")

			// We expect the reader to have consumed the partition from start.
			test.Poll(t, time.Second, []string{"record-1", "record-2"}, func() interface{} {
				consumedRecordsMx.Lock()
				defer consumedRecordsMx.Unlock()
				return slices.Clone(consumedRecords)
			})

			// Wait some time to give some time for the Kafka client to eventually read and buffer records.
			// We don't expect it, but to make sure it's not happening we have to give it some time.
			time.Sleep(time.Second)

			// We expect the last consumed offset to be tracked in a metric, and there are no buffered records reported.
			test.Poll(t, time.Second, nil, func() interface{} {
				return promtest.GatherAndCompare(reg, strings.NewReader(`
				# HELP cortex_ingest_storage_reader_last_consumed_offset The last offset successfully consumed by the partition reader. Set to -1 if not offset has been consumed yet.
				# TYPE cortex_ingest_storage_reader_last_consumed_offset gauge
				cortex_ingest_storage_reader_last_consumed_offset{partition="1"} 1

				# HELP cortex_ingest_storage_reader_buffered_fetch_records_total Total number of records buffered within the client ready to be consumed
				# TYPE cortex_ingest_storage_reader_buffered_fetch_records_total gauge
				cortex_ingest_storage_reader_buffered_fetch_records_total{component="partition-reader"} 0

        		# HELP cortex_ingest_storage_reader_buffered_fetched_records The number of records fetched from Kafka by both concurrent fetchers and the Kafka client but not yet processed.
        		# TYPE cortex_ingest_storage_reader_buffered_fetched_records gauge
        		cortex_ingest_storage_reader_buffered_fetched_records 0
			`), "cortex_ingest_storage_reader_last_consumed_offset", "cortex_ingest_storage_reader_buffered_fetch_records_total", "cortex_ingest_storage_reader_buffered_fetched_records")
			})

			// Now, we want to assert that when the reader does have records buffered the metrics correctly reflect the current state.
			// First, make the consumer block on the next consumption.
			blocked.Store(true)

			// Now, produce more records after the reader has started.
			produceRecord(ctx, t, writeClient, topicName, partitionID, []byte("record-3"))
			produceRecord(ctx, t, writeClient, topicName, partitionID, []byte("record-4"))
			t.Log("produced 2 records")

			// Now, we expect to have some records buffered.
			test.Poll(t, time.Second, nil, func() interface{} {
				return promtest.GatherAndCompare(reg, strings.NewReader(fmt.Sprintf(`
				# HELP cortex_ingest_storage_reader_last_consumed_offset The last offset successfully consumed by the partition reader. Set to -1 if not offset has been consumed yet.
				# TYPE cortex_ingest_storage_reader_last_consumed_offset gauge
				cortex_ingest_storage_reader_last_consumed_offset{partition="1"} 1

				# HELP cortex_ingest_storage_reader_buffered_fetch_records_total Total number of records buffered within the client ready to be consumed
				# TYPE cortex_ingest_storage_reader_buffered_fetch_records_total gauge
				cortex_ingest_storage_reader_buffered_fetch_records_total{component="partition-reader"} %d

        		# HELP cortex_ingest_storage_reader_buffered_fetched_records The number of records fetched from Kafka by both concurrent fetchers and the Kafka client but not yet processed.
        		# TYPE cortex_ingest_storage_reader_buffered_fetched_records gauge
        		cortex_ingest_storage_reader_buffered_fetched_records %d

        		# HELP cortex_ingest_storage_reader_buffered_fetched_bytes The number of bytes fetched or requested from Kafka by both concurrent fetchers and the Kafka client but not yet processed. The value depends on -ingest-storage.kafka.use-compressed-bytes-as-fetch-max-bytes.
        		# TYPE cortex_ingest_storage_reader_buffered_fetched_bytes gauge
        		cortex_ingest_storage_reader_buffered_fetched_bytes %d
			`, tt.expectedBufferedRecordsFromClient, tt.expectedBufferedRecords, tt.expectedBufferedBytes)), "cortex_ingest_storage_reader_last_consumed_offset", "cortex_ingest_storage_reader_buffered_fetch_records_total", "cortex_ingest_storage_reader_buffered_fetched_records", "cortex_ingest_storage_reader_buffered_fetched_bytes")
			})

			// With that assertion done, we can unblock records consumption.
			blocked.Store(false)

			// We expect the reader to consume subsequent records too.
			test.Poll(t, time.Second, []string{"record-1", "record-2", "record-3", "record-4"}, func() interface{} {
				consumedRecordsMx.Lock()
				defer consumedRecordsMx.Unlock()
				return slices.Clone(consumedRecords)
			})

			// Wait some time to give some time for the Kafka client to eventually read and buffer records.
			// We don't expect it, but to make sure it's not happening we have to give it some time.
			time.Sleep(time.Second)

			// We expect the last consumed offset to be tracked in a metric, and there are no buffered records reported.
			test.Poll(t, time.Second, nil, func() interface{} {
				return promtest.GatherAndCompare(reg, strings.NewReader(`
				# HELP cortex_ingest_storage_reader_last_consumed_offset The last offset successfully consumed by the partition reader. Set to -1 if not offset has been consumed yet.
				# TYPE cortex_ingest_storage_reader_last_consumed_offset gauge
				cortex_ingest_storage_reader_last_consumed_offset{partition="1"} 3

				# HELP cortex_ingest_storage_reader_buffered_fetch_records_total Total number of records buffered within the client ready to be consumed
				# TYPE cortex_ingest_storage_reader_buffered_fetch_records_total gauge
				cortex_ingest_storage_reader_buffered_fetch_records_total{component="partition-reader"} 0

        		# HELP cortex_ingest_storage_reader_buffered_fetched_records The number of records fetched from Kafka by both concurrent fetchers and the Kafka client but not yet processed.
        		# TYPE cortex_ingest_storage_reader_buffered_fetched_records gauge
        		cortex_ingest_storage_reader_buffered_fetched_records 0
			`), "cortex_ingest_storage_reader_last_consumed_offset", "cortex_ingest_storage_reader_buffered_fetch_records_total", "cortex_ingest_storage_reader_buffered_fetched_records")
			})
		})
	}
}

func TestPartitionReader_ShouldNotPanicIfBufferedRecordsIsCalledBeforeStarting(t *testing.T) {
	const (
		topicName   = "test"
		partitionID = 1
	)

	_, clusterAddr := testkafka.CreateCluster(t, partitionID+1, topicName)
	reader := createReader(t, clusterAddr, topicName, partitionID, nil)

	require.Zero(t, reader.BufferedRecords())
}

// This test is critical because it reproduces a bug that caused data loss. This test has been designed to
// *not* mock PartitionReader or concurrentFetchers, and just mock responses from Kafka to reproduce a scenario
// where *both* conditions are met:
// 1. Fetch request failures
// 2. Fetch responses containing less records than requested
func TestPartitionReader_ShouldNotMissRecordsIfFetchRequestContainPartialFailuresWithConcurrentFetcherIsUsed(t *testing.T) {
	t.Parallel()

	const (
		topicName   = "test-topic"
		partitionID = 1
		concurrency = 5
	)

	ctx, cancel := context.WithTimeout(context.Background(), 60*time.Second)
	t.Cleanup(cancel)

	cluster, clusterAddr := testkafka.CreateCluster(t, partitionID+1, topicName)
	client := newKafkaProduceClient(t, clusterAddr)

	// We generate records that match the initialBytesPerRecord expectation, so that
	// we get concurrent Fetch requests since the beginning (a part from the very first
	// Fetch request which is sequential because we don't have the HWM yet).
	const recordSizeBytes = initialBytesPerRecord
	const minFetchBytes = forcedMinValueForMaxBytes
	const recordsPerFetch = minFetchBytes / recordSizeBytes
	const maxBufferedBytes = concurrency * recordsPerFetch * recordSizeBytes

	// We expect that fetchers will fetch more than 50 records per Fetch request.
	require.Greater(t, recordsPerFetch, 50)

	// Produce enough records so that we'll fetch concurrently.
	const totalProducedRecords = concurrency * recordsPerFetch
	for i := 0; i < totalProducedRecords; i++ {
		produceRandomRecord(ctx, t, client, topicName, partitionID, recordSizeBytes, fmt.Sprintf("record-%05d", i))
	}

	t.Logf("Produced %d records", totalProducedRecords)

	// Fetch the raw record batches for each offset, so that it's easier to later mock the Kafka
	// server and control the returned batches.
	fetchResponseByRequestedOffset := fetchSmallestRecordsBatchForEachOffset(t, client, topicName, partitionID, 0, totalProducedRecords)
	t.Logf("Collected raw Fetch responses for all expected offsets")

	// Mock the Kafka server to intercept Fetch requests, return less records than requested and
	// inject random failures.
	cluster.ControlKey(kmsg.Fetch.Int16(), func(kreq kmsg.Request) (kmsg.Response, error, bool) {
		cluster.KeepControl()

		req := kreq.(*kmsg.FetchRequest)

		// We expect only 1 partition.
		if len(req.Topics) != 1 {
			return nil, fmt.Errorf("expected 1 topic, got %d", len(req.Topics)), true
		}
		if len(req.Topics[0].Partitions) != 1 {
			return nil, fmt.Errorf("expected 1 partition, got %d", len(req.Topics[0].Partitions)), true
		}

		// Simulate a 10% Kafka error rate.
		if rand.Int()%10 == 0 {
			return &kmsg.FetchResponse{
				Version:   req.Version,
				ErrorCode: kerr.UnknownServerError.Code,
				Topics: []kmsg.FetchResponseTopic{{
					Topic:   req.Topics[0].Topic,
					TopicID: req.Topics[0].TopicID,
					Partitions: []kmsg.FetchResponseTopicPartition{{
						Partition: req.Topics[0].Partitions[0].Partition,
						ErrorCode: kerr.UnknownServerError.Code,
					}},
				}},
			}, nil, true
		}

		// Lookup the response among the ones we previously fetched with a small "MaxBytes".
		res := fetchResponseByRequestedOffset[req.Topics[0].Partitions[0].FetchOffset]
		if res != nil {
			return res, nil, true
		}

		if req.Topics[0].Partitions[0].FetchOffset < totalProducedRecords {
			return nil, errors.New("the offset requested has not been found among the ones we previously fetched"), true
		}

		return nil, nil, false
	})

	// Consume all the records using the PartitionReader.
	var (
		totalConsumedRecords = atomic.NewInt64(0)
		consumedRecordIDs    = sync.Map{}
	)

<<<<<<< HEAD
	consumer := consumerFunc(func(_ context.Context, records []Record) error {
		for _, rec := range records {
=======
	consumer := consumerFunc(func(_ context.Context, records iter.Seq[*kgo.Record]) error {
		for rec := range records {
>>>>>>> f4312067
			totalConsumedRecords.Inc()

			// Parse the record ID from the actual record data.
			recordID, err := strconv.ParseInt(string(rec.Value[7:12]), 10, 64)
			require.NoError(t, err)
			consumedRecordIDs.Store(recordID, struct{}{})
		}

		return nil
	})

	// Create and start the reader.
	readerOpts := []readerTestCfgOpt{
		withConsumeFromPositionAtStartup(consumeFromStart),
		withTargetAndMaxConsumerLagAtStartup(time.Second, 2*time.Second),
		withLogger(log.NewNopLogger()),
		withMaxBufferedBytes(maxBufferedBytes),
		withFetchConcurrency(concurrency),
	}

	reader := createReader(t, clusterAddr, topicName, partitionID, consumer, readerOpts...)
	require.NoError(t, reader.StartAsync(ctx))
	t.Cleanup(func() {
		require.NoError(t, services.StopAndAwaitTerminated(ctx, reader))
	})

	// Wait until all produced have been consumed.
	test.Poll(t, 60*time.Second, int64(totalProducedRecords), func() interface{} {
		return totalConsumedRecords.Load()
	})

	// Ensure that the actual records content match the expected one.
	for i := int64(0); i < totalProducedRecords; i++ {
		_, found := consumedRecordIDs.Load(i)
		require.Truef(t, found, "Expected to find a consumed record with ID %d", i)
	}
}

// This test reproduces a scenario that we don't think should happen but, if it happens, we want to make sure
// that we don't lose records. The scenario is when Kafka returns a Fetch response for a *single* topic-partition
// containing *both* the error code set and some records.
func TestPartitionReader_ShouldNotMissRecordsIfKafkaReturnsAFetchBothWithAnErrorAndSomeRecords(t *testing.T) {
	t.Parallel()

	const (
		topicName            = "test"
		partitionID          = 1
		totalProducedRecords = 10000
		recordSizeBytes      = initialBytesPerRecord
		maxBufferedBytes     = (totalProducedRecords * initialBytesPerRecord) / 100
	)

	// We want to run all these tests with different concurrency config.
	concurrencyVariants := map[string][]readerTestCfgOpt{
		"without concurrency":    {withFetchConcurrency(0)},
		"with fetch concurrency": {withFetchConcurrency(2)},
	}

	for concurrencyName, concurrencyVariant := range concurrencyVariants {
		concurrencyVariant := concurrencyVariant

		t.Run(concurrencyName, func(t *testing.T) {
			t.Parallel()

			var (
				cluster, clusterAddr = testkafka.CreateCluster(t, partitionID+1, topicName)
				reg                  = prometheus.NewPedanticRegistry()
			)

			ctx, cancel := context.WithTimeout(context.Background(), 30*time.Second)
			t.Cleanup(cancel)

			// Produce records.
			writeClient := newKafkaProduceClient(t, clusterAddr)
			for i := 0; i < totalProducedRecords; i++ {
				produceRandomRecord(ctx, t, writeClient, topicName, partitionID, recordSizeBytes, fmt.Sprintf("record-%05d", i))
			}

			// Fetch the raw record batches for each offset, so that it's easier to later mock the Kafka
			// server and control the returned batches.
			fetchResponseByRequestedOffset := fetchSmallestRecordsBatchForEachOffset(t, writeClient, topicName, partitionID, 0, totalProducedRecords)
			t.Logf("Collected raw Fetch responses for all expected offsets")

			// Mock the Kafka server to intercept Fetch requests, return less records than requested and
			// randomly include error codes in some fetches.
			cluster.ControlKey(kmsg.Fetch.Int16(), func(kreq kmsg.Request) (kmsg.Response, error, bool) {
				cluster.KeepControl()

				req := kreq.(*kmsg.FetchRequest)

				// We expect only 1 partition in the request.
				if len(req.Topics) != 1 {
					return nil, fmt.Errorf("expected 1 topic in the request, got %d", len(req.Topics)), true
				}
				if len(req.Topics[0].Partitions) != 1 {
					return nil, fmt.Errorf("expected 1 partition in the request, got %d", len(req.Topics[0].Partitions)), true
				}

				// Lookup the response among the ones we previously fetched with a small "MaxBytes".
				res := fetchResponseByRequestedOffset[req.Topics[0].Partitions[0].FetchOffset]
				if res == nil {
					if req.Topics[0].Partitions[0].FetchOffset < totalProducedRecords {
						return nil, errors.New("the offset requested has not been found among the ones we previously fetched"), true
					}

					// It was requested that we haven't been previously produced (could be a future offset), we just let kfake handle it.
					return nil, nil, false
				}

				// We expect only 1 partition in the response.
				if len(res.Topics) != 1 {
					return nil, fmt.Errorf("expected 1 topic in the response, got %d", len(res.Topics)), true
				}
				if len(res.Topics[0].Partitions) != 1 {
					return nil, fmt.Errorf("expected 1 partition in the response, got %d", len(res.Topics[0].Partitions)), true
				}

				// Simulate a 10% error rate in the Kafka responses, mixed with records.
				if rand.Int()%10 == 0 {
					// Make a copy so we don't overwrite the cached version, which will be later requested again.
					resCopy := &kmsg.FetchResponse{Version: req.Version}
					if err := resCopy.ReadFrom(res.AppendTo(nil)); err != nil {
						return nil, fmt.Errorf("failed to make a copy of FetchResponse: %v", err), true
					}

					resCopy.Topics[0].Partitions[0].ErrorCode = kerr.UnknownServerError.Code
					res = resCopy
				}

				return res, nil, true
			})

			// Consume all records.
			var (
				totalConsumedRecords = atomic.NewInt64(0)
				consumedRecordIDs    = sync.Map{}
			)

<<<<<<< HEAD
			consumer := consumerFunc(func(_ context.Context, records []Record) error {
				for _, rec := range records {
=======
			consumer := consumerFunc(func(_ context.Context, records iter.Seq[*kgo.Record]) error {
				for rec := range records {
>>>>>>> f4312067
					totalConsumedRecords.Inc()

					// Parse the record ID from the actual record data.
					recordID, err := strconv.ParseInt(string(rec.Value[7:12]), 10, 64)
					require.NoError(t, err)
					consumedRecordIDs.Store(recordID, struct{}{})
				}

				return nil
			})

			readerOpts := append([]readerTestCfgOpt{
				withConsumeFromPositionAtStartup(consumeFromStart),
				withTargetAndMaxConsumerLagAtStartup(time.Second, 2*time.Second),
				withMaxBufferedBytes(maxBufferedBytes),
				withRegistry(reg),
				withLogger(log.NewNopLogger()),
			}, concurrencyVariant...)

			reader := createReader(t, clusterAddr, topicName, partitionID, consumer, readerOpts...)
			require.NoError(t, reader.StartAsync(ctx))
			t.Cleanup(func() {
				require.NoError(t, services.StopAndAwaitTerminated(ctx, reader))
			})

			// Wait until all produced have been consumed.
			test.Poll(t, 60*time.Second, int64(totalProducedRecords), func() interface{} {
				return totalConsumedRecords.Load()
			})

			// Ensure that the actual records content match the expected one.
			for i := int64(0); i < totalProducedRecords; i++ {
				_, found := consumedRecordIDs.Load(i)
				require.Truef(t, found, "Expected to find a consumed record with ID %d", i)
			}

			// We expect the last consumed offset to be tracked in a metric.
			test.Poll(t, time.Second, nil, func() interface{} {
				return promtest.GatherAndCompare(reg, strings.NewReader(fmt.Sprintf(`
					# HELP cortex_ingest_storage_reader_last_consumed_offset The last offset successfully consumed by the partition reader. Set to -1 if not offset has been consumed yet.
					# TYPE cortex_ingest_storage_reader_last_consumed_offset gauge
					cortex_ingest_storage_reader_last_consumed_offset{partition="1"} %d

					# HELP cortex_ingest_storage_reader_buffered_fetch_records_total Total number of records buffered within the client ready to be consumed
					# TYPE cortex_ingest_storage_reader_buffered_fetch_records_total gauge
					cortex_ingest_storage_reader_buffered_fetch_records_total{component="partition-reader"} 0
				`, totalProducedRecords-1)), "cortex_ingest_storage_reader_last_consumed_offset", "cortex_ingest_storage_reader_buffered_fetch_records_total")
			})
		})
	}
}

func TestPartitionReader_fetchLastCommittedOffset(t *testing.T) {
	const (
		topicName   = "test"
		partitionID = 1
	)

	var (
		ctx = context.Background()
	)

	t.Run("should return 'not exists' if Kafka returns GroupIDNotFound", func(t *testing.T) {
		t.Parallel()

		var (
			cluster, clusterAddr = testkafka.CreateClusterWithoutCustomConsumerGroupsSupport(t, partitionID+1, topicName)
<<<<<<< HEAD
			consumer             = consumerFunc(func(context.Context, []Record) error { return nil })
=======
			consumer             = consumerFunc(func(context.Context, iter.Seq[*kgo.Record]) error { return nil })
>>>>>>> f4312067
			reader               = createReader(t, clusterAddr, topicName, partitionID, consumer, withTargetAndMaxConsumerLagAtStartup(time.Second, time.Second))
		)

		cluster.ControlKey(int16(kmsg.OffsetFetch), func(request kmsg.Request) (kmsg.Response, error, bool) {
			cluster.KeepControl()

			req := request.(*kmsg.OffsetFetchRequest)
			res := req.ResponseKind().(*kmsg.OffsetFetchResponse)
			res.Default()
			res.Groups = []kmsg.OffsetFetchResponseGroup{
				{
					Group:     reader.consumerGroup,
					ErrorCode: kerr.GroupIDNotFound.Code,
				},
			}

			return res, nil, true
		})

		client := newKafkaProduceClient(t, clusterAddr)
		_, exists, err := reader.fetchLastCommittedOffset(ctx, client)
		require.NoError(t, err)
		assert.False(t, exists)
	})

	t.Run("should return 'not exists' if Kafka returns no offsets for the requested partition", func(t *testing.T) {
		t.Parallel()

		var (
			cluster, clusterAddr = testkafka.CreateClusterWithoutCustomConsumerGroupsSupport(t, partitionID+1, topicName)
<<<<<<< HEAD
			consumer             = consumerFunc(func(context.Context, []Record) error { return nil })
=======
			consumer             = consumerFunc(func(context.Context, iter.Seq[*kgo.Record]) error { return nil })
>>>>>>> f4312067
			reader               = createReader(t, clusterAddr, topicName, partitionID, consumer, withTargetAndMaxConsumerLagAtStartup(time.Second, time.Second))
		)

		cluster.ControlKey(int16(kmsg.OffsetFetch), func(request kmsg.Request) (kmsg.Response, error, bool) {
			cluster.KeepControl()

			req := request.(*kmsg.OffsetFetchRequest)
			res := req.ResponseKind().(*kmsg.OffsetFetchResponse)
			res.Default()
			res.Groups = []kmsg.OffsetFetchResponseGroup{
				{
					Group: reader.consumerGroup,
					Topics: []kmsg.OffsetFetchResponseGroupTopic{
						{
							Topic: topicName,
							Partitions: []kmsg.OffsetFetchResponseGroupTopicPartition{
								{
									Partition: partitionID + 1, // Another partition.
									Offset:    456,
								},
							},
						},
					},
				},
			}

			return res, nil, true
		})

		client := newKafkaProduceClient(t, clusterAddr)
		_, exists, err := reader.fetchLastCommittedOffset(ctx, client)
		require.NoError(t, err)
		assert.False(t, exists)
	})

	t.Run("should return the committed  to Kafka offset", func(t *testing.T) {
		t.Parallel()

		var (
			cluster, clusterAddr = testkafka.CreateClusterWithoutCustomConsumerGroupsSupport(t, partitionID+1, topicName)
<<<<<<< HEAD
			consumer             = consumerFunc(func(context.Context, []Record) error { return nil })
=======
			consumer             = consumerFunc(func(context.Context, iter.Seq[*kgo.Record]) error { return nil })
>>>>>>> f4312067
			reader               = createReader(t, clusterAddr, topicName, partitionID, consumer, withTargetAndMaxConsumerLagAtStartup(time.Second, time.Second))
		)

		cluster.ControlKey(int16(kmsg.OffsetFetch), func(request kmsg.Request) (kmsg.Response, error, bool) {
			cluster.KeepControl()

			req := request.(*kmsg.OffsetFetchRequest)
			res := req.ResponseKind().(*kmsg.OffsetFetchResponse)
			res.Default()
			res.Groups = []kmsg.OffsetFetchResponseGroup{
				{
					Group: reader.consumerGroup,
					Topics: []kmsg.OffsetFetchResponseGroupTopic{
						{
							Topic: topicName,
							Partitions: []kmsg.OffsetFetchResponseGroupTopicPartition{
								{
									Partition: partitionID, // Our partition.
									Offset:    123,
								}, {
									Partition: partitionID + 1, // Another partition.
									Offset:    456,
								},
							},
						},
					},
				},
			}

			return res, nil, true
		})

		client := newKafkaProduceClient(t, clusterAddr)
		offset, exists, err := reader.fetchLastCommittedOffset(ctx, client)
		require.NoError(t, err)
		assert.True(t, exists)
		assert.Equal(t, int64(123), offset)
	})
}

func TestPartitionCommitter(t *testing.T) {
	t.Parallel()

	const (
		topicName     = "test-topic"
		consumerGroup = "test-group"
		partitionID   = 1
	)

	t.Run("should keep trying to commit offset if the last commit failed, even if the offset has not been incremented", func(t *testing.T) {
		t.Parallel()

		cluster, clusterAddr := testkafka.CreateClusterWithoutCustomConsumerGroupsSupport(t, partitionID+1, topicName)

		// Mock the cluster to control OffsetCommit request.
		commitRequestsCount := atomic.NewInt64(0)
		commitRequestsShouldFail := atomic.NewBool(true)

		cluster.ControlKey(kmsg.OffsetCommit.Int16(), func(kreq kmsg.Request) (kmsg.Response, error, bool) {
			cluster.KeepControl()

			res := kreq.ResponseKind().(*kmsg.OffsetCommitResponse)
			res.Default()

			if commitRequestsShouldFail.Load() {
				res.Topics = []kmsg.OffsetCommitResponseTopic{
					{Topic: topicName, Partitions: []kmsg.OffsetCommitResponseTopicPartition{{Partition: partitionID, ErrorCode: kerr.InvalidCommitOffsetSize.Code}}},
				}
			} else {
				res.Topics = []kmsg.OffsetCommitResponseTopic{
					{Topic: topicName, Partitions: []kmsg.OffsetCommitResponseTopicPartition{{Partition: partitionID}}},
				}
			}

			return res, nil, true
		})

		logger := mimirtest.NewTestingLogger(t)
		cfg := createTestKafkaConfig(clusterAddr, topicName)
		client, err := kgo.NewClient(commonKafkaClientOptions(cfg, nil, logger)...)
		require.NoError(t, err)
		t.Cleanup(client.Close)

		adm := kadm.NewClient(client)
		reg := prometheus.NewPedanticRegistry()

		committer := newPartitionCommitter(cfg, adm, partitionID, consumerGroup, logger, reg)
		require.NoError(t, services.StartAndAwaitRunning(context.Background(), committer))
		t.Cleanup(func() {
			require.NoError(t, services.StopAndAwaitTerminated(context.Background(), committer))
		})

		committer.enqueueOffset(123)

		// Since we mocked the Kafka cluster to fail the OffsetCommit requests, we wait until the
		// first failure is tracked by the partition committer.
		require.Eventually(t, func() bool {
			return promtest.ToFloat64(committer.commitFailuresTotal) > 0
		}, 5*time.Second, 10*time.Millisecond)

		// At least 1 commit failed. Now we unblock it.
		commitRequestsShouldFail.Store(false)

		// Now we expect the commit to succeed, once the committer will trigger the commit the next interval.
		test.Poll(t, 10*cfg.ConsumerGroupOffsetCommitInterval, nil, func() interface{} {
			return promtest.GatherAndCompare(reg, strings.NewReader(`
				# HELP cortex_ingest_storage_reader_last_committed_offset The last consumed offset successfully committed by the partition reader. Set to -1 if not offset has been committed yet.
				# TYPE cortex_ingest_storage_reader_last_committed_offset gauge
				cortex_ingest_storage_reader_last_committed_offset{partition="1"} 123

				# HELP cortex_ingest_storage_reader_offset_commit_failures_total Total number of failed requests to commit the last consumed offset.
				# TYPE cortex_ingest_storage_reader_offset_commit_failures_total counter
				cortex_ingest_storage_reader_offset_commit_failures_total{partition="1"} 1

				# HELP cortex_ingest_storage_reader_offset_commit_requests_total Total number of requests issued to commit the last consumed offset (includes both successful and failed requests).
				# TYPE cortex_ingest_storage_reader_offset_commit_requests_total counter
				cortex_ingest_storage_reader_offset_commit_requests_total{partition="1"} 2
			`),
				"cortex_ingest_storage_reader_offset_commit_requests_total",
				"cortex_ingest_storage_reader_offset_commit_failures_total",
				"cortex_ingest_storage_reader_last_committed_offset")
		})

		// Since we haven't enqueued any other offset and the last enqueued one has been successfully committed,
		// we expect the committer to not issue any other request in the future.
		expectedRequestsCount := commitRequestsCount.Load()
		time.Sleep(3 * cfg.ConsumerGroupOffsetCommitInterval)
		assert.Equal(t, expectedRequestsCount, commitRequestsCount.Load())
	})
}

func TestPartitionCommitter_commit(t *testing.T) {
	t.Parallel()

	const (
		topicName     = "test-topic"
		consumerGroup = "test-group"
		partitionID   = 1
	)

	t.Run("should track metrics on successful commit", func(t *testing.T) {
		t.Parallel()

		_, clusterAddr := testkafka.CreateCluster(t, partitionID+1, topicName)

		cfg := createTestKafkaConfig(clusterAddr, topicName)
		client, err := kgo.NewClient(commonKafkaClientOptions(cfg, nil, log.NewNopLogger())...)
		require.NoError(t, err)
		t.Cleanup(client.Close)

		adm := kadm.NewClient(client)
		reg := prometheus.NewPedanticRegistry()
		committer := newPartitionCommitter(cfg, adm, partitionID, consumerGroup, log.NewNopLogger(), reg)

		require.NoError(t, committer.commit(context.Background(), 123))

		assert.NoError(t, promtest.GatherAndCompare(reg, strings.NewReader(`
			# HELP cortex_ingest_storage_reader_last_committed_offset The last consumed offset successfully committed by the partition reader. Set to -1 if not offset has been committed yet.
			# TYPE cortex_ingest_storage_reader_last_committed_offset gauge
			cortex_ingest_storage_reader_last_committed_offset{partition="1"} 123

			# HELP cortex_ingest_storage_reader_offset_commit_failures_total Total number of failed requests to commit the last consumed offset.
			# TYPE cortex_ingest_storage_reader_offset_commit_failures_total counter
			cortex_ingest_storage_reader_offset_commit_failures_total{partition="1"} 0

			# HELP cortex_ingest_storage_reader_offset_commit_requests_total Total number of requests issued to commit the last consumed offset (includes both successful and failed requests).
			# TYPE cortex_ingest_storage_reader_offset_commit_requests_total counter
			cortex_ingest_storage_reader_offset_commit_requests_total{partition="1"} 1
		`),
			"cortex_ingest_storage_reader_offset_commit_requests_total",
			"cortex_ingest_storage_reader_offset_commit_failures_total",
			"cortex_ingest_storage_reader_last_committed_offset"))
	})

	t.Run("should track metrics on failed commit", func(t *testing.T) {
		t.Parallel()

		cluster, clusterAddr := testkafka.CreateClusterWithoutCustomConsumerGroupsSupport(t, partitionID+1, topicName)

		// Mock the cluster to fail any offset commit request.
		cluster.ControlKey(kmsg.OffsetCommit.Int16(), func(kmsg.Request) (kmsg.Response, error, bool) {
			cluster.KeepControl()
			return nil, errors.New("mocked error"), true
		})

		cfg := createTestKafkaConfig(clusterAddr, topicName)
		client, err := kgo.NewClient(commonKafkaClientOptions(cfg, nil, log.NewNopLogger())...)
		require.NoError(t, err)
		t.Cleanup(client.Close)

		adm := kadm.NewClient(client)
		reg := prometheus.NewPedanticRegistry()
		committer := newPartitionCommitter(cfg, adm, partitionID, consumerGroup, log.NewNopLogger(), reg)

		require.Error(t, committer.commit(context.Background(), 123))

		assert.NoError(t, promtest.GatherAndCompare(reg, strings.NewReader(`
			# HELP cortex_ingest_storage_reader_last_committed_offset The last consumed offset successfully committed by the partition reader. Set to -1 if not offset has been committed yet.
			# TYPE cortex_ingest_storage_reader_last_committed_offset gauge
			cortex_ingest_storage_reader_last_committed_offset{partition="1"} -1

			# HELP cortex_ingest_storage_reader_offset_commit_failures_total Total number of failed requests to commit the last consumed offset.
			# TYPE cortex_ingest_storage_reader_offset_commit_failures_total counter
			cortex_ingest_storage_reader_offset_commit_failures_total{partition="1"} 1

			# HELP cortex_ingest_storage_reader_offset_commit_requests_total Total number of requests issued to commit the last consumed offset (includes both successful and failed requests).
			# TYPE cortex_ingest_storage_reader_offset_commit_requests_total counter
			cortex_ingest_storage_reader_offset_commit_requests_total{partition="1"} 1
		`),
			"cortex_ingest_storage_reader_offset_commit_requests_total",
			"cortex_ingest_storage_reader_offset_commit_failures_total",
			"cortex_ingest_storage_reader_last_committed_offset"))
	})
}

func newKafkaProduceClient(t *testing.T, addrs string) *kgo.Client {
	// Configure it close to the writer client we use in the real producers, but
	// do not configure the linger to keep tests running fast.
	cfg := KafkaConfig{}
	flagext.DefaultValues(&cfg)
	cfg.Address = addrs
	cfg.disableLinger = true

	writeClient, err := NewKafkaWriterClient(cfg, defaultMaxInflightProduceRequests, testingLogger.WithT(t), prometheus.NewPedanticRegistry())

	require.NoError(t, err)
	t.Cleanup(writeClient.Close)
	return writeClient
}

func createRecord(topicName string, partitionID int32, content []byte, version int) *kgo.Record {
	rec := &kgo.Record{
		Value:     content,
		Topic:     topicName,
		Partition: partitionID,
	}
	if version == 0 {
		rec.Headers = nil
	} else {
		rec.Headers = []kgo.RecordHeader{RecordVersionHeader(version)}
	}

	return rec
}

func produceRecord(ctx context.Context, t *testing.T, writeClient *kgo.Client, topicName string, partitionID int32, content []byte) int64 {
	return produceRecordWithVersion(ctx, t, writeClient, topicName, partitionID, content, 1)
}

func produceRecordWithVersion(ctx context.Context, t *testing.T, writeClient *kgo.Client, topicName string, partitionID int32, content []byte, version int) int64 {
	rec := createRecord(topicName, partitionID, content, version)
	produceResult := writeClient.ProduceSync(ctx, rec)
	require.NoError(t, produceResult.FirstErr())

	return rec.Offset
}

// produceRandomRecord produces a record with random data, in order to reduce the compression ratio and
// get the compressed record byte size as close as possible to the uncompressed one.
func produceRandomRecord(ctx context.Context, t *testing.T, writeClient *kgo.Client, topicName string, partitionID int32, dataSize int, dataPrefix string) {
	randomData := make([]byte, dataSize-len(dataPrefix))
	_, err := crypto_rand.Read(randomData)
	require.NoError(t, err)

	recordValue := append([]byte(dataPrefix), randomData...)
	produceRecord(ctx, t, writeClient, topicName, partitionID, recordValue)
}

type readerTestCfg struct {
	kafka       KafkaConfig
	partitionID int32
	consumer    consumerFactory
	registry    *prometheus.Registry
	logger      log.Logger
}

type readerTestCfgOpt func(cfg *readerTestCfg)

func withCommitInterval(i time.Duration) func(cfg *readerTestCfg) {
	return func(cfg *readerTestCfg) {
		cfg.kafka.ConsumerGroupOffsetCommitInterval = i
	}
}

func withLastProducedOffsetPollInterval(i time.Duration) func(cfg *readerTestCfg) {
	return func(cfg *readerTestCfg) {
		cfg.kafka.LastProducedOffsetPollInterval = i
	}
}

func withTargetAndMaxConsumerLagAtStartup(targetLag, maxLag time.Duration) func(cfg *readerTestCfg) {
	return func(cfg *readerTestCfg) {
		cfg.kafka.TargetConsumerLagAtStartup = targetLag
		cfg.kafka.MaxConsumerLagAtStartup = maxLag
	}
}

func withConsumeFromPositionAtStartup(position string) func(cfg *readerTestCfg) {
	return func(cfg *readerTestCfg) {
		cfg.kafka.ConsumeFromPositionAtStartup = position
	}
}

func withConsumeFromTimestampAtStartup(ts int64) func(cfg *readerTestCfg) {
	return func(cfg *readerTestCfg) {
		cfg.kafka.ConsumeFromPositionAtStartup = consumeFromTimestamp
		cfg.kafka.ConsumeFromTimestampAtStartup = ts
	}
}

func withWaitStrongReadConsistencyTimeout(timeout time.Duration) func(cfg *readerTestCfg) {
	return func(cfg *readerTestCfg) {
		cfg.kafka.WaitStrongReadConsistencyTimeout = timeout
	}
}

func withRegistry(reg *prometheus.Registry) func(cfg *readerTestCfg) {
	return func(cfg *readerTestCfg) {
		cfg.registry = reg
	}
}

func withLogger(logger log.Logger) func(cfg *readerTestCfg) {
	return func(cfg *readerTestCfg) {
		cfg.logger = logger
	}
}

func withFetchConcurrency(i int) readerTestCfgOpt {
	return func(cfg *readerTestCfg) {
		cfg.kafka.FetchConcurrencyMax = i
	}
}

func withMaxBufferedBytes(i int) readerTestCfgOpt {
	return func(cfg *readerTestCfg) {
		cfg.kafka.MaxBufferedBytes = i
	}
}

var testingLogger = mimirtest.NewTestingLogger(nil)

func defaultReaderTestConfig(t *testing.T, addr string, topicName string, partitionID int32, consumer RecordConsumer) *readerTestCfg {
	return &readerTestCfg{
		registry:    prometheus.NewPedanticRegistry(),
		logger:      testingLogger.WithT(t),
		kafka:       createTestKafkaConfig(addr, topicName),
		partitionID: partitionID,
		consumer: consumerFactoryFunc(func() RecordConsumer {
			return consumer
		}),
	}
}

func createReader(t *testing.T, addr string, topicName string, partitionID int32, consumer RecordConsumer, opts ...readerTestCfgOpt) *PartitionReader {
	cfg := defaultReaderTestConfig(t, addr, topicName, partitionID, consumer)
	for _, o := range opts {
		o(cfg)
	}

	t.Cleanup(func() {
		// Assuming none of the tests intentionally create gaps in offsets, there should be no missed records.
		assert.NoError(t, promtest.GatherAndCompare(cfg.registry, strings.NewReader(`
			# HELP cortex_ingest_storage_reader_missed_records_total The number of offsets that were never consumed by the reader because they weren't fetched.
			# TYPE cortex_ingest_storage_reader_missed_records_total counter
			cortex_ingest_storage_reader_missed_records_total 0
		`), "cortex_ingest_storage_reader_missed_records_total"))
	})

	// Ensure the config is valid.
	require.NoError(t, cfg.kafka.Validate())

	reader, err := newPartitionReader(cfg.kafka, cfg.partitionID, "test-group", cfg.consumer, cfg.logger, cfg.registry)
	require.NoError(t, err)

	// Reduce the time the fake kafka would wait for new records. Sometimes this blocks startup.
	reader.concurrentFetchersMinBytesMaxWaitTime = 500 * time.Millisecond

	return reader
}

func createAndStartReader(ctx context.Context, t *testing.T, addr string, topicName string, partitionID int32, consumer RecordConsumer, opts ...readerTestCfgOpt) *PartitionReader {
	reader := createReader(t, addr, topicName, partitionID, consumer, opts...)

	require.NoError(t, services.StartAndAwaitRunning(ctx, reader))
	t.Cleanup(func() {
		require.NoError(t, services.StopAndAwaitTerminated(ctx, reader))
	})

	return reader
}

func TestPartitionReader_Commit(t *testing.T) {
	const (
		topicName   = "test"
		partitionID = 1
	)

	t.Run("resume at committed", func(t *testing.T) {
		t.Parallel()

		const commitInterval = 100 * time.Millisecond
		ctx, cancel := context.WithCancelCause(context.Background())
		t.Cleanup(func() { cancel(errors.New("test done")) })

		_, clusterAddr := testkafka.CreateCluster(t, partitionID+1, topicName)

		consumer := newTestConsumer(3)
		reader := createAndStartReader(ctx, t, clusterAddr, topicName, partitionID, consumer, withCommitInterval(commitInterval))

		produceRecord(ctx, t, newKafkaProduceClient(t, clusterAddr), topicName, partitionID, []byte("1"))
		produceRecord(ctx, t, newKafkaProduceClient(t, clusterAddr), topicName, partitionID, []byte("2"))
		produceRecord(ctx, t, newKafkaProduceClient(t, clusterAddr), topicName, partitionID, []byte("3"))

		_, err := consumer.waitRecords(3, time.Second, commitInterval*2) // wait for a few commits to make sure empty commits don't cause issues
		require.NoError(t, err)

		require.NoError(t, services.StopAndAwaitTerminated(ctx, reader))

		recordsSentAfterShutdown := []byte("4")
		produceRecord(ctx, t, newKafkaProduceClient(t, clusterAddr), topicName, partitionID, recordsSentAfterShutdown)

		createAndStartReader(ctx, t, clusterAddr, topicName, partitionID, consumer, withCommitInterval(commitInterval))

		records, err := consumer.waitRecords(1, time.Second, 0)
		assert.NoError(t, err)
		assert.Equal(t, [][]byte{recordsSentAfterShutdown}, records)
	})

	t.Run("commit at shutdown", func(t *testing.T) {
		t.Parallel()

		// A very long commit interval effectively means no regular commits.
		const commitInterval = time.Second * 15
		ctx, cancel := context.WithCancelCause(context.Background())
		t.Cleanup(func() { cancel(errors.New("test done")) })

		_, clusterAddr := testkafka.CreateCluster(t, partitionID+1, topicName)

		consumer := newTestConsumer(4)
		reader := createAndStartReader(ctx, t, clusterAddr, topicName, partitionID, consumer, withCommitInterval(commitInterval))

		produceRecord(ctx, t, newKafkaProduceClient(t, clusterAddr), topicName, partitionID, []byte("1"))
		produceRecord(ctx, t, newKafkaProduceClient(t, clusterAddr), topicName, partitionID, []byte("2"))
		produceRecord(ctx, t, newKafkaProduceClient(t, clusterAddr), topicName, partitionID, []byte("3"))

		_, err := consumer.waitRecords(3, time.Second, 0)
		require.NoError(t, err)

		require.NoError(t, services.StopAndAwaitTerminated(ctx, reader))
		produceRecord(ctx, t, newKafkaProduceClient(t, clusterAddr), topicName, partitionID, []byte("4"))
		createAndStartReader(ctx, t, clusterAddr, topicName, partitionID, consumer, withCommitInterval(commitInterval))

		// There should be only one record - the one produced after the shutdown.
		// The offset of record "3" should have been committed at shutdown and the reader should have resumed from there.
		_, err = consumer.waitRecords(1, time.Second, time.Second)
		assert.NoError(t, err)
	})

	t.Run("commit at shutdown doesn't persist if we haven't consumed any records since startup", func(t *testing.T) {
		t.Parallel()
		// A very long commit interval effectively means no regular commits.
		const commitInterval = time.Second * 15
		ctx, cancel := context.WithCancelCause(context.Background())
		t.Cleanup(func() { cancel(errors.New("test done")) })

		_, clusterAddr := testkafka.CreateCluster(t, partitionID+1, topicName)

		consumer := newTestConsumer(4)
		reader := createAndStartReader(ctx, t, clusterAddr, topicName, partitionID, consumer, withCommitInterval(commitInterval))

		produceRecord(ctx, t, newKafkaProduceClient(t, clusterAddr), topicName, partitionID, []byte("1"))
		produceRecord(ctx, t, newKafkaProduceClient(t, clusterAddr), topicName, partitionID, []byte("2"))
		produceRecord(ctx, t, newKafkaProduceClient(t, clusterAddr), topicName, partitionID, []byte("3"))

		_, err := consumer.waitRecords(3, time.Second, 0)
		require.NoError(t, err)

		require.NoError(t, services.StopAndAwaitTerminated(ctx, reader))
		reader = createAndStartReader(ctx, t, clusterAddr, topicName, partitionID, consumer, withCommitInterval(commitInterval))

		// No new records since the last commit.
		_, err = consumer.waitRecords(0, time.Second, 0)
		assert.NoError(t, err)

		// Shut down without having consumed any records.
		require.NoError(t, services.StopAndAwaitTerminated(ctx, reader))
		_ = createAndStartReader(ctx, t, clusterAddr, topicName, partitionID, consumer, withCommitInterval(commitInterval))

		// No new records since the last commit (2 shutdowns ago).
		_, err = consumer.waitRecords(0, time.Second, 0)
		assert.NoError(t, err)
	})
}

type testConsumer struct {
<<<<<<< HEAD
	records chan Record
=======
	records chan *kgo.Record
>>>>>>> f4312067
}

func newTestConsumer(capacity int) testConsumer {
	return testConsumer{
<<<<<<< HEAD
		records: make(chan Record, capacity),
	}
}

func (t testConsumer) Consume(ctx context.Context, records []Record) error {
	for _, r := range records {
=======
		records: make(chan *kgo.Record, capacity),
	}
}

func (t testConsumer) Consume(ctx context.Context, records iter.Seq[*kgo.Record]) error {
	for r := range records {
>>>>>>> f4312067
		select {
		case <-ctx.Done():
			return ctx.Err()

		case t.records <- r:
			// Nothing to do.
		}
	}
	return nil
}

// waitRecords expects to receive numRecords records within waitTimeout.
// waitRecords waits for an additional drainPeriod after receiving numRecords records to ensure that no more records are received.
// waitRecords returns an error if a different number of records is received.
func (t testConsumer) waitRecords(numRecords int, waitTimeout, drainPeriod time.Duration) ([][]byte, error) {
	recs, err := t.waitRecordsAndMetadata(numRecords, waitTimeout, drainPeriod)
	var content [][]byte
	for _, rec := range recs {
		content = append(content, rec.Value)
	}
	return content, err
}

<<<<<<< HEAD
func (t testConsumer) waitRecordsAndMetadata(numRecords int, waitTimeout, drainPeriod time.Duration) ([]Record, error) {
	var records []Record
=======
func (t testConsumer) waitRecordsAndMetadata(numRecords int, waitTimeout, drainPeriod time.Duration) ([]*kgo.Record, error) {
	var records []*kgo.Record
>>>>>>> f4312067
	timeout := time.After(waitTimeout)
	for {
		select {
		case msg := <-t.records:
			records = append(records, msg)
			if len(records) != numRecords {
				continue
			}
			if drainPeriod == 0 {
				return records, nil
			}
			timeout = time.After(drainPeriod)
		case <-timeout:
			if len(records) != numRecords {
				return nil, fmt.Errorf("waiting for records: received %d, expected %d", len(records), numRecords)
			}
			return records, nil
		}
	}
}

<<<<<<< HEAD
type consumerFunc func(ctx context.Context, records []Record) error

func (c consumerFunc) Consume(ctx context.Context, records []Record) error {
=======
type consumerFunc func(ctx context.Context, records iter.Seq[*kgo.Record]) error

func (c consumerFunc) Consume(ctx context.Context, records iter.Seq[*kgo.Record]) error {
>>>>>>> f4312067
	return c(ctx, records)
}

func createTestContextWithTimeout(t *testing.T, timeout time.Duration) context.Context {
	ctx, cancel := context.WithTimeout(context.Background(), timeout)
	t.Cleanup(cancel)
	return ctx
}

func fetchSmallestRecordsBatchForEachOffset(t *testing.T, client *kgo.Client, topicName string, partitionID int32, startOffset, endOffset int64) map[int64]*kmsg.FetchResponse {
	// Get topic ID.
	topics, err := kadm.NewClient(client).ListTopics(context.Background(), topicName)
	require.NoError(t, err)
	require.NoError(t, topics.Error())
	require.True(t, topics.Has(topicName))
	topicID := topics[topicName].ID

	t.Logf("Fetched topic ID")

	// Fetch the raw record batches for each offset
	fetchResponseByRequestedOffset := map[int64]*kmsg.FetchResponse{}

	for offset := startOffset; offset <= endOffset; offset++ {
		// Build a Fetch request.
		req := kmsg.NewFetchRequest()
		req.MinBytes = 1
		req.Version = 13
		req.MaxWaitMillis = 1000
		req.MaxBytes = 1 // Request the minimum amount of bytes.

		reqTopic := kmsg.NewFetchRequestTopic()
		reqTopic.Topic = topicName
		reqTopic.TopicID = topicID

		reqPartition := kmsg.NewFetchRequestTopicPartition()
		reqPartition.Partition = partitionID
		reqPartition.FetchOffset = offset
		reqPartition.PartitionMaxBytes = 1  // Request the minimum amount of bytes.
		reqPartition.CurrentLeaderEpoch = 0 // Not needed here.

		reqTopic.Partitions = append(reqTopic.Partitions, reqPartition)
		req.Topics = append(req.Topics, reqTopic)

		// Issue the Fetch request.
		kres, err := client.Request(context.Background(), &req)
		require.NoError(t, err)

		res := kres.(*kmsg.FetchResponse)
		require.Equal(t, int16(0), res.ErrorCode)
		require.Equal(t, 1, len(res.Topics))
		require.Equal(t, 1, len(res.Topics[0].Partitions))

		// Parse the response, just to check how many records we got.
		parseOptions := kgo.ProcessFetchPartitionOpts{
			KeepControlRecords: false,
			Offset:             offset,
			IsolationLevel:     kgo.ReadUncommitted(),
			Topic:              topicName,
			Partition:          partitionID,
		}

		rawPartitionResp := res.Topics[0].Partitions[0]
		partition, _ := kgo.ProcessFetchPartition(parseOptions, &rawPartitionResp, kgo.DefaultDecompressor(), func(_ kgo.FetchBatchMetrics) {})

		// Ensure we got a low number of records, otherwise the premise of this test is wrong
		// because we want a single fetchWatch to be fulfilled in many Fetch requests.
		require.LessOrEqual(t, len(partition.Records), 5)

		// Keep track of the raw response.
		fetchResponseByRequestedOffset[offset] = res
	}

	return fetchResponseByRequestedOffset
}<|MERGE_RESOLUTION|>--- conflicted
+++ resolved
@@ -158,11 +158,7 @@
 			invocations := atomic.NewInt64(0)
 			returnErrors := atomic.NewBool(true)
 			trackingConsumer := newTestConsumer(2)
-<<<<<<< HEAD
-			consumer := consumerFunc(func(ctx context.Context, records []Record) error {
-=======
 			consumer := consumerFunc(func(ctx context.Context, records iter.Seq[*kgo.Record]) error {
->>>>>>> f4312067
 				invocations.Inc()
 				if !returnErrors.Load() {
 					return trackingConsumer.Consume(ctx, records)
@@ -218,17 +214,6 @@
 			// consumerErrs will store the last error returned by the consumer; its initial value doesn't matter, but it must be non-nil.
 			consumerErrs := atomic.NewError(errors.New("dummy error"))
 			type consumerCall struct {
-<<<<<<< HEAD
-				f    func() []Record
-				resp chan error
-			}
-			consumeCalls := make(chan consumerCall)
-			consumer := consumerFunc(func(ctx context.Context, records []Record) (err error) {
-				defer consumerErrs.Store(err)
-
-				call := consumerCall{
-					f:    func() []Record { return records },
-=======
 				f    func() []*kgo.Record
 				resp chan error
 			}
@@ -238,7 +223,6 @@
 
 				call := consumerCall{
 					f:    func() []*kgo.Record { return slices.Collect(records) },
->>>>>>> f4312067
 					resp: make(chan error),
 				}
 				consumeCalls <- call
@@ -316,13 +300,8 @@
 				// We define a custom consume function which introduces a delay once the 2nd record
 				// has been consumed but before the function returns. From the PartitionReader perspective,
 				// the 2nd record consumption will be delayed.
-<<<<<<< HEAD
-				consumer := consumerFunc(func(_ context.Context, records []Record) error {
-					for _, record := range records {
-=======
 				consumer := consumerFunc(func(_ context.Context, records iter.Seq[*kgo.Record]) error {
 					for record := range records {
->>>>>>> f4312067
 						// Introduce a delay before returning from the consume function once
 						// the 2nd record has been consumed.
 						if consumedRecords.Load()+1 == 2 {
@@ -576,11 +555,7 @@
 
 				var (
 					_, clusterAddr = testkafka.CreateCluster(t, partitionID+1, topicName)
-<<<<<<< HEAD
-					consumer       = consumerFunc(func(context.Context, []Record) error { return nil })
-=======
 					consumer       = consumerFunc(func(context.Context, iter.Seq[*kgo.Record]) error { return nil })
->>>>>>> f4312067
 					reg            = prometheus.NewPedanticRegistry()
 				)
 
@@ -615,11 +590,7 @@
 
 				var (
 					cluster, clusterAddr = testkafka.CreateCluster(t, partitionID+1, topicName)
-<<<<<<< HEAD
-					consumer             = consumerFunc(func(context.Context, []Record) error { return nil })
-=======
 					consumer             = consumerFunc(func(context.Context, iter.Seq[*kgo.Record]) error { return nil })
->>>>>>> f4312067
 					reg                  = prometheus.NewPedanticRegistry()
 				)
 
@@ -672,13 +643,8 @@
 					consumedRecordsCount = atomic.NewInt64(0)
 				)
 
-<<<<<<< HEAD
-				consumer := consumerFunc(func(_ context.Context, records []Record) error {
-					consumedRecordsCount.Add(int64(len(records)))
-=======
 				consumer := consumerFunc(func(_ context.Context, records iter.Seq[*kgo.Record]) error {
 					consumedRecordsCount.Add(int64(len(slices.Collect(records))))
->>>>>>> f4312067
 					return nil
 				})
 
@@ -769,13 +735,8 @@
 					consumedRecordsCount     = atomic.NewInt64(0)
 				)
 
-<<<<<<< HEAD
-				consumer := consumerFunc(func(_ context.Context, records []Record) error {
-					consumedRecordsCount.Add(int64(len(records)))
-=======
 				consumer := consumerFunc(func(_ context.Context, records iter.Seq[*kgo.Record]) error {
 					consumedRecordsCount.Add(int64(len(slices.Collect(records))))
->>>>>>> f4312067
 					return nil
 				})
 
@@ -874,11 +835,7 @@
 					consumedRecords      []string
 				)
 
-<<<<<<< HEAD
-				consumer := consumerFunc(func(_ context.Context, records []Record) error {
-=======
 				consumer := consumerFunc(func(_ context.Context, records iter.Seq[*kgo.Record]) error {
->>>>>>> f4312067
 					consumedRecordsMx.Lock()
 					defer consumedRecordsMx.Unlock()
 
@@ -977,11 +934,7 @@
 					consumedRecords      []string
 				)
 
-<<<<<<< HEAD
-				consumer := consumerFunc(func(_ context.Context, records []Record) error {
-=======
 				consumer := consumerFunc(func(_ context.Context, records iter.Seq[*kgo.Record]) error {
->>>>>>> f4312067
 					consumedRecordsMx.Lock()
 					defer consumedRecordsMx.Unlock()
 
@@ -1096,11 +1049,7 @@
 					consumedRecords      []string
 				)
 
-<<<<<<< HEAD
-				consumer := consumerFunc(func(_ context.Context, records []Record) error {
-=======
 				consumer := consumerFunc(func(_ context.Context, records iter.Seq[*kgo.Record]) error {
->>>>>>> f4312067
 					consumedRecordsMx.Lock()
 					defer consumedRecordsMx.Unlock()
 
@@ -1231,11 +1180,7 @@
 					consumedRecords      []string
 				)
 
-<<<<<<< HEAD
-				consumer := consumerFunc(func(_ context.Context, records []Record) error {
-=======
 				consumer := consumerFunc(func(_ context.Context, records iter.Seq[*kgo.Record]) error {
->>>>>>> f4312067
 					consumedRecordsMx.Lock()
 					defer consumedRecordsMx.Unlock()
 
@@ -1351,11 +1296,7 @@
 					consumedRecords      []string
 				)
 
-<<<<<<< HEAD
-				consumer := consumerFunc(func(_ context.Context, records []Record) error {
-=======
 				consumer := consumerFunc(func(_ context.Context, records iter.Seq[*kgo.Record]) error {
->>>>>>> f4312067
 					consumedRecordsMx.Lock()
 					defer consumedRecordsMx.Unlock()
 
@@ -1477,13 +1418,7 @@
 					close(testDone)
 				})
 
-<<<<<<< HEAD
-				consumer := consumerFunc(func(_ context.Context, _ []Record) error {
-					return nil
-				})
-=======
 				consumer := consumerFunc(func(context.Context, iter.Seq[*kgo.Record]) error { return nil })
->>>>>>> f4312067
 
 				cluster.ControlKey(int16(kmsg.ListOffsets), func(kreq kmsg.Request) (kmsg.Response, error, bool) {
 					cluster.KeepControl()
@@ -1569,11 +1504,7 @@
 
 				var (
 					cluster, clusterAddr     = testkafka.CreateCluster(t, partitionID+1, topicName)
-<<<<<<< HEAD
-					consumer                 = consumerFunc(func(context.Context, []Record) error { return nil })
-=======
 					consumer                 = consumerFunc(func(context.Context, iter.Seq[*kgo.Record]) error { return nil })
->>>>>>> f4312067
 					listOffsetsRequestsCount = atomic.NewInt64(0)
 					contextCancelled         = atomic.NewBool(false)
 				)
@@ -1647,11 +1578,7 @@
 
 				var (
 					cluster, clusterAddr = testkafka.CreateCluster(t, partitionID+1, topicName)
-<<<<<<< HEAD
-					consumer             = consumerFunc(func(context.Context, []Record) error { return nil })
-=======
 					consumer             = consumerFunc(func(context.Context, iter.Seq[*kgo.Record]) error { return nil })
->>>>>>> f4312067
 					fetchRequestsCount   = atomic.NewInt64(0)
 				)
 
@@ -1717,13 +1644,7 @@
 						ctx, cancel := context.WithCancel(context.Background())
 						t.Cleanup(cancel)
 
-<<<<<<< HEAD
-						consumer := consumerFunc(func(context.Context, []Record) error {
-							return nil
-						})
-=======
 						consumer := consumerFunc(func(context.Context, iter.Seq[*kgo.Record]) error { return nil })
->>>>>>> f4312067
 
 						cluster, clusterAddr := testkafka.CreateCluster(t, partitionID+1, topicName)
 						cluster.ControlKey(int16(kmsg.Fetch), func(kmsg.Request) (kmsg.Response, error, bool) {
@@ -1808,11 +1729,7 @@
 			consumedRecords      []string
 		)
 
-<<<<<<< HEAD
-		consumer := consumerFunc(func(_ context.Context, records []Record) error {
-=======
 		consumer := consumerFunc(func(_ context.Context, records iter.Seq[*kgo.Record]) error {
->>>>>>> f4312067
 			consumedRecordsMx.Lock()
 			defer consumedRecordsMx.Unlock()
 
@@ -1972,11 +1889,7 @@
 				blocked           = atomic.NewBool(false)
 			)
 
-<<<<<<< HEAD
-			consumer := consumerFunc(func(_ context.Context, records []Record) error {
-=======
 			consumer := consumerFunc(func(_ context.Context, records iter.Seq[*kgo.Record]) error {
->>>>>>> f4312067
 				if blocked.Load() {
 					blockedTicker := time.NewTicker(100 * time.Millisecond)
 					defer blockedTicker.Stop()
@@ -2237,13 +2150,8 @@
 		consumedRecordIDs    = sync.Map{}
 	)
 
-<<<<<<< HEAD
-	consumer := consumerFunc(func(_ context.Context, records []Record) error {
-		for _, rec := range records {
-=======
 	consumer := consumerFunc(func(_ context.Context, records iter.Seq[*kgo.Record]) error {
 		for rec := range records {
->>>>>>> f4312067
 			totalConsumedRecords.Inc()
 
 			// Parse the record ID from the actual record data.
@@ -2382,13 +2290,8 @@
 				consumedRecordIDs    = sync.Map{}
 			)
 
-<<<<<<< HEAD
-			consumer := consumerFunc(func(_ context.Context, records []Record) error {
-				for _, rec := range records {
-=======
 			consumer := consumerFunc(func(_ context.Context, records iter.Seq[*kgo.Record]) error {
 				for rec := range records {
->>>>>>> f4312067
 					totalConsumedRecords.Inc()
 
 					// Parse the record ID from the actual record data.
@@ -2456,11 +2359,7 @@
 
 		var (
 			cluster, clusterAddr = testkafka.CreateClusterWithoutCustomConsumerGroupsSupport(t, partitionID+1, topicName)
-<<<<<<< HEAD
-			consumer             = consumerFunc(func(context.Context, []Record) error { return nil })
-=======
 			consumer             = consumerFunc(func(context.Context, iter.Seq[*kgo.Record]) error { return nil })
->>>>>>> f4312067
 			reader               = createReader(t, clusterAddr, topicName, partitionID, consumer, withTargetAndMaxConsumerLagAtStartup(time.Second, time.Second))
 		)
 
@@ -2491,11 +2390,7 @@
 
 		var (
 			cluster, clusterAddr = testkafka.CreateClusterWithoutCustomConsumerGroupsSupport(t, partitionID+1, topicName)
-<<<<<<< HEAD
-			consumer             = consumerFunc(func(context.Context, []Record) error { return nil })
-=======
 			consumer             = consumerFunc(func(context.Context, iter.Seq[*kgo.Record]) error { return nil })
->>>>>>> f4312067
 			reader               = createReader(t, clusterAddr, topicName, partitionID, consumer, withTargetAndMaxConsumerLagAtStartup(time.Second, time.Second))
 		)
 
@@ -2536,11 +2431,7 @@
 
 		var (
 			cluster, clusterAddr = testkafka.CreateClusterWithoutCustomConsumerGroupsSupport(t, partitionID+1, topicName)
-<<<<<<< HEAD
-			consumer             = consumerFunc(func(context.Context, []Record) error { return nil })
-=======
 			consumer             = consumerFunc(func(context.Context, iter.Seq[*kgo.Record]) error { return nil })
->>>>>>> f4312067
 			reader               = createReader(t, clusterAddr, topicName, partitionID, consumer, withTargetAndMaxConsumerLagAtStartup(time.Second, time.Second))
 		)
 
@@ -3037,30 +2928,17 @@
 }
 
 type testConsumer struct {
-<<<<<<< HEAD
-	records chan Record
-=======
 	records chan *kgo.Record
->>>>>>> f4312067
 }
 
 func newTestConsumer(capacity int) testConsumer {
 	return testConsumer{
-<<<<<<< HEAD
-		records: make(chan Record, capacity),
-	}
-}
-
-func (t testConsumer) Consume(ctx context.Context, records []Record) error {
-	for _, r := range records {
-=======
 		records: make(chan *kgo.Record, capacity),
 	}
 }
 
 func (t testConsumer) Consume(ctx context.Context, records iter.Seq[*kgo.Record]) error {
 	for r := range records {
->>>>>>> f4312067
 		select {
 		case <-ctx.Done():
 			return ctx.Err()
@@ -3084,13 +2962,8 @@
 	return content, err
 }
 
-<<<<<<< HEAD
-func (t testConsumer) waitRecordsAndMetadata(numRecords int, waitTimeout, drainPeriod time.Duration) ([]Record, error) {
-	var records []Record
-=======
 func (t testConsumer) waitRecordsAndMetadata(numRecords int, waitTimeout, drainPeriod time.Duration) ([]*kgo.Record, error) {
 	var records []*kgo.Record
->>>>>>> f4312067
 	timeout := time.After(waitTimeout)
 	for {
 		select {
@@ -3112,15 +2985,9 @@
 	}
 }
 
-<<<<<<< HEAD
-type consumerFunc func(ctx context.Context, records []Record) error
-
-func (c consumerFunc) Consume(ctx context.Context, records []Record) error {
-=======
 type consumerFunc func(ctx context.Context, records iter.Seq[*kgo.Record]) error
 
 func (c consumerFunc) Consume(ctx context.Context, records iter.Seq[*kgo.Record]) error {
->>>>>>> f4312067
 	return c(ctx, records)
 }
 
