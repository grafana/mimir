--- conflicted
+++ resolved
@@ -70,11 +70,7 @@
 	okResponse := response{nil}
 
 	testCases := map[string]struct {
-<<<<<<< HEAD
-		records     []Record
-=======
 		records     []testRecord
->>>>>>> f4312067
 		responses   []response
 		expectedWRs []*mimirpb.WriteRequest
 		expErr      string
@@ -82,13 +78,8 @@
 		expectedLogLines []string
 	}{
 		"single record": {
-<<<<<<< HEAD
-			records: []Record{
-				{ctx: ctx, content: wrBytes[0], tenantID: tenantID},
-=======
 			records: []testRecord{
 				{content: wrBytes[0], tenantID: tenantID},
->>>>>>> f4312067
 			},
 			responses: []response{
 				okResponse,
@@ -96,17 +87,10 @@
 			expectedWRs: writeReqs[0:1],
 		},
 		"multiple records": {
-<<<<<<< HEAD
-			records: []Record{
-				{ctx: ctx, content: wrBytes[0], tenantID: tenantID},
-				{ctx: ctx, content: wrBytes[1], tenantID: tenantID},
-				{ctx: ctx, content: wrBytes[2], tenantID: tenantID},
-=======
 			records: []testRecord{
 				{content: wrBytes[0], tenantID: tenantID},
 				{content: wrBytes[1], tenantID: tenantID},
 				{content: wrBytes[2], tenantID: tenantID},
->>>>>>> f4312067
 			},
 			responses: []response{
 				okResponse,
@@ -116,17 +100,10 @@
 			expectedWRs: writeReqs[0:3],
 		},
 		"unparsable record": {
-<<<<<<< HEAD
-			records: []Record{
-				{ctx: ctx, content: wrBytes[0], tenantID: tenantID},
-				{ctx: ctx, content: []byte{0}, tenantID: tenantID},
-				{ctx: ctx, content: wrBytes[1], tenantID: tenantID},
-=======
 			records: []testRecord{
 				{content: wrBytes[0], tenantID: tenantID},
 				{content: []byte{0}, tenantID: tenantID},
 				{content: wrBytes[1], tenantID: tenantID},
->>>>>>> f4312067
 			},
 			responses: []response{
 				okResponse,
@@ -139,17 +116,10 @@
 			},
 		},
 		"mixed record versions": {
-<<<<<<< HEAD
-			records: []Record{
-				{ctx: ctx, content: wrBytes[0], tenantID: tenantID, version: 0},
-				{ctx: ctx, content: wrBytes[1], tenantID: tenantID, version: 1},
-				{ctx: ctx, content: wrBytes[2], tenantID: tenantID, version: 1},
-=======
 			records: []testRecord{
 				{content: wrBytes[0], tenantID: tenantID, version: 0},
 				{content: wrBytes[1], tenantID: tenantID, version: 1},
 				{content: wrBytes[2], tenantID: tenantID, version: 1},
->>>>>>> f4312067
 			},
 			responses: []response{
 				okResponse,
@@ -159,17 +129,10 @@
 			expectedWRs: writeReqs[0:3],
 		},
 		"unsupported record version": {
-<<<<<<< HEAD
-			records: []Record{
-				{ctx: ctx, content: wrBytes[0], tenantID: tenantID},
-				{ctx: ctx, content: wrBytes[1], tenantID: tenantID, version: 1},
-				{ctx: ctx, content: wrBytes[2], tenantID: tenantID, version: 101},
-=======
 			records: []testRecord{
 				{content: wrBytes[0], tenantID: tenantID},
 				{content: wrBytes[1], tenantID: tenantID, version: 1},
 				{content: wrBytes[2], tenantID: tenantID, version: 101},
->>>>>>> f4312067
 			},
 			responses: []response{
 				okResponse,
@@ -182,17 +145,10 @@
 			},
 		},
 		"failed processing of record": {
-<<<<<<< HEAD
-			records: []Record{
-				{ctx: ctx, content: wrBytes[0], tenantID: tenantID},
-				{ctx: ctx, content: wrBytes[1], tenantID: tenantID},
-				{ctx: ctx, content: wrBytes[2], tenantID: tenantID},
-=======
 			records: []testRecord{
 				{content: wrBytes[0], tenantID: tenantID},
 				{content: wrBytes[1], tenantID: tenantID},
 				{content: wrBytes[2], tenantID: tenantID},
->>>>>>> f4312067
 			},
 			responses: []response{
 				okResponse,
@@ -202,15 +158,9 @@
 			expErr:      assert.AnError.Error(),
 		},
 		"failed processing of last record": {
-<<<<<<< HEAD
-			records: []Record{
-				{ctx: ctx, content: wrBytes[0], tenantID: tenantID},
-				{ctx: ctx, content: wrBytes[1], tenantID: tenantID},
-=======
 			records: []testRecord{
 				{content: wrBytes[0], tenantID: tenantID},
 				{content: wrBytes[1], tenantID: tenantID},
->>>>>>> f4312067
 			},
 			responses: []response{
 				okResponse,
@@ -220,17 +170,10 @@
 			expErr:      assert.AnError.Error(),
 		},
 		"failed processing & failed unmarshalling": {
-<<<<<<< HEAD
-			records: []Record{
-				{ctx: ctx, content: wrBytes[0], tenantID: tenantID},
-				{ctx: ctx, content: wrBytes[1], tenantID: tenantID},
-				{ctx: ctx, content: []byte{0}, tenantID: tenantID},
-=======
 			records: []testRecord{
 				{content: wrBytes[0], tenantID: tenantID},
 				{content: wrBytes[1], tenantID: tenantID},
 				{content: []byte{0}, tenantID: tenantID},
->>>>>>> f4312067
 			},
 			responses: []response{
 				okResponse,
@@ -241,17 +184,10 @@
 		},
 		"no records": {},
 		"ingester client error": {
-<<<<<<< HEAD
-			records: []Record{
-				{ctx: ctx, content: wrBytes[0], tenantID: tenantID},
-				{ctx: ctx, content: wrBytes[1], tenantID: tenantID},
-				{ctx: ctx, content: wrBytes[2], tenantID: tenantID},
-=======
 			records: []testRecord{
 				{content: wrBytes[0], tenantID: tenantID},
 				{content: wrBytes[1], tenantID: tenantID},
 				{content: wrBytes[2], tenantID: tenantID},
->>>>>>> f4312067
 			},
 			responses: []response{
 				{err: ingesterError(mimirpb.ERROR_CAUSE_BAD_DATA, codes.InvalidArgument, "ingester test error")},
@@ -266,21 +202,12 @@
 			},
 		},
 		"ingester server error": {
-<<<<<<< HEAD
-			records: []Record{
-				{ctx: ctx, content: wrBytes[0], tenantID: tenantID},
-				{ctx: ctx, content: wrBytes[1], tenantID: tenantID},
-				{ctx: ctx, content: wrBytes[2], tenantID: tenantID},
-				{ctx: ctx, content: wrBytes[3], tenantID: tenantID},
-				{ctx: ctx, content: wrBytes[4], tenantID: tenantID},
-=======
 			records: []testRecord{
 				{content: wrBytes[0], tenantID: tenantID},
 				{content: wrBytes[1], tenantID: tenantID},
 				{content: wrBytes[2], tenantID: tenantID},
 				{content: wrBytes[3], tenantID: tenantID},
 				{content: wrBytes[4], tenantID: tenantID},
->>>>>>> f4312067
 			},
 			responses: []response{
 				{err: ingesterError(mimirpb.ERROR_CAUSE_BAD_DATA, codes.InvalidArgument, "ingester test error")},
@@ -314,15 +241,9 @@
 			})
 
 			logs := &concurrency.SyncBuffer{}
-<<<<<<< HEAD
 			metrics := NewPusherConsumerMetrics(prometheus.NewPedanticRegistry())
 			c := NewPusherConsumer(pusher, KafkaConfig{}, metrics, log.NewLogfmtLogger(logs))
-			err := c.Consume(context.Background(), tc.records)
-=======
-			metrics := newPusherConsumerMetrics(prometheus.NewPedanticRegistry())
-			c := newPusherConsumer(pusher, KafkaConfig{}, metrics, log.NewLogfmtLogger(logs))
 			err := c.Consume(context.Background(), kafkaRecordsAll(t, tc.records))
->>>>>>> f4312067
 			if tc.expErr == "" {
 				assert.NoError(t, err)
 			} else {
@@ -427,12 +348,7 @@
 	reqBytes, err := req.Marshal()
 	require.NoError(t, err)
 
-<<<<<<< HEAD
-	reqRecord := Record{
-		ctx:      context.Background(),
-=======
 	reqRecord := testRecord{
->>>>>>> f4312067
 		tenantID: "user-1",
 		content:  reqBytes,
 	}
@@ -454,11 +370,7 @@
 		consumer, logs, reg := setupTest(pusherErr)
 
 		// Should return no error on client errors.
-<<<<<<< HEAD
-		require.NoError(t, consumer.Consume(context.Background(), []Record{reqRecord}))
-=======
 		require.NoError(t, consumer.Consume(context.Background(), kafkaRecordsAll(t, []testRecord{reqRecord})))
->>>>>>> f4312067
 
 		assert.Contains(t, logs.String(), pusherErr.Error())
 		assert.NoError(t, testutil.GatherAndCompare(reg, strings.NewReader(`
@@ -480,11 +392,7 @@
 		consumer, logs, reg := setupTest(pusherErr)
 
 		// Should return no error on client errors.
-<<<<<<< HEAD
-		require.NoError(t, consumer.Consume(context.Background(), []Record{reqRecord}))
-=======
 		require.NoError(t, consumer.Consume(context.Background(), kafkaRecordsAll(t, []testRecord{reqRecord})))
->>>>>>> f4312067
 
 		assert.Contains(t, logs.String(), fmt.Sprintf("%s (sampled 1/100)", pusherErr.Error()))
 		assert.NoError(t, testutil.GatherAndCompare(reg, strings.NewReader(`
@@ -505,11 +413,7 @@
 		consumer, logs, reg := setupTest(pusherErr)
 
 		// Should return no error on client errors.
-<<<<<<< HEAD
-		require.NoError(t, consumer.Consume(context.Background(), []Record{reqRecord}))
-=======
 		require.NoError(t, consumer.Consume(context.Background(), kafkaRecordsAll(t, []testRecord{reqRecord})))
->>>>>>> f4312067
 
 		assert.Empty(t, logs.String())
 		assert.NoError(t, testutil.GatherAndCompare(reg, strings.NewReader(`
@@ -605,11 +509,7 @@
 	}
 
 	runTest := func(t *testing.T, cfg KafkaConfig, pusher pusherFunc) {
-<<<<<<< HEAD
-		records := make([]Record, 0, numWriteRequests)
-=======
 		records := make([]testRecord, 0, numWriteRequests)
->>>>>>> f4312067
 
 		// Generate the records containing the write requests.
 		for i := 0; i < numWriteRequests; i++ {
@@ -617,11 +517,7 @@
 			marshalled, err := req.Marshal()
 			require.NoError(t, err)
 
-<<<<<<< HEAD
-			records = append(records, Record{ctx: ctx, content: marshalled, tenantID: tenantID})
-=======
 			records = append(records, testRecord{content: marshalled, tenantID: tenantID})
->>>>>>> f4312067
 		}
 
 		metrics := NewPusherConsumerMetrics(prometheus.NewPedanticRegistry())
@@ -1735,11 +1631,7 @@
 		return nil
 	})
 
-<<<<<<< HEAD
-	records := make([]Record, 50)
-=======
 	records := make([]*kgo.Record, 50)
->>>>>>> f4312067
 	for i := range records {
 		wr := &mimirpb.WriteRequest{Timeseries: make([]mimirpb.PreallocTimeseries, 100)}
 		for j := range len(wr.Timeseries) {
