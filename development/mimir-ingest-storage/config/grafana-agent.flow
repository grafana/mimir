prometheus.scrape "metrics_local_mimir_read_write_mode_mimir_write" {
        targets = concat(
                [{
                        __address__ = "mimir-write-zone-a-1:8080",
                        cluster     = "docker-compose",
                        container   = "mimir-write",
                        namespace   = "mimir-read-write-mode",
                }],
                [{
                        __address__ = "mimir-write-zone-b-1:8080",
                        cluster     = "docker-compose",
                        container   = "mimir-write",
                        namespace   = "mimir-read-write-mode",
                }],
                [{
                        __address__ = "mimir-write-zone-a-2:8080",
                        cluster     = "docker-compose",
                        container   = "mimir-write",
                        namespace   = "mimir-read-write-mode",
                }],
                [{
                        __address__ = "mimir-write-zone-b-2:8080",
                        cluster     = "docker-compose",
                        container   = "mimir-write",
                        namespace   = "mimir-read-write-mode",
                }],
                [{
                        __address__ = "mimir-write-zone-a-3:8080",
                        cluster     = "docker-compose",
                        container   = "mimir-write",
                        namespace   = "mimir-read-write-mode",
                }],
                [{
                        __address__ = "mimir-write-zone-b-3:8080",
                        cluster     = "docker-compose",
                        container   = "mimir-write",
                        namespace   = "mimir-read-write-mode",
                }],
                [{
                        __address__ = "mimir-write-zone-c-61:8080",
                        cluster     = "docker-compose",
                        container   = "mimir-write",
                        namespace   = "mimir-read-write-mode",
                        job         = "mimir-write-zone-c",
                }],
        )
        forward_to      = [prometheus.remote_write.metrics_local.receiver]
        job_name        = "mimir-read-write-mode/mimir-write"
        scrape_interval = "5s"
        scrape_timeout  = "5s"

        enable_protobuf_negotiation = true
        scrape_classic_histograms = true
}

prometheus.scrape "metrics_local_mimir_read_write_mode_mimir_read" {
        targets = concat(
                [{
                        __address__ = "mimir-read-1:8080",
                        cluster     = "docker-compose",
                        container   = "mimir-read",
                        namespace   = "mimir-read-write-mode",
                }],
                [{
                        __address__ = "mimir-read-2:8080",
                        cluster     = "docker-compose",
                        container   = "mimir-read",
                        namespace   = "mimir-read-write-mode",
                }],
        )
        forward_to      = [prometheus.remote_write.metrics_local.receiver]
        job_name        = "mimir-read-write-mode/mimir-read"
        scrape_interval = "5s"
        scrape_timeout  = "5s"

        enable_protobuf_negotiation = true
        scrape_classic_histograms = true
}

prometheus.scrape "metrics_local_mimir_read_write_mode_mimir_backend" {
        targets = concat(
                [{
                        __address__ = "mimir-backend-1:8080",
                        cluster     = "docker-compose",
                        container   = "mimir-backend",
                        namespace   = "mimir-read-write-mode",
                }],
                [{
                        __address__ = "mimir-backend-2:8080",
                        cluster     = "docker-compose",
                        container   = "mimir-backend",
                        namespace   = "mimir-read-write-mode",
                }],
        )
        forward_to      = [prometheus.remote_write.metrics_local.receiver]
        job_name        = "mimir-read-write-mode/mimir-backend"
        scrape_interval = "5s"
        scrape_timeout  = "5s"

        enable_protobuf_negotiation = true
        scrape_classic_histograms = true
}

<<<<<<< HEAD
prometheus.scrape "metrics_local_mimir_read_write_mode_usage_tracker" {
        targets = concat(
                [{
                        __address__ = "usage-tracker-zone-a-0:8080",
                        cluster     = "docker-compose",
                        container   = "usage-tracker",
                        namespace   = "mimir-read-write-mode",
                }],
                [{
                        __address__ = "usage-tracker-zone-a-1:8080",
                        cluster     = "docker-compose",
                        container   = "usage-tracker",
                        namespace   = "mimir-read-write-mode",
                }],
                [{
                        __address__ = "usage-tracker-zone-b-0:8080",
                        cluster     = "docker-compose",
                        container   = "usage-tracker",
=======
prometheus.scrape "metrics_local_mimir_block_builder" {
        targets = concat(
                [{
                        __address__ = "mimir-block-builder-1:8080",
                        cluster     = "docker-compose",
                        container   = "mimir-block-builder",
                        namespace   = "mimir-read-write-mode",
                }],
                [{
                        __address__ = "mimir-block-builder-scheduler-1:8080",
                        cluster     = "docker-compose",
                        container   = "mimir-block-builder-scheduler",
>>>>>>> cdbb1521
                        namespace   = "mimir-read-write-mode",
                }],
        )
        forward_to      = [prometheus.remote_write.metrics_local.receiver]
<<<<<<< HEAD
        job_name        = "mimir-read-write-mode/usage-tracker"
        scrape_interval = "1s"
        scrape_timeout  = "1s"
=======
        job_name        = "mimir-read-write-mode/mimir-block-builder"
        scrape_interval = "5s"
        scrape_timeout  = "5s"
>>>>>>> cdbb1521

        enable_protobuf_negotiation = true
        scrape_classic_histograms = true
}

prometheus.remote_write "metrics_local" {
        endpoint {
                name                   = "local"
                url                    = "http://mimir-write-zone-a-2:8080/api/v1/push"
                send_native_histograms = true

                queue_config { }

                metadata_config { }
        }
}<|MERGE_RESOLUTION|>--- conflicted
+++ resolved
@@ -101,7 +101,29 @@
         scrape_classic_histograms = true
 }
 
-<<<<<<< HEAD
+prometheus.scrape "metrics_local_mimir_block_builder" {
+        targets = concat(
+                [{
+                        __address__ = "mimir-block-builder-1:8080",
+                        cluster     = "docker-compose",
+                        container   = "mimir-block-builder",
+                        namespace   = "mimir-read-write-mode",
+                }],
+                [{
+                        __address__ = "mimir-block-builder-scheduler-1:8080",
+                        cluster     = "docker-compose",
+                        container   = "mimir-block-builder-scheduler",
+                        namespace   = "mimir-read-write-mode",
+                }],
+        )
+        forward_to      = [prometheus.remote_write.metrics_local.receiver]
+        job_name        = "mimir-read-write-mode/mimir-block-builder"
+        scrape_interval = "5s"
+        scrape_timeout  = "5s"
+        enable_protobuf_negotiation = true
+        scrape_classic_histograms = true
+}
+
 prometheus.scrape "metrics_local_mimir_read_write_mode_usage_tracker" {
         targets = concat(
                 [{
@@ -120,34 +142,13 @@
                         __address__ = "usage-tracker-zone-b-0:8080",
                         cluster     = "docker-compose",
                         container   = "usage-tracker",
-=======
-prometheus.scrape "metrics_local_mimir_block_builder" {
-        targets = concat(
-                [{
-                        __address__ = "mimir-block-builder-1:8080",
-                        cluster     = "docker-compose",
-                        container   = "mimir-block-builder",
-                        namespace   = "mimir-read-write-mode",
-                }],
-                [{
-                        __address__ = "mimir-block-builder-scheduler-1:8080",
-                        cluster     = "docker-compose",
-                        container   = "mimir-block-builder-scheduler",
->>>>>>> cdbb1521
                         namespace   = "mimir-read-write-mode",
                 }],
         )
         forward_to      = [prometheus.remote_write.metrics_local.receiver]
-<<<<<<< HEAD
         job_name        = "mimir-read-write-mode/usage-tracker"
         scrape_interval = "1s"
         scrape_timeout  = "1s"
-=======
-        job_name        = "mimir-read-write-mode/mimir-block-builder"
-        scrape_interval = "5s"
-        scrape_timeout  = "5s"
->>>>>>> cdbb1521
-
         enable_protobuf_negotiation = true
         scrape_classic_histograms = true
 }
