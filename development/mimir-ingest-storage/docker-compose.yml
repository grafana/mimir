"services":
  "grafana":
    "environment":
      - "GF_AUTH_ANONYMOUS_ENABLED=true"
      - "GF_AUTH_ANONYMOUS_ORG_ROLE=Admin"
    "image": "grafana/grafana:10.4.3"
    "ports":
      - "3000:3000"
    "volumes":
      - "./config/datasource-mimir.yaml:/etc/grafana/provisioning/datasources/mimir.yaml"
      - "./config/grafana-provisioning.yaml:/etc/grafana/provisioning/dashboards/local.yml"
      - "../../operations/mimir-mixin-compiled/dashboards:/var/lib/grafana/dashboards"
  "grafana-agent":
    "command":
      - "run"
      - "--storage.path=/tmp"
      - "--server.http.listen-addr=127.0.0.1:9091"
      - "/etc/agent-config/grafana-agent.flow"
    "environment":
      "AGENT_MODE": "flow"
    "image": "grafana/agent:v0.40.0"
    "ports":
      - "9091:9091"
    "volumes":
      - "./config:/etc/agent-config"
  "kafka_1":
    "environment":
      - "CLUSTER_ID=zH1GDqcNTzGMDCXm5VZQdg"
      - "KAFKA_NUM_PARTITIONS=100"
      - "KAFKA_PROCESS_ROLES=broker,controller"
      - "KAFKA_LISTENER_SECURITY_PROTOCOL_MAP=PLAINTEXT:PLAINTEXT,CONTROLLER:PLAINTEXT,PLAINTEXT_HOST:PLAINTEXT"
      - "KAFKA_INTER_BROKER_LISTENER_NAME=PLAINTEXT"
      - "KAFKA_CONTROLLER_LISTENER_NAMES=CONTROLLER"
      - "KAFKA_CONTROLLER_QUORUM_VOTERS=1@kafka_1:9093,2@kafka_2:9093,3@kafka_3:9093"
      - "KAFKA_OFFSETS_TOPIC_REPLICATION_FACTOR=2"
      - "KAFKA_DEFAULT_REPLICATION_FACTOR=2"
      - "KAFKA_LOG_RETENTION_CHECK_INTERVAL_MS=10000"
      - "KAFKA_BROKER_ID=1"
      - "KAFKA_LISTENERS=PLAINTEXT://:9092,CONTROLLER://:9093,PLAINTEXT_HOST://:29092"
      - "KAFKA_ADVERTISED_LISTENERS=PLAINTEXT://kafka_1:9092,PLAINTEXT_HOST://localhost:29092"
    "healthcheck":
      "interval": "1s"
      "retries": "30"
      "start_period": "1s"
      "test": "nc -z localhost 9092 || exit -1"
      "timeout": "1s"
    "image": "confluentinc/cp-kafka:latest"
    "ports":
      - "29092:29092"
  "kafka_2":
    "environment":
      - "CLUSTER_ID=zH1GDqcNTzGMDCXm5VZQdg"
      - "KAFKA_NUM_PARTITIONS=100"
      - "KAFKA_PROCESS_ROLES=broker,controller"
      - "KAFKA_LISTENER_SECURITY_PROTOCOL_MAP=PLAINTEXT:PLAINTEXT,CONTROLLER:PLAINTEXT,PLAINTEXT_HOST:PLAINTEXT"
      - "KAFKA_INTER_BROKER_LISTENER_NAME=PLAINTEXT"
      - "KAFKA_CONTROLLER_LISTENER_NAMES=CONTROLLER"
      - "KAFKA_CONTROLLER_QUORUM_VOTERS=1@kafka_1:9093,2@kafka_2:9093,3@kafka_3:9093"
      - "KAFKA_OFFSETS_TOPIC_REPLICATION_FACTOR=2"
      - "KAFKA_DEFAULT_REPLICATION_FACTOR=2"
      - "KAFKA_LOG_RETENTION_CHECK_INTERVAL_MS=10000"
      - "KAFKA_BROKER_ID=2"
      - "KAFKA_LISTENERS=PLAINTEXT://:9092,CONTROLLER://:9093,PLAINTEXT_HOST://:29093"
      - "KAFKA_ADVERTISED_LISTENERS=PLAINTEXT://kafka_2:9092,PLAINTEXT_HOST://localhost:29093"
    "healthcheck":
      "interval": "1s"
      "retries": "30"
      "start_period": "1s"
      "test": "nc -z localhost 9092 || exit -1"
      "timeout": "1s"
    "image": "confluentinc/cp-kafka:latest"
    "ports":
      - "29093:29093"
  "kafka_3":
    "environment":
      - "CLUSTER_ID=zH1GDqcNTzGMDCXm5VZQdg"
      - "KAFKA_NUM_PARTITIONS=100"
      - "KAFKA_PROCESS_ROLES=broker,controller"
      - "KAFKA_LISTENER_SECURITY_PROTOCOL_MAP=PLAINTEXT:PLAINTEXT,CONTROLLER:PLAINTEXT,PLAINTEXT_HOST:PLAINTEXT"
      - "KAFKA_INTER_BROKER_LISTENER_NAME=PLAINTEXT"
      - "KAFKA_CONTROLLER_LISTENER_NAMES=CONTROLLER"
      - "KAFKA_CONTROLLER_QUORUM_VOTERS=1@kafka_1:9093,2@kafka_2:9093,3@kafka_3:9093"
      - "KAFKA_OFFSETS_TOPIC_REPLICATION_FACTOR=2"
      - "KAFKA_DEFAULT_REPLICATION_FACTOR=2"
      - "KAFKA_LOG_RETENTION_CHECK_INTERVAL_MS=10000"
      - "KAFKA_BROKER_ID=3"
      - "KAFKA_LISTENERS=PLAINTEXT://:9092,CONTROLLER://:9093,PLAINTEXT_HOST://:29094"
      - "KAFKA_ADVERTISED_LISTENERS=PLAINTEXT://kafka_3:9092,PLAINTEXT_HOST://localhost:29094"
    "healthcheck":
      "interval": "1s"
      "retries": "30"
      "start_period": "1s"
      "test": "nc -z localhost 9092 || exit -1"
      "timeout": "1s"
    "image": "confluentinc/cp-kafka:latest"
    "ports":
      - "29094:29094"
  "memcached":
    "image": "memcached:1.6.19-alpine"
  "mimir-backend-0":
    "build":
      "context": "."
      "dockerfile": "dev.dockerfile"
    "command":
      - "sh"
      - "-c"
      - "exec ./mimir -config.file=./config/mimir.yaml -target=backend -activity-tracker.filepath=/activity/mimir-backend-0"
    "depends_on":
      "kafka_1":
        "condition": "service_healthy"
      "kafka_2":
        "condition": "service_healthy"
      "minio":
        "condition": "service_started"
    "environment":
      - "OTEL_EXPORTER_OTLP_TRACES_ENDPOINT=http://tempo:4318/v1/traces"
    "hostname": "mimir-backend-0"
    "image": "mimir"
    "ports":
      - "8006:8080"
      - "11006:11006"
    "volumes":
      - "./config:/mimir/config"
      - "./activity:/activity"
  "mimir-backend-1":
    "build":
      "context": "."
      "dockerfile": "dev.dockerfile"
    "command":
      - "sh"
      - "-c"
      - "exec ./mimir -config.file=./config/mimir.yaml -target=backend -activity-tracker.filepath=/activity/mimir-backend-1"
    "depends_on":
      "kafka_1":
        "condition": "service_healthy"
      "kafka_2":
        "condition": "service_healthy"
      "minio":
        "condition": "service_started"
    "environment":
      - "OTEL_EXPORTER_OTLP_TRACES_ENDPOINT=http://tempo:4318/v1/traces"
    "hostname": "mimir-backend-1"
    "image": "mimir"
    "ports":
      - "8007:8080"
      - "11007:11007"
    "volumes":
      - "./config:/mimir/config"
      - "./activity:/activity"
  "mimir-block-builder-0":
    "build":
      "context": "."
      "dockerfile": "dev.dockerfile"
    "command":
      - "sh"
      - "-c"
      - "exec ./mimir -config.file=./config/mimir.yaml -target=block-builder -activity-tracker.filepath=/activity/mimir-block-builder-0"
    "depends_on":
      "kafka_1":
        "condition": "service_healthy"
      "kafka_2":
        "condition": "service_healthy"
      "minio":
        "condition": "service_started"
    "environment":
      - "OTEL_EXPORTER_OTLP_TRACES_ENDPOINT=http://tempo:4318/v1/traces"
    "hostname": "mimir-block-builder-0"
    "image": "mimir"
    "ports":
      - "8008:8080"
      - "11008:11008"
    "volumes":
      - "./config:/mimir/config"
      - "./activity:/activity"
  "mimir-block-builder-scheduler-0":
    "build":
      "context": "."
      "dockerfile": "dev.dockerfile"
    "command":
      - "sh"
      - "-c"
      - "exec ./mimir -config.file=./config/mimir.yaml -target=block-builder-scheduler -activity-tracker.filepath=/activity/mimir-block-builder-scheduler-0"
    "depends_on":
      "kafka_1":
        "condition": "service_healthy"
      "kafka_2":
        "condition": "service_healthy"
      "minio":
        "condition": "service_started"
    "environment":
      - "OTEL_EXPORTER_OTLP_TRACES_ENDPOINT=http://tempo:4318/v1/traces"
    "hostname": "mimir-block-builder-scheduler-0"
    "image": "mimir"
    "ports":
      - "8019:8080"
      - "11019:11019"
    "volumes":
      - "./config:/mimir/config"
      - "./activity:/activity"
  "mimir-read-0":
    "build":
      "context": "."
      "dockerfile": "dev.dockerfile"
    "command":
      - "sh"
      - "-c"
      - "exec ./mimir -config.file=./config/mimir.yaml -target=read -activity-tracker.filepath=/activity/mimir-read-0"
    "depends_on":
      "kafka_1":
        "condition": "service_healthy"
      "kafka_2":
        "condition": "service_healthy"
      "minio":
        "condition": "service_started"
    "environment":
      - "OTEL_EXPORTER_OTLP_TRACES_ENDPOINT=http://tempo:4318/v1/traces"
    "hostname": "mimir-read-0"
    "image": "mimir"
    "ports":
      - "8004:8080"
      - "11004:11004"
    "volumes":
      - "./config:/mimir/config"
      - "./activity:/activity"
  "mimir-read-1":
    "build":
      "context": "."
      "dockerfile": "dev.dockerfile"
    "command":
      - "sh"
      - "-c"
      - "exec ./mimir -config.file=./config/mimir.yaml -target=read -activity-tracker.filepath=/activity/mimir-read-1"
    "depends_on":
      "kafka_1":
        "condition": "service_healthy"
      "kafka_2":
        "condition": "service_healthy"
      "minio":
        "condition": "service_started"
    "environment":
      - "OTEL_EXPORTER_OTLP_TRACES_ENDPOINT=http://tempo:4318/v1/traces"
    "hostname": "mimir-read-1"
    "image": "mimir"
    "ports":
      - "8005:8080"
      - "11005:11005"
    "volumes":
      - "./config:/mimir/config"
      - "./activity:/activity"
  "mimir-write-zone-a-0":
    "build":
      "context": "."
      "dockerfile": "dev.dockerfile"
    "command":
      - "sh"
      - "-c"
      - "exec ./mimir -config.file=./config/mimir.yaml -target=write -activity-tracker.filepath=/activity/mimir-write-zone-a-0 -ingester.ring.instance-availability-zone=zone-a"
    "depends_on":
      "kafka_1":
        "condition": "service_healthy"
      "kafka_2":
        "condition": "service_healthy"
      "minio":
        "condition": "service_started"
    "environment":
      - "OTEL_EXPORTER_OTLP_TRACES_ENDPOINT=http://tempo:4318/v1/traces"
    "hostname": "mimir-write-zone-a-0"
    "image": "mimir"
    "ports":
      - "8001:8080"
      - "11001:11001"
    "volumes":
      - "./config:/mimir/config"
      - "./activity:/activity"
      - ".data-mimir-write-zone-a-0:/data:delegated"
  "mimir-write-zone-a-1":
    "build":
      "context": "."
      "dockerfile": "dev.dockerfile"
    "command":
      - "sh"
      - "-c"
      - "exec ./mimir -config.file=./config/mimir.yaml -target=write -activity-tracker.filepath=/activity/mimir-write-zone-a-1 -ingester.ring.instance-availability-zone=zone-a"
    "depends_on":
      "kafka_1":
        "condition": "service_healthy"
      "kafka_2":
        "condition": "service_healthy"
      "minio":
        "condition": "service_started"
    "environment":
      - "OTEL_EXPORTER_OTLP_TRACES_ENDPOINT=http://tempo:4318/v1/traces"
    "hostname": "mimir-write-zone-a-1"
    "image": "mimir"
    "ports":
      - "8002:8080"
      - "11002:11002"
    "volumes":
      - "./config:/mimir/config"
      - "./activity:/activity"
      - ".data-mimir-write-zone-a-1:/data:delegated"
  "mimir-write-zone-a-2":
    "build":
      "context": "."
      "dockerfile": "dev.dockerfile"
    "command":
      - "sh"
      - "-c"
      - "exec ./mimir -config.file=./config/mimir.yaml -target=write -activity-tracker.filepath=/activity/mimir-write-zone-a-2 -ingester.ring.instance-availability-zone=zone-a"
    "depends_on":
      "kafka_1":
        "condition": "service_healthy"
      "kafka_2":
        "condition": "service_healthy"
      "minio":
        "condition": "service_started"
    "environment":
      - "OTEL_EXPORTER_OTLP_TRACES_ENDPOINT=http://tempo:4318/v1/traces"
    "hostname": "mimir-write-zone-a-2"
    "image": "mimir"
    "ports":
      - "8003:8080"
      - "11003:11003"
    "volumes":
      - "./config:/mimir/config"
      - "./activity:/activity"
      - ".data-mimir-write-zone-a-2:/data:delegated"
  "mimir-write-zone-c-61":
    "build":
      "context": "."
      "dockerfile": "dev.dockerfile"
    "command":
      - "sh"
      - "-c"
      - "exec ./mimir -config.file=./config/mimir.yaml -target=ingester -activity-tracker.filepath=/activity/mimir-write-zone-c-61 -ingester.ring.instance-availability-zone=zone-c -ingester.ring.instance-id=ingester-zone-c-61 -ingester.partition-ring.prefix=exclusive-prefix -ingester.ring.prefix=exclusive-prefix -ingest-storage.kafka.consume-from-position-at-startup=end -ingest-storage.kafka.consume-from-timestamp-at-startup=0 -ingest-storage.kafka.fetch-concurrency-max=2 -ingest-storage.kafka.ingestion-concurrency-max=2 -ingest-storage.kafka.ingestion-concurrency-batch-size=150"
    "depends_on":
      "kafka_1":
        "condition": "service_healthy"
      "kafka_2":
        "condition": "service_healthy"
      "minio":
        "condition": "service_started"
    "environment":
      - "OTEL_EXPORTER_OTLP_TRACES_ENDPOINT=http://tempo:4318/v1/traces"
    "hostname": "mimir-write-zone-c-61"
    "image": "mimir"
    "ports":
      - "8064:8080"
      - "11064:11064"
    "volumes":
      - "./config:/mimir/config"
      - "./activity:/activity"
      - ".data-mimir-write-zone-c-61:/data:delegated"
  "minio":
    "command":
      - "server"
      - "--console-address"
      - ":9001"
      - "/data"
    "environment":
      - "MINIO_ROOT_USER=mimir"
      - "MINIO_ROOT_PASSWORD=supersecret"
    "image": "minio/minio:RELEASE.2025-05-24T17-08-30Z"
    "ports":
      - "9000:9000"
      - "9001:9001"
    "volumes":
      - ".data-minio:/data:delegated"
  "nginx":
    "environment":
      - "NGINX_ENVSUBST_OUTPUT_DIR=/etc/nginx"
      - "DISTRIBUTOR_HOST=mimir-write-1:8080"
      - "ALERT_MANAGER_HOST=mimir-backend-1:8080"
      - "RULER_HOST=mimir-backend-1:8080"
      - "QUERY_FRONTEND_HOST=mimir-read-1:8080"
      - "COMPACTOR_HOST=mimir-backend-1:8080"
    "hostname": "nginx"
    "image": "nginxinc/nginx-unprivileged:1.22-alpine"
    "ports":
      - "8080:8080"
    "volumes":
      - "../common/config:/etc/nginx/templates"
  "redpanda_console":
    "environment":
      - "KAFKA_BROKERS=kafka_1:9092,kafka_2:9092,kafka_3:9092"
    "image": "docker.redpanda.com/redpandadata/console:latest"
    "ports":
      - "8090:8080"
<<<<<<< HEAD
  "usage-tracker-zone-a-0":
    "build":
      "context": "."
      "dockerfile": "dev.dockerfile"
    "command":
      - "sh"
      - "-c"
      - "exec ./mimir -config.file=./config/mimir.yaml -target=usage-tracker -activity-tracker.filepath=/activity/usage-tracker-zone-a-0 -usage-tracker.instance-ring.instance-availability-zone=zone-a -usage-tracker.partitions=16 -usage-tracker.partition-reconcile-interval=10s -usage-tracker.lost-partitions-shutdown-grace-period=30s"
    "depends_on":
      "kafka_1":
        "condition": "service_healthy"
      "kafka_2":
        "condition": "service_healthy"
      "minio":
        "condition": "service_started"
    "environment":
      - "JAEGER_AGENT_HOST=jaeger"
      - "JAEGER_AGENT_PORT=6831"
      - "JAEGER_REPORTER_MAX_QUEUE_SIZE=1000"
      - "JAEGER_SAMPLER_PARAM=1"
      - "JAEGER_SAMPLER_TYPE=const"
      - "JAEGER_TAGS=app=usage-tracker"
    "hostname": "usage-tracker-zone-a-0"
    "image": "mimir"
    "ports":
      - "8010:8080"
      - "11010:11010"
    "volumes":
      - "./config:/mimir/config"
      - "./activity:/activity"
  "usage-tracker-zone-a-1":
    "build":
      "context": "."
      "dockerfile": "dev.dockerfile"
    "command":
      - "sh"
      - "-c"
      - "exec ./mimir -config.file=./config/mimir.yaml -target=usage-tracker -activity-tracker.filepath=/activity/usage-tracker-zone-a-1 -usage-tracker.instance-ring.instance-availability-zone=zone-a -usage-tracker.partitions=16 -usage-tracker.partition-reconcile-interval=10s -usage-tracker.lost-partitions-shutdown-grace-period=30s"
    "depends_on":
      "kafka_1":
        "condition": "service_healthy"
      "kafka_2":
        "condition": "service_healthy"
      "minio":
        "condition": "service_started"
    "environment":
      - "JAEGER_AGENT_HOST=jaeger"
      - "JAEGER_AGENT_PORT=6831"
      - "JAEGER_REPORTER_MAX_QUEUE_SIZE=1000"
      - "JAEGER_SAMPLER_PARAM=1"
      - "JAEGER_SAMPLER_TYPE=const"
      - "JAEGER_TAGS=app=usage-tracker"
    "hostname": "usage-tracker-zone-a-1"
    "image": "mimir"
    "ports":
      - "8011:8080"
      - "11011:11011"
    "volumes":
      - "./config:/mimir/config"
      - "./activity:/activity"
  "usage-tracker-zone-b-0":
    "build":
      "context": "."
      "dockerfile": "dev.dockerfile"
    "command":
      - "sh"
      - "-c"
      - "exec ./mimir -config.file=./config/mimir.yaml -target=usage-tracker -activity-tracker.filepath=/activity/usage-tracker-zone-b-0 -usage-tracker.instance-ring.instance-availability-zone=zone-b -usage-tracker.partitions=16 -usage-tracker.partition-reconcile-interval=10s -usage-tracker.lost-partitions-shutdown-grace-period=30s"
    "depends_on":
      "kafka_1":
        "condition": "service_healthy"
      "kafka_2":
        "condition": "service_healthy"
      "minio":
        "condition": "service_started"
    "environment":
      - "JAEGER_AGENT_HOST=jaeger"
      - "JAEGER_AGENT_PORT=6831"
      - "JAEGER_REPORTER_MAX_QUEUE_SIZE=1000"
      - "JAEGER_SAMPLER_PARAM=1"
      - "JAEGER_SAMPLER_TYPE=const"
      - "JAEGER_TAGS=app=usage-tracker"
    "hostname": "usage-tracker-zone-b-0"
    "image": "mimir"
    "ports":
      - "8012:8080"
      - "11012:11012"
    "volumes":
      - "./config:/mimir/config"
      - "./activity:/activity"
=======
  "tempo":
    "command":
      - "-config.file=/etc/config/tempo.yaml"
    "image": "grafana/tempo:latest"
    "ports":
      - "3200"
      - "9095"
      - "4317"
      - "4318"
    "volumes":
      - "./config:/etc/config"
>>>>>>> ef8ab747
<|MERGE_RESOLUTION|>--- conflicted
+++ resolved
@@ -386,98 +386,6 @@
     "image": "docker.redpanda.com/redpandadata/console:latest"
     "ports":
       - "8090:8080"
-<<<<<<< HEAD
-  "usage-tracker-zone-a-0":
-    "build":
-      "context": "."
-      "dockerfile": "dev.dockerfile"
-    "command":
-      - "sh"
-      - "-c"
-      - "exec ./mimir -config.file=./config/mimir.yaml -target=usage-tracker -activity-tracker.filepath=/activity/usage-tracker-zone-a-0 -usage-tracker.instance-ring.instance-availability-zone=zone-a -usage-tracker.partitions=16 -usage-tracker.partition-reconcile-interval=10s -usage-tracker.lost-partitions-shutdown-grace-period=30s"
-    "depends_on":
-      "kafka_1":
-        "condition": "service_healthy"
-      "kafka_2":
-        "condition": "service_healthy"
-      "minio":
-        "condition": "service_started"
-    "environment":
-      - "JAEGER_AGENT_HOST=jaeger"
-      - "JAEGER_AGENT_PORT=6831"
-      - "JAEGER_REPORTER_MAX_QUEUE_SIZE=1000"
-      - "JAEGER_SAMPLER_PARAM=1"
-      - "JAEGER_SAMPLER_TYPE=const"
-      - "JAEGER_TAGS=app=usage-tracker"
-    "hostname": "usage-tracker-zone-a-0"
-    "image": "mimir"
-    "ports":
-      - "8010:8080"
-      - "11010:11010"
-    "volumes":
-      - "./config:/mimir/config"
-      - "./activity:/activity"
-  "usage-tracker-zone-a-1":
-    "build":
-      "context": "."
-      "dockerfile": "dev.dockerfile"
-    "command":
-      - "sh"
-      - "-c"
-      - "exec ./mimir -config.file=./config/mimir.yaml -target=usage-tracker -activity-tracker.filepath=/activity/usage-tracker-zone-a-1 -usage-tracker.instance-ring.instance-availability-zone=zone-a -usage-tracker.partitions=16 -usage-tracker.partition-reconcile-interval=10s -usage-tracker.lost-partitions-shutdown-grace-period=30s"
-    "depends_on":
-      "kafka_1":
-        "condition": "service_healthy"
-      "kafka_2":
-        "condition": "service_healthy"
-      "minio":
-        "condition": "service_started"
-    "environment":
-      - "JAEGER_AGENT_HOST=jaeger"
-      - "JAEGER_AGENT_PORT=6831"
-      - "JAEGER_REPORTER_MAX_QUEUE_SIZE=1000"
-      - "JAEGER_SAMPLER_PARAM=1"
-      - "JAEGER_SAMPLER_TYPE=const"
-      - "JAEGER_TAGS=app=usage-tracker"
-    "hostname": "usage-tracker-zone-a-1"
-    "image": "mimir"
-    "ports":
-      - "8011:8080"
-      - "11011:11011"
-    "volumes":
-      - "./config:/mimir/config"
-      - "./activity:/activity"
-  "usage-tracker-zone-b-0":
-    "build":
-      "context": "."
-      "dockerfile": "dev.dockerfile"
-    "command":
-      - "sh"
-      - "-c"
-      - "exec ./mimir -config.file=./config/mimir.yaml -target=usage-tracker -activity-tracker.filepath=/activity/usage-tracker-zone-b-0 -usage-tracker.instance-ring.instance-availability-zone=zone-b -usage-tracker.partitions=16 -usage-tracker.partition-reconcile-interval=10s -usage-tracker.lost-partitions-shutdown-grace-period=30s"
-    "depends_on":
-      "kafka_1":
-        "condition": "service_healthy"
-      "kafka_2":
-        "condition": "service_healthy"
-      "minio":
-        "condition": "service_started"
-    "environment":
-      - "JAEGER_AGENT_HOST=jaeger"
-      - "JAEGER_AGENT_PORT=6831"
-      - "JAEGER_REPORTER_MAX_QUEUE_SIZE=1000"
-      - "JAEGER_SAMPLER_PARAM=1"
-      - "JAEGER_SAMPLER_TYPE=const"
-      - "JAEGER_TAGS=app=usage-tracker"
-    "hostname": "usage-tracker-zone-b-0"
-    "image": "mimir"
-    "ports":
-      - "8012:8080"
-      - "11012:11012"
-    "volumes":
-      - "./config:/mimir/config"
-      - "./activity:/activity"
-=======
   "tempo":
     "command":
       - "-config.file=/etc/config/tempo.yaml"
@@ -489,4 +397,78 @@
       - "4318"
     "volumes":
       - "./config:/etc/config"
->>>>>>> ef8ab747
+  "usage-tracker-zone-a-0":
+    "build":
+      "context": "."
+      "dockerfile": "dev.dockerfile"
+    "command":
+      - "sh"
+      - "-c"
+      - "exec ./mimir -config.file=./config/mimir.yaml -target=usage-tracker -activity-tracker.filepath=/activity/usage-tracker-zone-a-0 -usage-tracker.instance-ring.instance-availability-zone=zone-a -usage-tracker.partitions=16 -usage-tracker.partition-reconcile-interval=10s -usage-tracker.lost-partitions-shutdown-grace-period=30s"
+    "depends_on":
+      "kafka_1":
+        "condition": "service_healthy"
+      "kafka_2":
+        "condition": "service_healthy"
+      "minio":
+        "condition": "service_started"
+    "environment":
+      - "OTEL_EXPORTER_OTLP_TRACES_ENDPOINT=http://tempo:4318/v1/traces"
+    "hostname": "usage-tracker-zone-a-0"
+    "image": "mimir"
+    "ports":
+      - "8010:8080"
+      - "11010:11010"
+    "volumes":
+      - "./config:/mimir/config"
+      - "./activity:/activity"
+  "usage-tracker-zone-a-1":
+    "build":
+      "context": "."
+      "dockerfile": "dev.dockerfile"
+    "command":
+      - "sh"
+      - "-c"
+      - "exec ./mimir -config.file=./config/mimir.yaml -target=usage-tracker -activity-tracker.filepath=/activity/usage-tracker-zone-a-1 -usage-tracker.instance-ring.instance-availability-zone=zone-a -usage-tracker.partitions=16 -usage-tracker.partition-reconcile-interval=10s -usage-tracker.lost-partitions-shutdown-grace-period=30s"
+    "depends_on":
+      "kafka_1":
+        "condition": "service_healthy"
+      "kafka_2":
+        "condition": "service_healthy"
+      "minio":
+        "condition": "service_started"
+    "environment":
+      - "OTEL_EXPORTER_OTLP_TRACES_ENDPOINT=http://tempo:4318/v1/traces"
+    "hostname": "usage-tracker-zone-a-1"
+    "image": "mimir"
+    "ports":
+      - "8011:8080"
+      - "11011:11011"
+    "volumes":
+      - "./config:/mimir/config"
+      - "./activity:/activity"
+  "usage-tracker-zone-b-0":
+    "build":
+      "context": "."
+      "dockerfile": "dev.dockerfile"
+    "command":
+      - "sh"
+      - "-c"
+      - "exec ./mimir -config.file=./config/mimir.yaml -target=usage-tracker -activity-tracker.filepath=/activity/usage-tracker-zone-b-0 -usage-tracker.instance-ring.instance-availability-zone=zone-b -usage-tracker.partitions=16 -usage-tracker.partition-reconcile-interval=10s -usage-tracker.lost-partitions-shutdown-grace-period=30s"
+    "depends_on":
+      "kafka_1":
+        "condition": "service_healthy"
+      "kafka_2":
+        "condition": "service_healthy"
+      "minio":
+        "condition": "service_started"
+    "environment":
+      - "OTEL_EXPORTER_OTLP_TRACES_ENDPOINT=http://tempo:4318/v1/traces"
+    "hostname": "usage-tracker-zone-b-0"
+    "image": "mimir"
+    "ports":
+      - "8012:8080"
+      - "11012:11012"
+    "volumes":
+      - "./config:/mimir/config"
+      - "./activity:/activity"