--- conflicted
+++ resolved
@@ -438,10 +438,9 @@
   "redpanda_console":
     "environment":
       - "KAFKA_BROKERS=kafka_1:9092,kafka_2:9092,kafka_3:9092"
-<<<<<<< HEAD
-    "image": "docker.redpanda.com/redpandadata/console:v2.7.0"
-    "ports":
-      - "9080:8080"
+    "image": "docker.redpanda.com/redpandadata/console:latest"
+    "ports":
+      - "8090:8080"
   "usage-tracker-zone-a-0":
     "build":
       "context": "."
@@ -531,9 +530,4 @@
       - "11012:11012"
     "volumes":
       - "./config:/mimir/config"
-      - "./activity:/activity"
-=======
-    "image": "docker.redpanda.com/redpandadata/console:latest"
-    "ports":
-      - "8090:8080"
->>>>>>> cdbb1521
+      - "./activity:/activity"