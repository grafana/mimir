--- conflicted
+++ resolved
@@ -19,16 +19,14 @@
     // - multi (uses consul as primary and memberlist as secondary, but this can be switched in runtime via runtime.yaml)
     ring: 'memberlist',
 
-<<<<<<< HEAD
     // If true, a load generator is started.
     enable_load_generator: true,
-=======
+
     // If true, start and enable scraping by these components.
     // Note that if more than one component is enabled, the dashboards shown in Grafana may contain duplicate series or aggregates may be doubled or tripled.
     enable_grafana_agent: false,
     enable_prometheus: true, // If Prometheus is disabled, recording rules will not be evaluated and so dashboards in Grafana that depend on these recorded series will display no data.
     enable_otel_collector: false,
->>>>>>> 95431d92
   },
 
   // We explicitely list all important services here, so that it's easy to disable them by commenting out.
