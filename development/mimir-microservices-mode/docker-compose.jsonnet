std.manifestYamlDoc({
  _config:: {
    // If true, Mimir services are run under Delve debugger, that can be attached to via remote-debugging session.
    // Note that Delve doesn't forward signals to the Mimir process, so Mimir components don't shutdown cleanly.
    debug: false,

    // How long should Mimir docker containers sleep before Mimir is started.
    sleep_seconds: 3,

    // Whether ruler should use the query-frontend and queriers to execute queries, rather than executing them in-process
    ruler_use_remote_execution: false,

    // Three options are supported for ring in this jsonnet:
    // - consul
    // - memberlist (consul is not started at all)
    // - multi (uses consul as primary and memberlist as secondary, but this can be switched in runtime via runtime.yaml)
    ring: 'memberlist',

    enable_continuous_test: true,

    // If true, a load generator is started.
    enable_load_generator: false,

    // If true, start and enable scraping by these components.
    // Note that if more than one component is enabled, the dashboards shown in Grafana may contain duplicate series or aggregates may be doubled or tripled.
    enable_grafana_agent: false,
    // If true, start a base prometheus that scrapes the Mimir component metrics and remote writes to distributor-1.
    // Two additional Prometheus instances are started that scrape the same memcached-exporter and load-generator
    // targets and remote write to distributor-2.
    enable_prometheus: true,  // If Prometheus is disabled, recording rules will not be evaluated and so dashboards in Grafana that depend on these recorded series will display no data.
    // Whether to use Prometheus Remote-Write 2.0 or not for the main Prometheus. This also turns on NHCB conversion.
    enable_prometheus_rw2: false,
    enable_otel_collector: false,

    // If true, a query-tee instance with a single backend is started.
    enable_query_tee: false,
  },

  // We explicitely list all important services here, so that it's easy to disable them by commenting out.
  services:
    self.distributor +
    self.ingesters +
    self.read_components +  // querier, query-frontend, and query-scheduler.
    self.store_gateways(3) +
    self.compactor +
    self.rulers(2) +
    self.alertmanagers(3) +
    self.nginx +
    self.minio +
    (if $._config.enable_continuous_test then self.continuous_test else {}) +
    (if $._config.enable_prometheus then self.prometheus + self.prompair1 + self.prompair2 else {}) +
    self.grafana +
    (if $._config.enable_grafana_agent then self.grafana_agent else {}) +
    (if $._config.enable_otel_collector then self.otel_collector else {}) +
    self.jaeger +
    self.consul +
    self.memcached +
    (if $._config.enable_load_generator then self.load_generator else {}) +
    (if $._config.enable_query_tee then self.query_tee else {}) +
    {},

  distributor:: {
    'distributor-1': mimirService({
      name: 'distributor-1',
      target: 'distributor',
      httpPort: 8000,
      extraArguments: '-distributor.ha-tracker.consul.hostname=consul:8500',
    }),

    'distributor-2': mimirService({
      name: 'distributor-2',
      target: 'distributor',
      httpPort: 8001,
      extraArguments: '-distributor.ha-tracker.consul.hostname=consul:8500',
    }),
  },

  ingesters:: {
    'ingester-1': mimirService({
      name: 'ingester-1',
      target: 'ingester',
      httpPort: 8002,
      jaegerApp: 'ingester-1',
      extraVolumes: ['.data-ingester-1:/tmp/mimir-tsdb-ingester:delegated'],
    }),

    'ingester-2': mimirService({
      name: 'ingester-2',
      target: 'ingester',
      httpPort: 8003,
      jaegerApp: 'ingester-2',
      extraVolumes: ['.data-ingester-2:/tmp/mimir-tsdb-ingester:delegated'],
    }),

    'ingester-3': mimirService({
      name: 'ingester-3',
      target: 'ingester',
      httpPort: 8004,
      jaegerApp: 'ingester-3',
      extraVolumes: ['.data-ingester-3:/tmp/mimir-tsdb-ingester:delegated'],
    }),
  },

  read_components:: {
    querier: mimirService({
      name: 'querier',
      target: 'querier',
      httpPort: 8005,
    }),

    'query-frontend': mimirService({
      name: 'query-frontend',
      target: 'query-frontend',
      httpPort: 8007,
      jaegerApp: 'query-frontend',
    }),

    'query-scheduler': mimirService({
      name: 'query-scheduler',
      target: 'query-scheduler',
      httpPort: 8008,
    }),
  },

  compactor:: {
    compactor: mimirService({
      name: 'compactor',
      target: 'compactor',
      httpPort: 8006,
    }),
  },

  rulers(count):: if count <= 0 then {} else {
    ['ruler-%d' % id]: mimirService({
      name: 'ruler-' + id,
      target: 'ruler',
      httpPort: 8021 + id,
      jaegerApp: 'ruler-%d' % id,
      extraArguments: if $._config.ruler_use_remote_execution then '-ruler.query-frontend.address=dns:///query-frontend:9007' else '',
    })
    for id in std.range(1, count)
  },

  alertmanagers(count):: if count <= 0 then {} else {
    ['alertmanager-%d' % id]: mimirService({
      name: 'alertmanager-' + id,
      target: 'alertmanager',
      httpPort: 8030 + id,
      extraArguments: '-alertmanager.web.external-url=http://localhost:%d/alertmanager' % (8030 + id),
      jaegerApp: 'alertmanager-%d' % id,
    })
    for id in std.range(1, count)
  },

  store_gateways(count):: {
    ['store-gateway-%d' % id]: mimirService({
      name: 'store-gateway-' + id,
      target: 'store-gateway',
      httpPort: 8010 + id,
      jaegerApp: 'store-gateway-%d' % id,
    })
    for id in std.range(1, count)
  },

  continuous_test:: {
    'continuous-test': mimirService({
      name: 'continuous-test',
      target: 'continuous-test',
      httpPort: 8090,
      extraArguments:
        ' -tests.run-interval=2m' +
        ' -tests.read-endpoint=http://query-frontend:8007/prometheus' +
        ' -tests.tenant-id=mimir-continuous-test' +
        ' -tests.write-endpoint=http://distributor-1:8000' +
        ' -tests.write-read-series-test.max-query-age=1h' +
        ' -tests.write-read-series-test.num-series=100',
    }),
  },

  local all_caches = ['-blocks-storage.bucket-store.index-cache', '-blocks-storage.bucket-store.chunks-cache', '-blocks-storage.bucket-store.metadata-cache', '-query-frontend.results-cache', '-ruler-storage.cache'],

  local all_rings = ['-ingester.ring', '-distributor.ring', '-compactor.ring', '-store-gateway.sharding-ring', '-ruler.ring', '-alertmanager.sharding-ring'],

  local jaegerEnv(appName) = {
    JAEGER_AGENT_HOST: 'jaeger',
    JAEGER_AGENT_PORT: 6831,
    JAEGER_SAMPLER_TYPE: 'const',
    JAEGER_SAMPLER_PARAM: 1,
    JAEGER_TAGS: 'app=%s' % appName,
  },

  local formatEnv(env) = [
    '%s=%s' % [key, env[key]]
    for key in std.objectFields(env)
    if env[key] != null
  ],

  // This function builds docker-compose declaration for Mimir service.
  // Default grpcPort is (httpPort + 1000), and default debug port is (httpPort + 10000)
  local mimirService(serviceOptions) = {
    local defaultOptions = {
      local s = self,
      name: error 'missing name',
      target: error 'missing target',
      jaegerApp: self.target,
      httpPort: error 'missing httpPort',
      grpcPort: self.httpPort + 1000,
      debugPort: self.httpPort + 10000,
      // Extra arguments passed to Mimir command line.
      extraArguments: '',
      dependsOn: ['minio'] + (if $._config.ring == 'consul' || $._config.ring == 'multi' then ['consul'] else if s.target != 'distributor' then ['distributor-1'] else []),
      env: jaegerEnv(s.jaegerApp),
      extraVolumes: [],
      memberlistNodeName: self.jaegerApp,
      memberlistBindPort: self.httpPort + 2000,
    },

    local options = defaultOptions + serviceOptions,

    build: {
      context: '.',
      dockerfile: 'dev.dockerfile',
    },
    image: 'mimir',
    command: [
      'sh',
      '-c',
      std.join(' ', [
        // some of the following expressions use "... else null", which std.join seem to ignore.
        (if $._config.sleep_seconds > 0 then 'sleep %d &&' % [$._config.sleep_seconds] else null),
        (if $._config.debug then 'exec ./dlv exec ./mimir --listen=:%(debugPort)d --headless=true --api-version=2 --accept-multiclient --continue -- ' % options else 'exec ./mimir'),
        ('-config.file=./config/mimir.yaml -target=%(target)s -server.http-listen-port=%(httpPort)d -server.grpc-listen-port=%(grpcPort)d -activity-tracker.filepath=/activity/%(target)s-%(httpPort)d %(extraArguments)s' % options),
        (if $._config.ring == 'memberlist' || $._config.ring == 'multi' then '-memberlist.nodename=%(memberlistNodeName)s -memberlist.bind-port=%(memberlistBindPort)d' % options else null),
        (if $._config.ring == 'memberlist' then std.join(' ', [x + '.store=memberlist' for x in all_rings]) else null),
        (if $._config.ring == 'multi' then std.join(' ', [x + '.store=multi' for x in all_rings] + [x + '.multi.primary=consul' for x in all_rings] + [x + '.multi.secondary=memberlist' for x in all_rings]) else null),
      ]),
    ],
    environment: formatEnv(options.env),
    hostname: options.name,
    // Only publish HTTP and debug port, but not gRPC one.
    ports: ['%d:%d' % [options.httpPort, options.httpPort]] +
           ['%d:%d' % [options.memberlistBindPort, options.memberlistBindPort]] +
           if $._config.debug then [
             '%d:%d' % [options.debugPort, options.debugPort],
           ] else [],
    depends_on: options.dependsOn,
    volumes: ['./config:/mimir/config', './activity:/activity'] + options.extraVolumes,
  },

  // Other services used by Mimir.
  consul:: {
    consul: {
      image: 'consul:1.15',
      command: ['agent', '-dev', '-client=0.0.0.0', '-log-level=debug'],
      hostname: 'consul',
      ports: ['8500:8500'],
    },
  },

  nginx:: {
    nginx: {
      hostname: 'nginx',
      image: 'nginxinc/nginx-unprivileged:1.22-alpine',
      depends_on: [
        'distributor-1',
        'alertmanager-1',
        'ruler-1',
        'query-frontend',
        'compactor',
        'grafana',
      ],
      environment: [
        'NGINX_ENVSUBST_OUTPUT_DIR=/etc/nginx',
        'DISTRIBUTOR_HOST=distributor-1:8000',
        'ALERT_MANAGER_HOST=alertmanager-1:8031',
        'RULER_HOST=ruler-1:8022',
        'QUERY_FRONTEND_HOST=query-frontend:8007',
        'COMPACTOR_HOST=compactor:8006',
      ],
      ports: ['8080:8080'],
      volumes: ['../common/config:/etc/nginx/templates'],
    },
  },

  minio:: {
    minio: {
      image: 'minio/minio:RELEASE.2025-05-24T17-08-30Z',
      command: ['server', '--console-address', ':9001', '/data'],
      environment: ['MINIO_ROOT_USER=mimir', 'MINIO_ROOT_PASSWORD=supersecret'],
      ports: [
        '9000:9000',
        '9001:9001',
      ],
      volumes: ['.data-minio:/data:delegated'],
    },
  },

  memcached:: {
    memcached: {
      image: 'memcached:1.6.34-alpine',
      ports: [
        '11211:11211',
      ],
    },
  },

  memcached_exporter:: {
    'memcached-exporter': {
      image: 'prom/memcached-exporter:v0.15.3',
      command: ['--memcached.address=memcached:11211', '--web.listen-address=0.0.0.0:9150'],
    },
  },

  prometheus:: {
    prometheus: {
<<<<<<< HEAD
      image: 'prom/prometheus:v3.6.0',
=======
      image: 'prom/prometheus:v3.7.3',
>>>>>>> b611ec27
      command: [
        if $._config.enable_prometheus_rw2 then '--config.file=/etc/prometheus/prometheusRW2.yaml' else '--config.file=/etc/prometheus/prometheus.yaml',
        '--enable-feature=exemplar-storage',
        '--enable-feature=native-histograms',
      ],
      volumes: [
        './config:/etc/prometheus',
        '../../operations/mimir-mixin-compiled/alerts.yaml:/etc/mixin/mimir-alerts.yaml',
        '../../operations/mimir-mixin-compiled/rules.yaml:/etc/mixin/mimir-rules.yaml',
      ],
      ports: ['9090:9090'],
    },
  },

  prompair1:: {
    prompair1: {
      image: 'prom/prometheus:v3.5.0',
      hostname: 'prom-ha-pair-1',
      command: [
        '--config.file=/etc/prometheus/prom-ha-pair-1.yaml',
        '--enable-feature=exemplar-storage',
        '--enable-feature=native-histograms',
      ],
      volumes: [
        './config:/etc/prometheus',
      ],
      ports: ['9092:9090'],
    },
  },

  prompair2:: {
    prompair2: {
      image: 'prom/prometheus:v3.5.0',
      hostname: 'prom-ha-pair-2',
      command: [
        '--config.file=/etc/prometheus/prom-ha-pair-2.yaml',
        '--enable-feature=exemplar-storage',
        '--enable-feature=native-histograms',
      ],
      volumes: [
        './config:/etc/prometheus',
      ],
      ports: ['9093:9090'],
    },
  },


  grafana:: {
    grafana: {
      image: 'grafana/grafana:12.1.1',
      environment: [
        'GF_AUTH_ANONYMOUS_ENABLED=true',
        'GF_AUTH_ANONYMOUS_ORG_ROLE=Admin',
      ],
      volumes: [
        './config/datasources.yaml:/etc/grafana/provisioning/datasources/mimir.yaml',
        './config/dashboards-mimir.yaml:/etc/grafana/provisioning/dashboards/mimir.yaml',
        '../../operations/mimir-mixin-compiled/dashboards:/var/lib/grafana/dashboards/Mimir',
      ],
      ports: ['3000:3000'],
    },
  },

  grafana_agent:: {
    // Scrape the metrics also with the Grafana agent (useful to test metadata ingestion
    // until metadata remote write is not supported by Prometheus).
    'grafana-agent': {
      image: 'grafana/agent:v0.37.3',
      command: ['-config.file=/etc/agent-config/grafana-agent.yaml', '-metrics.wal-directory=/tmp', '-server.http.address=127.0.0.1:9091'],
      volumes: ['./config:/etc/agent-config'],
      ports: ['9091:9091'],
    },
  },

  jaeger:: {
    jaeger: {
      // Use 1.62 specifically since 1.63 removes the agent which we depend on for now.
      image: 'jaegertracing/all-in-one:1.62.0',
      ports: ['16686:16686', '14268'],
    },
  },

  otel_collector:: {
    otel_collector: {
      image: 'otel/opentelemetry-collector-contrib:0.88.0',
      command: ['--config=/etc/otel-collector/otel-collector.yaml'],
      volumes: ['./config:/etc/otel-collector'],
      ports: ['8083:8083'],
    },
  },

  load_generator:: {
    'load-generator': {
      image: 'pracucci/cortex-load-generator:add-query-support-8633d4e',
      command: [
        '--remote-url=http://distributor-2:8001/api/v1/push',
        '--remote-write-concurrency=5',
        '--remote-write-interval=10s',
        '--series-count=1000',
        '--tenants-count=1',
        '--query-enabled=true',
        '--query-interval=1s',
        '--query-url=http://querier:8005/prometheus',
        '--server-metrics-port=9900',
      ],
      ports: ['9900:9900'],
    },
  },

  query_tee:: {
    'query-tee': {
      local env = jaegerEnv('query-tee'),

      image: 'query-tee',
      build: {
        context: '../../cmd/query-tee',
      },
      command: '-backend.endpoints=http://nginx:8080 -backend.preferred=nginx -proxy.passthrough-non-registered-routes=true -server.path-prefix=/prometheus',
      environment: formatEnv(env),
      hostname: 'query-tee',
      ports: ['9999:80'],
    },
  },

  // "true" option for std.manifestYamlDoc indents arrays in objects.
}, true)<|MERGE_RESOLUTION|>--- conflicted
+++ resolved
@@ -313,11 +313,7 @@
 
   prometheus:: {
     prometheus: {
-<<<<<<< HEAD
-      image: 'prom/prometheus:v3.6.0',
-=======
       image: 'prom/prometheus:v3.7.3',
->>>>>>> b611ec27
       command: [
         if $._config.enable_prometheus_rw2 then '--config.file=/etc/prometheus/prometheusRW2.yaml' else '--config.file=/etc/prometheus/prometheus.yaml',
         '--enable-feature=exemplar-storage',
