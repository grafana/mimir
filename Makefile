--- conflicted
+++ resolved
@@ -11,12 +11,8 @@
 
 # Boiler plate for building Docker containers.
 # All this must go at top of file I'm afraid.
-<<<<<<< HEAD
 IMAGE_PREFIX ?= us.gcr.io/kubernetes-dev/
-=======
-IMAGE_PREFIX ?= quay.io/cortexproject/
 BUILD_IMAGE ?= us.gcr.io/kubernetes-dev/mimir-build-image
->>>>>>> 6ece8f87
 
 # For a tag push GITHUB_REF will look like refs/tags/<tag_name>,
 # If finding refs/tags/ does not equal emptystring then use
@@ -38,11 +34,7 @@
 SED ?= $(shell which gsed 2>/dev/null || which sed)
 
 # Building Docker images is now automated. The convention is every directory
-<<<<<<< HEAD
 # with a Dockerfile in it builds an image calls quay.io/mimir/<dirname>.
-=======
-# with a Dockerfile in it builds an image called quay.io/cortexproject/<dirname>.
->>>>>>> 6ece8f87
 # Dependencies (i.e. things that go in the image) still need to be explicitly
 # declared.
 %/$(UPTODATE): %/Dockerfile
@@ -134,6 +126,7 @@
 # All the boiler plate for building golang follows:
 SUDO := $(shell docker info >/dev/null 2>&1 || echo "sudo -E")
 BUILD_IN_CONTAINER := true
+
 LATEST_BUILD_IMAGE_TAG ?= 20210713_update-go-1.16.6-178ab0c4f
 
 # TTY is parameterized to allow Google Cloud Builder to run builds,
