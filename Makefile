SHELL = /usr/bin/env bash

# Adapted from https://www.thapaliya.com/en/writings/well-documented-makefiles/
.PHONY: help
help: ## Display this help and any documented user-facing targets. Other undocumented targets may be present in the Makefile.
help:
	@awk 'BEGIN {FS = ": ##"; printf "Usage:\n  make <target>\n\nTargets:\n"} /^[a-zA-Z0-9_\.\-\/%]+: ##/ { printf "  %-45s %s\n", $$1, $$2 }' $(MAKEFILE_LIST)

# Local settings (optional). See Makefile.local.example for an example.
# WARNING: do not commit to a repository!
-include Makefile.local

.PHONY: all test test-with-race integration-tests cover clean images protos exes dist doc clean-doc check-doc push-multiarch-build-image license check-license format check-mixin check-mixin-jb check-mixin-mixtool checkin-mixin-playbook build-mixin format-mixin check-jsonnet-manifests format-jsonnet-manifests push-multiarch-mimir list-image-targets check-jsonnet-getting-started mixin-screenshots
.DEFAULT_GOAL := all

# Version number
VERSION=$(shell cat "./VERSION" 2> /dev/null)
GOOS ?= $(shell go env GOOS)
GOARCH ?= $(shell go env GOARCH)

# Don't export GOOS and GOARCH as environment variables. They get exported when passed via CLI options,
# but that breaks tools ran via "go run". We use GOOS/GOARCH explicitly in places where needed.
unexport GOOS
unexport GOARCH

GOPROXY_VALUE=$(shell go env GOPROXY)

# Suffix added to the name of built binary (via exes target)
BINARY_SUFFIX ?= ""

# Boiler plate for building Docker containers.
# All this must go at top of file I'm afraid.
IMAGE_PREFIX ?= grafana/
BUILD_IMAGE ?= $(IMAGE_PREFIX)mimir-build-image

# For a tag push, $GITHUB_REF will look like refs/tags/<tag_name>.
# If finding refs/tags/ does not equal empty string, then use
# the tag we are at as the image tag.
ifneq (,$(findstring refs/tags/, $(GITHUB_REF)))
	GIT_TAG := $(shell git tag --points-at HEAD)
	# If the git tag starts with "mimir-" (eg. "mimir-2.0.0") we strip
	# the "mimir-" prefix in order to keep only the version.
	IMAGE_TAG_FROM_GIT_TAG := $(patsubst mimir-%,%,$(GIT_TAG))
endif
IMAGE_TAG ?= $(if $(IMAGE_TAG_FROM_GIT_TAG),$(IMAGE_TAG_FROM_GIT_TAG),$(shell ./tools/image-tag))
GIT_REVISION := $(shell git rev-parse --short HEAD)
GIT_BRANCH := $(shell git rev-parse --abbrev-ref HEAD)
UPTODATE := .uptodate

# path to jsonnetfmt
JSONNET_FMT := jsonnetfmt

# path to the mimir-mixin
MIXIN_PATH := operations/mimir-mixin
MIXIN_OUT_PATH := operations/mimir-mixin-compiled

# path to the mimir jsonnet manifests
JSONNET_MANIFESTS_PATH := operations/mimir

# Doc templates in use
DOC_TEMPLATES := docs/sources/operators-guide/configuring/reference-configuration-parameters/index.template

# Documents to run through embedding
DOC_EMBED := docs/sources/operators-guide/configuring/configuring-the-query-frontend-work-with-prometheus.md \
	docs/sources/operators-guide/configuring/mirroring-requests-to-a-second-cluster/index.md \
	docs/sources/operators-guide/architecture/components/overrides-exporter.md \
	docs/sources/operators-guide/getting-started/_index.md \
	operations/mimir/README.md

.PHONY: image-tag
image-tag:
	@echo $(IMAGE_TAG)

# Support gsed on OSX (installed via brew), falling back to sed. On Linux
# systems gsed won't be installed, so will use sed as expected.
SED ?= $(shell which gsed 2>/dev/null || which sed)

# Building Docker images is now automated. The convention is every directory
# with a Dockerfile in it builds an image called grafana/<directory>.
# Dependencies (i.e. things that go in the image) still need to be explicitly
# declared.
#
# When building for docker, always build for Linux. This doesn't set GOARCH, which
# really depends on whether the image is going to be used locally (then GOARCH should be set based on
# host architecture), or pushed remotely. Ideally one would use push-multiarch-* targets instead
# in that case.
%/$(UPTODATE): GOOS=linux
%/$(UPTODATE): %/Dockerfile
	@echo
	$(SUDO) docker build --build-arg=revision=$(GIT_REVISION) --build-arg=goproxyValue=$(GOPROXY_VALUE) -t $(IMAGE_PREFIX)$(shell basename $(@D)) -t $(IMAGE_PREFIX)$(shell basename $(@D)):$(IMAGE_TAG) $(@D)/
	@echo
	@echo Go binaries were built using GOOS=$(GOOS) and GOARCH=$(GOARCH)
	@echo
	@echo Please use '"make push-multiarch-build-image"' to build and push build image.
	@echo Please use '"make push-multiarch-mimir"' to build and push Mimir image.
	@echo
	@touch $@

# This variable controls where result of building of multiarch image should be sent. Default is registry.
# Other options are documented in https://docs.docker.com/engine/reference/commandline/buildx_build/#output.
# CI workflow uses PUSH_MULTIARCH_TARGET="type=oci,dest=file.oci" to store images locally for next steps in the pipeline.
PUSH_MULTIARCH_TARGET ?= type=registry

# This target compiles mimir for linux/amd64 and linux/arm64 and then builds and pushes a multiarch image to the target repository.
# We don't do separate building of single-platform and multiplatform images here (as we do for push-multiarch-build-image), as
# these Dockerfiles are not doing much, and are unlikely to fail.
push-multiarch-%/$(UPTODATE):
	$(eval DIR := $(patsubst push-multiarch-%/$(UPTODATE),%,$@))

	if [ -f $(DIR)/main.go ]; then \
		$(MAKE) GOOS=linux GOARCH=amd64 BINARY_SUFFIX=_linux_amd64 $(DIR)/$(shell basename $(DIR)); \
		$(MAKE) GOOS=linux GOARCH=arm64 BINARY_SUFFIX=_linux_arm64 $(DIR)/$(shell basename $(DIR)); \
	fi
	$(SUDO) docker buildx build -o $(PUSH_MULTIARCH_TARGET) --platform linux/amd64,linux/arm64 --build-arg=revision=$(GIT_REVISION) --build-arg=goproxyValue=$(GOPROXY_VALUE) --build-arg=USE_BINARY_SUFFIX=true -t $(IMAGE_PREFIX)$(shell basename $(DIR)):$(IMAGE_TAG) $(DIR)/

push-multiarch-mimir: push-multiarch-cmd/mimir/.uptodate

# This target fetches current build image, and tags it with "latest" tag. It can be used instead of building the image locally.
.PHONY: fetch-build-image
fetch-build-image:
	docker pull $(BUILD_IMAGE):$(LATEST_BUILD_IMAGE_TAG)
	docker tag $(BUILD_IMAGE):$(LATEST_BUILD_IMAGE_TAG) $(BUILD_IMAGE):latest
	touch mimir-build-image/.uptodate

# push-multiarch-build-image requires the ability to build images for multiple platforms:
# https://docs.docker.com/buildx/working-with-buildx/#build-multi-platform-images
push-multiarch-build-image:
	@echo
	# Build image for each platform separately... it tends to generate fewer errors.
	$(SUDO) docker buildx build --platform linux/amd64 --progress=plain --build-arg=revision=$(GIT_REVISION) --build-arg=goproxyValue=$(GOPROXY_VALUE) mimir-build-image/
	$(SUDO) docker buildx build --platform linux/arm64 --progress=plain --build-arg=revision=$(GIT_REVISION) --build-arg=goproxyValue=$(GOPROXY_VALUE) mimir-build-image/
	# This command will run the same build as above, but it will reuse existing platform-specific images,
	# put them together and push to registry.
	$(SUDO) docker buildx build -o type=registry --platform linux/amd64,linux/arm64 --build-arg=revision=$(GIT_REVISION) --build-arg=goproxyValue=$(GOPROXY_VALUE) -t $(BUILD_IMAGE):$(IMAGE_TAG) mimir-build-image/

# We don't want find to scan inside a bunch of directories, to accelerate the
# 'make: Entering directory '/go/src/github.com/grafana/mimir' phase.
DONT_FIND := -name vendor -prune -o -name .git -prune -o -name .cache -prune -o -name .pkg -prune -o -name mimir-mixin-tools -prune -o -name trafficdump -prune -o

# MAKE_FILES is a list of make files to lint.
# We purposefully avoid MAKEFILES as a variable name as it influences
# the files included in recursive invocations of make
MAKE_FILES = $(shell find . $(DONT_FIND) \( -name 'Makefile' -o -name '*.mk' \) -print)

# Get a list of directories containing Dockerfiles
DOCKERFILES := $(shell find . $(DONT_FIND) -type f -name 'Dockerfile' -print)
UPTODATE_FILES := $(patsubst %/Dockerfile,%/$(UPTODATE),$(DOCKERFILES))
DOCKER_IMAGE_DIRS := $(patsubst %/Dockerfile,%,$(DOCKERFILES))
IMAGE_NAMES := $(foreach dir,$(DOCKER_IMAGE_DIRS),$(patsubst %,$(IMAGE_PREFIX)%,$(shell basename $(dir))))
images:
	$(info $(IMAGE_NAMES))
	@echo > /dev/null

# Generating proto code is automated.
PROTO_DEFS := $(shell find . $(DONT_FIND) -type f -name '*.proto' -print)
PROTO_GOS := $(patsubst %.proto,%.pb.go,$(PROTO_DEFS))

# Building binaries is now automated. The convention is to build a binary
# for every directory with main.go in it.
MAIN_GO := $(shell find . $(DONT_FIND) -type f -name 'main.go' -print)
EXES := $(foreach exeDir,$(patsubst %/main.go, %, $(MAIN_GO)),$(exeDir)/$(notdir $(exeDir)))
GO_FILES := $(shell find . $(DONT_FIND) -name cmd -prune -o -name '*.pb.go' -prune -o -type f -name '*.go' -print)
define dep_exe
$(1): $(dir $(1))/main.go $(GO_FILES) protos
$(dir $(1))$(UPTODATE): $(1)
endef
$(foreach exe, $(EXES), $(eval $(call dep_exe, $(exe))))

# Manually declared dependencies And what goes into each exe
pkg/mimirpb/mimir.pb.go: pkg/mimirpb/mimir.proto
pkg/ingester/client/ingester.pb.go: pkg/ingester/client/ingester.proto
pkg/distributor/distributorpb/distributor.pb.go: pkg/distributor/distributorpb/distributor.proto
pkg/ring/ring.pb.go: pkg/ring/ring.proto
pkg/frontend/v1/frontendv1pb/frontend.pb.go: pkg/frontend/v1/frontendv1pb/frontend.proto
pkg/frontend/v2/frontendv2pb/frontend.pb.go: pkg/frontend/v2/frontendv2pb/frontend.proto
pkg/frontend/querymiddleware/model.pb.go: pkg/frontend/querymiddleware/model.proto
pkg/querier/stats/stats.pb.go: pkg/querier/stats/stats.proto
pkg/distributor/ha_tracker.pb.go: pkg/distributor/ha_tracker.proto
pkg/ruler/rulespb/rules.pb.go: pkg/ruler/rulespb/rules.proto
pkg/ruler/ruler.pb.go: pkg/ruler/ruler.proto
pkg/ring/kv/memberlist/kv.pb.go: pkg/ring/kv/memberlist/kv.proto
pkg/scheduler/schedulerpb/scheduler.pb.go: pkg/scheduler/schedulerpb/scheduler.proto
pkg/storegateway/storegatewaypb/gateway.pb.go: pkg/storegateway/storegatewaypb/gateway.proto
pkg/alertmanager/alertmanagerpb/alertmanager.pb.go: pkg/alertmanager/alertmanagerpb/alertmanager.proto
pkg/alertmanager/alertspb/alerts.pb.go: pkg/alertmanager/alertspb/alerts.proto

all: $(UPTODATE_FILES)
test: protos
test-with-race: protos
mod-check: protos
lint: protos
mimir-build-image/$(UPTODATE): mimir-build-image/*

# All the boiler plate for building golang follows:
SUDO := $(shell docker info >/dev/null 2>&1 || echo "sudo -E")
BUILD_IN_CONTAINER ?= true
LATEST_BUILD_IMAGE_TAG ?= update-build-image-and-github-workflow-89d9d61b4

# TTY is parameterized to allow Google Cloud Builder to run builds,
# as it currently disallows TTY devices. This value needs to be overridden
# in any custom cloudbuild.yaml files
TTY := --tty
MIMIR_VERSION := github.com/grafana/mimir/pkg/util/version

GO_FLAGS := -ldflags "\
		-X $(MIMIR_VERSION).Branch=$(GIT_BRANCH) \
		-X $(MIMIR_VERSION).Revision=$(GIT_REVISION) \
		-X $(MIMIR_VERSION).Version=$(VERSION) \
		-extldflags \"-static\" -s -w" -tags netgo

ifeq ($(BUILD_IN_CONTAINER),true)

GOVOLUMES=	-v $(shell pwd)/.cache:/go/cache:delegated,z \
			-v $(shell pwd)/.pkg:/go/pkg:delegated,z \
			-v $(shell pwd):/go/src/github.com/grafana/mimir:delegated,z

# Mount local ssh credentials to be able to clone private repos when doing `mod-check`
SSHVOLUME=  -v ~/.ssh/:/root/.ssh:delegated,z

exes $(EXES) protos $(PROTO_GOS) lint test test-with-race cover shell mod-check check-protos doc format dist build-mixin format-mixin check-mixin-tests license check-license: fetch-build-image
	@mkdir -p $(shell pwd)/.pkg
	@mkdir -p $(shell pwd)/.cache
	@echo
	@echo ">>>> Entering build container: $@"
	$(SUDO) time docker run --rm $(TTY) -i $(SSHVOLUME) $(GOVOLUMES) $(BUILD_IMAGE) GOOS=$(GOOS) GOARCH=$(GOARCH) BINARY_SUFFIX=$(BINARY_SUFFIX) $@;

else

exes: $(EXES)

$(EXES):
	CGO_ENABLED=0 GOOS=$(GOOS) GOARCH=$(GOARCH) go build $(GO_FLAGS) -o "$@$(BINARY_SUFFIX)" ./$(@D)

protos: $(PROTO_GOS)

%.pb.go:
	@# The store-gateway RPC is based on Thanos which uses relative references to other protos, so we need
	@# to configure all such relative paths.
	protoc -I $(GOPATH)/src:./vendor/github.com/thanos-io/thanos/pkg:./vendor/github.com/gogo/protobuf:./vendor:./$(@D) --gogoslick_out=plugins=grpc,Mgoogle/protobuf/any.proto=github.com/gogo/protobuf/types,:./$(@D) ./$(patsubst %.pb.go,%.proto,$@)

lint: check-makefiles
	misspell -error docs/sources

	# Configured via .golangci.yml.
	golangci-lint run

	# Ensure no blocklisted package is imported.
	GOFLAGS="-tags=requires_docker" faillint -paths "github.com/bmizerany/assert=github.com/stretchr/testify/assert,\
		golang.org/x/net/context=context,\
		sync/atomic=go.uber.org/atomic,\
		regexp=github.com/grafana/regexp,\
		github.com/go-kit/kit/log/...=github.com/go-kit/log,\
		github.com/prometheus/client_golang/prometheus.{MultiError}=github.com/prometheus/prometheus/tsdb/errors.{NewMulti},\
		github.com/weaveworks/common/user.{ExtractOrgID}=github.com/grafana/mimir/pkg/tenant.{TenantID,TenantIDs},\
		github.com/weaveworks/common/user.{ExtractOrgIDFromHTTPRequest}=github.com/grafana/mimir/pkg/tenant.{ExtractTenantIDFromHTTPRequest}" ./pkg/... ./cmd/... ./tools/... ./integration/...

	# Ensure clean pkg structure.
	faillint -paths "\
		github.com/grafana/mimir/pkg/scheduler,\
		github.com/grafana/mimir/pkg/frontend,\
		github.com/grafana/mimir/pkg/frontend/transport,\
		github.com/grafana/mimir/pkg/frontend/v1,\
		github.com/grafana/mimir/pkg/frontend/v2" \
		./pkg/querier/...
	faillint -paths "github.com/grafana/mimir/pkg/querier/..." ./pkg/scheduler/...
	faillint -paths "github.com/grafana/mimir/pkg/storage/tsdb/..." ./pkg/storage/bucket/...
	faillint -paths "github.com/grafana/mimir/pkg/..." ./pkg/alertmanager/alertspb/...
	faillint -paths "github.com/grafana/mimir/pkg/..." ./pkg/ruler/rulespb/...
	faillint -paths "github.com/grafana/mimir/pkg/..." ./pkg/storage/sharding/...
	faillint -paths "github.com/grafana/mimir/pkg/..." ./pkg/querier/engine/...

	# Ensure all errors are report as APIError
	faillint -paths "github.com/weaveworks/common/httpgrpc.{Errorf}=github.com/grafana/mimir/pkg/api/error.Newf" ./pkg/frontend/querymiddleware/...

	# Ensure the query path is supporting multiple tenants
	faillint -paths "\
		github.com/grafana/mimir/pkg/tenant.{TenantID}=github.com/grafana/mimir/pkg/tenant.{TenantIDs}" \
		./pkg/scheduler/... \
		./pkg/frontend/... \
		./pkg/querier/tenantfederation/... \
		./pkg/frontend/querymiddleware/...

	# Ensure packages that no longer use a global logger don't reintroduce it
	faillint -paths "github.com/grafana/mimir/pkg/util/log.{Logger}" \
		./pkg/alertmanager/alertstore/... \
		./pkg/ingester/... \
		./pkg/flusher/... \
		./pkg/querier/... \
		./pkg/ruler/...

	faillint -paths "github.com/thanos-io/thanos/pkg/block.{NewIgnoreDeletionMarkFilter}" \
		./pkg/compactor/...

<<<<<<< HEAD
	faillint -paths "github.com/thanos-io/thanos/pkg/shipper.{New}" ./pkg/...
=======
	# We've copied github.com/NYTimes/gziphandler to pkg/util/gziphandler
	# at least until https://github.com/nytimes/gziphandler/pull/112 is merged
	faillint -paths "github.com/NYTimes/gziphandler" \
		./pkg/... ./cmd/... ./tools/... ./integration/...
>>>>>>> d6de8370

	# Ensure packages we imported from Thanos are no longer used.
	GOFLAGS="-tags=requires_docker" faillint -paths \
		"github.com/thanos/thanos-io/pkg/store,\
		github.com/thanos-io/thanos/pkg/testutil/..., \
		github.com/thanos-io/thanos/pkg/store/cache" \
		./pkg/... ./cmd/... ./tools/... ./integration/...

format:
	find . $(DONT_FIND) -name '*.pb.go' -prune -o -type f -name '*.go' -exec gofmt -w -s {} \;
	find . $(DONT_FIND) -name '*.pb.go' -prune -o -type f -name '*.go' -exec goimports -w -local github.com/grafana/mimir {} \;

test:
	go test -timeout 30m ./...

test-with-race:
	go test -tags netgo -timeout 30m -race -count 1 ./...

cover:
	$(eval COVERDIR := $(shell mktemp -d coverage.XXXXXXXXXX))
	$(eval COVERFILE := $(shell mktemp $(COVERDIR)/unit.XXXXXXXXXX))
	go test -tags netgo -timeout 30m -race -count 1 -coverprofile=$(COVERFILE) ./...
	go tool cover -html=$(COVERFILE) -o cover.html
	go tool cover -func=cover.html | tail -n1

shell:
	bash

mod-check:
	GO111MODULE=on go mod download
	GO111MODULE=on go mod verify
	GO111MODULE=on go mod tidy
	GO111MODULE=on go mod vendor
	@git diff --exit-code -- go.sum go.mod vendor/

check-protos: clean-protos protos
	@git diff --exit-code -- $(PROTO_GOS)

%.md : %.template
	go run ./tools/doc-generator $< > $@

.PHONY: %.md.embedmd
%.md.embedmd : %.md
	embedmd -w $<

doc: ## Generates the config file documentation.
doc: clean-doc $(DOC_TEMPLATES:.template=.md) $(DOC_EMBED:.md=.md.embedmd)
	# Make up markdown files prettier. When running with check-doc target, it will fail if this produces any change.
	prettier --write "**/*.md"

# Add license header to files.
license:
	go run ./tools/add-license ./cmd ./integration ./pkg ./tools ./development ./mimir-build-image ./operations ./.github

check-license: license
	@git diff --exit-code || (echo "Please add the license header running 'make BUILD_IN_CONTAINER=false license'" && false)

dist: ## Generates binaries for a Mimir release.
	rm -fr ./dist
	mkdir -p ./dist
	# Build binaries for various architectures and operating systems. Only
	# mimirtool supports Windows for now.
	for os in linux darwin windows; do \
		for arch in amd64 arm64; do \
			suffix="" ; \
			if [ "$$os" = "windows" ]; then \
				suffix=".exe" ; \
			fi; \
			echo "Building mimirtool for $$os/$$arch"; \
			GOOS=$$os GOARCH=$$arch CGO_ENABLED=0 go build $(GO_FLAGS) -o ./dist/mimirtool-$$os-$$arch$$suffix ./cmd/mimirtool; \
			sha256sum ./dist/mimirtool-$$os-$$arch$$suffix | cut -d ' ' -f 1 > ./dist/mimirtool-$$os-$$arch$$suffix-sha-256; \
			if [ "$$os" = "windows" ]; then \
				continue; \
			fi; \
			echo "Building Mimir for $$os/$$arch"; \
			GOOS=$$os GOARCH=$$arch CGO_ENABLED=0 go build $(GO_FLAGS) -o ./dist/mimir-$$os-$$arch$$suffix ./cmd/mimir; \
			sha256sum ./dist/mimir-$$os-$$arch$$suffix | cut -d ' ' -f 1 > ./dist/mimir-$$os-$$arch$$suffix-sha-256; \
			echo "Building query-tee for $$os/$$arch"; \
			GOOS=$$os GOARCH=$$arch CGO_ENABLED=0 go build $(GO_FLAGS) -o ./dist/query-tee-$$os-$$arch$$suffix ./cmd/query-tee; \
			sha256sum ./dist/query-tee-$$os-$$arch$$suffix | cut -d ' ' -f 1 > ./dist/query-tee-$$os-$$arch$$suffix-sha-256; \
			echo "Building metaconvert for $$os/$$arch"; \
			GOOS=$$os GOARCH=$$arch CGO_ENABLED=0 go build $(GO_FLAGS) -o ./dist/metaconvert-$$os-$$arch$$suffix ./cmd/metaconvert; \
			sha256sum ./dist/metaconvert-$$os-$$arch$$suffix | cut -d ' ' -f 1 > ./dist/metaconvert-$$os-$$arch$$suffix-sha-256; \
			echo "Building mimir-continuous-test for $$os/$$arch"; \
			GOOS=$$os GOARCH=$$arch CGO_ENABLED=0 go build $(GO_FLAGS) -o ./dist/mimir-continuous-test-$$os-$$arch$$suffix ./cmd/mimir-continuous-test; \
			sha256sum ./dist/mimir-continuous-test-$$os-$$arch$$suffix | cut -d ' ' -f 1 > ./dist/mimir-continuous-test-$$os-$$arch$$suffix-sha-256; \
			done; \
		done; \
		touch $@

build-mixin: check-mixin-jb
	@rm -rf $(MIXIN_OUT_PATH) && mkdir $(MIXIN_OUT_PATH)
	@mixtool generate all --output-alerts $(MIXIN_OUT_PATH)/alerts.yaml --output-rules $(MIXIN_OUT_PATH)/rules.yaml --directory $(MIXIN_OUT_PATH)/dashboards ${MIXIN_PATH}/mixin-compiled.libsonnet
	@./tools/check-rules.sh $(MIXIN_OUT_PATH)/rules.yaml 20 # If any rule group has more than 20 rules, fail. 20 is our default per-tenant limit in the ruler.
	@cd $(MIXIN_OUT_PATH)/.. && zip -q -r mimir-mixin.zip $$(basename "$(MIXIN_OUT_PATH)")
	@echo "The mixin has been compiled to $(MIXIN_OUT_PATH) and archived to $$(realpath --relative-to=$$(pwd) $(MIXIN_OUT_PATH)/../mimir-mixin.zip)"

check-mixin-tests:
	@./operations/mimir-mixin-tests/run.sh || (echo "Mixin tests are failing. Please fix the reported issues. You can run mixin tests with 'make check-mixin-tests'" && false)

format-mixin:
	@find $(MIXIN_PATH) -type f -name '*.libsonnet' | xargs jsonnetfmt -i

endif

.PHONY: check-makefiles
check-makefiles: format-makefiles
	@git diff --exit-code -- $(MAKE_FILES) || (echo "Please format Makefiles by running 'make format-makefiles'" && false)

.PHONY: format-makefiles
format-makefiles: ## Format all Makefiles.
format-makefiles: $(MAKE_FILES)
	$(SED) -i -e 's/^\(\t*\)  /\1\t/g' -e 's/^\(\t*\) /\1/' -- $?

clean:
	$(SUDO) docker rmi $(IMAGE_NAMES) >/dev/null 2>&1 || true
	rm -rf -- $(UPTODATE_FILES) $(EXES) .cache dist
	# Remove executables built for multiarch images.
	find . -type f -name '*_linux_arm64' -perm +u+x -exec rm {} \;
	find . -type f -name '*_linux_amd64' -perm +u+x -exec rm {} \;
	go clean ./...

clean-protos:
	rm -rf $(PROTO_GOS)

# List all images building make targets.
list-image-targets:
	@echo $(UPTODATE_FILES) | tr " " "\n"

clean-doc:
	rm -f $(DOC_TEMPLATES:.template=.md)

check-doc: doc
	@find . -name "*.md" | xargs git diff --exit-code -- \
	|| (echo "Please update generated documentation by running 'make doc' and committing the changes" && false)

check-doc-links:
	cd ./tools/doc-validator && go run . ../../docs/sources/

.PHONY: reference-help
reference-help: cmd/mimir/mimir
	@(./cmd/mimir/mimir -h || true) > cmd/mimir/help.txt.tmpl
	@(./cmd/mimir/mimir -help-all || true) > cmd/mimir/help-all.txt.tmpl
	@(go run ./tools/config-inspector || true) > cmd/mimir/config-descriptor.json

clean-white-noise:
	@find . -path ./.pkg -prune -o -path "*/vendor/*" -prune -or -type f -name "*.md" -print | \
	SED_BIN="$(SED)" xargs ./tools/cleanup-white-noise.sh

check-white-noise: clean-white-noise
	@git diff --exit-code -- '*.md' || (echo "Please remove trailing whitespaces running 'make clean-white-noise'" && false)

check-mixin: build-mixin format-mixin check-mixin-jb check-mixin-mixtool check-mixin-playbook
	@echo "Checking diff:"
	@git diff --exit-code -- $(MIXIN_PATH) $(MIXIN_OUT_PATH) || (echo "Please build and format mixin by running 'make build-mixin format-mixin'" && false)

	@cd $(MIXIN_PATH) && \
	jb install && \
	mixtool lint mixin.libsonnet

check-mixin-jb:
	@cd $(MIXIN_PATH) && \
	jb install

check-mixin-mixtool: check-mixin-jb
	@cd $(MIXIN_PATH) && \
	mixtool lint mixin.libsonnet

check-mixin-playbook: build-mixin
	@$(MIXIN_PATH)/scripts/lint-playbooks.sh

mixin-serve: ## Runs Grafana (listening on port 3000) loading the mixin dashboards compiled at operations/mimir-mixin-compiled.
	@./operations/mimir-mixin-tools/serve/run.sh

mixin-screenshots: ## Generates mixin dashboards screenshots.
	@find docs/sources/operators-guide/visualizing-metrics/dashboards -name '*.png' -delete
	@./operations/mimir-mixin-tools/screenshots/run.sh

check-jsonnet-manifests: format-jsonnet-manifests
	@echo "Checking diff:"
	@git diff --exit-code -- $(JSONNET_MANIFESTS_PATH) || (echo "Please format jsonnet manifests by running 'make format-jsonnet-manifests'" && false)

format-jsonnet-manifests:
	@find $(JSONNET_MANIFESTS_PATH) -type f -name '*.libsonnet' -print -o -name '*.jsonnet' -print | xargs jsonnetfmt -i

check-jsonnet-getting-started:
	# Start from a clean setup.
	rm -rf jsonnet-example

	# We want to test any change in this branch/PR, so after installing Mimir jsonnet
	# we replace it with the current code.
	cat ./operations/mimir/getting-started.sh \
		| sed 's/\(jb install github.com\/grafana\/mimir\/operations\/mimir@main\)/\1 \&\& rm -fr .\/vendor\/mimir \&\& cp -r ..\/operations\/mimir .\/vendor\/mimir\//g' \
		| bash

build-jsonnet-tests:
	@./operations/mimir-tests/build.sh

check-jsonnet-tests: build-jsonnet-tests
	@git diff --exit-code -- ./operations/mimir-tests || (echo "Please rebuild jsonnet tests output 'make build-jsonnet-tests'" && false)

check-tsdb-blocks-storage-s3-docker-compose-yaml:
	cd development/tsdb-blocks-storage-s3 && make check

integration-tests: cmd/mimir/$(UPTODATE)
	go test -tags=requires_docker ./integration/...

include docs/docs.mk
DOCS_DIR = docs/sources
docs: doc<|MERGE_RESOLUTION|>--- conflicted
+++ resolved
@@ -291,14 +291,12 @@
 	faillint -paths "github.com/thanos-io/thanos/pkg/block.{NewIgnoreDeletionMarkFilter}" \
 		./pkg/compactor/...
 
-<<<<<<< HEAD
 	faillint -paths "github.com/thanos-io/thanos/pkg/shipper.{New}" ./pkg/...
-=======
+
 	# We've copied github.com/NYTimes/gziphandler to pkg/util/gziphandler
 	# at least until https://github.com/nytimes/gziphandler/pull/112 is merged
 	faillint -paths "github.com/NYTimes/gziphandler" \
 		./pkg/... ./cmd/... ./tools/... ./integration/...
->>>>>>> d6de8370
 
 	# Ensure packages we imported from Thanos are no longer used.
 	GOFLAGS="-tags=requires_docker" faillint -paths \
