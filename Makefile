--- conflicted
+++ resolved
@@ -225,14 +225,7 @@
 # Mount local ssh credentials to be able to clone private repos when doing `mod-check`
 SSHVOLUME=  -v ~/.ssh/:/root/.ssh:$(CONTAINER_MOUNT_OPTIONS)
 
-<<<<<<< HEAD
 exes $(EXES) protos $(PROTO_GOS) lint lint-packaging-scripts test test-with-race cover shell mod-check check-protos doc format dist build-mixin format-mixin check-mixin-tests license check-license conftest-fmt check-conftest-fmt conftest-test conftest-quick-test conftest-verify check-helm-tests build-helm-tests: fetch-build-image
-	@mkdir -p $(shell pwd)/.pkg
-	@mkdir -p $(shell pwd)/.cache
-	@echo
-=======
-exes $(EXES) protos $(PROTO_GOS) lint lint-packaging-scripts test test-with-race cover shell mod-check check-protos doc format dist build-mixin format-mixin check-mixin-tests license check-license conftest-fmt check-conftest-fmt conftest-test conftest-verify check-helm-tests build-helm-tests: fetch-build-image
->>>>>>> f028204a
 	@echo ">>>> Entering build container: $@"
 	$(SUDO) time docker run --rm $(TTY) -i $(SSHVOLUME) $(GOVOLUMES) $(BUILD_IMAGE) GOOS=$(GOOS) GOARCH=$(GOARCH) BINARY_SUFFIX=$(BINARY_SUFFIX) $@;
 
