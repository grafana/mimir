--- conflicted
+++ resolved
@@ -212,11 +212,7 @@
 # All the boiler plate for building golang follows:
 SUDO := $(shell docker info >/dev/null 2>&1 || echo "sudo -E")
 BUILD_IN_CONTAINER ?= true
-<<<<<<< HEAD
-LATEST_BUILD_IMAGE_TAG ?= pr6980-478aa31e45
-=======
 LATEST_BUILD_IMAGE_TAG ?= pr7008-376952b029
->>>>>>> 9fd2b19a
 
 # TTY is parameterized to allow Google Cloud Builder to run builds,
 # as it currently disallows TTY devices. This value needs to be overridden
