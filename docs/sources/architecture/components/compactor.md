--- conflicted
+++ resolved
@@ -8,11 +8,8 @@
 
 The compactor increases the efficiency of memory usage on disk and in long term storage by combining blocks.
 
-<<<<<<< HEAD
+
 The compactor is the component responsible for:
-=======
-The [Alertmanager]({{< relref "alertmanager.md" >}}) and [ruler]({{< relref "ruler.md" >}}) components can also use object storage to store their configurations and rules uploaded by users. In that case a separate bucket should be created to store Alertmanager configurations and rules: using the same bucket between ruler/Alertmanager and blocks will cause issues with the compactor.
->>>>>>> 2d5557ad
 
 - Compacting multiple blocks of a given tenant into a single, optimized larger block. This deduplicates blocks and reduces the size of the index, resulting in reduced storage costs. Querying fewer blocks is faster, so it also increases query speed.
 - Keeping the per-tenant bucket index updated. The [bucket index]({{< relref "../blocks-storage/bucket-index.md" >}}) is used by [queriers]({{< relref "querier.md" >}}), [store-gateways]({{< relref "store-gateway.md" >}}), and [rulers]({{< relref "ruler.md" >}}) to discover new blocks in the storage.
@@ -39,15 +36,10 @@
 A sophisticated split-and-merge compaction algorithm can be tuned for clusters with large tenants. Configuration specifies both vertical and horizontal scaling of how the compactor runs as it compacts on a per-tenant basis.
 
 - **Vertical scaling**<br />
-<<<<<<< HEAD
   The setting `-compactor.compaction-concurrency` configures the max number of concurrent compactions running in a single compactor instance. Each compaction uses one CPU core.
 - **Horizontal scaling**<br />
   When you run multiple compactor instances, compaction jobs will be sharded across those instances. CLI flag `-compactor.compactor-tenant-shard-size` or its respective YAML configuration option controls the spread of compaction jobs across the instances. If set to 0, compaction jobs will be spread across all available instances.
-=======
-  The setting `-compactor.compaction-concurrency` allows you to configure the max number of concurrent compactions running in a single compactor replica (each compaction uses 1 CPU core).
-- **Scaling out Grafana Mimir**<br />
-  When you run multiple compactor replicas, compaction jobs will be sharded across them. Use the CLI flag `-compactor.compactor-tenant-shard-size` (or its respective YAML config option) to control how many of the available replicas to spread compaction jobs across. If set to 0, compaction jobs will be spread across all available replicas.
->>>>>>> 2d5557ad
+  
 
 By design, the split-and-merge algorithm overcomes time series database (TSDB) index limitations, and it avoids situations in which compacted blocks grow indefinitely for a very large tenant at any compaction stage.
 
