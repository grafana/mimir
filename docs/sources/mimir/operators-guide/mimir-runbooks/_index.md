---
title: "Grafana Mimir runbooks"
menuTitle: "Runbooks"
description: "Grafana Mimir runbooks."
weight: 110
keywords:
  - Mimir runbooks
---

# Grafana Mimir runbooks

This document contains runbooks, or at least a checklist of what to look for, for alerts in the mimir-mixin and logs from Mimir. This document assumes that you are running a Mimir cluster:

1. Using this mixin config
2. Using GCS as object store (but similar procedures apply to other backends)

## Alerts

### MimirIngesterRestarts

First, check if the alert is for a single ingester or multiple. Even if the alert is only for one ingester, it's best to follow up by checking `kubectl get pods --namespace=<prod/staging/etc.>` every few minutes, or looking at the query `rate(kube_pod_container_status_restarts_total{container="ingester"}[30m]) > 0` just until you're sure there isn't a larger issue causing multiple restarts.

Next, check `kubectl get events`, with and without the addition of the `--namespace` flag, to look for node restarts or other related issues. Grep or something similar to filter the output can be useful here. The most common cause of this alert is a single cloud providers node restarting and causing the ingester on that node to be rescheduled somewhere else.

In events you're looking for things like:

```
57m Normal NodeControllerEviction Pod Marking for deletion Pod ingester-01 from Node cloud-provider-node-01
37m Normal SuccessfulDelete ReplicaSet (combined from similar events): Deleted pod: ingester-01
32m         Normal    NodeNotReady              Node   Node cloud-provider-node-01 status is now: NodeNotReady
28m         Normal    DeletingAllPods           Node   Node cloud-provider-node-01 event: Deleting all Pods from Node cloud-provider-node-01.
```

If nothing obvious from the above, check for increased load:

- If there is an increase in the number of active series and the memory provisioned is not enough, scale up the ingesters horizontally to have the same number of series as before per ingester.
- If we had an outage and once Mimir is back up, the incoming traffic increases. (or) The clients have their Prometheus remote-write lagging and starts to send samples at a higher rate (again, an increase in traffic but in terms of number of samples). Scale up the ingester horizontally in this case too.

### MimirIngesterReachingSeriesLimit

This alert fires when the `max_series` per ingester instance limit is enabled and the actual number of in-memory series in an ingester is reaching the limit. Once the limit is reached, writes to the ingester will fail (5xx) for new series, while appending samples to existing ones will continue to succeed.

In case of **emergency**:

- If the actual number of series is very close to or already hit the limit, then you can increase the limit via runtime config to gain some time
- Increasing the limit will increase the ingesters' memory utilization. Please monitor the ingesters' memory utilization via the `Mimir / Writes Resources` dashboard

How the limit is **configured**:

- The limit can be configured either on CLI (`-ingester.instance-limits.max-series`) or in the runtime config:
  ```
  ingester_limits:
    max_series: <int>
  ```
- The mixin configures the limit in the runtime config and can be fine-tuned via:
  ```
  _config+:: {
    ingester_instance_limits+:: {
      max_series: <int>
    }
  }
  ```
- When configured in the runtime config, changes are applied live without requiring an ingester restart
- The configured limit can be queried via `cortex_ingester_instance_limits{limit="max_series"}`

How to **fix** it:

1. **Temporarily increase the limit**<br />
   If the actual number of series is very close to or already hit the limit, or if you foresee the ingester will hit the limit before dropping the stale series as an effect of the scale up, you should also temporarily increase the limit.
2. **Check if shuffle-sharding shard size is correct**<br />

- When shuffle-sharding is enabled, we target up to 100K series / tenant / ingester assuming tenants on average use 50% of their max series limit.
- Run the following **instant query** to find tenants that might cause higher pressure on ingesters. The query excludes tenants which are already sharded across all ingesters:

  ```
  topk by (pod) (5, # top 5 tenants per ingester
      sum by (user, pod) ( # get in-memory series for each tenant on each pod
          cortex_ingester_memory_series_created_total{namespace="<namespace>"} - cortex_ingester_memory_series_removed_total{namespace="<namespace>"}
      )
      and on(user) # intersection with tenants that are exceeding 50% of their series limit (added acorss ingesters & accounting for replication)
      (
          sum by (user) ( # total in-memory series for the tenant across ingesters
              cortex_ingester_memory_series_created_total{namespace="<namespace>"} - cortex_ingester_memory_series_removed_total{namespace="<namespace>"}
          )
          > 200000 # show only big tenants - with more than 200k series across ingesters
          >
          (
              max by(user) (cortex_limits_overrides{namespace="<namespace>", limit_name="max_global_series_per_user"}) # global limit
              *
              scalar(max(cortex_distributor_replication_factor{namespace="<namespace>"})) # with replication
              *
              0.5 # 50%
          )
      )
      and on (pod) ( # intersection with top 3 ingesters by in-memory series
          topk(3,
              sum by (pod) (cortex_ingester_memory_series{namespace="<namespace>"})
          )
      )
      and on(user) ( # intersection with the tenants which don't have series on all ingesters
          count by (user) (cortex_ingester_memory_series_created_total{namespace="<namespace>"}) # count ingesters where each tenant has series
          !=
          scalar(count(count by (pod) (cortex_ingester_memory_series{namespace="<namespace>"}))) # count total ingesters: first `count` counts series by ingester (we ignore the counted number), second `count` counts rows in series per ingester, second count gives the number of ingesters
      )
  )
  ```

- Check the current shard size of each tenant in the output and, if they're not already sharded across all ingesters, you may consider to double their shard size
- Be warned that the when increasing the shard size for a tenant, the number of in-memory series will temporarily increase. Make sure to monitor:
  - The per-ingester number of series, to make sure that any are not close to reaching the limit. You might need to temporarily raise the ingester `max_series`.
  - The per-tenant number of series. Due to reshuffling, series will be counted multiple times (in the new and old ingesters), and therefore a tenant may risk having samples rejected because they hit the `per_user` series limit. You might need to temporarily raise the limit.
- The in-memory series in the ingesters will be effectively reduced at the TSDB head compaction happening at least 1h after you increased the shard size for the affected tenants

3. **Scale up ingesters**<br />
   Scaling up ingesters will lower the number of series per ingester. However, the effect of this change will take up to 4h, because after the scale up we need to wait until all stale series are dropped from memory as the effect of TSDB head compaction, which could take up to 4h (with the default config, TSDB keeps in-memory series up to 3h old and it gets compacted every 2h).

### MimirIngesterReachingTenantsLimit

This alert fires when the `max_tenants` per ingester instance limit is enabled and the actual number of tenants in an ingester is reaching the limit. Once the limit is reached, writes to the ingester will fail (5xx) for new tenants, while they will continue to succeed for previously existing ones.

In case of **emergency**:

- If the actual number of tenants is very close to or already hit the limit, then you can increase the limit via runtime config to gain some time
- Increasing the limit will increase the ingesters' memory utilization. Please monitor the ingesters' memory utilization via the `Mimir / Writes Resources` dashboard

How the limit is **configured**:

- The limit can be configured either on CLI (`-ingester.instance-limits.max-tenants`) or in the runtime config:
  ```
  ingester_limits:
    max_tenants: <int>
  ```
- The mixin configures the limit in the runtime config and can be fine-tuned via:
  ```
  _config+:: {
    ingester_instance_limits+:: {
      max_tenants: <int>
    }
  }
  ```
- When configured in the runtime config, changes are applied live without requiring an ingester restart
- The configured limit can be queried via `cortex_ingester_instance_limits{limit="max_tenants"}`

How to **fix** it:

1. Ensure shuffle-sharding is enabled in the Mimir cluster
1. Assuming shuffle-sharding is enabled, scaling up ingesters will lower the number of tenants per ingester. However, the effect of this change will be visible only after `-blocks-storage.tsdb.close-idle-tsdb-timeout` period so you may have to temporarily increase the limit

### MimirDistributorReachingInflightPushRequestLimit

This alert fires when the `cortex_distributor_inflight_push_requests` per distributor instance limit is enabled and the actual number of in-flight push requests is approaching the set limit. Once the limit is reached, push requests to the distributor will fail (5xx) for new requests, while existing in-flight push requests will continue to succeed.

In case of **emergency**:

- If the actual number of in-flight push requests is very close to or already at the set limit, then you can increase the limit via CLI flag or config to gain some time
- Increasing the limit will increase the number of in-flight push requests which will increase distributors' memory utilization. Please monitor the distributors' memory utilization via the `Mimir / Writes Resources` dashboard

How the limit is **configured**:

- The limit can be configured either by the CLI flag (`-distributor.instance-limits.max-inflight-push-requests`) or in the config:
  ```
  distributor:
    instance_limits:
      max_inflight_push_requests: <int>
  ```
- These changes are applied with a distributor restart.
- The configured limit can be queried via `cortex_distributor_instance_limits{limit="max_inflight_push_requests"})`

How to **fix** it:

1. **Temporarily increase the limit**<br />
   If the actual number of in-flight push requests is very close to or already hit the limit.
2. **Scale up distributors**<br />
   Scaling up distributors will lower the number of in-flight push requests per distributor.

### MimirRequestLatency

This alert fires when a specific Mimir route is experiencing an high latency.

The alert message includes both the Mimir service and route experiencing the high latency. Establish if the alert is about the read or write path based on that (see [Mimir routes by path](#mimir-routes-by-path)).

#### Write Latency

How to **investigate**:

- Check the `Mimir / Writes` dashboard
  - Looking at the dashboard you should see in which Mimir service the high latency originates
  - The panels in the dashboard are vertically sorted by the network path (eg. gateway -> distributor -> ingester)
- Deduce where in the stack the latency is being introduced
  - **`gateway`**
    - Latency may be caused by the time taken for the gateway to receive the entire request from the client. There are a multitude of reasons this can occur, so communication with the user may be necessary. For example:
      - Network issues such as packet loss between the client and gateway.
      - Poor performance of intermediate network hops such as load balancers or HTTP proxies.
      - Client process having insufficient CPU resources.
    - The gateway may need to be scaled up. Use the `Mimir / Scaling` dashboard to check for CPU usage vs requests.
    - There could be a problem with authentication (eg. slow to run auth layer)
  - **`distributor`**
    - Typically, distributor p99 latency is in the range 50-100ms. If the distributor latency is higher than this, you may need to scale up the distributors.
  - **`ingester`**
    - Typically, ingester p99 latency is in the range 5-50ms. If the ingester latency is higher than this, you should investigate the root cause before scaling up ingesters.
    - Check out the following alerts and fix them if firing:
      - `MimirProvisioningTooManyActiveSeries`
      - `MimirProvisioningTooManyWrites`

#### Read Latency

Query performance is a known issue. A query may be slow because of high cardinality, large time range and/or because not leveraging on cache (eg. querying series data not cached yet). When investigating this alert, you should check if it's caused by few slow queries or there's an operational / config issue to be fixed.

How to **investigate**:

- Check the `Mimir / Reads` dashboard
  - Looking at the dashboard you should see in which Mimir service the high latency originates
  - The panels in the dashboard are vertically sorted by the network path (eg. gateway -> query-frontend -> query->scheduler -> querier -> store-gateway)
- Check the `Mimir / Slow Queries` dashboard to find out if it's caused by few slow queries
- Deduce where in the stack the latency is being introduced
  - **`gateway`**
    - The gateway may need to be scaled up. Use the `Mimir / Scaling` dashboard to check for CPU usage vs requests.
    - There could be a problem with authentication (eg. slow to run auth layer)
  - **`query-frontend`**
    - The query-frontend may need to be scaled up. If the Mimir cluster is running with the query-scheduler, the query-frontend can be scaled up with no side effects, otherwise the maximum number of query-frontend replicas should be the configured `-querier.max-concurrent`.
  - **`querier`**
    - Look at slow queries traces to find out where it's slow.
    - Typically, slowness either comes from running PromQL engine (`innerEval`) or fetching chunks from ingesters and/or store-gateways.
    - If slowness comes from running PromQL engine, typically there's not much we can do. Scaling up queriers may help only if querier nodes are overloaded.
    - If slowness comes from fetching chunks from ingesters and/or store-gateways you should investigate deeper on the root cause. Common causes:
      - High CPU utilization in ingesters
        - Scale up ingesters
      - Low cache hit ratio in the store-gateways
        - Check `Memcached Overview` dashboard
        - If memcached eviction rate is high, then you should scale up memcached replicas. Check the recommendations by `Mimir / Scaling` dashboard and make reasonable adjustments as necessary.
        - If memcached eviction rate is zero or very low, then it may be caused by "first time" queries
      - Cache query timeouts
        - Check store-gateway logs and look for warnings about timed out Memcached queries (example query: `{namespace="example-mimir-cluster", name=~"store-gateway.*"} |= "level=warn" |= "memcached" |= "timeout"`)
        - If there are indeed a lot of timed out Memcached queries, consider whether the store-gateway Memcached timeout setting (`-blocks-storage.bucket-store.chunks-cache.memcached.timeout`) is sufficient
    - By consulting the "Queue length" panel of the `Mimir / Queries` dashboard, determine if queries are waiting in queue due to busy queriers (an indication of this would be queue length > 0 for some time)
      - If queries are waiting in queue
        - Consider scaling up number of queriers if they're not auto-scaled; if auto-scaled, check auto-scaling parameters
      - If queries are not waiting in queue
        - Consider [enabling query sharding]({{< relref "../architecture/query-sharding/index.md#how-to-enable-query-sharding" >}}) if not already enabled, to increase query parallelism
        - If query sharding already enabled, consider increasing total number of query shards (`query_sharding_total_shards`) for tenants submitting slow queries, so their queries can be further parallelized

#### Alertmanager

How to **investigate**:

- Check the `Mimir / Alertmanager` dashboard
  - Looking at the dashboard you should see which part of the stack is affected
- Deduce where in the stack the latency is being introduced
  - **Configuration API (gateway) + Alertmanager UI**
    - Latency may be caused by the time taken for the gateway to receive the entire request from the client. There are a multitude of reasons this can occur, so communication with the user may be necessary. For example:
      - Network issues such as packet loss between the client and gateway.
      - Poor performance of intermediate network hops such as load balancers or HTTP proxies.
      - Client process having insufficient CPU resources.
    - The gateway may need to be scaled up. Use the `Mimir / Scaling` dashboard to check for CPU usage vs requests.
    - There could be a problem with authentication (eg. slow to run auth layer)
  - **Alertmanager distributor**
    - Typically, Alertmanager distributor p99 latency is in the range 50-100ms. If the distributor latency is higher than this, you may need to scale up the number of alertmanager replicas.

### MimirRequestErrors

This alert fires when the rate of 5xx errors of a specific route is > 1% for some time.

This alert typically acts as a last resort to detect issues / outages. SLO alerts are expected to trigger earlier: if an **SLO alert** has triggered as well for the same read/write path, then you can ignore this alert and focus on the SLO one (but the investigation procedure is typically the same).

How to **investigate**:

- Check for which route the alert fired (see [Mimir routes by path](#mimir-routes-by-path))
  - Write path: open the `Mimir / Writes` dashboard
  - Read path: open the `Mimir / Reads` dashboard
- Looking at the dashboard you should see in which Mimir service the error originates
  - The panels in the dashboard are vertically sorted by the network path (eg. on the write path: gateway -> distributor -> ingester)
- If the failing service is going OOM (`OOMKilled`): scale up or increase the memory
- If the failing service is crashing / panicking: look for the stack trace in the logs and investigate from there
  - If crashing service is query-frontend, querier or store-gateway, and you have "activity tracker" feature enabled, look for `found unfinished activities from previous run` message and subsequent `activity` messages in the log file to see which queries caused the crash.
- When using Memberlist as KV store for hash rings, ensure that Memberlist is working correctly. See instructions for [`MimirGossipMembersMismatch`](#MimirGossipMembersMismatch) alert.

#### Alertmanager

How to **investigate**:

- Looking at `Mimir / Alertmanager` dashboard you should see in which part of the stack the error originates
- If some replicas are going OOM (`OOMKilled`): scale up or increase the memory
- If the failing service is crashing / panicking: look for the stack trace in the logs and investigate from there

### MimirIngesterUnhealthy

This alert goes off when one or more ingesters are marked as unhealthy. Check the ring web page to see which ones are marked as unhealthy. You could then check the logs to see if there are any related to involved ingesters, f.ex: `kubectl logs -f ingester-01 --namespace=prod`. A simple way to resolve this may be to click the "Forget" button on the ring page, especially if the pod doesn't exist anymore. It might not exist anymore because it was on a node that got shut down, so you could check to see if there are any logs related to the node that pod is/was on, f.ex.: `kubectl get events --namespace=prod | grep cloud-provider-node`.

### MimirMemoryMapAreasTooHigh

This alert fires when a Mimir process has a number of memory map areas close to the limit. The limit is a per-process limit imposed by the kernel and this issue is typically caused by a large number of mmap-ed failes.

How to **fix** it:

- Increase the limit on your system: `sysctl -w vm.max_map_count=<NEW LIMIT>`
- If it's caused by a store-gateway, consider enabling `-blocks-storage.bucket-store.index-header-lazy-loading-enabled=true` to lazy mmap index-headers at query time

More information:

- [Kernel doc](https://www.kernel.org/doc/Documentation/sysctl/vm.txt)
- [Side effects when increasing `vm.max_map_count`](https://www.suse.com/support/kb/doc/?id=000016692)

### MimirRulerFailedRingCheck

This alert occurs when a ruler is unable to validate whether or not it should claim ownership over the evaluation of a rule group. The most likely cause is that one of the rule ring entries is unhealthy. If this is the case proceed to the ring admin http page and forget the unhealth ruler. The other possible cause would be an error returned the ring client. If this is the case look into debugging the ring based on the in-use backend implementation.

When using Memberlist as KV store for hash rings, ensure that Memberlist is working correctly. See instructions for [`MimirGossipMembersMismatch`](#MimirGossipMembersMismatch) alert.

### MimirRulerTooManyFailedPushes

This alert fires when rulers cannot push new samples (result of rule evaluation) to ingesters.

In general, pushing samples can fail due to problems with Mimir operations (eg. too many ingesters have crashed, and ruler cannot write samples to them), or due to problems with resulting data (eg. user hitting limit for number of series, out of order samples, etc.).
This alert fires only for first kind of problems, and not for problems caused by limits or invalid rules.

How to **fix** it:

- Investigate the ruler logs to find out the reason why ruler cannot write samples. Note that ruler logs all push errors, including "user errors", but those are not causing the alert to fire. Focus on problems with ingesters.
- When using Memberlist as KV store for hash rings, ensure that Memberlist is working correctly. See instructions for [`MimirGossipMembersMismatch`](#MimirGossipMembersMismatch) alert.

### MimirRulerTooManyFailedQueries

This alert fires when rulers fail to evaluate rule queries.

Each rule evaluation may fail due to many reasons, eg. due to invalid PromQL expression, or query hits limits on number of chunks. These are "user errors", and this alert ignores them.

There is a category of errors that is more important: errors due to failure to read data from store-gateways or ingesters. These errors would result in 500 when run from querier. This alert fires if there is too many of such failures.

How to **fix** it:

- Investigate the ruler logs to find out the reason why ruler cannot evaluate queries. Note that ruler logs rule evaluation errors even for "user errors", but those are not causing the alert to fire. Focus on problems with ingesters or store-gateways.
- In case remote operational mode is enabled the problem could be at any of the ruler query path components (ruler-query-frontend, ruler-query-scheduler and ruler-querier). Check the `Mimir / Remote ruler reads` and `Mimir / Remote ruler reads resources` dashboards to find out in which Mimir service the error is being originated.
- When using Memberlist as KV store for hash rings, ensure that Memberlist is working correctly. See instructions for [`MimirGossipMembersMismatch`](#MimirGossipMembersMismatch) alert.

### MimirRulerMissedEvaluations

This alert fires when there is a rule group that is taking longer to evaluate than its evaluation interval.

How it **works**:

- The Mimir ruler will evaluate a rule group according to the evaluation interval on the rule group.
- If an evaluation is not finished by the time the next evaluation should happen, the next evaluation is missed.

How to **fix** it:

- Increase the evaluation interval of the rule group. You can use the rate of missed evaluation to estimate how long the rule group evaluation actually takes.
- Try splitting up the rule group into multiple rule groups. Rule groups are evaluated in parallel, so the same rules may still fit in the same resolution.

### MimirRulerRemoteEvaluationFailing

This alert fires when communication between `ruler` and `ruler-query-frontend` is failing to be established.

The `ruler-query-frontend` component is exclusively used by the `ruler` to evaluate rule expressions when running in remote operational mode. If communication between these two components breaks, gaps are expected to appear in the case of recording rules or alerting rules will not fire when they should.

How to **investigate**:

- Check the `Mimir / Remote ruler reads` dashboard to see if the issue is caused by failures or high latency
  - **Failures**
    - Check the `ruler-query-frontend` logs to find out more details about the error
  - **High latency**
    - Check the `Mimir / Remote ruler reads resources` dashboard to see if CPU or Memory usage increased unexpectedly

### MimirIngesterHasNotShippedBlocks

This alert fires when a Mimir ingester is not uploading any block to the long-term storage. An ingester is expected to upload a block to the storage every block range period (defaults to 2h) and if a longer time elapse since the last successful upload it means something is not working correctly.

How to **investigate**:

- Ensure the ingester is receiving write-path traffic (samples to ingest)
- Look for any upload error in the ingester logs (ie. networking or authentication issues)

_If the alert `MimirIngesterTSDBHeadCompactionFailed` fired as well, then give priority to it because that could be the cause._

#### Ingester hit the disk capacity

If the ingester hit the disk capacity, any attempt to append samples will fail. You should:

1. Increase the disk size and restart the ingester. If the ingester is running in Kubernetes with a Persistent Volume, please refers to [Resizing Persistent Volumes using Kubernetes](#resizing-persistent-volumes-using-kubernetes).
2. Investigate why the disk capacity has been hit

- Was the disk just too small?
- Was there an issue compacting TSDB head and the WAL is increasing indefinitely?

### MimirIngesterHasNotShippedBlocksSinceStart

Same as [`MimirIngesterHasNotShippedBlocks`](#MimirIngesterHasNotShippedBlocks).

### MimirIngesterHasUnshippedBlocks

This alert fires when a Mimir ingester has compacted some blocks but such blocks haven't been successfully uploaded to the storage yet.

How to **investigate**:

- Look for details in the ingester logs

### MimirIngesterTSDBHeadCompactionFailed

This alert fires when a Mimir ingester is failing to compact the TSDB head into a block.

A TSDB instance is opened for each tenant writing at least 1 series to the ingester and its head contains the in-memory series not flushed to a block yet. Once the TSDB head is compactable, the ingester will try to compact it every 1 minute. If the TSDB head compaction repeatedly fails, it means it's failing to compact a block from the in-memory series for at least 1 tenant, and it's a critical condition that should be immediately investigated.

The cause triggering this alert could **lead to**:

- Ingesters run out of memory
- Ingesters run out of disk space
- Queries return partial results after `-querier.query-ingesters-within` time since the beginning of the incident

How to **investigate**:

- Look for details in the ingester logs

### MimirIngesterTSDBHeadTruncationFailed

This alert fires when a Mimir ingester fails to truncate the TSDB head.

The TSDB head is the in-memory store used to keep series and samples not compacted into a block yet. If head truncation fails for a long time, the ingester disk might get full as it won't continue to the WAL truncation stage and the subsequent ingester restart may take a long time or even go into an OOMKilled crash loop because of the huge WAL to replay. For this reason, it's important to investigate and address the issue as soon as it happen.

How to **investigate**:

- Look for details in the ingester logs

### MimirIngesterTSDBCheckpointCreationFailed

This alert fires when a Mimir ingester fails to create a TSDB checkpoint.

How to **investigate**:

- Look for details in the ingester logs
- If the checkpoint fails because of a `corruption in segment`, you can restart the ingester because at next startup TSDB will try to "repair" it. After restart, if the issue is repaired and the ingester is running, you should also get paged by `MimirIngesterTSDBWALCorrupted` to signal you the WAL was corrupted and manual investigation is required.

### MimirIngesterTSDBCheckpointDeletionFailed

This alert fires when a Mimir ingester fails to delete a TSDB checkpoint.

Generally, this is not an urgent issue, but manual investigation is required to find the root cause of the issue and fix it.

How to **investigate**:

- Look for details in the ingester logs

### MimirIngesterTSDBWALTruncationFailed

This alert fires when a Mimir ingester fails to truncate the TSDB WAL.

How to **investigate**:

- Look for details in the ingester logs

### MimirIngesterTSDBWALCorrupted

This alert fires when a Mimir ingester finds a corrupted TSDB WAL (stored on disk) while replaying it at ingester startup or when creation of a checkpoint comes across a WAL corruption.

If this alert fires during an **ingester startup**, the WAL should have been auto-repaired, but manual investigation is required. The WAL repair mechanism causes data loss because all WAL records after the corrupted segment are discarded, and so their samples are lost while replaying the WAL. If this happens only on 1 ingester then Mimir doesn't suffer any data loss because of the replication factor, but if it happens on multiple ingesters some data loss is possible.

To investigate how the ingester dealt with the WAL corruption, it's recommended you search the logs, e.g. with the following Grafana Loki query:

```
{cluster="<cluster>",namespace="<namespace>", pod="<pod>"} |= "corrupt"
```

The aforementioned query should typically produce entries starting with the ingester discovering the WAL corruption ("Encountered WAL read error, attempting repair"), and should hopefully show that the ingester repaired the WAL.

WAL corruption can occur after pods are rescheduled following a fault with the underlying node, causing the node to be marked `NotReady` (e.g. an unplanned power outage, storage and/or network fault). Check for recent events related to the ingester pod in question:

```
kubectl get events --field-selector involvedObject.name=ingester-X
```

If this alert fires during a **checkpoint creation**, you should have also been paged with `MimirIngesterTSDBCheckpointCreationFailed`, and you can follow the steps under that alert.

### MimirIngesterTSDBWALWritesFailed

This alert fires when a Mimir ingester is failing to log records to the TSDB WAL on disk.

How to **investigate**:

- Look for details in the ingester logs

### MimirIngesterInstanceHasNoTenants

This alert fires when an ingester instance doesn't own any tenants and is therefore idling.

How it **works**:

- Ingesters join a hash ring that facilitates per-tenant request sharding across ingester replicas.
- Distributors shard requests that belong to an individual tenant across a subset of ingester replicas. The number of replicas used per tenant is determined by the `-distributor.ingestion-tenant-shard-size` or the `ingestion_tenant_shard_size` limit.
- When the tenant shard size is lower than the number of ingester replicas, some ingesters might not receive requests for any tenants.
- This is more likely to happen in Mimir clusters with a lower number of tenants.

How to **fix** it:

Choose one of three options:

- Increase the shard size of one or more tenants to match the number of ingester replicas.
- Set the shard size of one or more tenants to `0`; this will shard the given tenant’s requests across all ingesters.
- [Decrease the number of ingester replicas]({{< relref "../../operators-guide/run-production-environment/scaling-out.md#scaling-down-ingesters" >}}) to match the highest number of shards per tenant.

### MimirRulerInstanceHasNoRuleGroups

This alert fires when a ruler instance doesn't own any rule groups and is therefore idling.

How it **works**:

- When [ruler shuffle sharding]({{< relref "../../operators-guide/configure/configure-shuffle-sharding/index.md#ruler-shuffle-sharding" >}}) is enabled, a single tenant's rule groups are sharded across a subset of ruler instances, with a given rule group always being evaluated on a single ruler.
- The parameters `-ruler.tenant-shard-size` or `ruler_tenant_shard_size` control how many ruler instances a tenant's rule groups are sharded across.
- When the overall number of rule groups or the tenant's shard size is lower than the number of ruler replicas, some replicas might not be assigned any rule group to evaluate and remain idle.

How to **fix** it:

- Increase the shard size of one or more tenants to match the number of ruler replicas.
- Set the shard size of one or more tenants to `0`; this will shard the given tenant's rule groups across all ingesters.
- Decrease the total number of ruler replicas by the number of idle replicas.

### MimirQuerierHasNotScanTheBucket

This alert fires when a Mimir querier is not successfully scanning blocks in the storage (bucket). A querier is expected to periodically iterate the bucket to find new and deleted blocks (defaults to every 5m) and if it's not successfully synching the bucket since a long time, it may end up querying only a subset of blocks, thus leading to potentially partial results.

How to **investigate**:

- Look for any scan error in the querier logs (ie. networking or rate limiting issues)

### MimirQuerierHighRefetchRate

This alert fires when there's an high number of queries for which series have been refetched from a different store-gateway because of missing blocks. This could happen for a short time whenever a store-gateway ring resharding occurs (e.g. during/after an outage or while rolling out store-gateway) but store-gateways should reconcile in a short time. This alert fires if the issue persist for an unexpected long time and thus it should be investigated.

How to **investigate**:

- Ensure there are no errors related to blocks scan or sync in the queriers and store-gateways
- Check store-gateway logs to see if all store-gateway have successfully completed a blocks sync

### MimirStoreGatewayHasNotSyncTheBucket

This alert fires when a Mimir store-gateway is not successfully scanning blocks in the storage (bucket). A store-gateway is expected to periodically iterate the bucket to find new and deleted blocks (defaults to every 5m) and if it's not successfully synching the bucket for a long time, it may end up querying only a subset of blocks, thus leading to potentially partial results.

How to **investigate**:

- Look for any scan error in the store-gateway logs (ie. networking or rate limiting issues)

### MimirStoreGatewayNoSyncedTenants

This alert fires when a store-gateway doesn't own any tenant. Effectively it is sitting idle because no blocks are sharded to it.

How it **works**:

- Store-gateways join a hash ring to shard tenants and blocks across all store-gateway replicas.
- A tenant can be sharded across multiple store-gateways. How many exactly is determined by `-store-gateway.tenant-shard-size` or the `store_gateway_tenant_shard_size` limit.
- When the tenant shard size is less than the replicas of store-gateways, some store-gateways may not get any tenants' blocks sharded to them.
- This is more likely to happen in Mimir clusters with fewer number of tenants.

How to **fix** it:

There are three options:

- Reduce the replicas of store-gateways so that they match the highest number of shards per tenant or
- Increase the shard size of one or more tenants to match the number of replicas or
- Set the shard size of one or more tenant to `0`; this will shard this tenant's blocks across all store-gateways.

### MimirCompactorHasNotSuccessfullyCleanedUpBlocks

This alert fires when a Mimir compactor is not successfully deleting blocks marked for deletion for a long time.

How to **investigate**:

- Ensure the compactor is not crashing during compaction (ie. `OOMKilled`)
- Look for any error in the compactor logs (ie. bucket Delete API errors)

### MimirCompactorHasNotSuccessfullyCleanedUpBlocksSinceStart

Same as [`MimirCompactorHasNotSuccessfullyCleanedUpBlocks`](#MimirCompactorHasNotSuccessfullyCleanedUpBlocks).

### MimirCompactorHasNotUploadedBlocks

This alert fires when a Mimir compactor is not uploading any compacted blocks to the storage since a long time.

How to **investigate**:

- If the alert `MimirCompactorHasNotSuccessfullyRunCompaction` has fired as well, then investigate that issue first
- If the alert `MimirIngesterHasNotShippedBlocks` or `MimirIngesterHasNotShippedBlocksSinceStart` have fired as well, then investigate that issue first
- Ensure ingesters are successfully shipping blocks to the storage
- Look for any error in the compactor logs

### MimirCompactorHasNotSuccessfullyRunCompaction

This alert fires if the compactor is not able to successfully compact all discovered compactable blocks (across all tenants).

When this alert fires, the compactor may still have successfully compacted some blocks but, for some reason, other blocks compaction is consistently failing. A common case is when the compactor is trying to compact a corrupted block for a single tenant: in this case the compaction of blocks for other tenants is still working, but compaction for the affected tenant is blocked by the corrupted block.

How to **investigate**:

- Look for any error in the compactor logs
  - Corruption: [`not healthy index found`](#compactor-is-failing-because-of-not-healthy-index-found)
  - Invalid result block:
    - **How to detect**: Search compactor logs for `invalid result block`.
    - **What it means**: The compactor successfully validated the source blocks. But the validation of the result block after the compaction did not succeed. The result block was not uploaded and the compaction job will be retried.
    - Out-of-order chunks
      - **How to detect**: Search compactor logs for `invalid result block` and `out-of-order chunks`.
      - This is caused by a bug in the ingester - see [mimir#1537](https://github.com/grafana/mimir/issues/1537). Ingesters upload blocks where the MinT and MaxT of some chunks don't match the first and last samples in the chunk. When the faulty chunks' MinT and MaxT overlap with other chunks, the compactor merges the chunks. Because one chunk's MinT and MaxT are incorrect the merge may be performed incorrectly, leading to OoO samples.
      - **How to mitigate**: Mark the faulty blocks to avoid compacting them in the future:
        - Find all affected compaction groups in the compactor logs. You will find them as `invalid result block /data/compact/<compaction_group>/<result_block>`.
        - For each failed compaction job
          - Pick one result block (doesn't matter which)
          - Find source blocks for the compaction job: search for `msg="compact blocks"` and a mention of the result block ID.
          - Mark the source blocks for no compaction (in this example the object storage backend is GCS):
            ```
            ./tools/markblocks/markblocks -backend gcs -gcs.bucket-name <bucket> -mark no-compact -tenant <tenant-id> -details "Leading to out-of-order chunks when compacting with other blocks" <block-1> <block-2>...
            ```

### MimirCompactorSkippedBlocksWithOutOfOrderChunks

This alert fires when compactor tries to compact a block, but finds that given block has out-of-order chunks. This indicates a bug in Prometheus TSDB library and should be investigated.

#### Compactor is failing because of `not healthy index found`

The compactor may fail to compact blocks due a corrupted block index found in one of the source blocks:

```
level=error ts=2020-07-12T17:35:05.516823471Z caller=compactor.go:339 component=compactor msg="failed to compact user blocks" user=REDACTED-TENANT err="compaction: group 0@6672437747845546250: block with not healthy index found /data/compact/0@6672437747845546250/REDACTED-BLOCK; Compaction level 1; Labels: map[__org_id__:REDACTED]: 1/1183085 series have an average of 1.000 out-of-order chunks: 0.000 of these are exact duplicates (in terms of data and time range)"
```

When this happen you should:

1. Rename the block prefixing it with `corrupted-` so that it will be skipped by the compactor and queriers. Keep in mind that doing so the block will become invisible to the queriers too, so its series/samples will not be queried. If the corruption affects only 1 block whose compaction `level` is 1 (the information is stored inside its `meta.json`) then Mimir guarantees no data loss because all the data is replicated across other blocks. In all other cases, there may be some data loss once you rename the block and stop querying it.
2. Ensure the compactor has recovered
3. Investigate offline the root cause (eg. download the corrupted block and debug it locally)

To rename a block stored on GCS you can use the `gsutil` CLI command:

```
gsutil mv gs://BUCKET/TENANT/BLOCK gs://BUCKET/TENANT/corrupted-BLOCK
```

Where:

- `BUCKET` is the gcs bucket name the compactor is using. The cluster's bucket name is specified as the `blocks_storage_bucket_name` in the cluster configuration
- `TENANT` is the tenant id reported in the example error message above as `REDACTED-TENANT`
- `BLOCK` is the last part of the file path reported as `REDACTED-BLOCK` in the example error message above

### MimirBucketIndexNotUpdated

This alert fires when the bucket index, for a given tenant, is not updated since a long time. The bucket index is expected to be periodically updated by the compactor and is used by queriers and store-gateways to get an almost-updated view over the bucket store.

How to **investigate**:

- Ensure the compactor is successfully running
- Look for any error in the compactor logs

### MimirTenantHasPartialBlocks

This alert fires when Mimir finds partial blocks for a given tenant. A partial block is a block missing the `meta.json` and this may usually happen in two circumstances:

1. A block upload has been interrupted and not cleaned up or retried
2. A block deletion has been interrupted and `deletion-mark.json` has been deleted before `meta.json`

How to **investigate**:

1. Look for partial blocks in the logs. Example Loki query: `{cluster="<cluster>",namespace="<namespace>",container="compactor"} |= "skipped partial block"`
1. Pick a block and note its ID (`block` field in log entry) and tenant ID (`org_id` in log entry)
1. Find the bucket used by the Mimir cluster, such as checking the configured `blocks_storage_bucket_name` if you are using Jsonnet.
1. Find out which Mimir component operated on the block last (e.g. uploaded by ingester/compactor, or deleted by compactor)
   1. Determine when the partial block was uploaded: `gsutil ls -l gs://${BUCKET}/${TENANT_ID}/${BLOCK_ID}`. Alternatively you can use `ulidtime` command from Mimir tools directory `ulidtime ${BLOCK_ID}` to find block creation time.
   1. Search in the logs around that time to find the log entry from when the compactor created the block ("compacted blocks" for log message)
   1. From the compactor log entry you found, pick the job ID from the `groupKey` field, f.ex. `0@9748515562602778029-merge--1645711200000-1645718400000`
   1. Then search the logs for the job ID and look for an entry with the message "compaction job failed", this will show that the compactor failed uploading the block
   1. If you found a failed compaction job, as outlined in the previous step, try searching for a corresponding log message (for the same job ID) "compaction job succeeded". This will mean that the compaction job was retried successfully. Note: this should produce a different block ID from the failed upload.
1. Investigate if it was a partial upload or partial delete
   1. If it was a partial delete or an upload failed by a compactor you can safely mark the block for deletion, and compactor will delete the block. You can use `markblocks` command from Mimir tools directory: `markblocks -mark deletion -allow-partial -tenant <tenant> <blockID>` with correct backend (eg. GCS: `-backend gcs -gcs.bucket-name <bucket-name>`) configuration.
   1. If it was a failed upload by an ingester, but not later retried (ingesters are expected to retry uploads until succeed), further investigate
1. Prevent the issue from reoccurring by enabling automatic partial block cleanup. This can be enabled with the `-compactor.partial-block-deletion-delay` flag. It takes a duration as an argument. If a partial block persists past the specified duration, the compactor will automatically delete it. One can monitor automatic cleanup of partial blocks via the `cortex_compactor_blocks_marked_for_deletion_total{reason="partial"}` counter.

### MimirQueriesIncorrect

_TODO: this runbook has not been written yet._

### MimirInconsistentRuntimeConfig

This alert fires if multiple replicas of the same Mimir service are using a different runtime config for a longer period of time.

The Mimir runtime config is a config file which gets live reloaded by Mimir at runtime. In order for Mimir to work properly, the loaded config is expected to be the exact same across multiple replicas of the same Mimir service (eg. distributors, ingesters, ...). When the config changes, there may be short periods of time during which some replicas have loaded the new config and others are still running on the previous one, but it shouldn't last for more than few minutes.

How to **investigate**:

- Check how many different config file versions (hashes) are reported
  ```
  count by (sha256) (cortex_runtime_config_hash{namespace="<namespace>"})
  ```
- Check which replicas are running a different version
  ```
  cortex_runtime_config_hash{namespace="<namespace>",sha256="<unexpected>"}
  ```
- Check if the runtime config has been updated on the affected replicas' filesystem. Check `-runtime-config.file` command line argument to find the location of the file.
- Check the affected replicas logs and look for any error loading the runtime config

### MimirBadRuntimeConfig

This alert fires if Mimir is unable to reload the runtime config.

This typically means an invalid runtime config was deployed. Mimir keeps running with the previous (valid) version of the runtime config; running Mimir replicas and the system availability shouldn't be affected, but new replicas won't be able to startup until the runtime config is fixed.

How to **investigate**:

- Check the latest runtime config update (it's likely to be broken)
- Check Mimir logs to get more details about what's wrong with the config

### MimirFrontendQueriesStuck

This alert fires if Mimir is running without query-scheduler and queries are piling up in the query-frontend queue.

The procedure to investigate it is the same as the one for [`MimirSchedulerQueriesStuck`](#MimirSchedulerQueriesStuck): please see the other runbook for more details.

### MimirSchedulerQueriesStuck

This alert fires if queries are piling up in the query-scheduler.

How it **works**:

- A query-frontend API endpoint is called to execute a query
- The query-frontend enqueues the request to the query-scheduler
- The query-scheduler is responsible for dispatching enqueued queries to idle querier workers
- The querier runs the query, sends the response back directly to the query-frontend and notifies the query-scheduler that it can process another query

How to **investigate**:

- Are queriers in a crash loop (eg. OOMKilled)?
  - `OOMKilled`: temporarily increase queriers memory request/limit
  - `panic`: look for the stack trace in the logs and investigate from there
  - if queriers run with activity tracker enabled, they may log `unfinished activities` message on startup with queries that possibly caused the crash.
- Is QPS increased?
  - Scale up queriers to satisfy the increased workload
- Is query latency increased?
  - An increased latency reduces the number of queries we can run / sec: once all workers are busy, new queries will pile up in the queue
  - Temporarily scale up queriers to try to stop the bleed
  - Check if a specific tenant is running heavy queries
    - Run `sum by (user) (cortex_query_scheduler_queue_length{namespace="<namespace>"}) > 0` to find tenants with enqueued queries
    - If remote ruler evaluation is enabled, make sure you understand which one of the read paths (user or ruler queries?) is being affected - check the alert message.
    - Check the `Mimir / Slow Queries` dashboard to find slow queries
  - On multi-tenant Mimir cluster with **shuffle-sharing for queriers disabled**, you may consider to enable it for that specific tenant to reduce its blast radius. To enable queriers shuffle-sharding for a single tenant you need to set the `max_queriers_per_tenant` limit override for the specific tenant (the value should be set to the number of queriers assigned to the tenant).
  - On multi-tenant Mimir cluster with **shuffle-sharding for queriers enabled**, you may consider to temporarily increase the shard size for affected tenants: be aware that this could affect other tenants too, reducing resources available to run other tenant queries. Alternatively, you may choose to do nothing and let Mimir return errors for that given user once the per-tenant queue is full.
  - On multi-tenant Mimir clusters with **query-sharding enabled** and **more than a few tenants** being affected: The workload exceeds the available downstream capacity. Scaling of queriers and potentially store-gateways should be considered.
  - On multi-tenant Mimir clusters with **query-sharding enabled** and **only a single tenant** being affected:
    - Verify if the particular queries are hitting edge cases, where query-sharding is not benefical, by getting traces from the `Mimir / Slow Queries` dashboard and then look where time is spent. If time is spent in the query-frontend running PromQL engine, then it means query-sharding is not beneficial for this tenant. Consider disabling query-sharding or reduce the shard count using the `query_sharding_total_shards` override.
    - Otherwise and only if the queries by the tenant are within reason representing normal usage, consider scaling of queriers and potentially store-gateways.
  - On a Mimir cluster with **querier auto-scaling enabled** after checking the health of the existing querier replicas, check to see if the auto-scaler has added additional querier replicas or if the maximum number of querier replicas has been reached and is not sufficient and should be increased.

### MimirMemcachedRequestErrors

This alert fires if Mimir memcached client is experiencing an high error rate for a specific cache and operation.

How to **investigate**:

- The alert reports which cache is experiencing issue
  - `metadata-cache`: object store metadata cache
  - `index-cache`: TSDB index cache
  - `chunks-cache`: TSDB chunks cache
- Check which specific error is occurring
  - Run the following query to find out the reason (replace `<namespace>` with the actual Mimir cluster namespace)
    ```
    sum by(name, operation, reason) (rate(thanos_memcached_operation_failures_total{namespace="<namespace>"}[1m])) > 0
    ```
- Based on the **`reason`**:
  - `timeout`
    - Scale up the memcached replicas
  - `server-error`
    - Check both Mimir and memcached logs to find more details
  - `network-error`
    - Check Mimir logs to find more details
  - `malformed-key`
    - The key is too long or contains invalid characters
    - Check Mimir logs to find the offending key
    - Fixing this will require changes to the application code
  - `other`
    - Check both Mimir and memcached logs to find more details

### MimirProvisioningTooManyActiveSeries

This alert fires if the average number of in-memory series per ingester is above our target (1.5M).

How to **fix** it:

- Scale up ingesters
  - To find out the Mimir clusters where ingesters should be scaled up and how many minimum replicas are expected:
    ```
    ceil(sum by(cluster, namespace) (cortex_ingester_memory_series) / 1.5e6) >
    count by(cluster, namespace) (cortex_ingester_memory_series)
    ```
- After the scale up, the in-memory series are expected to be reduced at the next TSDB head compaction (occurring every 2h)

### MimirProvisioningTooManyWrites

This alert fires if the average number of samples ingested / sec in ingesters is above our target.

How to **fix** it:

- Scale up ingesters
  - To compute the desired number of ingesters to satisfy the average samples rate you can run the following query, replacing `<namespace>` with the namespace to analyse and `<target>` with the target number of samples/sec per ingester (check out the alert threshold to see the current target):
    ```
    sum(rate(cortex_ingester_ingested_samples_total{namespace="<namespace>"}[$__rate_interval])) / (<target> * 0.9)
    ```

### MimirAllocatingTooMuchMemory

This alert fires when ingester memory utilization is getting too close to the limit.

How it **works**:

- Mimir ingesters are stateful services
- Having 2+ ingesters `OOMKilled` might cause a cluster outage
- Ingester memory baseline usage is primarily influenced by memory allocated by the process (mostly Go heap) and mmap-ed files (used by TSDB)
- Ingester memory short spikes are primarily influenced by queries and TSDB head compaction into new blocks (occurring every 2h)
- A pod gets `OOMKilled` once its working set memory reaches the configured limit, so it's important to prevent ingesters' memory utilization (working set memory) from getting close to the limit (we need to keep at least 30% room for spikes due to queries)

How to **fix** it:

- Check if the issue occurs only for few ingesters. If so:
  - Restart affected ingesters 1 by 1 (proceed with the next one once the previous pod has restarted and it's Ready)
    ```
    kubectl -n <namespace> delete pod ingester-XXX
    ```
  - Restarting an ingester typically reduces the memory allocated by mmap-ed files. After the restart, ingester may allocate this memory again over time, but it may give more time while working on a longer term solution
- Check the `Mimir / Writes Resources` dashboard to see if the number of series per ingester is above the target (1.5M). If so:
  - Scale up ingesters; you can use e.g. the `Mimir / Scaling` dashboard for reference, in order to determine the needed amount of ingesters (also keep in mind that each ingester should handle ~1.5 million series, and the series will be duplicated across three instances)
  - Memory is expected to be reclaimed at the next TSDB head compaction (occurring every 2h)

### MimirGossipMembersMismatch

This alert fires when any instance does not register all other instances as members of the memberlist cluster.

How it **works**:

- This alert applies when memberlist is used as KV store for hash rings.
- All Mimir instances using the ring, regardless of type, join a single memberlist cluster.
- Each instance (ie. memberlist cluster member) should see all memberlist cluster members.
- Therefore the following should be equal for every instance:
  - The reported number of cluster members (`memberlist_client_cluster_members_count`)
  - The total number of currently responsive instances that use memberlist KV store for hash ring.

How to **investigate**:

- The instance which has the incomplete view of the cluster (too few members) is specified in the alert.
- If the count is zero:
  - It is possible that the joining the cluster has yet to succeed.
  - The following log message indicates that the _initial_ initial join did not succeed: `failed to join memberlist cluster`
  - The following log message indicates that subsequent re-join attempts are failing: `re-joining memberlist cluster failed`
  - If it is the case that the initial join failed, take action according to the reason given.
- Verify communication with other members by checking memberlist traffic is being sent and received by the instance using the following metrics:
  - `memberlist_tcp_transport_packets_received_total`
  - `memberlist_tcp_transport_packets_sent_total`
- If traffic is present, then verify there are no errors sending or receiving packets using the following metrics:
  - `memberlist_tcp_transport_packets_sent_errors_total`
  - `memberlist_tcp_transport_packets_received_errors_total`
  - These errors (and others) can be found by searching for messages prefixed with `TCPTransport:`.
- Logs coming directly from memberlist are also logged by Mimir; they may indicate where to investigate further. These can be identified as such due to being tagged with `caller=memberlist_logger.go:<line>`.

### EtcdAllocatingTooMuchMemory

This can be triggered if there are too many HA dedupe keys in etcd. We saw this when one of our clusters hit 20K tenants that were using HA dedupe config. Raise the etcd limits via:

```
  etcd+: {
    spec+: {
      pod+: {
        resources+: {
          limits: {
            memory: '2Gi',
          },
        },
      },
    },
  },
```

### MimirAlertmanagerSyncConfigsFailing

How it **works**:

This alert is fired when the multi-tenant alertmanager cannot load alertmanager configs from the remote object store for at least 30 minutes.

Loading the alertmanager configs can happen in the following situations:

1. When the multi tenant alertmanager is started
2. Each time it polls for config changes in the alertmanager
3. When there is a ring change

The metric for this alert is cortex_alertmanager_sync_configs_failed_total and is incremented each time one of the above fails.

When there is a ring change or the interval has elapsed, a failure to load configs from the store is logged as a warning.

How to **investigate**:

Look at the error message that is logged and attempt to understand what is causing the failure. I.e. it could be a networking issue, incorrect configuration for the store, etc.

### MimirAlertmanagerRingCheckFailing

How it **works**:

This alert is fired when the multi-tenant alertmanager has been unable to check if one or more tenants should be owned on this shard for at least 10 minutes.

When the alertmanager loads its configuration on start up, when it polls for config changes or when there is a ring change it must check the ring to see if the tenant is still owned on this shard. To prevent one error from causing the loading of all configurations to fail we assume that on error the tenant is NOT owned for this shard. If checking the ring continues to fail then some tenants might not be assigned an alertmanager and might not be able to receive notifications for their alerts.

The metric for this alert is `cortex_alertmanager_ring_check_errors_total`.

How to **investigate**:

- Look at the error message that is logged and attempt to understand what is causing the failure. In most cases the error will be encountered when attempting to read from the ring, which can fail if there is an issue with in-use backend implementation.
- When using Memberlist as KV store for hash rings, ensure that Memberlist is working correctly. See instructions for [`MimirGossipMembersMismatch`](#MimirGossipMembersMismatch) alert.

### MimirAlertmanagerPartialStateMergeFailing

How it **works**:

This alert is fired when the multi-tenant alertmanager attempts to merge a partial state for something that it either does not know about or the partial state cannot be merged with the existing local state. State merges are gRPC messages that are gossiped between a shard and the corresponding alertmanager instance in other shards.

The metric for this alert is cortex_alertmanager_partial_state_merges_failed_total.

How to **investigate**:

The error is not currently logged on the receiver side. If this alert is firing, it is likely that `MimirAlertmanagerReplicationFailing` is firing also, so instead follow the investigation steps for that alert, with the assumption that the issue is not RPC/communication related.

### MimirAlertmanagerReplicationFailing

How it **works**:

This alert is fired when the multi-tenant alertmanager attempts to replicate a state update for a tenant (i.e. a silence or a notification) to another alertmanager instance but failed. This could be due to an RPC/communication error or the other alertmanager being unable to merge the state with its own local state.

The metric for this alert is cortex_alertmanager_state_replication_failed_total.

How to **investigate**:

When state replication fails it gets logged as an error in the alertmanager that attempted the state replication. Check the error message in the log to understand the cause of the error (i.e. was it due to an RPC/communication error or was there an error in the receiving alertmanager).

### MimirAlertmanagerPersistStateFailing

How it **works**:

This alert is fired when the multi-tenant alertmanager cannot persist its state to the remote object store. This operation is attempted periodically (every 15m by default).

Each alertmanager writes its state (silences, notification log) to the remote object storage and the cortex_alertmanager_state_persist_failed_total metric is incremented each time this fails. The alert fires if this fails for an hour or more.

How to **investigate**:

Each failure to persist state to the remote object storage is logged. Find the reason in the Alertmanager container logs with the text “failed to persist state”. Possibles reasons:

- The most probable cause is that remote write failed. Try to investigate why based on the message (network issue, storage issue). If the error indicates the issue might be transient, then you can wait until the next periodic attempt and see if it succeeds.
- It is also possible that encoding the state failed. This does not depend on external factors as it is just pulling state from the Alertmanager internal state. It may indicate a bug in the encoding method.

### MimirAlertmanagerInitialSyncFailed

How it **works**:

When a tenant replica becomes owned it is assigned to an alertmanager instance. The alertmanager instance attempts to read the state from other alertmanager instances. If no other alertmanager instances could replicate the full state then it attempts to read the full state from the remote object store. This alert fires when both of these operations fail.

Note that the case where there is no state for this user in remote object storage, is not treated as a failure. This is expected when a new tenant becomes active for the first time.

How to **investigate**:

When an alertmanager cannot read the state for a tenant from storage it gets logged as the following error: "failed to read state from storage; continuing anyway". The possible causes of this error could be:

- The state could not be merged because it might be invalid and could not be decoded. This could indicate data corruption and therefore a bug in the reading or writing of the state, and would need further investigation.
- The state could not be read from storage. This could be due to a networking issue such as a timeout or an authentication and authorization issue with the remote object store.

### MimirAlertmanagerAllocatingTooMuchMemory

This alert fires when alertmanager memory utilization is getting too close to the limit.

How it **works**:

- Mimir alertmanager is an stateful service
- Having 2+ alertmanagers `OOMKilled` might cause service interruption as it needs quorum for API responses. Notification (from alertmanager to third-party) can succeed without quorum.
- Alertmanager memory baseline usage is primarily influenced by memory allocated by the process (mostly Go heap) for alerts and silences.
- A pod gets `OOMKilled` once its working set memory reaches the configured limit, so it's important to prevent alertmanager's memory utilization (working set memory) from going over to the limit. The memory usage is typically sustained and does not suffer from spikes, hence thresholds are set very close to the limit.

How to **fix** it:

- Scale up alertmanager replicas; you can use e.g. the `Mimir / Scaling` dashboard for reference, in order to determine the needed amount of alertmanagers.

### MimirAlertmanagerInstanceHasNoTenants

This alert fires when an alertmanager instance doesn't own any tenants and is therefore idling.

How it **works**:

- Alerts handled by alertmanagers are sharded by tenant.
- When the tenant shard size is lower than the number of alertmanager replicas, some replicas will not own any tenant and therefore idle.
- This is more likely to happen in Mimir clusters with a lower number of tenants.

How to **fix** it:

- Decrease the number of alertmanager replicas

### MimirRolloutStuck

This alert fires when a Mimir service rollout is stuck, which means the number of updated replicas doesn't match the expected one and looks there's no progress in the rollout. The alert monitors services deployed as Kubernetes `StatefulSet` and `Deployment`.

How to **investigate**:

- Run `kubectl -n <namespace> get pods -l name=<statefulset|deployment>` to get a list of running pods
- Ensure there's no pod in a failing state (eg. `Error`, `OOMKilled`, `CrashLoopBackOff`)
- Ensure there's no pod `NotReady` (the number of ready containers should match the total number of containers, eg. `1/1` or `2/2`)
- Run `kubectl -n <namespace> describe statefulset <name>` or `kubectl -n <namespace> describe deployment <name>` and look at "Pod Status" and "Events" to get more information

### MimirKVStoreFailure

This alert fires if a Mimir instance is failing to run any operation on a KV store (eg. consul or etcd).
When using Memberlist as KV store for hash rings, all read and update operations work on a local copy of the hash ring, and will never fail and raise this alert.

How it **works**:

- Consul is typically used to store the hash ring state.
- Etcd is typically used to store by the HA tracker (distributor) to deduplicate samples.
- If an instance is failing operations on the **hash ring**, either the instance can't update the heartbeat in the ring or is failing to receive ring updates.
- If an instance is failing operations on the **HA tracker** backend, either the instance can't update the authoritative replica or is failing to receive updates.

How to **investigate**:

- Ensure Consul/Etcd is up and running.
- Investigate the logs of the affected instance to find the specific error occurring when talking to Consul/Etcd.

### MimirReachingTCPConnectionsLimit

This alert fires if a Mimir instance is configured with `-server.http-conn-limit` or `-server.grpc-conn-limit` and is reaching the limit.

How it **works**:

- A Mimir service could be configured with a limit of the max number of TCP connections accepted simultaneously on the HTTP and/or gRPC port.
- If the limit is reached:
  - New connections acceptance will put on hold or rejected. Exact behaviour depends on backlog parameter to `listen()` call and kernel settings.
  - The **health check endpoint may fail** (eg. timeout).
- The limit is typically set way higher than expected usage, so if limit is reached (or close to be) then it means there's a critical issue.

How to **investigate**:

- Limit reached in `gateway`:
  - Check if it's caused by an **high latency on write path**:
    - Check the distributors and ingesters latency in the `Mimir / Writes` dashboard
    - An high latency on write path could lead our customers Prometheus / Agent to increase the number of shards nearly at the same time, leading to a significantly higher number of concurrent requests to the load balancer and thus gateway
  - Check if it's caused by a **single tenant**:
    - We don't have a metric tracking the active TCP connections or QPS per tenant
    - As a proxy metric, you can check if the ingestion rate has significantly increased for any tenant (it's not a very accurate proxy metric for number of TCP connections so take it with a grain of salt):
    ```
    topk(10, sum by(user) (rate(cortex_distributor_samples_in_total{namespace="<namespace>"}[$__rate_interval])))
    ```
    - In case you need to quickly reject write path traffic from a single tenant, you can override its `ingestion_rate` and `ingestion_rate_burst` setting lower values (so that some/most of their traffic will be rejected)

### MimirAutoscalerNotActive

This alert fires when any of Mimir's Kubernetes Horizontal Pod Autoscaler's (HPA) `ScalingActive` condition is `false` and the related scaling metrics are not 0.
When this happens, it's not able to calculate desired scale and generally indicates problems with fetching metrics.

How it **works**:

- HPA's can be configured to autoscale Mimir components based on custom metrics fetched from Prometheus via the KEDA custom metrics API server
- HPA periodically queries updated metrics and updates the number of desired replicas based on that
- Please refer to [Mimir's Autoscaling documentation]({{< relref "../deploy-grafana-mimir/jsonnet/configure-autoscaling.md" >}}) and the upstream [HPA documentation](https://kubernetes.io/docs/tasks/run-application/horizontal-pod-autoscale/) for more information

How to **investigate**:

- Check HPA conditions and events to get more details about the failure
  ```
  kubectl describe hpa -n <namespace> keda-hpa-$component
  ```
- Ensure KEDA pods are up and running
  ```
  # Assuming KEDA is running in a dedicated namespace "keda":
  kubectl get pods -n keda
  ```
- Check KEDA custom metrics API server logs
  ```
  # Assuming KEDA is running in a dedicated namespace "keda":
  kubectl logs -n keda deployment/keda-operator-metrics-apiserver
  ```
- Check KEDA operator logs
  ```
  # Assuming KEDA is running in a dedicated namespace "keda":
  kubectl logs -n keda deployment/keda-operator
  ```
- Check that Prometheus is running (since we configure KEDA to scrape custom metrics from it by default)
  ```
  # Assuming Prometheus is running in namespace "default":
  kubectl -n default get pod -lname=prometheus
  ```

For scaled objects with 0 `minReplicas` it is expected for HPA to be inactive when the scaling metric exposed in `keda_metrics_adapter_scaler_metrics_value` is 0.
When `keda_metrics_adapter_scaler_metrics_value` value is 0, the alert should not be firing.

### MimirContinuousTestNotRunningOnWrites

This alert fires when `mimir-continuous-test` is deployed in the Mimir cluster, and continuous testing is not effectively running because writes are failing.

How it **works**:

- `mimir-continuous-test` is an optional testing tool that can be deployed in the Mimir cluster
- The tool runs some tests against the Mimir cluster itself at regular intervals
- This alert fires if the tool is unable to properly run the tests, and not if the tool assertions don't match the expected results

How to **investigate**:

- Check continuous test logs to find out more details about the failure:
  ```
  kubectl logs -n <namespace> deployment/continuous-test
  ```

### MimirContinuousTestNotRunningOnReads

This alert is like [`MimirContinuousTestNotRunningOnWrites`](#MimirContinuousTestNotRunningOnWrites) but it fires when queries are failing.

### MimirContinuousTestFailed

This alert fires when `mimir-continuous-test` is deployed in the Mimir cluster, and continuous testing tool's assertions don't match the expected results.
When this alert fires there could be a bug in Mimir that should be investigated as soon as possible.

How it **works**:

- `mimir-continuous-test` is an optional testing tool that can be deployed in the Mimir cluster
- The tool runs some tests against the Mimir cluster itself at regular intervals
- This alert fires if the tool assertions don't match the expected results

How to **investigate**:

- Check continuous test logs to find out more details about the failed assertions:
  ```
  kubectl logs -n <namespace> deployment/continuous-test
  ```
- Check if query result comparison is failing
  - Is query failing both when results cache is enabled and when it's disabled?
- This alert should always be actionable. There are two possible outcomes:
  1. The alert fired because of a bug in Mimir: fix it.
  1. The alert fired because of a bug or edge case in the continuous test tool, causing a false positive: fix it.

### MimirDistributorForwardingErrorRate

This alert fires when the Distributor is trying to forward samples to a forwarding target, but the forwarding requests
result in errors at a high rate.

How it **works**:

- The alert compares the total rate of forwarding requests to the rate of forwarding requests which result in an error.

How to **investigate**:

- Check the `Mimir / Writes` dashboard, it should have a row named `Distributor Forwarding` which also shows the type of error if an HTTP status code was returned.
- Check the Distributor logs, depending on the type of errors which occur the Distributor might log information about the errors.
- Check what the forwarding targets are in use, this can be seen in the runtime config under the key `forwarding_endpoint`, then check the logs of the forwarding target(s).

### MimirRingMembersMismatch

This alert fires when the number of ring members does not match the number of running replicas.

How it **works**:

- The alert compares each component (currently just `ingester`) against the number of `up` instances for the component in that cluster.

How to **investigate**:

- Check the [hash ring web page]({{< relref "../reference-http-api/index.md#ingesters-ring-status" >}}) for the component for which the alert has fired, and look for unexpected instances in the list.
- Consider manually forgetting unexpected instances in an `Unhealthy` state.
- Ensure all the registered instances in the ring belong to the Mimir cluster for which the alert fired.

### RolloutOperatorNotReconciling

This alert fires if the [`rollout-operator`](https://github.com/grafana/rollout-operator) is not successfully reconciling in a namespace.

How it **works**:

- The rollout-operator coordinates the rollout of pods between different StatefulSets within a specific namespace and is used to manage multi-zone deployments
- The rollout-operator is deployed in namespaces where some Mimir components (e.g. ingesters) are deployed in multi-zone
- The rollout-operator reconciles as soon as there's any change in observed Kubernetes resources or every 5m at most

How to **investigate**:

- Check rollout-operator logs to find more details about the error, e.g. with the following Grafana Loki query:
  ```
  {name="rollout-operator",namespace="<namespace>"}
  ```

## Errors catalog

Mimir has some codified error IDs that you might see in HTTP responses or logs.
These error IDs allow you to read related details in the documentation that follows.

### err-mimir-missing-metric-name

This non-critical error occurs when Mimir receives a write request that contains a series without a metric name.
Each series must have a metric name. Rarely it does not, in which case there might be a bug in the sender client.

> **Note**: Invalid series are skipped during the ingestion, and valid series within the same request are ingested.

### err-mimir-metric-name-invalid

This non-critical error occurs when Mimir receives a write request that contains a series with an invalid metric name.
A metric name can only contain characters as defined by Prometheus’ [Metric names and labels](https://prometheus.io/docs/concepts/data_model/#metric-names-and-labels).

> **Note**: Invalid series are skipped during the ingestion, and valid series within the same request are ingested.

### err-mimir-max-label-names-per-series

This non-critical error occurs when Mimir receives a write request that contains a series with a number of labels that exceed the configured limit.
The limit protects the system’s stability from potential abuse or mistakes. To configure the limit on a per-tenant basis, use the `-validation.max-label-names-per-series` option.

> **Note**: Invalid series are skipped during the ingestion, and valid series within the same request are ingested.

### err-mimir-label-invalid

This non-critical error occurs when Mimir receives a write request that contains a series with an invalid label name.
A label name name can only contain characters as defined by Prometheus’ [Metric names and labels](https://prometheus.io/docs/concepts/data_model/#metric-names-and-labels).

> **Note**: Invalid series are skipped during the ingestion, and valid series within the same request are ingested.

### err-mimir-label-name-too-long

This non-critical error occurs when Mimir receives a write request that contains a series with a label name whose length exceeds the configured limit.
The limit protects the system’s stability from potential abuse or mistakes. To configure the limit on a per-tenant basis, use the `-validation.max-length-label-name` option.

> **Note**: Invalid series are skipped during the ingestion, and valid series within the same request are ingested.

### err-mimir-label-value-too-long

This non-critical error occurs when Mimir receives a write request that contains a series with a label value whose length exceeds the configured limit.
The limit protects the system’s stability from potential abuse or mistakes. To configure the limit on a per-tenant basis, use the `-validation.max-length-label-value` option.

> **Note**: Invalid series are skipped during the ingestion, and valid series within the same request are ingested.

### err-mimir-duplicate-label-names

This non-critical error occurs when Mimir receives a write request that contains a series with the same label name two or more times.
A series that contains a duplicated label name is invalid and gets skipped during the ingestion.

> **Note**: Invalid series are skipped during the ingestion, and valid series within the same request are ingested.

### err-mimir-labels-not-sorted

This error occurs when Mimir receives a write request that contains a series whose label names are not sorted alphabetically.
However, Mimir internally sorts labels for series that it receives, so this error should not occur in practice.
If you experience this error, [open an issue in the Mimir repository](https://github.com/grafana/mimir/issues).

> **Note**: Invalid series are skipped during the ingestion, and valid series within the same request are ingested.

### err-mimir-too-far-in-future

This non-critical error occurs when Mimir receives a write request that contains a sample or histogram whose timestamp is in the future compared to the current "real world" time.
Mimir accepts timestamps that are slightly in the future, due to skewed clocks for example. It rejects timestamps that are too far in the future, based on the definition that you can set via the `-validation.create-grace-period` option.
On a per-tenant basis, you can fine tune the tolerance by configuring the `-validation.max-length-label-value` option.

> **Note**: Series with invalid samples or histograms are skipped during the ingestion, and series within the same request are ingested.

### err-mimir-exemplar-labels-missing

This non-critical error occurs when Mimir receives a write request that contains an exemplar without a label that identifies the related metric.
An exemplar must have at least one valid label pair, otherwise it cannot be associated with any metric.

> **Note**: Invalid exemplars are skipped during the ingestion, and valid exemplars within the same request are ingested.

### err-mimir-exemplar-labels-too-long

This non-critical error occurs when Mimir receives a write request that contains an exemplar where the combined set size of its labels exceeds the limit.
The limit is used to protect the system’s stability from potential abuse or mistakes, and it cannot be configured.

> **Note**: Invalid exemplars are skipped during the ingestion, and valid exemplars within the same request are ingested.

### err-mimir-exemplar-timestamp-invalid

This non-critical error occurs when Mimir receives a write request that contains an exemplar without a timestamp.
An exemplar must have a valid timestamp, otherwise it cannot be correlated to any point in time.

> **Note**: Invalid exemplars are skipped during the ingestion, and valid exemplars within the same request are ingested.

### err-mimir-metadata-missing-metric-name

This non-critical error occurs when Mimir receives a write request that contains a metric metadata without a metric name.
Each metric metadata must have a metric name. Rarely it does not, in which case there might be a bug in the sender client.

> **Note**: Invalid metrics metadata are skipped during the ingestion, and valid metadata within the same request are ingested.

### err-mimir-metric-name-too-long

This non-critical error occurs when Mimir receives a write request that contains a metric metadata with a metric name whose length exceeds the configured limit.
The limit protects the system’s stability from potential abuse or mistakes. To configure the limit on a per-tenant basis, use the `-validation.max-metadata-length` option.

> **Note**: Invalid metrics metadata are skipped during the ingestion, and valid metadata within the same request are ingested.

### err-mimir-unit-too-long

This non-critical error occurs when Mimir receives a write request that contains a metric metadata with unit name whose length exceeds the configured limit.
The limit protects the system’s stability from potential abuse or mistakes. To configure the limit on a per-tenant basis, use the `-validation.max-metadata-length` option.

> **Note**: Invalid metrics metadata are skipped during the ingestion, and valid metadata within the same request are ingested.

### err-mimir-distributor-max-ingestion-rate

This critical error occurs when the rate of received samples, exemplars and metadata per second is exceeded in a distributor.

The distributor implements a rate limit on the samples per second that can be ingested, and it's used to protect a distributor from overloading in case of high traffic.
This per-instance limit is applied to all samples, exemplars, and all of the metadata that it receives.
Also, the limit spans all of the tenants within each distributor.

How to **fix** it:

- Scale up the distributors.
- Increase the limit by using the `-distributor.instance-limits.max-ingestion-rate` option.

### err-mimir-distributor-max-inflight-push-requests

This error occurs when a distributor rejects a write request because the maximum in-flight requests limit has been reached.

How it **works**:

- The distributor has a per-instance limit on the number of in-flight write (push) requests.
- The limit applies to all in-flight write requests, across all tenants, and it protects the distributor from becoming overloaded in case of high traffic.
- To configure the limit, set the `-distributor.instance-limits.max-inflight-push-requests` option.

How to **fix** it:

- Increase the limit by setting the `-distributor.instance-limits.max-inflight-push-requests` option.
- Check the write requests latency through the `Mimir / Writes` dashboard and come back to investigate the root cause of high latency (the higher the latency, the higher the number of in-flight write requests).
- Consider scaling out the distributors.

### err-mimir-distributor-max-inflight-push-requests-bytes

This error occurs when a distributor rejects a write request because the total size in bytes of all in-flight requests limit has been reached.

How it **works**:

- The distributor has a per-instance limit on the total size in bytes of all in-flight write (push) requests.
- The limit applies to all in-flight write requests, across all tenants, and it protects the distributor from going out of memory in case of high traffic or high latency on the write path.
- To configure the limit, set the `-distributor.instance-limits.max-inflight-push-requests-bytes` option.

How to **fix** it:

- Increase the limit by setting the `-distributor.instance-limits.max-inflight-push-requests-bytes` option.
- Check the write requests latency through the `Mimir / Writes` dashboard and come back to investigate the root cause of the increased size of requests or the increased latency (the higher the latency, the higher the number of in-flight write requests, the higher their combined size).
- Consider scaling out the distributors.

### err-mimir-ingester-max-ingestion-rate

This critical error occurs when the rate of received samples per second is exceeded in an ingester.

The ingester implements a rate limit on the samples per second that can be ingested, and it's used to protect an ingester from overloading in case of high traffic.
This per-instance limit is applied to all samples that it receives.
Also, the limit spans all of the tenants within each ingester.

How to **fix** it:

- Scale up the ingesters.
- Increase the limit by using the `-ingester.instance-limits.max-ingestion-rate` option (or `max_ingestion_rate` in the runtime config).

### err-mimir-ingester-max-tenants

This critical error occurs when the ingester receives a write request for a new tenant (a tenant for which no series have been stored yet) but the ingester cannot accept it because the maximum number of allowed tenants per ingester has been reached.

How to **fix** it:

- Increase the limit by using the `-ingester.instance-limits.max-tenants` option (or `max_tenants` in the runtime config).
- Consider configuring ingesters shuffle sharding to reduce the number of tenants per ingester.

### err-mimir-ingester-max-series

This critical error occurs when an ingester rejects a write request because it reached the maximum number of in-memory series.

How it **works**:

- The ingester keeps most recent series data in-memory.
- The ingester has a per-instance limit on the number of in-memory series, used to protect the ingester from overloading in case of high traffic.
- When the limit on the number of in-memory series is reached, new series are rejected, while samples can still be appended to existing ones.
- To configure the limit, set the `-ingester.instance-limits.max-series` option (or `max_series` in the runtime config).

How to **fix** it:

- See [`MimirIngesterReachingSeriesLimit`](#MimirIngesterReachingSeriesLimit) runbook.

### err-mimir-ingester-max-ephemeral-series

This critical error occurs when an ingester rejects a write request because it reached the maximum number of ephemeral series.

How it **works**:

- The ingester keeps all ephemeral series in memory.
- The ingester has a per-instance limit on the number of ephemeral series, used to protect the ingester from overloading in case of high traffic.
- When the limit on the number of ephemeral series is reached, new ephemeral series are rejected, while samples can still be appended to existing ones.
- To configure the limit, set the `-ingester.instance-limits.max-ephemeral-series` option (or `max_ephemeral_series` in the runtime config).

How to **fix** it:

- Increase the limit, or reshard the tenants between ingesters. Please see [`MimirIngesterReachingSeriesLimit`](#MimirIngesterReachingSeriesLimit) runbook for more details (it describes persistent storage, but same principles apply to ephemeral storage).

### err-mimir-ingester-max-inflight-push-requests

This error occurs when an ingester rejects a write request because the maximum in-flight requests limit has been reached.

How it **works**:

- The ingester has a per-instance limit on the number of in-flight write (push) requests.
- The limit applies to all in-flight write requests, across all tenants, and it protects the ingester from becoming overloaded in case of high traffic.
- To configure the limit, set the `-ingester.instance-limits.max-inflight-push-requests` option (or `max_inflight_push_requests` in the runtime config).

How to **fix** it:

- Increase the limit by setting the `-ingester.instance-limits.max-inflight-push-requests` option (or `max_inflight_push_requests` in the runtime config).
- Check the write requests latency through the `Mimir / Writes` dashboard and come back to investigate the root cause of high latency (the higher the latency, the higher the number of in-flight write requests).
- Consider scaling out the ingesters.

### err-mimir-max-series-per-user

This error occurs when the number of in-memory series for a given tenant exceeds the configured limit.

The limit is used to protect ingesters from overloading in case a tenant writes a high number of series, as well as to protect the whole system’s stability from potential abuse or mistakes.
To configure the limit on a per-tenant basis, use the `-ingester.max-global-series-per-user` option (or `max_global_series_per_user` in the runtime configuration).

How to **fix** it:

- Ensure the actual number of series written by the affected tenant is legit.
- Consider increasing the per-tenant limit by using the `-ingester.max-global-series-per-user` option (or `max_global_series_per_user` in the runtime configuration).

### err-mimir-max-ephemeral-series-per-user

This error occurs when the number of ephemeral series for a given tenant exceeds the configured limit.

The limit is used to protect ingesters from overloading in case a tenant writes a high number of ephemeral series, as well as to protect the whole system’s stability from potential abuse or mistakes.
To configure the limit on a per-tenant basis, use the `-ingester.max-ephemeral-series-per-user` option (or `max_ephemeral_series_per_user` in the runtime configuration).

How to **fix** it:

- Ensure the actual number of ephemeral series written by the affected tenant is legit.
- Consider increasing the per-tenant limit by using the `-ingester.max-ephemeral-series-per-user` option (or `max_ephemeral_series_per_user` in the runtime configuration).

### err-mimir-max-series-per-metric

This error occurs when the number of in-memory series for a given tenant and metric name exceeds the configured limit.

The limit is primarily used to protect a tenant from potential mistakes on their metrics instrumentation.
For example, if an instrumented application exposes a metric with a label value including very dynamic data (e.g. a timestamp) the ingestion of that metric would quickly lead to hit the per-tenant series limit, causing other metrics to be rejected too.
This limit introduces a cap on the maximum number of series each metric name can have, rejecting exceeding series only for that metric name, before the per-tenant series limit is reached.
To configure the limit on a per-tenant basis, use the `-ingester.max-global-series-per-metric` option (or `max_global_series_per_metric` in the runtime configuration).

How to **fix** it:

- Check the details in the error message to find out which is the affected metric name.
- Investigate if the high number of series exposed for the affected metric name is legit.
- Consider reducing the cardinality of the affected metric, by tuning or removing some of its labels.
- Consider increasing the per-tenant limit by using the `-ingester.max-global-series-per-metric` option.
- Consider excluding specific metric names from this limit's check by using the `-ingester.ignore-series-limit-for-metric-names` option (or `max_global_series_per_metric` in the runtime configuration).

### err-mimir-max-metadata-per-user

This non-critical error occurs when the number of in-memory metrics with metadata for a given tenant exceeds the configured limit.

Metric metadata is a set of information attached to a metric name, like its unit (e.g. counter) and description.
Metric metadata can be included by the sender in the write request, and it's returned when querying the `/api/v1/metadata` API endpoint.
Metric metadata is stored in the ingesters memory, so the higher the number of metrics metadata stored, the higher the memory utilization.

Mimir has a per-tenant limit of the number of metric names that have metadata attached.
This limit is used to protect the whole system’s stability from potential abuse or mistakes.
To configure the limit on a per-tenant basis, use the `-ingester.max-global-series-per-user` option (or `max_global_metadata_per_user` in the runtime configuration).

How to **fix** it:

- Check the current number of metric names for the affected tenant, running the instant query `count(count by(__name__) ({__name__=~".+"}))`. Alternatively, you can get the cardinality of `__name__` label calling the API endpoint `/api/v1/cardinality/label_names`.
- Consider increasing the per-tenant limit setting to a value greater than the number of unique metric names returned by the previous query.

### err-mimir-max-metadata-per-metric

This non-critical error occurs when the number of different metadata for a given metric name exceeds the configured limit.

Metric metadata is a set of information attached to a metric name, like its unit (e.g. counter) and description.
Typically, for a given metric name there's only one set of metadata (e.g. the same metric name exposed by different application has the same counter and description).
However, there could be some edge cases where the same metric name has a different meaning between applications or the same meaning but a slightly different description.
In these edge cases, different applications would expose different metadata for the same metric name.

This limit is used to protect the whole system’s stability from potential abuse or mistakes, in case the number of metadata variants for a given metric name grows indefinitely.
To configure the limit on a per-tenant basis, use the `-ingester.max-global-series-per-metric` option (or `max_global_metadata_per_metric` in the runtime configuration).

How to **fix** it:

- Check the metadata for the affected metric name, querying the `/api/v1/metadata?metric=<name>` API endpoint (replace `<name>` with the metric name).
- If the different metadata is unexpected, consider fixing the discrepancy in the instrumented applications.
- If the different metadata is expected, consider increasing the per-tenant limit by using the `-ingester.max-global-series-per-metric` option (or `max_global_metadata_per_metric` in the runtime configuration).

### err-mimir-max-chunks-per-query

This error occurs when a query execution exceeds the limit on the number of series chunks fetched.

This limit is used to protect the system’s stability from potential abuse or mistakes, when running a query fetching a huge amount of data.
To configure the limit on a per-tenant basis, use the `-querier.max-fetched-chunks-per-query` option (or `max_fetched_chunks_per_query` in the runtime configuration).

How to **fix** it:

- Consider reducing the time range and/or cardinality of the query. To reduce the cardinality of the query, you can add more label matchers to the query, restricting the set of matching series.
- Consider increasing the per-tenant limit by using the `-querier.max-fetched-chunks-per-query` option (or `max_fetched_chunks_per_query` in the runtime configuration).

### err-mimir-max-series-per-query

This error occurs when a query execution exceeds the limit on the maximum number of series.

This limit is used to protect the system’s stability from potential abuse or mistakes, when running a query fetching a huge amount of data.
To configure the limit on a per-tenant basis, use the `-querier.max-fetched-series-per-query` option (or `max_fetched_series_per_query` in the runtime configuration).

How to **fix** it:

- Consider reducing the time range and/or cardinality of the query. To reduce the cardinality of the query, you can add more label matchers to the query, restricting the set of matching series.
- Consider increasing the per-tenant limit by using the `-querier.max-fetched-series-per-query` option (or `max_fetched_series_per_query` in the runtime configuration).

### err-mimir-max-chunks-bytes-per-query

This error occurs when a query execution exceeds the limit on aggregated size (in bytes) of fetched chunks.

This limit is used to protect the system’s stability from potential abuse or mistakes, when running a query fetching a huge amount of data.
To configure the limit on a per-tenant basis, use the `-querier.max-fetched-chunk-bytes-per-query` option (or `max_fetched_chunk_bytes_per_query` in the runtime configuration).

How to **fix** it:

- Consider reducing the time range and/or cardinality of the query. To reduce the cardinality of the query, you can add more label matchers to the query, restricting the set of matching series.
- Consider increasing the per-tenant limit by using the `-querier.max-fetched-chunk-bytes-per-query` option (or `max_fetched_chunk_bytes_per_query` in the runtime configuration).

### err-mimir-max-query-length

This error occurs when the time range of a partial (after possible splitting, sharding by the query-frontend) query exceeds the configured maximum length. For a limit on the total query length, see [err-mimir-max-total-query-length](#err-mimir-max-total-query-length).

Both PromQL instant and range queries can fetch metrics data over a period of time.
A [range query](https://prometheus.io/docs/prometheus/latest/querying/api/#range-queries) requires a `start` and `end` timestamp, so the difference of `end` minus `start` is the time range length of the query.
An [instant query](https://prometheus.io/docs/prometheus/latest/querying/api/#instant-queries) requires a `time` parameter and the query is executed fetching samples at that point in time.
However, even an instant query can fetch metrics data over a period of time by using the [range vector selectors](https://prometheus.io/docs/prometheus/latest/querying/basics/#range-vector-selectors).
For example, the instant query `sum(rate(http_requests_total{job="prometheus"}[1h]))` fetches metrics over a 1 hour period.
This time period is what Grafana Mimir calls the _query time range length_ (or _query length_).

Mimir has a limit on the query length.
This limit is applied to partial queries, after they've split (according to time) by the query-frontend. This limit protects the system’s stability from potential abuse or mistakes.
To configure the limit on a per-tenant basis, use the `-querier.max-partial-query-length` option (or `max_partial_query_length` in the runtime configuration).

### err-mimir-max-total-query-length

This error occurs when the time range of a query exceeds the configured maximum length. For a limit on the partial query length (after query splitting by interval and/or sharding), see [err-mimir-max-query-length](#err-mimir-max-query-length).

PromQL range queries can fetch metrics data over a period of time.
A [range query](https://prometheus.io/docs/prometheus/latest/querying/api/#range-queries) requires a `start` and `end` timestamp, so the difference of `end` minus `start` is the time range length of the query.

Mimir has a limit on the query length.
This limit is applied to range queries before they are split (according to time) or sharded by the query-frontend. This limit protects the system’s stability from potential abuse or mistakes.
To configure the limit on a per-tenant basis, use the `-query-frontend.max-total-query-length` option (or `max_total_query_length` in the runtime configuration).
If this limit is set to 0, it takes its value from `-store.max-query-length`.

### err-mimir-tenant-max-request-rate

This error occurs when the rate of write requests per second is exceeded for this tenant.

How it **works**:

- There is a per-tenant rate limit on the write requests per second, and it's applied across all distributors for this tenant.
- The limit is implemented using [token buckets](https://en.wikipedia.org/wiki/Token_bucket).

How to **fix** it:

- Increase the per-tenant limit by using the `-distributor.request-rate-limit` (requests per second) and `-distributor.request-burst-size` (number of requests) options (or `request_rate` and `request_burst_size` in the runtime configuration). The configurable burst represents how many requests can temporarily exceed the limit, in case of short traffic peaks. The configured burst size must be greater or equal than the configured limit.

### err-mimir-tenant-max-ingestion-rate

This error occurs when the rate of received samples, exemplars and metadata per second is exceeded for this tenant.

How it **works**:

- There is a per-tenant rate limit on the samples, exemplars and metadata that can be ingested per second, and it's applied across all distributors for this tenant.
- The limit is implemented using [token buckets](https://en.wikipedia.org/wiki/Token_bucket).

How to **fix** it:

- Increase the per-tenant limit by using the `-distributor.ingestion-rate-limit` (samples per second) and `-distributor.ingestion-burst-size` (number of samples) options (or `ingestion_rate` and `ingestion_burst_size` in the runtime configuration). The configurable burst represents how many samples, exemplars and metadata can temporarily exceed the limit, in case of short traffic peaks. The configured burst size must be greater or equal than the configured limit.

### err-mimir-tenant-too-many-ha-clusters

This error occurs when a distributor rejects a write request because the number of [high-availability (HA) clusters]({{< relref "../configure/configure-high-availability-deduplication.md" >}}) has hit the configured limit for this tenant.

How it **works**:

- The distributor implements an upper limit on the number of clusters that the HA tracker will keep track of for a single tenant.
- It is triggered when the write request would add a new cluster while the number the tenant currently has is already equal to the limit.
- To configure the limit, set the `-distributor.ha-tracker.max-clusters` option (or `ha_max_clusters` in the runtime configuration).

How to **fix** it:

- Increase the per-tenant limit by using the `-distributor.ha-tracker.max-clusters` option (or `ha_max_clusters` in the runtime configuration).

### err-mimir-sample-timestamp-too-old

This error occurs when the ingester rejects a sample because its timestamp is too old as compared to the most recent timestamp received for the same tenant across all its time series.

How it **works**:

- If the incoming timestamp is more than 1 hour older than the most recent timestamp ingested for the tenant, the sample will be rejected.

> **Note**: If the out-of-order sample ingestion is enabled, then this error is similar to `err-mimir-sample-out-of-order` below with a difference that the sample is older than the out-of-order time window as it relates to the latest sample for that particular time series or the TSDB.

### err-mimir-ephemeral-sample-timestamp-too-old

This error occurs when the ingester rejects a sample because its timestamp older than configured retention of ephemeral storage.

How it **works**:

- Ephemeral storage in ingesters can only hold samples that not older than `-blocks-storage.ephemeral-tsdb.retention-period` value. If the incoming timestamp is older than "now - retention", it is rejected.

### err-mimir-sample-out-of-order

This error occurs when the ingester rejects a sample because another sample with a more recent timestamp has already been ingested.

How it **works**:

- Currently, samples are not allowed to be ingested out of order for a given series.

Common **causes**:

- Your code has a single target that exposes the same time series multiple times, or multiple targets with identical labels.
- System time of your Prometheus instance has been shifted backwards. If this was a mistake, fix the system time back to normal. Otherwise, wait until the system time catches up to the time it was changed.
- You are running multiple Prometheus instances pushing the same metrics and [your high-availability tracker is not properly configured for deduplication]({{< relref "../configure/configure-high-availability-deduplication.md" >}}).
- Prometheus relabelling has been configured and it causes series to clash after the relabelling. Check the error message for information about which series has received a sample out of order.
- A Prometheus instance was restarted, and it pushed all data from its Write-Ahead Log to remote write upon restart, some of which has already been pushed and ingested. This is normal and can be ignored.
- Prometheus and Mimir have the same recording rule, which generates the exact same series in both places and causes either the remote write or the rule evaluation to fail randomly, depending on timing.

> **Note**: You can learn more about out of order samples in Prometheus, in the blog post [Debugging out of order samples](https://www.robustperception.io/debugging-out-of-order-samples/).

### err-mimir-ephemeral-sample-out-of-order

This error occurs when the ingester rejects a sample because another sample with a more recent timestamp has already been ingested for the same series in the ephemeral storage.

Please refer to [err-mimir-sample-out-of-order](#err-mimir-sample-out-of-order) for possible reasons.

> **Note**: It is not possible to enable out-of-order sample ingestion for ephemeral storage.

### err-mimir-sample-duplicate-timestamp

This error occurs when the ingester rejects a sample because it is a duplicate of a previously received sample with the same timestamp but different value in the same time series.

Common **causes**:

- Multiple endpoints are exporting the same metrics, or multiple Prometheus instances are scraping different metrics with identical labels.
- Prometheus relabelling has been configured and it causes series to clash after the relabelling. Check the error message for information about which series has received a duplicate sample.

### err-mimir-ephemeral-sample-duplicate-timestamp

This error occurs when the ingester rejects a sample because it is a duplicate of a previously received sample with the same timestamp but different value for the same ephemeral series.

Common **causes**:

- Multiple endpoints are exporting the same metrics, or multiple Prometheus instances are scraping different metrics with identical labels.
- Prometheus relabelling has been configured and it causes series to clash after the relabelling. Check the error message for information about which series has received a duplicate sample.

### err-mimir-exemplar-series-missing

This error occurs when the ingester rejects an exemplar because its related series has not been ingested yet.

How it **works**:

- The series must already exist before exemplars can be appended, as we do not create new series upon ingesting exemplars. The series will be created when a sample from it is ingested.

### err-mimir-store-consistency-check-failed

This error occurs when the querier is unable to fetch some of the expected blocks after multiple retries and connections to different store-gateways. The query fails because some blocks are missing in the queried store-gateways.

How it **works**:

- Mimir has been designed to guarantee query results correctness and never return partial query results. Either a query succeeds returning fully consistent results or it fails.
- Queriers, and rulers running with the "internal" evaluation mode, run a consistency check to ensure all expected blocks have been queried from the long-term storage via the store-gateways.
- If any expected block has not been queried via the store-gateways, then the query fails with this error.
- See [Anatomy of a query request]({{< relref "../architecture/components/querier.md#anatomy-of-a-query-request" >}}) to learn more.

How to **fix** it:

- Ensure all store-gateways are healthy.
- Ensure all store-gateways are successfully synching owned blocks (see [`MimirStoreGatewayHasNotSyncTheBucket`](#MimirStoreGatewayHasNotSyncTheBucket)).

### err-mimir-bucket-index-too-old

This error occurs when a query fails because the bucket index is too old.

How it **works**:

- Compactors periodically write a per-tenant file, called the "bucket index", to the object storage. The bucket index contains all known blocks for the given tenant and is updated every `-compactor.cleanup-interval`.
- When a query is executed, queriers and rulers running with the "internal" evaluation mode look up the bucket index to find which blocks should be queried through the store-gateways.
- To ensure all required blocks are queried, queriers and rulers determine how old a bucket index is based on the time that it was last updated by the compactor.
- If the age is older than the maximum stale period that is configured via `-blocks-storage.bucket-store.bucket-index.max-stale-period`, the query fails.
- This circuit breaker ensures that the queriers and rulers do not return any partial query results due to a stale view of the long-term storage.

How to **fix** it:

- Ensure the compactor is running successfully (e.g. not crashing, not going out of memory).
- Ensure each compactor replica has successfully updated bucket index of each owned tenant within the double of `-compactor.cleanup-interval` (query below assumes the cleanup interval is set to 15 minutes):
  `time() - cortex_compactor_block_cleanup_last_successful_run_timestamp_seconds > 2 * (15 * 60)`

### err-mimir-distributor-max-write-message-size

This error occurs when a distributor rejects a write request because its message size is larger than the allowed limit.

How it **works**:

- The distributor implements an upper limit on the message size of incoming write requests.
- To configure the limit, set the `-distributor.max-recv-msg-size` option.

How to **fix** it:

- Increase the allowed limit by using the `-distributor.max-recv-msg-size` option.

<<<<<<< HEAD
### err-mimir-histogram-spans-buckets-mismatch

This non-critical error occurs when Mimir receives a write request that contains a native (also known as sparse) histogram whose either negative or positive spans specify
a different number of buckets than there are provided.

> **Note**: Series with invalid histograms are skipped during the ingestion, and series within the same request are ingested.

### err-mimir-histogram-span-negative-offset

This non-critical error occurs when Mimir receives a write request that contains a native (also known as sparse) histogram which has a span whose offset is negative, making it overlap with the previous span.

> **Note**: Series with invalid histograms are skipped during the ingestion, and series within the same request are ingested.

### err-mimir-histogram-negative-bucket-count

This non-critical error occurs when Mimir receives a write request that contains a native (also known as sparse) histogram which has a bucket whose observation count is negative.

> **Note**: Series with invalid histograms are skipped during the ingestion, and series within the same request are ingested.

### err-mimir-histogram-count-not-big-enough

This non-critical error occurs when Mimir receives a write request that contains a native (also known as sparse) histogram whose overall observation count is lower than the number of observations found in the buckets.

> **Note**: Series with invalid histograms are skipped during the ingestion, and series within the same request are ingested.
=======
### err-mimir-ephemeral-storage-not-enabled-for-user

Ingester returns this error when a write request contains ephemeral series, but ephemeral storage is disabled for user.

Ephemeral storage is disabled when `-ingester.max-ephemeral-series-per-user` (or corresponding `max_ephemeral_series_per_user` limit in runtime configuration) is set to 0 for given tenant.

How to **fix** it:

- Disable support for ephemeral series in distributor by setting `-distributor.ephemeral-series-enabled` to `false`.
- Remove rules for marking incoming series as ephemeral for given tenant by removing `-distributor.ephemeral-series-matchers` (or `ephemeral_series_matchers` in runtime configuration).
- Enable ephemeral storage for tenant by setting the `-ingester.max-ephemeral-series-per-user` (or corresponding `max_ephemeral_series_per_user` limit in runtime configuration) to positive number.
>>>>>>> 7bb0a86f

## Mimir routes by path

**Write path**:

- `/distributor.Distributor/Push`
- `/cortex.Ingester/Push`
- `api_v1_push`
- `api_v1_push_influx_write`

**Read path**:

- `/schedulerpb.SchedulerForFrontend/FrontendLoop`
- `/cortex.Ingester/QueryStream`
- `/cortex.Ingester/QueryExemplars`
- `/gatewaypb.StoreGateway/Series`
- `api_prom_api_v1_label_name_values`
- `api_prom_api_v1_labels`
- `api_prom_api_v1_metadata`
- `api_prom_api_v1_query`
- `api_prom_api_v1_query_exemplars`
- `api_prom_api_v1_query_range`
- `api_prom_api_v1_rules`
- `api_prom_api_v1_series`

**Ruler / rules path**:

- `api_v1_rules`
- `api_v1_rules_namespace`
- `prometheus_api_v1_rules`
- `prometheus_rules_namespace`
- `prometheus_rules`

## Mimir blocks storage - What to do when things go wrong

## Recovering from a potential data loss incident

The ingested series data that could be lost during an incident can be stored in two places:

1. Ingesters (before blocks are shipped to the bucket)
2. Bucket

There could be several root causes leading to a potential data loss. In this document we're going to share generic procedures that could be used as a guideline during an incident.

### Halt the compactor

The Mimir cluster continues to successfully operate even if the compactor is not running, except that over a long period (12+ hours) this will lead to query performance degradation. The compactor could potentially be the cause of data loss because:

- It marks blocks for deletion (soft deletion). _This doesn't lead to any immediate deletion, but blocks marked for deletion will be hard deleted once a delay expires._
- It permanently deletes blocks marked for deletion after `-compactor.deletion-delay` (hard deletion)
- It could generate corrupted compacted blocks (eg. due to a bug or if a source block is corrupted and the automatic checks can't detect it)

**If you suspect the compactor could be the cause of data loss, halt it** (delete the statefulset or scale down the replicas to 0). It can be restarted anytime later.

When the compactor is **halted**:

- No new blocks will be compacted
- No blocks will be deleted (soft and hard deletion)

### Recover source blocks from ingesters

Ingesters keep, on their persistent disk, the blocks compacted from TSDB head until the `-blocks-storage.tsdb.retention-period` retention expires.

The blocks retained in the ingesters can be used in case the compactor generates corrupted blocks and the source blocks, uploaded from ingesters, have already been hard deleted from the bucket.

How to manually upload blocks from ingesters to the bucket:

1. Ensure [`gsutil`](https://cloud.google.com/storage/docs/gsutil) is installed in the Mimir pod. If not, [install it](#install-gsutil-in-the-mimir-pod)
2. Run `cd /data/tsdb && /path/to/gsutil -m rsync -n -r -x 'thanos.shipper.json|chunks_head|wal' . gs://<bucket>/recovered/`
   - `-n` enabled the **dry run** (remove it once you've verified the output matches your expectations)
   - `-m` enables parallel mode
   - `-r` enables recursive rsync
   - `-x <pattern>` excludes specific patterns from sync (no WAL or shipper metadata file should be uploaded to the bucket)
   - Don't use `-d` (dangerous) because it will delete from the bucket any block which is not in the local filesystem

### Freeze ingesters persistent disk

The blocks and WAL stored in the ingester persistent disk are the last fence of defence in case of an incident involving blocks not shipped to the bucket or corrupted blocks in the bucket. If the data integrity in the ingester's disk is at risk (eg. close to hit the TSDB retention period or close to reach max disk utilisation), you should freeze it taking a **disk snapshot**.

To take a **GCP persistent disk snapshot**:

1. Identify the Kubernetes PVC volume name (`kubectl get pvc -n <namespace>`) of the volumes to snapshot
2. For each volume, [create a snapshot](https://console.cloud.google.com/compute/snapshotsAdd) from the GCP console ([documentation](https://cloud.google.com/compute/docs/disks/create-snapshots))

### Halt the ingesters

Halting the ingesters should be the **very last resort** because of the side effects. To halt the ingesters, while preserving their disk and without disrupting the cluster write path, you need to:

1. Create a second pool of ingesters

- Uses the functions `newIngesterStatefulSet()`, `newIngesterPdb()`

2. Wait until the second pool is up and running
3. Halt existing ingesters (scale down to 0 or delete their statefulset)

However the **queries will return partial data**, due to all the ingested samples which have not been compacted to blocks yet.

## Manual procedures

### Resizing Persistent Volumes using Kubernetes

This is the short version of an extensive documentation on [how to resize Kubernetes Persistent Volumes](https://kubernetes.io/blog/2018/07/12/resizing-persistent-volumes-using-kubernetes/).

**Pre-requisites**:

- Running Kubernetes v1.11 or above
- The PV storage class has `allowVolumeExpansion: true`
- The PV is backed by a supported block storage volume (eg. GCP-PD, AWS-EBS, ...)

**How to increase the volume**:

1. Edit the PVC (persistent volume claim) `spec` for the volume to resize and **increase** `resources` > `requests` > `storage`
2. Restart the pod attached to the PVC for which the storage request has been increased

### How to create clone volume (Google Cloud specific)

In some scenarios, it may be useful to preserve current volume status for inspection, but keep using the volume.
[Google Persistent Disk supports "Clone"](https://cloud.google.com/compute/docs/disks/add-persistent-disk#source-disk) operation that can be used to do that.
Newly cloned disk is independent from its original, and can be used for further investigation by attaching it to a new Machine / Pod.

When using Kubernetes, here is YAML file that creates PV (`clone-ingester-7-pv`) pointing to the new disk clone (`clone-pvc-80cc0efa-4996-11ea-ba79-42010a96008c` in this example),
PVC (`clone-ingester-7-pvc`) pointing to PV, and finally Pod (`clone-ingester-7-dataaccess`) using the PVC to access the disk.

```yaml
apiVersion: v1
kind: PersistentVolume
metadata:
  name: clone-ingester-7-pv
spec:
  accessModes:
    - ReadWriteOnce
  capacity:
    storage: 150Gi
  gcePersistentDisk:
    fsType: ext4
    pdName: clone-pvc-80cc0efa-4996-11ea-ba79-42010a96008c
  persistentVolumeReclaimPolicy: Retain
  storageClassName: fast
  volumeMode: Filesystem
---
kind: PersistentVolumeClaim
apiVersion: v1
metadata:
  name: clone-ingester-7-pvc
spec:
  accessModes:
    - ReadWriteOnce
  resources:
    requests:
      storage: 150Gi
  storageClassName: fast
  volumeName: clone-ingester-7-pv
  volumeMode: Filesystem
---
apiVersion: v1
kind: Pod
metadata:
  name: clone-ingester-7-dataaccess
spec:
  containers:
    - name: alpine
      image: alpine:latest
      command: ["sleep", "infinity"]
      volumeMounts:
        - name: mypvc
          mountPath: /data
      resources:
        requests:
          cpu: 500m
          memory: 1024Mi
  volumes:
    - name: mypvc
      persistentVolumeClaim:
        claimName: clone-ingester-7-pvc
```

After this preparation, one can use `kubectl exec -t -i clone-ingester-7-dataaccess /bin/sh` to inspect the disk mounted under `/data`.

### Install `gsutil` in the Mimir pod

1. Install python
   ```
   apk add python3 py3-pip
   ln -s /usr/bin/python3 /usr/bin/python
   pip install google-compute-engine
   ```
2. Download `gsutil`
   ```
   wget https://storage.googleapis.com/pub/gsutil.tar.gz
   tar -zxvf gsutil.tar.gz
   ./gsutil/gsutil --help
   ```
3. Configure credentials

   ```
   gsutil config -e

   # Private key path: /var/secrets/google/credentials.json
   # Project ID: your google project ID
   ```

### Deleting a StatefulSet with persistent volumes

When you delete a Kubernetes StatefulSet whose pods have persistent volume claims (PVC), the PVCs are not automatically deleted. This means that if the StatefulSet is recreated, the pods for which there was already a PVC will get the volume mounted previously.

A PVC can be manually deleted by an operator. When a PVC claim is deleted, what happens to the volume depends on its [Reclaim Policy](https://kubernetes.io/docs/concepts/storage/persistent-volumes/#reclaiming):

- `Retain`: the volume will not be deleted until the PV resource will be manually deleted from Kubernetes
- `Delete`: the volume will be automatically deleted

### Recover accidentally deleted blocks (Google Cloud specific)

_This runbook assumes you've enabled versioning in your GCS bucket and the retention of deleted blocks didn't expire yet._

These are just example actions but should give you a fair idea on how you could go about doing this. Read the [GCS doc](https://cloud.google.com/storage/docs/using-versioned-objects#gsutil_1) before you proceed.

Step 1: Use `gsutil ls -l -a $BUCKET` to list all blocks, including the deleted ones. Now identify the deleted blocks and save the ones to restore in a file named `deleted-block-list` (one block per line).

Step 2: Once you have the `deleted-block-list`, you can now list all the objects you need to restore, because only objects can be restored and not prefixes:

```
while read block; do
gsutil ls -a -r $block | grep "#" | grep -v deletion-mark.json | grep -v index.cache.json
done < deleted-list > full-deleted-file-list
```

The above script will ignore the `deletion-mark.json` and `index.cache.json` which shouldn't be restored.

Step 3: Run the following script to restore the objects:

```
while read file; do
gsutil cp $file ${file%#*}
done < full-deleted-list
```

## Log lines

### Log line containing 'sample with repeated timestamp but different value'

This means a sample with the same timestamp as the latest one was received with a different value. The number of occurrences is recorded in the `cortex_discarded_samples_total` metric with the label `reason="new-value-for-timestamp"`.

Possible reasons for this are:

- Incorrect relabelling rules can cause a label to be dropped from a series so that multiple series have the same labels. If these series were collected from the same target they will have the same timestamp.
- The exporter being scraped sets the same timestamp on every scrape. Note that exporters should generally not set timestamps.<|MERGE_RESOLUTION|>--- conflicted
+++ resolved
@@ -1693,7 +1693,6 @@
 
 - Increase the allowed limit by using the `-distributor.max-recv-msg-size` option.
 
-<<<<<<< HEAD
 ### err-mimir-histogram-spans-buckets-mismatch
 
 This non-critical error occurs when Mimir receives a write request that contains a native (also known as sparse) histogram whose either negative or positive spans specify
@@ -1718,7 +1717,7 @@
 This non-critical error occurs when Mimir receives a write request that contains a native (also known as sparse) histogram whose overall observation count is lower than the number of observations found in the buckets.
 
 > **Note**: Series with invalid histograms are skipped during the ingestion, and series within the same request are ingested.
-=======
+
 ### err-mimir-ephemeral-storage-not-enabled-for-user
 
 Ingester returns this error when a write request contains ephemeral series, but ephemeral storage is disabled for user.
@@ -1730,7 +1729,6 @@
 - Disable support for ephemeral series in distributor by setting `-distributor.ephemeral-series-enabled` to `false`.
 - Remove rules for marking incoming series as ephemeral for given tenant by removing `-distributor.ephemeral-series-matchers` (or `ephemeral_series_matchers` in runtime configuration).
 - Enable ephemeral storage for tenant by setting the `-ingester.max-ephemeral-series-per-user` (or corresponding `max_ephemeral_series_per_user` limit in runtime configuration) to positive number.
->>>>>>> 7bb0a86f
 
 ## Mimir routes by path
 
