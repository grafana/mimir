---
aliases:
  - ../using-exemplars/before-you-begin/
description: Refer to this checklist before you begin using exemplars in Grafana Mimir.
menuTitle: Before you begin
title: Before you begin using exemplars with Grafana Mimir
weight: 20
---

# Before you begin using exemplars with Grafana Mimir

Follow the checklist to ensure that your application is generating metrics, traces, and exemplars.

- Verify that your application is using the official Prometheus client libraries.
- Ensure that the client library you choose is emitting metrics in [OpenMetrics](https://openmetrics.io/) format by referencing its documentation. For the Prometheus Go client library, for example, this requires you to set `EnableOpenMetrics` to `true`. For the Java library, follow [its instructions](https://github.com/prometheus/client_java#exemplars) on setting the proper header format.
- Obtain the trace ID for the current request and include the trace ID in calls to emit metrics.
  - For histograms, use the `ObserveWithExemplar` method to emit the trace ID along with a value for the histogram. These functions are from the Go library but you can find similar functions in the other libraries.
  - For counters, use the `AddWithExemplar` method to emit the trace ID along with a counter increment.
- Verify that metrics are being generated with exemplars by running the following command in a shell: `curl -H "Accept: application/openmetrics-text" http://<your application>/metrics | grep -i "traceid"`.
- Configure your Prometheus server or Grafana Agent to store and send exemplars.
  - To configure Grafana Agent to send exemplars:
    1. Confirm that the Agent is scraping exemplars by verifying that the `prometheus_remote_storage_exemplars_total` metric is a non-zero value.
    1. Add the option `send_exemplars: true` under the `remote_write` configuration block in the Grafana Agent configuration file.
  - To configure a Prometheus server to send exemplars:
    1. Run Prometheus with the `--enable-feature=exemplar-storage` flag.
    1. Confirm that Prometheus is scraping exemplars by verifying that the `prometheus_remote_storage_exemplars_total` metric is a non-zero value.
    1. Add the option `send_exemplars: true` under the `remote_write` configuration block in the Prometheus configuration file.

See also:

<<<<<<< HEAD
- [Storing exemplars in Grafana Mimir]({{< relref "./storing-exemplars" >}})
- [Viewing exemplar data]({{< relref "./view-exemplar-data" >}})
=======
- [Storing exemplars in Grafana Mimir]({{< relref "./store-exemplars" >}})
- [Viewing exemplar data]({{< relref "./viewing-exemplar-data" >}})
>>>>>>> 7a0de566
- [TNS demo](https://github.com/grafana/tns)<|MERGE_RESOLUTION|>--- conflicted
+++ resolved
@@ -28,11 +28,6 @@
 
 See also:
 
-<<<<<<< HEAD
-- [Storing exemplars in Grafana Mimir]({{< relref "./storing-exemplars" >}})
-- [Viewing exemplar data]({{< relref "./view-exemplar-data" >}})
-=======
-- [Storing exemplars in Grafana Mimir]({{< relref "./store-exemplars" >}})
-- [Viewing exemplar data]({{< relref "./viewing-exemplar-data" >}})
->>>>>>> 7a0de566
+- [Store exemplars in Grafana Mimir]({{< relref "./store-exemplars" >}})
+- [View exemplar data]({{< relref "./view-exemplar-data" >}})
 - [TNS demo](https://github.com/grafana/tns)