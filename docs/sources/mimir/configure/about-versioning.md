---
aliases:
  - ../configuring/about-versioning/
description: Learn about guarantees for this Grafana Mimir major release.
menuTitle: Versioning
title: About Grafana Mimir versioning
weight: 50
---

# About Grafana Mimir versioning

This topic describes our guarantees for this Grafana Mimir major release.

## Flags, configuration, and minor version upgrades

Upgrading Grafana Mimir from one minor version to the next minor version should work, but we don't want to bump the major version every time we remove a configuration parameter.
We will keep [deprecated features](#deprecated-features) in place for two minor releases.
You can use the `deprecated_flags_inuse_total` metric to generate an alert that helps you determine if you're using a deprecated flag.

These guarantees don't apply to [experimental features](#experimental-features).

## Reading old data

The Grafana Mimir maintainers commit to ensuring that future versions can read data written by versions within the last two years.
In practice, we expect to be able to read data written more than two years ago, but a minimum of two years is our guarantee.

## API Compatibility

Grafana Mimir strives to be 100% compatible with the Prometheus HTTP API which is by default served by endpoints with the /prometheus HTTP path prefix `/prometheus/*`.

We consider any deviation from this 100% API compatibility to be a bug, except for the following scenarios:

- Additional API endpoints for creating, removing, modifying alerts, and recording rules.
- Additional APIs that push metrics (under `/prometheus/api/push`).
- Additional API endpoints for management of Grafana Mimir, such as the ring. These APIs are not included in any compatibility guarantees.
- [Delete series API](https://prometheus.io/docs/prometheus/latest/querying/api/#delete-series).

## Experimental features

Grafana Mimir is an actively developed project and we encourage the introduction of new features and capabilities.
Not everything in each release of Grafana Mimir is considered production-ready.
We mark as "Experimental" all features and flags that we don't consider production-ready.

We do not guarantee backwards compatibility for experimental features and flags.
Experimental configuration and flags are subject to change.

The following features are currently experimental:

- Alertmanager
  - Enable a set of experimental API endpoints to help support the migration of the Grafana Alertmanager to the Mimir Alertmanager.
    - `-alertmanager.grafana-alertmanager-compatibility-enabled`
  - Enable support for any UTF-8 character as part of Alertmanager configuration/API matchers and labels.
    - `-alertmanager.utf8-strict-mode-enabled`
- Compactor
  - Enable cleanup of remaining files in the tenant bucket when there are no blocks remaining in the bucket index.
    - `-compactor.no-blocks-file-cleanup-enabled`
  - In-memory cache for parsed meta.json files:
    - `-compactor.in-memory-tenant-meta-cache-size`
- Ruler
  - Aligning of evaluation timestamp on interval (`align_evaluation_time_on_interval`)
  - Allow defining limits on the maximum number of rules allowed in a rule group by namespace and the maximum number of rule groups by namespace. If set, this supersedes the `-ruler.max-rules-per-rule-group` and `-ruler.max-rule-groups-per-tenant` limits.
  - `-ruler.max-rules-per-rule-group-by-namespace`
  - `-ruler.max-rule-groups-per-tenant-by-namespace`
  - Allow protecting rule groups from modification by namespace. Rule groups can always be read, and you can use the `X-Mimir-Ruler-Override-Namespace-Protection` header with namespace names as values to override protection from modification.
  - `-ruler.protected-namespaces`
- Distributor
  - Metrics relabeling
    - `-distributor.metric-relabeling-enabled`
  - Using status code 529 instead of 429 upon rate limit exhaustion.
    - `distributor.service-overload-status-code-on-rate-limit-enabled`
  - Set Retry-After header in recoverable error responses
    - `-distributor.retry-after-header.enabled`
    - `-distributor.retry-after-header.base-seconds`
    - `-distributor.retry-after-header.max-backoff-exponent`
  - Limit exemplars per series per request
    - `-distributor.max-exemplars-per-series-per-request`
  - Limit OTLP write request byte size
    - `-distributor.max-otlp-request-size`
  - Enforce a maximum pool buffer size for write requests
    - `-distributor.max-request-pool-buffer-size`
  - Enable direct translation from OTLP write requests to Mimir equivalents
    - `-distributor.direct-otlp-translation-enabled`
- Hash ring
  - Disabling ring heartbeat timeouts
    - `-distributor.ring.heartbeat-timeout=0`
    - `-ingester.ring.heartbeat-timeout=0`
    - `-ruler.ring.heartbeat-timeout=0`
    - `-alertmanager.sharding-ring.heartbeat-timeout=0`
    - `-compactor.ring.heartbeat-timeout=0`
    - `-store-gateway.sharding-ring.heartbeat-timeout=0`
    - `-overrides-exporter.ring.heartbeat-timeout=0`
  - Disabling ring heartbeats
    - `-distributor.ring.heartbeat-period=0`
    - `-ingester.ring.heartbeat-period=0`
    - `-ruler.ring.heartbeat-period=0`
    - `-alertmanager.sharding-ring.heartbeat-period=0`
    - `-compactor.ring.heartbeat-period=0`
    - `-store-gateway.sharding-ring.heartbeat-period=0`
    - `-overrides-exporter.ring.heartbeat-period=0`
- Ingester
  - Add variance to chunks end time to spread writing across time (`-blocks-storage.tsdb.head-chunks-end-time-variance`)
  - Snapshotting of in-memory TSDB data on disk when shutting down (`-blocks-storage.tsdb.memory-snapshot-on-shutdown`)
  - Out-of-order samples ingestion (`-ingester.out-of-order-time-window`)
  - Shipper labeling out-of-order blocks before upload to cloud storage (`-ingester.out-of-order-blocks-external-label-enabled`)
  - Postings for matchers cache configuration:
    - `-blocks-storage.tsdb.head-postings-for-matchers-cache-ttl`
    - `-blocks-storage.tsdb.head-postings-for-matchers-cache-size` (deprecated)
    - `-blocks-storage.tsdb.head-postings-for-matchers-cache-max-bytes`
    - `-blocks-storage.tsdb.head-postings-for-matchers-cache-force`
    - `-blocks-storage.tsdb.block-postings-for-matchers-cache-ttl`
    - `-blocks-storage.tsdb.block-postings-for-matchers-cache-size` (deprecated)
    - `-blocks-storage.tsdb.block-postings-for-matchers-cache-max-bytes`
    - `-blocks-storage.tsdb.block-postings-for-matchers-cache-force`
  - CPU/memory utilization based read request limiting:
    - `-ingester.read-path-cpu-utilization-limit`
    - `-ingester.read-path-memory-utilization-limit"`
  - Early TSDB Head compaction to reduce in-memory series:
    - `-blocks-storage.tsdb.early-head-compaction-min-in-memory-series`
    - `-blocks-storage.tsdb.early-head-compaction-min-estimated-series-reduction-percentage`
  - Timely head compaction (`-blocks-storage.tsdb.timely-head-compaction-enabled`)
  - Count owned series and use them to enforce series limits:
    - `-ingester.track-ingester-owned-series`
    - `-ingester.use-ingester-owned-series-for-limits`
    - `-ingester.owned-series-update-interval`
  - Per-ingester circuit breaking based on requests timing out or hitting per-instance limits
    - `-ingester.push-circuit-breaker.circuit-breaker.enabled`
    - `-ingester.push-circuit-breaker.failure-threshold-percentage`
    - `-ingester.push-circuit-breaker.failure-execution-threshold`
    - `-ingester.push-circuit-breaker.thresholding-period`
    - `-ingester.push-circuit-breaker.cooldown-period`
    - `-ingester.push-circuit-breaker.initial-delay`
    - `-ingester.push-circuit-breaker.request-timeout`
    - `-ingester.read-circuit-breaker.circuit-breaker.enabled`
    - `-ingester.read-circuit-breaker.failure-threshold-percentage`
    - `-ingester.read-circuit-breaker.failure-execution-threshold`
    - `-ingester.read-circuit-breaker.thresholding-period`
    - `-ingester.read-circuit-breaker.cooldown-period`
    - `-ingester.read-circuit-breaker.initial-delay`
    - `-ingester.read-circuit-breaker.request-timeout`
- Ingester client
  - Per-ingester circuit breaking based on requests timing out or hitting per-instance limits
    - `-ingester.client.circuit-breaker.enabled`
    - `-ingester.client.circuit-breaker.failure-threshold`
    - `-ingester.client.circuit-breaker.failure-execution-threshold`
    - `-ingester.client.circuit-breaker.thresholding-period`
    - `-ingester.client.circuit-breaker.cooldown-period`
- Querier
  - Use of Redis cache backend (`-blocks-storage.bucket-store.metadata-cache.backend=redis`)
  - Limiting queries based on the estimated number of chunks that will be used (`-querier.max-estimated-fetched-chunks-per-query-multiplier`)
  - Max concurrency for tenant federated queries (`-tenant-federation.max-concurrent`)
  - Maximum response size for active series queries (`-querier.active-series-results-max-size-bytes`)
  - Enable PromQL experimental functions (`-querier.promql-experimental-functions-enabled`)
  - Allow streaming of `/active_series` responses to the frontend (`-querier.response-streaming-enabled`)
  - Mimir query engine (`-querier.query-engine=mimir` and `-querier.enable-query-engine-fallback`)
  - Maximum estimated memory consumption per query limit (`-querier.max-estimated-memory-consumption-per-query`)
- Query-frontend
  - `-query-frontend.querier-forget-delay`
  - Instant query splitting (`-query-frontend.split-instant-queries-by-interval`)
  - Lower TTL for cache entries overlapping the out-of-order samples ingestion window (re-using `-ingester.out-of-order-window` from ingesters)
  - Use of Redis cache backend (`-query-frontend.results-cache.backend=redis`)
  - Query blocking on a per-tenant basis (configured with the limit `blocked_queries`)
  - Sharding of active series queries (`-query-frontend.shard-active-series-queries`)
  - Server-side write timeout for responses to active series requests (`-query-frontend.active-series-write-timeout`)
  - Remote read request limits (`-query-frontend.remote-read-limits-enabled`)
- Query-scheduler
  - `-query-scheduler.querier-forget-delay`
- Store-gateway
  - Use of Redis cache backend (`-blocks-storage.bucket-store.chunks-cache.backend=redis`, `-blocks-storage.bucket-store.index-cache.backend=redis`, `-blocks-storage.bucket-store.metadata-cache.backend=redis`)
  - Eagerly loading some blocks on startup even when lazy loading is enabled `-blocks-storage.bucket-store.index-header.eager-loading-startup-enabled`
- Read-write deployment mode
- API endpoints:
  - `/api/v1/user_limits`
  - `/api/v1/cardinality/active_series`
- Metric separation by an additionally configured group label
  - `-validation.separate-metrics-group-label`
  - `-max-separate-metrics-groups-per-user`
- Vault
  - Fetching TLS secrets from Vault for various clients (`-vault.enabled`)
  - Vault client authentication token lifetime watcher. Ensures the client token is always valid by renewing the token lease or re-authenticating. Includes the metrics:
    - `cortex_vault_token_lease_renewal_active`
    - `cortex_vault_token_lease_renewal_success_total`
    - `cortex_vault_auth_success_total`
- Logger
  - Rate limited logger support
    - `log.rate-limit-enabled`
    - `log.rate-limit-logs-per-second`
    - `log.rate-limit-logs-burst-size`
- Memcached client
  - Customise write and read buffer size
    - `-<prefix>.memcached.write-buffer-size-bytes`
    - `-<prefix>.memcached.read-buffer-size-bytes`
- Timeseries Unmarshal caching optimization in distributor (`-timeseries-unmarshal-caching-optimization-enabled`)
- Reusing buffers for marshalling write requests in distributors (`-distributor.write-requests-buffer-pooling-enabled`)
- Logging of requests that did not send any HTTP request: `-server.http-log-closed-connections-without-response-enabled`.
- Ingester: track "owned series" and use owned series instead of in-memory series for tenant limits.
  - `-ingester.use-ingester-owned-series-for-limits`
  - `-ingester.track-ingester-owned-series`
  - `-ingester.owned-series-update-interval`
- Server
  - [PROXY protocol](https://www.haproxy.org/download/2.3/doc/proxy-protocol.txt) support
    - `-server.proxy-protocol-enabled`
- Kafka-based ingest storage
  - `-ingest-storage.*`
  - `-ingester.partition-ring.*`

## Deprecated features

Deprecated features are usable up until the release that indicates their removal.
For details about what _deprecated_ means, see [Parameter lifecycle]({{< relref "./configuration-parameters#parameter-lifecycle" >}}).

The following features or configuration parameters are currently deprecated and will be **removed in Mimir 2.14**:

- Ingester
  - `-ingester.return-only-grpc-errors`
- Ingester client
  - `-ingester.client.report-grpc-codes-in-instrumentation-label-enabled`
<<<<<<< HEAD
- Mimirtool
  - the flag `--rule-files`
=======
- Querier
  - the flag `-querier.prefer-streaming-chunks-from-store-gateways`
>>>>>>> c2716aa6

The following features or configuration parameters are currently deprecated and will be **removed in a future release (to be announced)**:

- Rule group configuration file
  - `evaluation_delay` field: use `query_offset` instead<|MERGE_RESOLUTION|>--- conflicted
+++ resolved
@@ -214,13 +214,6 @@
   - `-ingester.return-only-grpc-errors`
 - Ingester client
   - `-ingester.client.report-grpc-codes-in-instrumentation-label-enabled`
-<<<<<<< HEAD
-- Mimirtool
-  - the flag `--rule-files`
-=======
-- Querier
-  - the flag `-querier.prefer-streaming-chunks-from-store-gateways`
->>>>>>> c2716aa6
 
 The following features or configuration parameters are currently deprecated and will be **removed in a future release (to be announced)**:
 
