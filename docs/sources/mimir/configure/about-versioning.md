---
aliases:
  - ../configuring/about-versioning/
description: Learn about guarantees for this Grafana Mimir major release.
menuTitle: Versioning
title: About Grafana Mimir versioning
weight: 35
---

# About Grafana Mimir versioning

This topic describes our guarantees for this Grafana Mimir major release.

## Flags, configuration, and minor version upgrades

Upgrading Grafana Mimir from one minor version to the next minor version should work, but we don't want to bump the major version every time we remove a configuration parameter.
We will keep [deprecated features](#deprecated-features) in place for two minor releases.
You can use the `deprecated_flags_inuse_total` metric to generate an alert that helps you determine if you're using a deprecated flag.

These guarantees don't apply to [experimental features](#experimental-features).

## Reading old data

The Grafana Mimir maintainers commit to ensuring that future versions can read data written by versions within the last two years.
In practice, we expect to be able to read data written more than two years ago, but a minimum of two years is our guarantee.

## API Compatibility

Grafana Mimir strives to be 100% compatible with the Prometheus HTTP API which is by default served by endpoints with the /prometheus HTTP path prefix `/prometheus/*`.

We consider any deviation from this 100% API compatibility to be a bug, except for the following scenarios:

- Additional API endpoints for creating, removing, modifying alerts, and recording rules.
- Additional APIs that push metrics (under `/prometheus/api/push`).
- Additional API endpoints for management of Grafana Mimir, such as the ring. These APIs are not included in any compatibility guarantees.
- [Delete series API](https://prometheus.io/docs/prometheus/latest/querying/api/#delete-series).

## Experimental features

Grafana Mimir is an actively developed project and we encourage the introduction of new features and capabilities.
Not everything in each release of Grafana Mimir is considered production-ready.
We mark as "Experimental" all features and flags that we don't consider production-ready.

We do not guarantee backwards compatibility for experimental features and flags.
Experimental configuration and flags are subject to change.

The following features are currently experimental:

- Cost attribution
  - Configure labels for cost attribution
    - `-validation.cost-attribution-labels-structured`
  - Configure cost attribution limits, such as cardinality:
    - `-validation.max-cost-attribution-cardinality`
  - Configure cooldown periods and eviction intervals for cost attribution
    - `-validation.cost-attribution-cooldown`
    - `-cost-attribution.eviction-interval`
  - Configure the metrics endpoint dedicated to cost attribution
    - `-cost-attribution.registry-path`
  - Configure the cost attribution cleanup process run interval
    - `-cost-attribution.cleanup-interval`
- Alertmanager
  - Enable a set of experimental API endpoints to help support the migration of the Grafana Alertmanager to the Mimir Alertmanager.
    - `-alertmanager.grafana-alertmanager-compatibility-enabled`
  - Enable support for any UTF-8 character as part of Alertmanager configuration/API matchers and labels.
    - `-alertmanager.utf8-strict-mode-enabled`
- Compactor
  - Limit blocks processed in each compaction cycle. Blocks uploaded prior to the maximum lookback aren't processed.
    - `-compactor.max-lookback`
  - Enable the compactor to upload sparse index headers to object storage during compaction cycles.
    - `-compactor.upload-sparse-index-headers`
- Ruler
  - Allow defining limits on the maximum number of rules allowed in a rule group by namespace and the maximum number of rule groups by namespace. If set, this supersedes the `-ruler.max-rules-per-rule-group` and `-ruler.max-rule-groups-per-tenant` limits.
  - `-ruler.max-rules-per-rule-group-by-namespace`
  - `-ruler.max-rule-groups-per-tenant-by-namespace`
  - Allow protecting rule groups from modification by namespace. Rule groups can always be read, and you can use the `X-Mimir-Ruler-Override-Namespace-Protection` header with namespace names as values to override protection from modification.
  - `-ruler.protected-namespaces`
  - Allow control over independent rules to be evaluated concurrently as long as they exceed a certain threshold on their rule group last duration runtime against their interval. We have both a limit on the number of rules that can be executed per ruler and per tenant:
  - `-ruler.max-independent-rule-evaluation-concurrency`
  - `-ruler.max-independent-rule-evaluation-concurrency-per-tenant`
  - `-ruler.independent-rule-evaluation-concurrency-min-duration-percentage`
  - `-ruler.rule-evaluation-write-enabled`
  - Allow control over rule sync intervals.
    - `ruler.outbound-sync-queue-poll-interval`
    - `ruler.inbound-sync-queue-poll-interval`
  - `-ruler.min-rule-evaluation-interval`
  - Configure metric and label name validation scheme
    - `-validation.name-validation-scheme`
- Distributor
  - Influx ingestion
    - `/api/v1/push/influx/write` endpoint
    - `-distributor.influx-endpoint-enabled`
    - `-distributor.max-influx-request-size`
  - Limit exemplars per series per request
    - `-distributor.max-exemplars-per-series-per-request`
  - Limit OTLP write request byte size
    - `-distributor.max-otlp-request-size`
  - Enforce a maximum pool buffer size for write requests
    - `-distributor.max-request-pool-buffer-size`
  - Enable conversion of OTel start timestamps to Prometheus zero samples to mark series start
    - `-distributor.otel-created-timestamp-zero-ingestion-enabled`
  - Promote a certain set of OTel resource attributes to labels
    - `-distributor.otel-promote-resource-attributes`
  - Allow keeping OpenTelemetry `service.instance.id`, `service.name` and `service.namespace` resource attributes in `target_info` on top of converting them to the `instance` and `job` labels.
    - `-distributor.otel-keep-identifying-resource-attributes`
  - Enable conversion of OTel explicit bucket histograms into native histograms with custom buckets.
    - `-distributor.otel-convert-histograms-to-nhcb`
  - Enable promotion of OTel scope metadata to metric labels
    - `-distributor.otel-promote-scope-metadata`
  - Enable native ingestion of delta OTLP metrics. This means storing the raw delta sample values without converting them to cumulative values and having the metric type set to "Unknown". Delta support is in an early stage of development. The ingestion and querying process is likely to change over time. You can find considerations around querying and gotchas in the [corresponding Prometheus documentation](https://prometheus.io/docs/prometheus/3.4/feature_flags/#otlp-native-delta-support).
    - `distributor.otel-native-delta-ingestion`
  - Configure metric and label name validation scheme
    - `-validation.name-validation-scheme`
  - Configure metric and label name translation strategy in OTLP endpoint
    - `-distributor.otel-translation-strategy`
  - Configure how to handle label values over the length limit
    - `-validation.label-value-length-over-limit-strategy`
- Hash ring
  - Disabling ring heartbeat timeouts
    - `-distributor.ring.heartbeat-timeout=0`
    - `-ingester.ring.heartbeat-timeout=0`
    - `-ruler.ring.heartbeat-timeout=0`
    - `-alertmanager.sharding-ring.heartbeat-timeout=0`
    - `-compactor.ring.heartbeat-timeout=0`
    - `-store-gateway.sharding-ring.heartbeat-timeout=0`
    - `-overrides-exporter.ring.heartbeat-timeout=0`
  - Disabling ring heartbeats
    - `-distributor.ring.heartbeat-period=0`
    - `-ingester.ring.heartbeat-period=0`
    - `-ruler.ring.heartbeat-period=0`
    - `-alertmanager.sharding-ring.heartbeat-period=0`
    - `-compactor.ring.heartbeat-period=0`
    - `-store-gateway.sharding-ring.heartbeat-period=0`
    - `-overrides-exporter.ring.heartbeat-period=0`
- Ingester
  - Add variance to chunks end time to spread writing across time (`-blocks-storage.tsdb.head-chunks-end-time-variance`)
  - Snapshotting of in-memory TSDB data on disk when shutting down (`-blocks-storage.tsdb.memory-snapshot-on-shutdown`)
  - Out-of-order samples ingestion (`-ingester.out-of-order-time-window`)
  - Shipper labeling out-of-order blocks before upload to cloud storage (`-ingester.out-of-order-blocks-external-label-enabled`)
  - Early TSDB Head compaction to reduce in-memory series:
    - `-blocks-storage.tsdb.early-head-compaction-min-in-memory-series`
    - `-blocks-storage.tsdb.early-head-compaction-min-estimated-series-reduction-percentage`
  - Timely head compaction (`-blocks-storage.tsdb.timely-head-compaction-enabled`)
  - Count owned series and use them to enforce series limits:
    - `-ingester.track-ingester-owned-series`
    - `-ingester.use-ingester-owned-series-for-limits`
    - `-ingester.owned-series-update-interval`
  - Per-ingester circuit breaking based on requests timing out or hitting per-instance limits
    - `-ingester.push-circuit-breaker.circuit-breaker.enabled`
    - `-ingester.push-circuit-breaker.failure-threshold-percentage`
    - `-ingester.push-circuit-breaker.failure-execution-threshold`
    - `-ingester.push-circuit-breaker.thresholding-period`
    - `-ingester.push-circuit-breaker.cooldown-period`
    - `-ingester.push-circuit-breaker.initial-delay`
    - `-ingester.push-circuit-breaker.request-timeout`
    - `-ingester.read-circuit-breaker.circuit-breaker.enabled`
    - `-ingester.read-circuit-breaker.failure-threshold-percentage`
    - `-ingester.read-circuit-breaker.failure-execution-threshold`
    - `-ingester.read-circuit-breaker.thresholding-period`
    - `-ingester.read-circuit-breaker.cooldown-period`
    - `-ingester.read-circuit-breaker.initial-delay`
    - `-ingester.read-circuit-breaker.request-timeout`
  - Reactive concurrency limiters
    - `-distributor.reactive-limiter.enabled`
    - `-distributor.reactive-limiter.min-limit`
    - `-distributor.reactive-limiter.max-limit`
    - `-distributor.reactive-limiter.initial-limit`
    - `-distributor.reactive-limiter.max-limit-factor`
    - `-distributor.reactive-limiter.recent-window-min-duration`
    - `-distributor.reactive-limiter.recent-window-max-duration`
    - `-distributor.reactive-limiter.recent-window-min-samples`
    - `-distributor.reactive-limiter.recent-quantile`
    - `-distributor.reactive-limiter.baseline-window-age`
    - `-distributor.reactive-limiter.correlation-window`
    - `-distributor.reactive-limiter.initial-rejection-factor`
    - `-distributor.reactive-limiter.max-rejection-factor`
    - `-ingester.push-reactive-limiter.enabled`
    - `-ingester.push-reactive-limiter.min-limit`
    - `-ingester.push-reactive-limiter.max-limit`
    - `-ingester.push-reactive-limiter.initial-limit`
    - `-ingester.push-reactive-limiter.max-limit-factor`
    - `-ingester.push-reactive-limiter.recent-window-min-duration`
    - `-ingester.push-reactive-limiter.recent-window-max-duration`
    - `-ingester.push-reactive-limiter.recent-window-min-samples`
    - `-ingester.push-reactive-limiter.recent-quantile`
    - `-ingester.push-reactive-limiter.baseline-window-age`
    - `-ingester.push-reactive-limiter.correlation-window`
    - `-ingester.push-reactive-limiter.initial-rejection-factor`
    - `-ingester.push-reactive-limiter.max-rejection-factor`
    - `-ingester.read-reactive-limiter.enabled`
    - `-ingester.read-reactive-limiter.min-limit`
    - `-ingester.read-reactive-limiter.max-limit`
    - `-ingester.read-reactive-limiter.initial-limit`
    - `-ingester.read-reactive-limiter.max-limit-factor`
    - `-ingester.read-reactive-limiter.recent-window-min-duration`
    - `-ingester.read-reactive-limiter.recent-window-max-duration`
    - `-ingester.read-reactive-limiter.recent-window-min-samples`
    - `-ingester.read-reactive-limiter.recent-quantile`
    - `-ingester.read-reactive-limiter.baseline-window-age`
    - `-ingester.read-reactive-limiter.correlation-window`
    - `-ingester.read-reactive-limiter.initial-rejection-factor`
    - `-ingester.read-reactive-limiter.max-rejection-factor`
    - `-ingester.rejection-prioritizer.calibration-interval`
  - Postings for matchers cache sharing and invalidation. Sharing allows caches to be shared across multiple TSDBs. Invalidation allows cache entries to be marked as invalid, after which they'll be lazily evicted when they hit their normal TTL or when the cache hits its max size.
    - `-blocks-storage.tsdb.shared-postings-for-matchers-cache`
    - `-blocks-storage.tsdb.head-postings-for-matchers-cache-invalidation`
    - `-blocks-storage.tsdb.head-postings-for-matchers-cache-versions`
  - Index lookup planning comparison to validate planning correctness
    - `-blocks-storage.tsdb.index-lookup-planning-enabled`
    - `-blocks-storage.tsdb.index-lookup-planning-comparison-portion`
- Querier
  - Max concurrency for tenant federated queries (`-tenant-federation.max-concurrent`)
  - Allow streaming of `/active_series` responses to the frontend (`-querier.response-streaming-enabled`)
  - [Mimir query engine](https://grafana.com/docs/mimir/<MIMIR_VERSION>/references/architecture/mimir-query-engine) (`-querier.query-engine` and `-querier.enable-query-engine-fallback`, and all flags beginning with `-querier.mimir-query-engine`)
  - Maximum estimated memory consumption per query limit (`-querier.max-estimated-memory-consumption-per-query`)
  - Enable the experimental Prometheus feature for delayed name removal (`-querier.enable-delayed-name-removal`)
  - Ignore deletion marks while querying delay (`-blocks-storage.bucket-store.ignore-deletion-marks-while-querying-delay`)
  - Querier ring (all flags beginning with `-querier.ring`)
- Query-frontend
  - Lower TTL for cache entries overlapping the out-of-order samples ingestion window (re-using `-ingester.out-of-order-window` from ingesters)
  - Sharding of active series queries (`-query-frontend.shard-active-series-queries`)
  - Server-side write timeout for responses to active series requests (`-query-frontend.active-series-write-timeout`)
  - Blocking HTTP requests on a per-tenant basis (configured with the `blocked_requests` limit)
  - Spinning off (as actual range queries) subqueries from instant queries (`-query-frontend.subquery-spin-off-enabled` and the `subquery_spin_off_enabled` per-tenant limit)
  - Support for cluster validation via `-query-frontend.client-cluster-validation.label` or `-common.client-cluster-validation.label`.
    Requests with invalid cluster validation labels are tracked via the `cortex_client_invalid_cluster_validation_label_requests_total` metric.
  - Support for duration expressions in PromQL, which are simple arithmetics on numbers in offset and range specification.
  - Support for configuring the maximum series limit for cardinality API requests on a per-tenant basis via `cardinality_analysis_max_results`.
  - [Mimir query engine](https://grafana.com/docs/mimir/<MIMIR_VERSION>/references/architecture/mimir-query-engine) (`-query-frontend.query-engine` and `-query-frontend.enable-query-engine-fallback`)
  - Remote execution of queries in queriers: `-query-frontend.enable-remote-execution=true`
  - Performing query sharding within MQE: `-query-frontend.use-mimir-query-engine-for-sharding=true`
  - Rewriting of queries to optimize processing: `-query-frontend.rewrite-histogram-queries` and `-query-frontend.rewrite-propagate-matchers`
- Query-scheduler
  - `-query-scheduler.querier-forget-delay`
- Store-gateway
  - Eagerly loading some blocks on startup even when lazy loading is enabled `-blocks-storage.bucket-store.index-header.eager-loading-startup-enabled`
  - Allow more than the default of 3 store-gateways to own recent blocks `-store-gateway.dynamic-replication`
- API endpoints:
  - `/api/v1/user_limits`
- Metric separation by an additionally configured group label
  - `-validation.separate-metrics-group-label`
  - `-max-separate-metrics-groups-per-user`
- Vault
  - Fetching TLS secrets from Vault for various clients (`-vault.enabled`)
  - Vault client authentication token lifetime watcher. Ensures the client token is always valid by renewing the token lease or re-authenticating. Includes the metrics:
    - `cortex_vault_token_lease_renewal_active`
    - `cortex_vault_token_lease_renewal_success_total`
    - `cortex_vault_auth_success_total`
- Timeseries Unmarshal caching optimization in distributor (`-timeseries-unmarshal-caching-optimization-enabled`)
- Reusing buffers for marshalling write requests in distributors (`-distributor.write-requests-buffer-pooling-enabled`)
- Logging of requests that did not send any HTTP request: `-server.http-log-closed-connections-without-response-enabled`.
- Ingester: track "owned series" and use owned series instead of in-memory series for tenant limits.
  - `-ingester.use-ingester-owned-series-for-limits`
  - `-ingester.track-ingester-owned-series`
  - `-ingester.owned-series-update-interval`
- Server
  - [PROXY protocol](https://www.haproxy.org/download/2.3/doc/proxy-protocol.txt) support
    - `-server.proxy-protocol-enabled`
  - Cross-cluster validation support for gRPC and HTTP communication
    - `-server.cluster-validation.label`
    - `-server.cluster-validation.grpc.enabled`
    - `-server.cluster-validation.grpc.soft-validation`
    - `-server.cluster-validation.http.enabled`
    - `-server.cluster-validation.http.soft-validation`
    - `-server.cluster-validation.http.excluded-paths`
    - Requests with invalid cluster validation labels are tracked via the `cortex_server_invalid_cluster_validation_label_requests_total` metric.
- gRPC clients
  - Cross-cluster validation support for gRPC communication:
    - Assuming that a gRPC client configuration can be reached via `-<grpc-client-config-path>`, cluster validation label is configured via: `-<grpc-client-config-path>.cluster-validation.label`.
    - The cluster validation label of all gRPC clients can be configured via `-common.client-cluster-validation.label`.
    - Requests with invalid cluster validation labels are tracked via the `cortex_client_invalid_cluster_validation_label_requests_total` metric.
- Preferred available zone for querying ingesters and store-gateways
  - `-querier.prefer-availability-zone`
- Memberlist zone-aware routing
  - `-memberlist.zone-aware-routing.enabled`
  - `-memberlist.zone-aware-routing.instance-availability-zone`
  - `-memberlist.zone-aware-routing.role`

## Deprecated features

Deprecated features are usable up until the release that indicates their removal.
For details about what _deprecated_ means, see [Parameter lifecycle](../configuration-parameters/#parameter-lifecycle).

The following features or configuration parameters are currently deprecated and will be **removed in a future release (to be announced)**:

- Tracing configuration through Jaeger `JAEGER_*` environment variables and Jaeger tracing exposition protocol (deprecated since Mimir 2.17)
  - Use OpenTelemetry configuration instead, as Jaeger supports OTLP ingestion natively
- Rule group configuration file
  - `evaluation_delay` field: use `query_offset` instead
- The `-store-gateway.sharding-ring.auto-forget-enabled` is deprecated and will be removed in a future release. Set the `-store-gateway.sharding-ring.auto-forget-unhealthy-periods` flag to 0 to disable the auto-forget feature. Deprecated since Mimir 2.17.
<<<<<<< HEAD
- The `-distributor.otel-start-time-quiet-zero` parameter no longer has any effect and will be removed in a future release. Deprecated since Mimir 3.0.
=======
- Consul and etcd are deprecated as backend storage options for the HA tracker as of Mimir 3.0.
- Use `memberlist` instead. Refer to the migration guide for instructions on migrating from Consul or etcd to `memberlist` for the HA tracker.
- The `-distributor.otel-start-time-quiet-zero` parameter no longer has any effect and will be removed in a future release. Deprecated since Mimir 2.18.
- Postings for matchers cache size (number of entries) configuration:
  - `-blocks-storage.tsdb.head-postings-for-matchers-cache-size`
  - `-blocks-storage.tsdb.block-postings-for-matchers-cache-size`
>>>>>>> c56831be
<|MERGE_RESOLUTION|>--- conflicted
+++ resolved
@@ -287,13 +287,7 @@
 - Rule group configuration file
   - `evaluation_delay` field: use `query_offset` instead
 - The `-store-gateway.sharding-ring.auto-forget-enabled` is deprecated and will be removed in a future release. Set the `-store-gateway.sharding-ring.auto-forget-unhealthy-periods` flag to 0 to disable the auto-forget feature. Deprecated since Mimir 2.17.
-<<<<<<< HEAD
 - The `-distributor.otel-start-time-quiet-zero` parameter no longer has any effect and will be removed in a future release. Deprecated since Mimir 3.0.
-=======
-- Consul and etcd are deprecated as backend storage options for the HA tracker as of Mimir 3.0.
-- Use `memberlist` instead. Refer to the migration guide for instructions on migrating from Consul or etcd to `memberlist` for the HA tracker.
-- The `-distributor.otel-start-time-quiet-zero` parameter no longer has any effect and will be removed in a future release. Deprecated since Mimir 2.18.
 - Postings for matchers cache size (number of entries) configuration:
   - `-blocks-storage.tsdb.head-postings-for-matchers-cache-size`
-  - `-blocks-storage.tsdb.block-postings-for-matchers-cache-size`
->>>>>>> c56831be
+  - `-blocks-storage.tsdb.block-postings-for-matchers-cache-size`