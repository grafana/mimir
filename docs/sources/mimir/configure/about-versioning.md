---
aliases:
  - ../configuring/about-versioning/
description: Learn about guarantees for this Grafana Mimir major release.
menuTitle: Versioning
title: About Grafana Mimir versioning
weight: 50
---

# About Grafana Mimir versioning

This topic describes our guarantees for this Grafana Mimir major release.

## Flags, configuration, and minor version upgrades

Upgrading Grafana Mimir from one minor version to the next minor version should work, but we don't want to bump the major version every time we remove a configuration parameter.
We will keep [deprecated features](#deprecated-features) in place for two minor releases.
You can use the `deprecated_flags_inuse_total` metric to generate an alert that helps you determine if you're using a deprecated flag.

These guarantees don't apply to [experimental features](#experimental-features).

## Reading old data

The Grafana Mimir maintainers commit to ensuring that future versions can read data written by versions within the last two years.
In practice, we expect to be able to read data written more than two years ago, but a minimum of two years is our guarantee.

## API Compatibility

Grafana Mimir strives to be 100% compatible with the Prometheus HTTP API which is by default served by endpoints with the /prometheus HTTP path prefix `/prometheus/*`.

We consider any deviation from this 100% API compatibility to be a bug, except for the following scenarios:

- Additional API endpoints for creating, removing, modifying alerts, and recording rules.
- Additional APIs that push metrics (under `/prometheus/api/push`).
- Additional API endpoints for management of Grafana Mimir, such as the ring. These APIs are not included in any compatibility guarantees.
- [Delete series API](https://prometheus.io/docs/prometheus/latest/querying/api/#delete-series).

## Experimental features

Grafana Mimir is an actively developed project and we encourage the introduction of new features and capabilities.
Not everything in each release of Grafana Mimir is considered production-ready.
We mark as "Experimental" all features and flags that we don't consider production-ready.

We do not guarantee backwards compatibility for experimental features and flags.
Experimental configuration and flags are subject to change.

The following features are currently experimental:

- Alertmanager
  - Enable a set of experimental API endpoints to help support the migration of the Grafana Alertmanager to the Mimir Alertmanager.
    - `-alertmanager.grafana-alertmanager-compatibility-enabled`
  - Enable support for any UTF-8 character as part of Alertmanager configuration/API matchers and labels.
    - `-alertmanager.utf8-strict-mode-enabled`
- Compactor
  - Enable cleanup of remaining files in the tenant bucket when there are no blocks remaining in the bucket index.
    - `-compactor.no-blocks-file-cleanup-enabled`
- Ruler
  - Tenant federation
  - Disable alerting and recording rules evaluation on a per-tenant basis
    - `-ruler.recording-rules-evaluation-enabled`
    - `-ruler.alerting-rules-evaluation-enabled`
  - Aligning of evaluation timestamp on interval (`align_evaluation_time_on_interval`)
- Distributor
  - Metrics relabeling
    - `-distributor.metric-relabeling-enabled`
  - Using status code 529 instead of 429 upon rate limit exhaustion.
    - `distributor.service-overload-status-code-on-rate-limit-enabled`
  - Set Retry-After header in recoverable error responses
    - `-distributor.retry-after-header.enabled`
    - `-distributor.retry-after-header.base-seconds`
    - `-distributor.retry-after-header.max-backoff-exponent`
  - Limit exemplars per series per request
    - `-distributor.max-exemplars-per-series-per-request`
  - Enforce a maximum pool buffer size for write requests
    - `-distributor.max-request-pool-buffer-size`
  - Enable direct translation from OTLP write requests to Mimir equivalents
    - `-distributor.direct-otlp-translation-enabled`
- Hash ring
  - Disabling ring heartbeat timeouts
    - `-distributor.ring.heartbeat-timeout=0`
    - `-ingester.ring.heartbeat-timeout=0`
    - `-ruler.ring.heartbeat-timeout=0`
    - `-alertmanager.sharding-ring.heartbeat-timeout=0`
    - `-compactor.ring.heartbeat-timeout=0`
    - `-store-gateway.sharding-ring.heartbeat-timeout=0`
    - `-overrides-exporter.ring.heartbeat-timeout=0`
  - Disabling ring heartbeats
    - `-distributor.ring.heartbeat-period=0`
    - `-ingester.ring.heartbeat-period=0`
    - `-ruler.ring.heartbeat-period=0`
    - `-alertmanager.sharding-ring.heartbeat-period=0`
    - `-compactor.ring.heartbeat-period=0`
    - `-store-gateway.sharding-ring.heartbeat-period=0`
    - `-overrides-exporter.ring.heartbeat-period=0`
- Ingester
  - Add variance to chunks end time to spread writing across time (`-blocks-storage.tsdb.head-chunks-end-time-variance`)
  - Snapshotting of in-memory TSDB data on disk when shutting down (`-blocks-storage.tsdb.memory-snapshot-on-shutdown`)
  - Out-of-order samples ingestion (`-ingester.out-of-order-time-window`)
  - Shipper labeling out-of-order blocks before upload to cloud storage (`-ingester.out-of-order-blocks-external-label-enabled`)
  - Postings for matchers cache configuration:
    - `-blocks-storage.tsdb.head-postings-for-matchers-cache-ttl`
    - `-blocks-storage.tsdb.head-postings-for-matchers-cache-size` (deprecated)
    - `-blocks-storage.tsdb.head-postings-for-matchers-cache-max-bytes`
    - `-blocks-storage.tsdb.head-postings-for-matchers-cache-force`
    - `-blocks-storage.tsdb.block-postings-for-matchers-cache-ttl`
    - `-blocks-storage.tsdb.block-postings-for-matchers-cache-size` (deprecated)
    - `-blocks-storage.tsdb.block-postings-for-matchers-cache-max-bytes`
    - `-blocks-storage.tsdb.block-postings-for-matchers-cache-force`
  - CPU/memory utilization based read request limiting:
    - `-ingester.read-path-cpu-utilization-limit`
    - `-ingester.read-path-memory-utilization-limit"`
  - Early TSDB Head compaction to reduce in-memory series:
    - `-blocks-storage.tsdb.early-head-compaction-min-in-memory-series`
    - `-blocks-storage.tsdb.early-head-compaction-min-estimated-series-reduction-percentage`
  - Timely head compaction (`-blocks-storage.tsdb.timely-head-compaction-enabled`)
  - Count owned series and use them to enforce series limits:
    - `-ingester.track-ingester-owned-series`
    - `-ingester.use-ingester-owned-series-for-limits`
    - `-ingester.owned-series-update-interval`
  - Per-ingester circuit breaking based on requests timing out or hitting per-instance limits
    - `-ingester.push-circuit-breaker.circuit-breaker.enabled`
    - `-ingester.push-circuit-breaker.failure-threshold-percentage`
    - `-ingester.push-circuit-breaker.failure-execution-threshold`
    - `-ingester.push-circuit-breaker.thresholding-period`
    - `-ingester.push-circuit-breaker.cooldown-period`
    - `-ingester.push-circuit-breaker.initial-delay`
    - `-ingester.push-circuit-breaker.request-timeout`
    - `-ingester.read-circuit-breaker.circuit-breaker.enabled`
    - `-ingester.read-circuit-breaker.failure-threshold-percentage`
    - `-ingester.read-circuit-breaker.failure-execution-threshold`
    - `-ingester.read-circuit-breaker.thresholding-period`
    - `-ingester.read-circuit-breaker.cooldown-period`
    - `-ingester.read-circuit-breaker.initial-delay`
    - `-ingester.read-circuit-breaker.request-timeout`
- Ingester client
  - Per-ingester circuit breaking based on requests timing out or hitting per-instance limits
    - `-ingester.client.circuit-breaker.enabled`
    - `-ingester.client.circuit-breaker.failure-threshold`
    - `-ingester.client.circuit-breaker.failure-execution-threshold`
    - `-ingester.client.circuit-breaker.thresholding-period`
    - `-ingester.client.circuit-breaker.cooldown-period`
- Querier
  - Use of Redis cache backend (`-blocks-storage.bucket-store.metadata-cache.backend=redis`)
  - Streaming chunks from store-gateway to querier (`-querier.prefer-streaming-chunks-from-store-gateways`)
  - Limiting queries based on the estimated number of chunks that will be used (`-querier.max-estimated-fetched-chunks-per-query-multiplier`)
  - Max concurrency for tenant federated queries (`-tenant-federation.max-concurrent`)
  - Maximum response size for active series queries (`-querier.active-series-results-max-size-bytes`)
  - Enable PromQL experimental functions (`-querier.promql-experimental-functions-enabled`)
  - Allow streaming of `/active_series` responses to the frontend (`-querier.response-streaming-enabled`)
  - Mimir query engine (`-querier.promql-engine=mimir` and `-querier.enable-promql-engine-fallback`)
  - Maximum estimated memory consumption per query limit (`-querier.max-estimated-memory-consumption-per-query`)
- Query-frontend
  - `-query-frontend.querier-forget-delay`
  - Instant query splitting (`-query-frontend.split-instant-queries-by-interval`)
  - Lower TTL for cache entries overlapping the out-of-order samples ingestion window (re-using `-ingester.out-of-order-allowance` from ingesters)
  - Use of Redis cache backend (`-query-frontend.results-cache.backend=redis`)
  - Query blocking on a per-tenant basis (configured with the limit `blocked_queries`)
  - Max number of tenants that may be queried at once (`-tenant-federation.max-tenants`)
  - Sharding of active series queries (`-query-frontend.shard-active-series-queries`)
  - Server-side write timeout for responses to active series requests (`-query-frontend.active-series-write-timeout`)
  - Remote read request limits (`-query-frontend.remote-read-limits-enabled`)
- Query-scheduler
  - `-query-scheduler.querier-forget-delay`
- Store-gateway
  - Use of Redis cache backend (`-blocks-storage.bucket-store.chunks-cache.backend=redis`, `-blocks-storage.bucket-store.index-cache.backend=redis`, `-blocks-storage.bucket-store.metadata-cache.backend=redis`)
  - `-blocks-storage.bucket-store.series-selection-strategy`
  - Eagerly loading some blocks on startup even when lazy loading is enabled `-blocks-storage.bucket-store.index-header.eager-loading-startup-enabled`
  - Set a timeout for index-header lazy loading (`-blocks-storage.bucket-store.index-header.lazy-loading-concurrency-queue-timeout`)
- Read-write deployment mode
- API endpoints:
  - `/api/v1/user_limits`
  - `/api/v1/cardinality/active_series`
- Metric separation by an additionally configured group label
  - `-validation.separate-metrics-group-label`
  - `-max-separate-metrics-groups-per-user`
- Vault
  - Fetching TLS secrets from Vault for various clients (`-vault.enabled`)
  - Vault client authentication token lifetime watcher. Ensures the client token is always valid by renewing the token lease or re-authenticating. Includes the metrics:
    - `cortex_vault_token_lease_renewal_active`
    - `cortex_vault_token_lease_renewal_success_total`
    - `cortex_vault_auth_success_total`
- Logger
  - Rate limited logger support
    - `log.rate-limit-enabled`
    - `log.rate-limit-logs-per-second`
    - `log.rate-limit-logs-burst-size`
- Memcached client
  - Customise write and read buffer size
    - `-<prefix>.memcached.write-buffer-size-bytes`
    - `-<prefix>.memcached.read-buffer-size-bytes`
- Timeseries Unmarshal caching optimization in distributor (`-timeseries-unmarshal-caching-optimization-enabled`)
- Reusing buffers for marshalling write requests in distributors (`-distributor.write-requests-buffer-pooling-enabled`)
- Logging of requests that did not send any HTTP request: `-server.http-log-closed-connections-without-response-enabled`.
- Ingester: track "owned series" and use owned series instead of in-memory series for tenant limits.
  - `-ingester.use-ingester-owned-series-for-limits`
  - `-ingester.track-ingester-owned-series`
  - `-ingester.owned-series-update-interval`
- Server
  - [PROXY protocol](https://www.haproxy.org/download/2.3/doc/proxy-protocol.txt) support
    - `-server.proxy-protocol-enabled`

## Deprecated features

Deprecated features are usable up until the release that indicates their removal.
For details about what _deprecated_ means, see [Parameter lifecycle]({{< relref "./configuration-parameters#parameter-lifecycle" >}}).

The following features or configuration parameters are currently deprecated and will be **removed in Mimir 2.13**:

- Logging
  - `-log.buffered`

The following features or configuration parameters are currently deprecated and will be **removed in Mimir 2.14**:

- Distributor
  - the metric `cortex_distributor_sample_delay_seconds`
- Ingester
  - `-ingester.return-only-grpc-errors`
- Ingester client
  - `-ingester.client.report-grpc-codes-in-instrumentation-label-enabled`
- Mimirtool
  - the flag `--rule-files`
<<<<<<< HEAD
- Querier
  - the flag `-querier.prefer-streaming-chunks-from-store-gateways`
=======

The following features or configuration parameters are currently deprecated and will be **removed in a future release (to be announced)**:

- Rule group configuration file
  - `evaluation_delay` field: use `query_offset` instead
>>>>>>> 4c02b832
<|MERGE_RESOLUTION|>--- conflicted
+++ resolved
@@ -219,13 +219,10 @@
   - `-ingester.client.report-grpc-codes-in-instrumentation-label-enabled`
 - Mimirtool
   - the flag `--rule-files`
-<<<<<<< HEAD
 - Querier
   - the flag `-querier.prefer-streaming-chunks-from-store-gateways`
-=======
 
 The following features or configuration parameters are currently deprecated and will be **removed in a future release (to be announced)**:
 
 - Rule group configuration file
-  - `evaluation_delay` field: use `query_offset` instead
->>>>>>> 4c02b832
+  - `evaluation_delay` field: use `query_offset` instead