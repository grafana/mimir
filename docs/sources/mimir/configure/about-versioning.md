--- conflicted
+++ resolved
@@ -64,13 +64,6 @@
   - Enable support for any UTF-8 character as part of Alertmanager configuration/API matchers and labels.
     - `-alertmanager.utf8-strict-mode-enabled`
 - Compactor
-<<<<<<< HEAD
-  - Enable cleanup of remaining files in the tenant bucket when there are no blocks remaining in the bucket index.
-    - `-compactor.no-blocks-file-cleanup-enabled`
-=======
-  - In-memory cache for parsed meta.json files:
-    - `-compactor.in-memory-tenant-meta-cache-size`
->>>>>>> 9092b565
   - Limit blocks processed in each compaction cycle. Blocks uploaded prior to the maximum lookback aren't processed.
     - `-compactor.max-lookback`
   - Enable the compactor to upload sparse index headers to object storage during compaction cycles.
