---
aliases:
  - ../configuring/about-versioning/
description: Learn about guarantees for this Grafana Mimir major release.
menuTitle: Versioning
title: About Grafana Mimir versioning
weight: 50
---

# About Grafana Mimir versioning

This topic describes our guarantees for this Grafana Mimir major release.

## Flags, configuration, and minor version upgrades

Upgrading Grafana Mimir from one minor version to the next minor version should work, but we don't want to bump the major version every time we remove a configuration parameter.
We will keep [deprecated features](#deprecated-features) in place for two minor releases.
You can use the `deprecated_flags_inuse_total` metric to generate an alert that helps you determine if you're using a deprecated flag.

These guarantees don't apply to [experimental features](#experimental-features).

## Reading old data

The Grafana Mimir maintainers commit to ensuring that future versions can read data written by versions within the last two years.
In practice, we expect to be able to read data written more than two years ago, but a minimum of two years is our guarantee.

## API Compatibility

Grafana Mimir strives to be 100% compatible with the Prometheus HTTP API which is by default served by endpoints with the /prometheus HTTP path prefix `/prometheus/*`.

We consider any deviation from this 100% API compatibility to be a bug, except for the following scenarios:

- Additional API endpoints for creating, removing, modifying alerts, and recording rules.
- Additional APIs that push metrics (under `/prometheus/api/push`).
- Additional API endpoints for management of Grafana Mimir, such as the ring. These APIs are not included in any compatibility guarantees.
- [Delete series API](https://prometheus.io/docs/prometheus/latest/querying/api/#delete-series).

## Experimental features

Grafana Mimir is an actively developed project and we encourage the introduction of new features and capabilities.
Not everything in each release of Grafana Mimir is considered production-ready.
We mark as "Experimental" all features and flags that we don't consider production-ready.

We do not guarantee backwards compatibility for experimental features and flags.
Experimental configuration and flags are subject to change.

The following features are currently experimental:

- Cost attribution
  - Configure labels for cost attribution
    - `-validation.cost-attribution-labels`
  - Configure cost attribution limits, such as cardinality:
    - `-validation.max-cost-attribution-cardinality`
  - Configure cooldown periods and eviction intervals for cost attribution
    - `-validation.cost-attribution-cooldown`
    - `-cost-attribution.eviction-interval`
  - Configure the metrics endpoint dedicated to cost attribution
    - `-cost-attribution.registry-path`
  - Configure the cost attribution cleanup process run interval
    - `-cost-attribution.cleanup-interval`
- Alertmanager
  - Enable a set of experimental API endpoints to help support the migration of the Grafana Alertmanager to the Mimir Alertmanager.
    - `-alertmanager.grafana-alertmanager-compatibility-enabled`
  - Enable support for any UTF-8 character as part of Alertmanager configuration/API matchers and labels.
    - `-alertmanager.utf8-strict-mode-enabled`
- Compactor
  - Enable cleanup of remaining files in the tenant bucket when there are no blocks remaining in the bucket index.
    - `-compactor.no-blocks-file-cleanup-enabled`
  - In-memory cache for parsed meta.json files:
    - `-compactor.in-memory-tenant-meta-cache-size`
  - Limit blocks processed in each compaction cycle. Blocks uploaded prior to the maximum lookback aren't processed.
    - `-compactor.max-lookback`
  - Enable the compactor to upload sparse index headers to object storage during compaction cycles.
    - `-compactor.upload-sparse-index-headers`
- Ruler
  - Aligning of evaluation timestamp on interval (`align_evaluation_time_on_interval`)
  - Allow defining limits on the maximum number of rules allowed in a rule group by namespace and the maximum number of rule groups by namespace. If set, this supersedes the `-ruler.max-rules-per-rule-group` and `-ruler.max-rule-groups-per-tenant` limits.
  - `-ruler.max-rules-per-rule-group-by-namespace`
  - `-ruler.max-rule-groups-per-tenant-by-namespace`
  - Allow protecting rule groups from modification by namespace. Rule groups can always be read, and you can use the `X-Mimir-Ruler-Override-Namespace-Protection` header with namespace names as values to override protection from modification.
  - `-ruler.protected-namespaces`
  - Allow control over independent rules to be evaluated concurrently as long as they exceed a certain threshold on their rule group last duration runtime against their interval. We have both a limit on the number of rules that can be executed per ruler and per tenant:
  - `-ruler.max-independent-rule-evaluation-concurrency`
  - `-ruler.max-independent-rule-evaluation-concurrency-per-tenant`
  - `-ruler.independent-rule-evaluation-concurrency-min-duration-percentage`
  - `-ruler.rule-evaluation-write-enabled`
  - Allow control over rule sync intervals.
    - `ruler.outbound-sync-queue-poll-interval`
    - `ruler.inbound-sync-queue-poll-interval`
  - `-ruler.min-rule-evaluation-interval`
- Distributor
  - Influx ingestion
    - `/api/v1/push/influx/write` endpoint
    - `-distributor.influx-endpoint-enabled`
    - `-distributor.max-influx-request-size`
  - Metrics relabeling
    - `-distributor.metric-relabeling-enabled`
  - Using status code 529 instead of 429 upon rate limit exhaustion.
    - `-distributor.service-overload-status-code-on-rate-limit-enabled`
  - Limit exemplars per series per request
    - `-distributor.max-exemplars-per-series-per-request`
  - Limit OTLP write request byte size
    - `-distributor.max-otlp-request-size`
  - Enforce a maximum pool buffer size for write requests
    - `-distributor.max-request-pool-buffer-size`
  - Enable conversion of OTel start timestamps to Prometheus zero samples to mark series start
    - `-distributor.otel-created-timestamp-zero-ingestion-enabled`
  - Promote a certain set of OTel resource attributes to labels
    - `-distributor.otel-promote-resource-attributes`
  - Add experimental `memberlist` key-value store for ha_tracker. Note that this feature is `experimental`, as the upper limits of propagation times have not yet been validated. Additionally, cleanup operations have not yet been implemented for the memberlist entries.
    - `-distributor.ha-tracker.kvstore.store`
  - Allow keeping OpenTelemetry `service.instance.id`, `service.name` and `service.namespace` resource attributes in `target_info` on top of converting them to the `instance` and `job` labels.
    - `-distributor.otel-keep-identifying-resource-attributes`
  - Enable conversion of OTel explicit bucket histograms into native histograms with custom buckets.
    - `-distributor.otel-convert-histograms-to-nhcb`
<<<<<<< HEAD
  - Enable native ingestion of delta OTLP metrics. This means storing the raw delta sample values without converting them to cumulative values and having the metric type set to "Unknown". Delta support is in an early stage of development. The ingestion and querying process is likely to change over time. You can find considerations around querying and gotchas in the [corresponding Prometheus documentation](https://prometheus.io/docs/prometheus/3.4/feature_flags/#otlp-native-delta-support).
    - `distributor.otel-native-delta-ingestion`
=======
  - Enable promotion of OTel scope metadata to metric labels
    - `-distributor.otel-promote-scope-metadata`
>>>>>>> 1d185f1e
- Hash ring
  - Disabling ring heartbeat timeouts
    - `-distributor.ring.heartbeat-timeout=0`
    - `-ingester.ring.heartbeat-timeout=0`
    - `-ruler.ring.heartbeat-timeout=0`
    - `-alertmanager.sharding-ring.heartbeat-timeout=0`
    - `-compactor.ring.heartbeat-timeout=0`
    - `-store-gateway.sharding-ring.heartbeat-timeout=0`
    - `-overrides-exporter.ring.heartbeat-timeout=0`
  - Disabling ring heartbeats
    - `-distributor.ring.heartbeat-period=0`
    - `-ingester.ring.heartbeat-period=0`
    - `-ruler.ring.heartbeat-period=0`
    - `-alertmanager.sharding-ring.heartbeat-period=0`
    - `-compactor.ring.heartbeat-period=0`
    - `-store-gateway.sharding-ring.heartbeat-period=0`
    - `-overrides-exporter.ring.heartbeat-period=0`
- Ingester
  - Add variance to chunks end time to spread writing across time (`-blocks-storage.tsdb.head-chunks-end-time-variance`)
  - Snapshotting of in-memory TSDB data on disk when shutting down (`-blocks-storage.tsdb.memory-snapshot-on-shutdown`)
  - Out-of-order samples ingestion (`-ingester.out-of-order-time-window`)
  - Shipper labeling out-of-order blocks before upload to cloud storage (`-ingester.out-of-order-blocks-external-label-enabled`)
  - Postings for matchers cache configuration:
    - `-blocks-storage.tsdb.head-postings-for-matchers-cache-ttl`
    - `-blocks-storage.tsdb.head-postings-for-matchers-cache-size` (deprecated)
    - `-blocks-storage.tsdb.head-postings-for-matchers-cache-max-bytes`
    - `-blocks-storage.tsdb.head-postings-for-matchers-cache-force`
    - `-blocks-storage.tsdb.block-postings-for-matchers-cache-ttl`
    - `-blocks-storage.tsdb.block-postings-for-matchers-cache-size` (deprecated)
    - `-blocks-storage.tsdb.block-postings-for-matchers-cache-max-bytes`
    - `-blocks-storage.tsdb.block-postings-for-matchers-cache-force`
  - CPU/memory utilization based read request limiting:
    - `-ingester.read-path-cpu-utilization-limit`
    - `-ingester.read-path-memory-utilization-limit"`
  - Early TSDB Head compaction to reduce in-memory series:
    - `-blocks-storage.tsdb.early-head-compaction-min-in-memory-series`
    - `-blocks-storage.tsdb.early-head-compaction-min-estimated-series-reduction-percentage`
  - Timely head compaction (`-blocks-storage.tsdb.timely-head-compaction-enabled`)
  - Count owned series and use them to enforce series limits:
    - `-ingester.track-ingester-owned-series`
    - `-ingester.use-ingester-owned-series-for-limits`
    - `-ingester.owned-series-update-interval`
  - Per-ingester circuit breaking based on requests timing out or hitting per-instance limits
    - `-ingester.push-circuit-breaker.circuit-breaker.enabled`
    - `-ingester.push-circuit-breaker.failure-threshold-percentage`
    - `-ingester.push-circuit-breaker.failure-execution-threshold`
    - `-ingester.push-circuit-breaker.thresholding-period`
    - `-ingester.push-circuit-breaker.cooldown-period`
    - `-ingester.push-circuit-breaker.initial-delay`
    - `-ingester.push-circuit-breaker.request-timeout`
    - `-ingester.read-circuit-breaker.circuit-breaker.enabled`
    - `-ingester.read-circuit-breaker.failure-threshold-percentage`
    - `-ingester.read-circuit-breaker.failure-execution-threshold`
    - `-ingester.read-circuit-breaker.thresholding-period`
    - `-ingester.read-circuit-breaker.cooldown-period`
    - `-ingester.read-circuit-breaker.initial-delay`
    - `-ingester.read-circuit-breaker.request-timeout`
  - Reactive concurrency limiters
    - `-ingester.push-reactive-limiter.enabled`
    - `-ingester.push-reactive-limiter.short-window-min-duration`
    - `-ingester.push-reactive-limiter.short-window-max-duration`
    - `-ingester.push-reactive-limiter.short-window-min-samples`
    - `-ingester.push-reactive-limiter.long-window`
    - `-ingester.push-reactive-limiter.sample-quantile`
    - `-ingester.push-reactive-limiter.min-inflight-limit`
    - `-ingester.push-reactive-limiter.max-inflight-limit`
    - `-ingester.push-reactivereactive-limiter.initial-inflight-limit`
    - `-ingester.push-reactive-limiter.max-limit-factor`
    - `-ingester.push-reactive-limiter.correlation-window`
    - `-ingester.push-reactive-limiter.initial-rejection-factor`
    - `-ingester.push-reactive-limiter.max-rejection-factor`
    - `-ingester.read-reactive-limiter.enabled`
    - `-ingester.read-reactive-limiter.short-window-min-duration`
    - `-ingester.read-reactive-limiter.short-window-max-duration`
    - `-ingester.read-reactive-limiter.short-window-min-samples`
    - `-ingester.read-reactive-limiter.long-window`
    - `-ingester.read-reactive-limiter.sample-quantile`
    - `-ingester.read-reactive-limiter.min-inflight-limit`
    - `-ingester.read-reactive-limiter.max-inflight-limit`
    - `-ingester.read-reactive-limiter.initial-inflight-limit`
    - `-ingester.read-reactive-limiter.max-limit-factor`
    - `-ingester.read-reactive-limiter.correlation-window`
    - `-ingester.read-reactive-limiter.initial-rejection-factor`
    - `-ingester.read-reactive-limiter.max-rejection-factor`
    - `-ingester.rejection-prioritizer.calibration-interval`
- Querier
  - Limiting queries based on the estimated number of chunks that will be used (`-querier.max-estimated-fetched-chunks-per-query-multiplier`)
  - Max concurrency for tenant federated queries (`-tenant-federation.max-concurrent`)
  - Maximum response size for active series queries (`-querier.active-series-results-max-size-bytes`)
  - Allow streaming of `/active_series` responses to the frontend (`-querier.response-streaming-enabled`)
  - [Mimir query engine](https://grafana.com/docs/mimir/<MIMIR_VERSION>/references/architecture/mimir-query-engine) (`-querier.query-engine` and `-querier.enable-query-engine-fallback`, and all flags beginning with `-querier.mimir-query-engine`)
  - Maximum estimated memory consumption per query limit (`-querier.max-estimated-memory-consumption-per-query`)
  - Ignore deletion marks while querying delay (`-blocks-storage.bucket-store.ignore-deletion-marks-while-querying-delay`)
- Query-frontend
  - `-query-frontend.querier-forget-delay`
  - Instant query splitting (`-query-frontend.split-instant-queries-by-interval`)
  - Lower TTL for cache entries overlapping the out-of-order samples ingestion window (re-using `-ingester.out-of-order-window` from ingesters)
  - Query blocking on a per-tenant basis (configured with the limit `blocked_queries`)
  - Sharding of active series queries (`-query-frontend.shard-active-series-queries`)
  - Server-side write timeout for responses to active series requests (`-query-frontend.active-series-write-timeout`)
  - Blocking HTTP requests on a per-tenant basis (configured with the `blocked_requests` limit)
  - Spinning off (as actual range queries) subqueries from instant queries (`-query-frontend.subquery-spin-off-enabled` and the `subquery_spin_off_enabled` per-tenant limit)
  - Enable PromQL experimental functions per-tenant (`-query-frontend.enabled-promql-experimental-functions` and the `enabled_promql_experimental_functions` per-tenant limit)
  - Support for cluster validation via `-query-frontend.client-cluster-validation.label` or `-common.client-cluster-validation.label`.
    Requests with invalid cluster validation labels are tracked via the `cortex_client_invalid_cluster_validation_label_requests_total` metric.
  - Support for duration expressions in PromQL, which are simple arithmetics on numbers in offset and range specification.
  - Support for configuring the maximum series limit for cardinality API requests on a per-tenant basis via `cardinality_analysis_max_results`.
  - [Mimir query engine](https://grafana.com/docs/mimir/<MIMIR_VERSION>/references/architecture/mimir-query-engine) (`-query-frontend.query-engine` and `-query-frontend.enable-query-engine-fallback`)
- Query-scheduler
  - `-query-scheduler.querier-forget-delay`
- Store-gateway
  - Eagerly loading some blocks on startup even when lazy loading is enabled `-blocks-storage.bucket-store.index-header.eager-loading-startup-enabled`
  - Allow more than the default of 3 store-gateways to own recent blocks `-store-gateway.dynamic-replication`
- Read-write deployment mode
- API endpoints:
  - `/api/v1/user_limits`
  - `/api/v1/cardinality/active_series`
- Metric separation by an additionally configured group label
  - `-validation.separate-metrics-group-label`
  - `-max-separate-metrics-groups-per-user`
- Vault
  - Fetching TLS secrets from Vault for various clients (`-vault.enabled`)
  - Vault client authentication token lifetime watcher. Ensures the client token is always valid by renewing the token lease or re-authenticating. Includes the metrics:
    - `cortex_vault_token_lease_renewal_active`
    - `cortex_vault_token_lease_renewal_success_total`
    - `cortex_vault_auth_success_total`
- Logger
  - Rate limited logger support
    - `log.rate-limit-enabled`
    - `log.rate-limit-logs-per-second`
    - `log.rate-limit-logs-burst-size`
- Memcached client
  - Customise write and read buffer size
    - `-<prefix>.memcached.write-buffer-size-bytes`
    - `-<prefix>.memcached.read-buffer-size-bytes`
  - Alternate DNS service discovery backend
    - `-<prefix>.memcached.addresses-provider`
- Timeseries Unmarshal caching optimization in distributor (`-timeseries-unmarshal-caching-optimization-enabled`)
- Reusing buffers for marshalling write requests in distributors (`-distributor.write-requests-buffer-pooling-enabled`)
- Logging of requests that did not send any HTTP request: `-server.http-log-closed-connections-without-response-enabled`.
- Ingester: track "owned series" and use owned series instead of in-memory series for tenant limits.
  - `-ingester.use-ingester-owned-series-for-limits`
  - `-ingester.track-ingester-owned-series`
  - `-ingester.owned-series-update-interval`
- Server
  - [PROXY protocol](https://www.haproxy.org/download/2.3/doc/proxy-protocol.txt) support
    - `-server.proxy-protocol-enabled`
  - Cross-cluster validation support for gRPC and HTTP communication
    - `-server.cluster-validation.label`
    - `-server.cluster-validation.grpc.enabled`
    - `-server.cluster-validation.grpc.soft-validation`
    - `-server.cluster-validation.http.enabled`
    - `-server.cluster-validation.http.soft-validation`
    - `-server.cluster-validation.http.excluded-paths`
    - Requests with invalid cluster validation labels are tracked via the `cortex_server_invalid_cluster_validation_label_requests_total` metric.
- gRPC clients
  - Cross-cluster validation support for gRPC communication:
    - Assuming that a gRPC client configuration can be reached via `-<grpc-client-config-path>`, cluster validation label is configured via: `-<grpc-client-config-path>.cluster-validation.label`.
    - The cluster validation label of all gRPC clients can be configured via `-common.client-cluster-validation.label`.
    - Requests with invalid cluster validation labels are tracked via the `cortex_client_invalid_cluster_validation_label_requests_total` metric.
- Kafka-based ingest storage
  - `-ingest-storage.*`
  - `-ingester.partition-ring.*`

## Deprecated features

Deprecated features are usable up until the release that indicates their removal.
For details about what _deprecated_ means, see [Parameter lifecycle](../configuration-parameters/#parameter-lifecycle).

The following features or configuration parameters are currently deprecated and will be **removed in a future release (to be announced)**:

- Distributor's HA tracker timeouts can now be configured on a per-tenant basis. To support this, their configuration has moved from [`distributor.ha_tracker`](../configuration-parameters/#distributor) to [`limits`](../configuration-parameters/#limits) (deprecated since Mimir 2.17)
- Tracing configuration through Jaeger `JAEGER_*` environment variables and Jaeger tracing exposition protocol (deprecated since Mimir 2.17)
  - Use OpenTelemetry configuration instead, as Jaeger supports OTLP ingestion natively
- Rule group configuration file
  - `evaluation_delay` field: use `query_offset` instead
- Support for Redis-based caching
- The `-ingester.stream-chunks-when-using-blocks` CLI flag, and `ingester_stream_chunks_when_using_blocks` runtime configuration option
- The `-store-gateway.sharding-ring.auto-forget-enabled` is deprecated and will be removed in a future release. Set the `-store-gateway.sharding-ring.auto-forget-unhealthy-periods` flag to 0 to disable the auto-forget feature. Deprecated since Mimir 2.17.<|MERGE_RESOLUTION|>--- conflicted
+++ resolved
@@ -113,13 +113,10 @@
     - `-distributor.otel-keep-identifying-resource-attributes`
   - Enable conversion of OTel explicit bucket histograms into native histograms with custom buckets.
     - `-distributor.otel-convert-histograms-to-nhcb`
-<<<<<<< HEAD
+  - Enable promotion of OTel scope metadata to metric labels
+    - `-distributor.otel-promote-scope-metadata`
   - Enable native ingestion of delta OTLP metrics. This means storing the raw delta sample values without converting them to cumulative values and having the metric type set to "Unknown". Delta support is in an early stage of development. The ingestion and querying process is likely to change over time. You can find considerations around querying and gotchas in the [corresponding Prometheus documentation](https://prometheus.io/docs/prometheus/3.4/feature_flags/#otlp-native-delta-support).
     - `distributor.otel-native-delta-ingestion`
-=======
-  - Enable promotion of OTel scope metadata to metric labels
-    - `-distributor.otel-promote-scope-metadata`
->>>>>>> 1d185f1e
 - Hash ring
   - Disabling ring heartbeat timeouts
     - `-distributor.ring.heartbeat-timeout=0`
