--- conflicted
+++ resolved
@@ -65,7 +65,6 @@
   By default, it's `0`, meaning that the limit is disabled.
 
 - **Sharding of active series queries can be enabled** via the `-query-frontend.shard-active-series-queries` CLI flag on query-frontends.
-<<<<<<< HEAD
 
 - **Timely head compaction** can be enabled via the `-blocks-storage.tsdb.timely-head-compaction-enabled` on ingesters.
   If enabled, the head compaction happens when the min block range can no longer be appended, without requiring 1.5x the chunk range worth of data in the head.
@@ -77,15 +76,15 @@
 
 - **Metric relabeling on a per-tenant basis can be forcefully disabled** via the `-distributor.metric-relabeling-enabled` CLI flag on rulers.
   Metrics relabeling is enabled by default.
-=======
-- **Timely head compaction** can be enabled via the `-blocks-storage.tsdb.timely-head-compaction-enabled` on ingesters. If enabled, the head compaction happens when the min block range can no longer be appended, without requiring 1.5x the chunk range worth of data in the head.
-- **Streaming of responses from querier to query-frontend** can be enabled via the `-querier.response-streaming-enabled` CLI flag on queriers. This is currently supported only for responses from the `/api/v1/cardinality/active_series` endpoint.
-- **The maximum response size for active series queries** (in bytes) can be set via the `-querier.active-series-results-max-size-bytes` CLI flag on queriers.
-- **Metric relabeling on a per-tenant basis can be forcefully disabled** via the `-distributor.metric-relabeling-enabled` CLI flag on rulers. Metrics relabeling is enabled by default.
-- **Query Queue Load Balancing by Query Component**. Tenant query queues in the query-scheduler can now be split into subqueues by which query component is expected to be utilized to complete the query: ingesters, store-gateways, both, or uncategorized. Dequeuing queries for a given tenant will rotate through the query component subqueues via simple round-robin. In the event that the one of the query components (ingesters or store-gateways) experience a slowdown, queries only utilizing the the other query component can continue to be serviced. This feature is recommended to be enabled. The following CLI flags must be set to true in order to be in effect:
+
+- **Query Queue Load Balancing by Query Component**. Tenant query queues in the query-scheduler can now be split into subqueues by which query component is expected to be utilized to complete the query: ingesters, store-gateways, both, or uncategorized. 
+  Dequeuing queries for a given tenant will rotate through the query component subqueues via simple round-robin. 
+  In the event that the one of the query components (ingesters or store-gateways) experience a slowdown, queries only utilizing the the other query component can continue to be serviced. 
+  This feature is recommended to be enabled. 
+  The following CLI flags must be set to true in order to be in effect:
+  
   - `-query-frontend.additional-query-queue-dimensions-enabled` on the query-frontend.
   - `-query-scheduler.additional-query-queue-dimensions-enabled` on the query-scheduler.
->>>>>>> be8d6fe9
 
 ### Helm chart improvements
 
@@ -175,15 +174,12 @@
 - Compactor: out-of-order blocks aren't allowed to prevent timely compaction anymore.
 - Querier: requests to store-gateway when a query gets canceled aren't retried anymore.
 - Querier: status code 499 is now returned instead of 500 when a request to remote read endpoint gets canceled.
-<<<<<<< HEAD
 - Querier: fixed an issue where `-querier.max-fetched-series-per-query` wasn't applied to `/series` endpoint in case series loaded from ingesters.
+- Querier: fixed an issue with the remote-read requests HTTP status code translations. 
+  Previously, remote-read had conflicting behaviours: when returning samples all internal errors were translated to HTTP `400`, while when returning chunks all internal errors were translated to HTTP `500`. 
+  With this fix, all validation errors will be translated into HTTP `400` errors, while all other errors will be translated into HTTP `500` errors.
 - Query-frontend: the `cortex_query_frontend_queries_total` metric incorrectly reported `op="query"` for any request which wasn't a range query.
   Now the `op` label value can be one of the following:
-=======
-- Querier: fixed an issue where `-querier.max-fetched-series-per-query` was not applied to `/series` endpoint in case series loaded from ingesters.
-- Querier: fixed an issue with the remote-read requests HTTP status code translations. Previously, remote-read had conflicting behaviours: when returning samples all internal errors were translated to HTTP `400`, while when returning chunks all internal errors were translated to HTTP `500`. With this fix, all validation errors will be translated into HTTP `400` errors, while all other errors will be translated into HTTP `500` errors.
-- Query-frontend: the `cortex_query_frontend_queries_total` metric incorrectly reported `op="query"` for any request which wasn't a range query. Now the `op` label value can be one of the following:
->>>>>>> be8d6fe9
   - `query`: instant query
   - `query_range`: range query
   - `cardinality`: cardinality query
