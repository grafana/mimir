---
title: "Grafana Mimir"
menuTitle: "Grafana Mimir"
weight: 1
---

<<<<<<< HEAD
# Grafana Mimir Documentation
=======
# Grafana Mimir

Grafana Mimir provides horizontally scalable, highly available, multi-tenant, long-term storage for [Prometheus](https://prometheus.io).
>>>>>>> 7252d086

![Grafana Mimir](./images/mimir-logo.png)

Grafana Mimir is an open source software project that provides a scalable long-term storage for [Prometheus](https://prometheus.io). Some of the core strengths of Grafana Mimir include:

<<<<<<< HEAD
- **Massive scalability:** Grafana Mimir's horizontally-scalable architecture enables it to be run across multiple machines. It can handle orders of magnitude more time series than a single Prometheus instance. Grafana Mimir has been proven to handle up to 1 billion active time series.
- **Global view of metrics:** Grafana Mimir allows you to run queries that aggregate series from multiple Prometheus instances, giving you a global view of your systems. Its query engine extensively parallelizes query execution, so that even the highest-cardinality queries complete with blazing speed.
- **Cheap, durable metric storage:** Grafana Mimir uses object storage for long-term data storage, allowing it to take advantage of this ubiquitious, cost-effective, high-durability technology. It is compatible with object stores, including AWS S3, Google Cloud Storage, Azure Blob Storage, Swift, as well as any S3-compatible object storage.
- **High availability:** Grafana Mimir replicates incoming metrics, ensuring that no data is lost in the event of machine failure. Its horizontally scalable architecture also means that it can be restarted, upgraded, or downgraded with zero downtime, which means no interruptions to metrics ingestion or querying.
- **Natively multi-tenant:** Grafana Mimir’s multi-tenant architecture allows you to isolate data and queries from independent teams or business units, making it possible for these groups to share the same cluster. Advanced limits and quality-of-service controls ensure that capacity is shared fairly among tenants.

> **Note:** You can use [Grafana Cloud](https://grafana.com/products/cloud/features/#cloud-metrics) to avoid installing, maintaining, and scaling your own instance of Grafana Mimir. The free forever plan includes 10,000 metrics. [Create an account to get started](https://grafana.com/auth/sign-up/create-user?pg=docs-mimir&plcmt=in-text).
=======
If you’re new to Grafana Mimir, read [Getting started with Grafana Mimir]({{< relref "./operators-guide/getting-started/_index.md" >}}).

Before deploying Grafana Mimir, read:

1. [Grafana Mimir architecture]({{< relref "operators-guide/architecture/_index.md" >}})
1. [Getting started with Grafana Mimir]({{< relref "operators-guide/getting-started/_index.md" >}})
1. [Configuring Grafana Mimir]({{< relref "operators-guide/configuring/_index.md" >}})

## Hosted Grafana Mimir (Prometheus as a service)

Grafana Mimir is used in [Grafana Cloud](https://grafana.com/cloud), and is primarily used as a [remote write](https://prometheus.io/docs/operating/configuration/#remote_write) destination for Prometheus via a Prometheus-compatible query API.

### Grafana Cloud

As the creators of [Grafana](https://grafana.com/oss/grafana/), [Grafana Loki](https://grafana.com/oss/loki/), and [Grafana Tempo](https://grafana.com/oss/tempo/), Grafana Labs can offer you the most holistic Observability-as-a-Service stack out there.
>>>>>>> 7252d086
<|MERGE_RESOLUTION|>--- conflicted
+++ resolved
@@ -4,19 +4,12 @@
 weight: 1
 ---
 
-<<<<<<< HEAD
 # Grafana Mimir Documentation
-=======
-# Grafana Mimir
-
-Grafana Mimir provides horizontally scalable, highly available, multi-tenant, long-term storage for [Prometheus](https://prometheus.io).
->>>>>>> 7252d086
 
 ![Grafana Mimir](./images/mimir-logo.png)
 
 Grafana Mimir is an open source software project that provides a scalable long-term storage for [Prometheus](https://prometheus.io). Some of the core strengths of Grafana Mimir include:
 
-<<<<<<< HEAD
 - **Massive scalability:** Grafana Mimir's horizontally-scalable architecture enables it to be run across multiple machines. It can handle orders of magnitude more time series than a single Prometheus instance. Grafana Mimir has been proven to handle up to 1 billion active time series.
 - **Global view of metrics:** Grafana Mimir allows you to run queries that aggregate series from multiple Prometheus instances, giving you a global view of your systems. Its query engine extensively parallelizes query execution, so that even the highest-cardinality queries complete with blazing speed.
 - **Cheap, durable metric storage:** Grafana Mimir uses object storage for long-term data storage, allowing it to take advantage of this ubiquitious, cost-effective, high-durability technology. It is compatible with object stores, including AWS S3, Google Cloud Storage, Azure Blob Storage, Swift, as well as any S3-compatible object storage.
@@ -24,20 +17,3 @@
 - **Natively multi-tenant:** Grafana Mimir’s multi-tenant architecture allows you to isolate data and queries from independent teams or business units, making it possible for these groups to share the same cluster. Advanced limits and quality-of-service controls ensure that capacity is shared fairly among tenants.
 
 > **Note:** You can use [Grafana Cloud](https://grafana.com/products/cloud/features/#cloud-metrics) to avoid installing, maintaining, and scaling your own instance of Grafana Mimir. The free forever plan includes 10,000 metrics. [Create an account to get started](https://grafana.com/auth/sign-up/create-user?pg=docs-mimir&plcmt=in-text).
-=======
-If you’re new to Grafana Mimir, read [Getting started with Grafana Mimir]({{< relref "./operators-guide/getting-started/_index.md" >}}).
-
-Before deploying Grafana Mimir, read:
-
-1. [Grafana Mimir architecture]({{< relref "operators-guide/architecture/_index.md" >}})
-1. [Getting started with Grafana Mimir]({{< relref "operators-guide/getting-started/_index.md" >}})
-1. [Configuring Grafana Mimir]({{< relref "operators-guide/configuring/_index.md" >}})
-
-## Hosted Grafana Mimir (Prometheus as a service)
-
-Grafana Mimir is used in [Grafana Cloud](https://grafana.com/cloud), and is primarily used as a [remote write](https://prometheus.io/docs/operating/configuration/#remote_write) destination for Prometheus via a Prometheus-compatible query API.
-
-### Grafana Cloud
-
-As the creators of [Grafana](https://grafana.com/oss/grafana/), [Grafana Loki](https://grafana.com/oss/loki/), and [Grafana Tempo](https://grafana.com/oss/tempo/), Grafana Labs can offer you the most holistic Observability-as-a-Service stack out there.
->>>>>>> 7252d086
