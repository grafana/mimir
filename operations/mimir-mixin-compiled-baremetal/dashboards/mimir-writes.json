{
      "__requires": [
         {
            "id": "grafana",
            "name": "Grafana",
            "type": "grafana",
            "version": "8.0.0"
         }
      ],
      "annotations": {
         "list": [ ]
      },
      "editable": true,
      "gnetId": null,
      "graphTooltip": 1,
      "hideControls": false,
      "links": [
         {
            "asDropdown": true,
            "icon": "external link",
            "includeVars": true,
            "keepTime": true,
            "tags": [
               "mimir"
            ],
            "targetBlank": false,
            "title": "Mimir dashboards",
            "type": "dashboards"
         }
      ],
      "refresh": "10s",
      "rows": [
         {
            "collapse": false,
            "height": "125px",
            "panels": [
               {
                  "content": "<p>\n  This dashboard shows various health metrics for the write path.\n  It is broken into sections for each service on the write path,\n  and organized by the order in which the write request flows.\n  <br/>\n  Incoming metrics data travels from the gateway → distributor → ingester.\n  <br/>\n  For each service, there are 3 panels showing\n  (1) requests per second to that service,\n  (2) average, median, and p99 latency of requests to that service, and\n  (3) p99 latency of requests to each instance of that service.\n</p>\n<p>\n  It also includes metrics for the key-value (KV) stores used to manage\n  the high-availability tracker and the ingesters.\n</p>\n",
                  "datasource": null,
                  "description": "",
                  "id": 1,
                  "mode": "markdown",
                  "span": 12,
                  "title": "",
                  "transparent": true,
                  "type": "text"
               }
            ],
            "repeat": null,
            "repeatIteration": null,
            "repeatRowId": null,
            "showTitle": false,
            "title": "Writes dashboard description",
            "titleSize": "h6"
         },
         {
            "collapse": false,
            "height": "100px",
            "panels": [
               {
                  "aliasColors": { },
                  "bars": false,
                  "dashLength": 10,
                  "dashes": false,
                  "datasource": "$datasource",
                  "fill": 1,
                  "format": "short",
                  "id": 2,
                  "legend": {
                     "avg": false,
                     "current": false,
                     "max": false,
                     "min": false,
                     "show": true,
                     "total": false,
                     "values": false
                  },
                  "lines": true,
                  "linewidth": 1,
                  "links": [ ],
                  "nullPointMode": "null as zero",
                  "percentage": false,
                  "pointradius": 5,
                  "points": false,
                  "renderer": "flot",
                  "seriesOverrides": [ ],
                  "spaceLength": 10,
                  "span": 2,
                  "stack": false,
                  "steppedLine": false,
                  "targets": [
                     {
                        "expr": "sum(cluster_namespace_job:cortex_distributor_received_samples:rate5m{cluster=~\"$cluster\", job=~\"($namespace)/((distributor.*|cortex|mimir|mimir-write.*))\"})",
                        "format": "time_series",
                        "instant": true,
                        "refId": "A"
                     }
                  ],
                  "thresholds": "70,80",
                  "timeFrom": null,
                  "timeShift": null,
                  "title": "Samples / sec",
                  "tooltip": {
                     "shared": false,
                     "sort": 0,
                     "value_type": "individual"
                  },
                  "type": "singlestat",
                  "xaxis": {
                     "buckets": null,
                     "mode": "time",
                     "name": null,
                     "show": true,
                     "values": [ ]
                  },
                  "yaxes": [
                     {
                        "format": "short",
                        "label": null,
                        "logBase": 1,
                        "max": null,
                        "min": 0,
                        "show": true
                     },
                     {
                        "format": "short",
                        "label": null,
                        "logBase": 1,
                        "max": null,
                        "min": null,
                        "show": false
                     }
                  ]
               },
               {
                  "aliasColors": { },
                  "bars": false,
                  "dashLength": 10,
                  "dashes": false,
                  "datasource": "$datasource",
                  "description": "### Exemplars / sec\nThe total number of received exemplars by the distributors, excluding rejected and deduped exemplars, but not necessarily ingested by the ingesters.\n\n",
                  "fill": 1,
                  "format": "short",
                  "id": 3,
                  "legend": {
                     "avg": false,
                     "current": false,
                     "max": false,
                     "min": false,
                     "show": true,
                     "total": false,
                     "values": false
                  },
                  "lines": true,
                  "linewidth": 1,
                  "links": [ ],
                  "nullPointMode": "null as zero",
                  "percentage": false,
                  "pointradius": 5,
                  "points": false,
                  "renderer": "flot",
                  "seriesOverrides": [ ],
                  "spaceLength": 10,
                  "span": 2,
                  "stack": false,
                  "steppedLine": false,
                  "targets": [
                     {
                        "expr": "sum(cluster_namespace_job:cortex_distributor_received_exemplars:rate5m{cluster=~\"$cluster\", job=~\"($namespace)/((distributor.*|cortex|mimir|mimir-write.*))\"})",
                        "format": "time_series",
                        "instant": true,
                        "refId": "A"
                     }
                  ],
                  "thresholds": "70,80",
                  "timeFrom": null,
                  "timeShift": null,
                  "title": "Exemplars / sec",
                  "tooltip": {
                     "shared": false,
                     "sort": 0,
                     "value_type": "individual"
                  },
                  "type": "singlestat",
                  "xaxis": {
                     "buckets": null,
                     "mode": "time",
                     "name": null,
                     "show": true,
                     "values": [ ]
                  },
                  "yaxes": [
                     {
                        "format": "short",
                        "label": null,
                        "logBase": 1,
                        "max": null,
                        "min": 0,
                        "show": true
                     },
                     {
                        "format": "short",
                        "label": null,
                        "logBase": 1,
                        "max": null,
                        "min": null,
                        "show": false
                     }
                  ]
               },
               {
                  "aliasColors": { },
                  "bars": false,
                  "dashLength": 10,
                  "dashes": false,
                  "datasource": "$datasource",
                  "description": "### In-memory series\nThe number of series not yet flushed to object storage that are held in ingester memory.\n\n",
                  "fill": 1,
                  "format": "short",
                  "id": 4,
                  "legend": {
                     "avg": false,
                     "current": false,
                     "max": false,
                     "min": false,
                     "show": true,
                     "total": false,
                     "values": false
                  },
                  "lines": true,
                  "linewidth": 1,
                  "links": [ ],
                  "nullPointMode": "null as zero",
                  "percentage": false,
                  "pointradius": 5,
                  "points": false,
                  "renderer": "flot",
                  "seriesOverrides": [ ],
                  "spaceLength": 10,
                  "span": 2,
                  "stack": false,
                  "steppedLine": false,
                  "targets": [
                     {
                        "expr": "sum(cortex_ingester_memory_series{cluster=~\"$cluster\", job=~\"($namespace)/((ingester.*|cortex|mimir|mimir-write.*))\"}\n/ on(cluster, namespace) group_left\nmax by (cluster, namespace) (cortex_distributor_replication_factor{cluster=~\"$cluster\", job=~\"($namespace)/((distributor.*|cortex|mimir|mimir-write.*))\"}))\n",
                        "format": "time_series",
                        "instant": true,
                        "refId": "A"
                     }
                  ],
                  "thresholds": "70,80",
                  "timeFrom": null,
                  "timeShift": null,
                  "title": "In-memory series",
                  "tooltip": {
                     "shared": false,
                     "sort": 0,
                     "value_type": "individual"
                  },
                  "type": "singlestat",
                  "xaxis": {
                     "buckets": null,
                     "mode": "time",
                     "name": null,
                     "show": true,
                     "values": [ ]
                  },
                  "yaxes": [
                     {
                        "format": "short",
                        "label": null,
                        "logBase": 1,
                        "max": null,
                        "min": 0,
                        "show": true
                     },
                     {
                        "format": "short",
                        "label": null,
                        "logBase": 1,
                        "max": null,
                        "min": null,
                        "show": false
                     }
                  ]
               },
               {
                  "aliasColors": { },
                  "bars": false,
                  "dashLength": 10,
                  "dashes": false,
                  "datasource": "$datasource",
                  "description": "### Exemplars in ingesters\nNumber of TSDB exemplars currently in ingesters' storage.\n\n",
                  "fill": 1,
                  "format": "short",
                  "id": 5,
                  "legend": {
                     "avg": false,
                     "current": false,
                     "max": false,
                     "min": false,
                     "show": true,
                     "total": false,
                     "values": false
                  },
                  "lines": true,
                  "linewidth": 1,
                  "links": [ ],
                  "nullPointMode": "null as zero",
                  "percentage": false,
                  "pointradius": 5,
                  "points": false,
                  "renderer": "flot",
                  "seriesOverrides": [ ],
                  "spaceLength": 10,
                  "span": 2,
                  "stack": false,
                  "steppedLine": false,
                  "targets": [
                     {
                        "expr": "sum(cortex_ingester_tsdb_exemplar_exemplars_in_storage{cluster=~\"$cluster\", job=~\"($namespace)/((ingester.*|cortex|mimir|mimir-write.*))\"}\n/ on(cluster, namespace) group_left\nmax by (cluster, namespace) (cortex_distributor_replication_factor{cluster=~\"$cluster\", job=~\"($namespace)/((distributor.*|cortex|mimir|mimir-write.*))\"}))\n",
                        "format": "time_series",
                        "instant": true,
                        "refId": "A"
                     }
                  ],
                  "thresholds": "70,80",
                  "timeFrom": null,
                  "timeShift": null,
                  "title": "Exemplars in ingesters",
                  "tooltip": {
                     "shared": false,
                     "sort": 0,
                     "value_type": "individual"
                  },
                  "type": "singlestat",
                  "xaxis": {
                     "buckets": null,
                     "mode": "time",
                     "name": null,
                     "show": true,
                     "values": [ ]
                  },
                  "yaxes": [
                     {
                        "format": "short",
                        "label": null,
                        "logBase": 1,
                        "max": null,
                        "min": 0,
                        "show": true
                     },
                     {
                        "format": "short",
                        "label": null,
                        "logBase": 1,
                        "max": null,
                        "min": null,
                        "show": false
                     }
                  ]
               },
               {
                  "aliasColors": { },
                  "bars": false,
                  "dashLength": 10,
                  "dashes": false,
                  "datasource": "$datasource",
                  "fill": 1,
                  "format": "short",
                  "id": 6,
                  "legend": {
                     "avg": false,
                     "current": false,
                     "max": false,
                     "min": false,
                     "show": true,
                     "total": false,
                     "values": false
                  },
                  "lines": true,
                  "linewidth": 1,
                  "links": [ ],
                  "nullPointMode": "null as zero",
                  "percentage": false,
                  "pointradius": 5,
                  "points": false,
                  "renderer": "flot",
                  "seriesOverrides": [ ],
                  "spaceLength": 10,
                  "span": 2,
                  "stack": false,
                  "steppedLine": false,
                  "targets": [
                     {
                        "expr": "count(count by(user) (cortex_ingester_active_series{cluster=~\"$cluster\", job=~\"($namespace)/((ingester.*|cortex|mimir|mimir-write.*))\"}))",
                        "format": "time_series",
                        "instant": true,
                        "refId": "A"
                     }
                  ],
                  "thresholds": "70,80",
                  "timeFrom": null,
                  "timeShift": null,
                  "title": "Tenants",
                  "tooltip": {
                     "shared": false,
                     "sort": 0,
                     "value_type": "individual"
                  },
                  "type": "singlestat",
                  "xaxis": {
                     "buckets": null,
                     "mode": "time",
                     "name": null,
                     "show": true,
                     "values": [ ]
                  },
                  "yaxes": [
                     {
                        "format": "short",
                        "label": null,
                        "logBase": 1,
                        "max": null,
                        "min": 0,
                        "show": true
                     },
                     {
                        "format": "short",
                        "label": null,
                        "logBase": 1,
                        "max": null,
                        "min": null,
                        "show": false
                     }
                  ]
               }
            ],
            "repeat": null,
            "repeatIteration": null,
            "repeatRowId": null,
            "showTitle": false,
            "title": "Headlines",
            "titleSize": "h6"
         },
         {
            "collapse": false,
            "height": "250px",
            "panels": [
               {
                  "aliasColors": {
                     "1xx": "#EAB839",
                     "2xx": "#7EB26D",
                     "3xx": "#6ED0E0",
                     "4xx": "#EF843C",
                     "5xx": "#E24D42",
                     "OK": "#7EB26D",
                     "cancel": "#A9A9A9",
                     "error": "#E24D42",
                     "success": "#7EB26D"
                  },
                  "bars": false,
                  "dashLength": 10,
                  "dashes": false,
                  "datasource": "$datasource",
                  "description": "### Requests / sec\nThe rate of successful, failed and rejected requests to distributor.\nRejected requests are requests that distributor fails to handle because of distributor instance limits.\nWhen distributor is configured to use \"early\" request rejection, then rejected requests are NOT included in other metrics.\nWhen distributor is not configured to use \"early\" request rejection, then rejected requests are also counted as \"errors\".\n\n",
                  "fill": 10,
                  "id": 7,
                  "legend": {
                     "avg": false,
                     "current": false,
                     "max": false,
                     "min": false,
                     "show": true,
                     "total": false,
                     "values": false
                  },
                  "lines": true,
                  "linewidth": 0,
                  "links": [ ],
                  "nullPointMode": "null as zero",
                  "percentage": false,
                  "pointradius": 5,
                  "points": false,
                  "renderer": "flot",
                  "seriesOverrides": [ ],
                  "spaceLength": 10,
                  "span": 4,
                  "stack": true,
                  "steppedLine": false,
                  "targets": [
                     {
                        "expr": "sum by (status) (\n  label_replace(label_replace(histogram_count(rate(cortex_request_duration_seconds{cluster=~\"$cluster\", job=~\"($namespace)/((distributor.*|cortex|mimir|mimir-write.*))\", route=~\"/distributor.Distributor/Push|/httpgrpc.*|api_(v1|prom)_push|otlp_v1_metrics\"}[$__rate_interval])) or rate(cortex_request_duration_seconds_count{cluster=~\"$cluster\", job=~\"($namespace)/((distributor.*|cortex|mimir|mimir-write.*))\", route=~\"/distributor.Distributor/Push|/httpgrpc.*|api_(v1|prom)_push|otlp_v1_metrics\"}[$__rate_interval]),\n  \"status\", \"${1}xx\", \"status_code\", \"([0-9])..\"),\n  \"status\", \"${1}\", \"status_code\", \"([a-zA-Z]+)\"))\n",
                        "format": "time_series",
                        "legendFormat": "{{status}}",
                        "refId": "A"
                     }
                  ],
                  "thresholds": [ ],
                  "timeFrom": null,
                  "timeShift": null,
                  "title": "Requests / sec",
                  "tooltip": {
                     "shared": false,
                     "sort": 0,
                     "value_type": "individual"
                  },
                  "type": "graph",
                  "xaxis": {
                     "buckets": null,
                     "mode": "time",
                     "name": null,
                     "show": true,
                     "values": [ ]
                  },
                  "yaxes": [
                     {
                        "format": "reqps",
                        "label": null,
                        "logBase": 1,
                        "max": null,
                        "min": 0,
                        "show": true
                     },
                     {
                        "format": "short",
                        "label": null,
                        "logBase": 1,
                        "max": null,
                        "min": null,
                        "show": false
                     }
                  ]
               },
               {
                  "aliasColors": { },
                  "bars": false,
                  "dashLength": 10,
                  "dashes": false,
                  "datasource": "$datasource",
                  "fill": 1,
                  "id": 8,
                  "legend": {
                     "avg": false,
                     "current": false,
                     "max": false,
                     "min": false,
                     "show": true,
                     "total": false,
                     "values": false
                  },
                  "lines": true,
                  "linewidth": 1,
                  "links": [ ],
                  "nullPointMode": "null as zero",
                  "percentage": false,
                  "pointradius": 5,
                  "points": false,
                  "renderer": "flot",
                  "seriesOverrides": [ ],
                  "spaceLength": 10,
                  "span": 4,
                  "stack": false,
                  "steppedLine": false,
                  "targets": [
                     {
                        "expr": "(histogram_quantile(0.99, sum(rate(cortex_request_duration_seconds{cluster=~\"$cluster\", job=~\"($namespace)/((distributor.*|cortex|mimir|mimir-write.*))\", route=~\"/distributor.Distributor/Push|/httpgrpc.*|api_(v1|prom)_push|otlp_v1_metrics\"}[$__rate_interval]))) or\n histogram_quantile(0.99, sum(rate(cortex_request_duration_seconds_bucket{cluster=~\"$cluster\", job=~\"($namespace)/((distributor.*|cortex|mimir|mimir-write.*))\", route=~\"/distributor.Distributor/Push|/httpgrpc.*|api_(v1|prom)_push|otlp_v1_metrics\"}[$__rate_interval])) by (le))) * 1e3\n",
                        "format": "time_series",
<<<<<<< HEAD
                        "legendFormat": "99th Percentile",
=======
                        "legendFormat": "99th percentile",
>>>>>>> 409da4de
                        "refId": "A"
                     },
                     {
                        "expr": "(histogram_quantile(0.50, sum(rate(cortex_request_duration_seconds{cluster=~\"$cluster\", job=~\"($namespace)/((distributor.*|cortex|mimir|mimir-write.*))\", route=~\"/distributor.Distributor/Push|/httpgrpc.*|api_(v1|prom)_push|otlp_v1_metrics\"}[$__rate_interval]))) or\n histogram_quantile(0.50, sum(rate(cortex_request_duration_seconds_bucket{cluster=~\"$cluster\", job=~\"($namespace)/((distributor.*|cortex|mimir|mimir-write.*))\", route=~\"/distributor.Distributor/Push|/httpgrpc.*|api_(v1|prom)_push|otlp_v1_metrics\"}[$__rate_interval])) by (le))) * 1e3\n",
                        "format": "time_series",
<<<<<<< HEAD
                        "legendFormat": "50th Percentile",
=======
                        "legendFormat": "50th percentile",
>>>>>>> 409da4de
                        "refId": "B"
                     },
                     {
                        "expr": "sum(\n  histogram_sum(rate(cortex_request_duration_seconds{cluster=~\"$cluster\", job=~\"($namespace)/((distributor.*|cortex|mimir|mimir-write.*))\", route=~\"/distributor.Distributor/Push|/httpgrpc.*|api_(v1|prom)_push|otlp_v1_metrics\"}[$__rate_interval])) or rate(cortex_request_duration_seconds_sum{cluster=~\"$cluster\", job=~\"($namespace)/((distributor.*|cortex|mimir|mimir-write.*))\", route=~\"/distributor.Distributor/Push|/httpgrpc.*|api_(v1|prom)_push|otlp_v1_metrics\"}[$__rate_interval])) * 1e3 /\n  sum(histogram_count(rate(cortex_request_duration_seconds{cluster=~\"$cluster\", job=~\"($namespace)/((distributor.*|cortex|mimir|mimir-write.*))\", route=~\"/distributor.Distributor/Push|/httpgrpc.*|api_(v1|prom)_push|otlp_v1_metrics\"}[$__rate_interval])) or rate(cortex_request_duration_seconds_count{cluster=~\"$cluster\", job=~\"($namespace)/((distributor.*|cortex|mimir|mimir-write.*))\", route=~\"/distributor.Distributor/Push|/httpgrpc.*|api_(v1|prom)_push|otlp_v1_metrics\"}[$__rate_interval]))\n",
                        "format": "time_series",
                        "legendFormat": "Average",
                        "refId": "C"
                     }
                  ],
                  "thresholds": [ ],
                  "timeFrom": null,
                  "timeShift": null,
                  "title": "Latency",
                  "tooltip": {
                     "shared": false,
                     "sort": 0,
                     "value_type": "individual"
                  },
                  "type": "graph",
                  "xaxis": {
                     "buckets": null,
                     "mode": "time",
                     "name": null,
                     "show": true,
                     "values": [ ]
                  },
                  "yaxes": [
                     {
                        "format": "ms",
                        "label": null,
                        "logBase": 1,
                        "max": null,
                        "min": 0,
                        "show": true
                     },
                     {
                        "format": "short",
                        "label": null,
                        "logBase": 1,
                        "max": null,
                        "min": null,
                        "show": false
                     }
                  ]
               },
               {
                  "datasource": "$datasource",
                  "fieldConfig": {
                     "defaults": {
                        "custom": {
                           "drawStyle": "line",
                           "fillOpacity": 0,
                           "lineWidth": 1,
                           "pointSize": 5,
                           "showPoints": "never",
                           "spanNulls": false,
                           "stacking": {
                              "group": "A",
                              "mode": "none"
                           }
                        },
                        "thresholds": {
                           "mode": "absolute",
                           "steps": [ ]
                        },
                        "unit": "s"
                     },
                     "overrides": [ ]
                  },
                  "id": 9,
                  "links": [ ],
                  "options": {
                     "legend": {
                        "displayMode": "hidden",
                        "showLegend": false
                     },
                     "tooltip": {
                        "mode": "multi",
                        "sort": "desc"
                     }
                  },
                  "span": 4,
                  "targets": [
                     {
                        "exemplar": true,
                        "expr": "histogram_quantile(0.99, sum by(le, instance) (rate(cortex_request_duration_seconds_bucket{cluster=~\"$cluster\", job=~\"($namespace)/((distributor.*|cortex|mimir|mimir-write.*))\", route=~\"/distributor.Distributor/Push|/httpgrpc.*|api_(v1|prom)_push|otlp_v1_metrics\"}[$__rate_interval])))",
                        "format": "time_series",
                        "legendFormat": "",
                        "legendLink": null
                     }
                  ],
                  "title": "Per instance p99 latency",
                  "type": "timeseries"
               }
            ],
            "repeat": null,
            "repeatIteration": null,
            "repeatRowId": null,
            "showTitle": true,
            "title": "Distributor",
            "titleSize": "h6"
         },
         {
            "collapse": false,
            "height": "250px",
            "panels": [
               {
                  "aliasColors": {
                     "1xx": "#EAB839",
                     "2xx": "#7EB26D",
                     "3xx": "#6ED0E0",
                     "4xx": "#EF843C",
                     "5xx": "#E24D42",
                     "OK": "#7EB26D",
                     "cancel": "#A9A9A9",
                     "error": "#E24D42",
                     "success": "#7EB26D"
                  },
                  "bars": false,
                  "dashLength": 10,
                  "dashes": false,
                  "datasource": "$datasource",
                  "description": "### Requests / sec\nThe rate of successful, failed and rejected requests to ingester.\nRejected requests are requests that ingester fails to handle because of ingester instance limits (ingester-max-inflight-push-requests, ingester-max-inflight-push-requests-bytes, ingester-max-ingestion-rate).\nWhen ingester is configured to use \"early\" request rejection, then rejected requests are NOT included in other metrics.\nWhen ingester is not configured to use \"early\" request rejection, then rejected requests are also counted as \"errors\".\n\n",
                  "fill": 10,
                  "id": 10,
                  "legend": {
                     "avg": false,
                     "current": false,
                     "max": false,
                     "min": false,
                     "show": true,
                     "total": false,
                     "values": false
                  },
                  "lines": true,
                  "linewidth": 0,
                  "links": [ ],
                  "nullPointMode": "null as zero",
                  "percentage": false,
                  "pointradius": 5,
                  "points": false,
                  "renderer": "flot",
                  "seriesOverrides": [ ],
                  "spaceLength": 10,
                  "span": 4,
                  "stack": true,
                  "steppedLine": false,
                  "targets": [
                     {
                        "expr": "sum by (status) (\n  label_replace(label_replace(rate(cortex_request_duration_seconds_count{cluster=~\"$cluster\", job=~\"($namespace)/((ingester.*|cortex|mimir|mimir-write.*))\",route=\"/cortex.Ingester/Push\"}[$__rate_interval]),\n  \"status\", \"${1}xx\", \"status_code\", \"([0-9])..\"),\n  \"status\", \"${1}\", \"status_code\", \"([a-zA-Z]+)\"))\n",
                        "format": "time_series",
                        "legendFormat": "{{status}}",
                        "refId": "A"
                     }
                  ],
                  "thresholds": [ ],
                  "timeFrom": null,
                  "timeShift": null,
                  "title": "Requests / sec",
                  "tooltip": {
                     "shared": false,
                     "sort": 0,
                     "value_type": "individual"
                  },
                  "type": "graph",
                  "xaxis": {
                     "buckets": null,
                     "mode": "time",
                     "name": null,
                     "show": true,
                     "values": [ ]
                  },
                  "yaxes": [
                     {
                        "format": "reqps",
                        "label": null,
                        "logBase": 1,
                        "max": null,
                        "min": 0,
                        "show": true
                     },
                     {
                        "format": "short",
                        "label": null,
                        "logBase": 1,
                        "max": null,
                        "min": null,
                        "show": false
                     }
                  ]
               },
               {
                  "aliasColors": { },
                  "bars": false,
                  "dashLength": 10,
                  "dashes": false,
                  "datasource": "$datasource",
                  "fill": 1,
                  "id": 11,
                  "legend": {
                     "avg": false,
                     "current": false,
                     "max": false,
                     "min": false,
                     "show": true,
                     "total": false,
                     "values": false
                  },
                  "lines": true,
                  "linewidth": 1,
                  "links": [ ],
                  "nullPointMode": "null as zero",
                  "percentage": false,
                  "pointradius": 5,
                  "points": false,
                  "renderer": "flot",
                  "seriesOverrides": [ ],
                  "spaceLength": 10,
                  "span": 4,
                  "stack": false,
                  "steppedLine": false,
                  "targets": [
                     {
                        "expr": "histogram_quantile(0.99, sum by (le) (cluster_job_route:cortex_request_duration_seconds_bucket:sum_rate{cluster=~\"$cluster\", job=~\"($namespace)/((ingester.*|cortex|mimir|mimir-write.*))\", route=\"/cortex.Ingester/Push\"})) * 1e3",
                        "format": "time_series",
                        "legendFormat": "99th percentile",
                        "refId": "A"
                     },
                     {
                        "expr": "histogram_quantile(0.50, sum by (le) (cluster_job_route:cortex_request_duration_seconds_bucket:sum_rate{cluster=~\"$cluster\", job=~\"($namespace)/((ingester.*|cortex|mimir|mimir-write.*))\", route=\"/cortex.Ingester/Push\"})) * 1e3",
                        "format": "time_series",
                        "legendFormat": "50th percentile",
                        "refId": "B"
                     },
                     {
                        "expr": "1e3 * sum(cluster_job_route:cortex_request_duration_seconds_sum:sum_rate{cluster=~\"$cluster\", job=~\"($namespace)/((ingester.*|cortex|mimir|mimir-write.*))\", route=\"/cortex.Ingester/Push\"}) / sum(cluster_job_route:cortex_request_duration_seconds_count:sum_rate{cluster=~\"$cluster\", job=~\"($namespace)/((ingester.*|cortex|mimir|mimir-write.*))\", route=\"/cortex.Ingester/Push\"})",
                        "format": "time_series",
                        "legendFormat": "Average",
                        "refId": "C"
                     }
                  ],
                  "thresholds": [ ],
                  "timeFrom": null,
                  "timeShift": null,
                  "title": "Latency",
                  "tooltip": {
                     "shared": false,
                     "sort": 0,
                     "value_type": "individual"
                  },
                  "type": "graph",
                  "xaxis": {
                     "buckets": null,
                     "mode": "time",
                     "name": null,
                     "show": true,
                     "values": [ ]
                  },
                  "yaxes": [
                     {
                        "format": "ms",
                        "label": null,
                        "logBase": 1,
                        "max": null,
                        "min": 0,
                        "show": true
                     },
                     {
                        "format": "short",
                        "label": null,
                        "logBase": 1,
                        "max": null,
                        "min": null,
                        "show": false
                     }
                  ]
               },
               {
                  "datasource": "$datasource",
                  "fieldConfig": {
                     "defaults": {
                        "custom": {
                           "drawStyle": "line",
                           "fillOpacity": 0,
                           "lineWidth": 1,
                           "pointSize": 5,
                           "showPoints": "never",
                           "spanNulls": false,
                           "stacking": {
                              "group": "A",
                              "mode": "none"
                           }
                        },
                        "thresholds": {
                           "mode": "absolute",
                           "steps": [ ]
                        },
                        "unit": "s"
                     },
                     "overrides": [ ]
                  },
                  "id": 12,
                  "links": [ ],
                  "options": {
                     "legend": {
                        "displayMode": "hidden",
                        "showLegend": false
                     },
                     "tooltip": {
                        "mode": "multi",
                        "sort": "desc"
                     }
                  },
                  "span": 4,
                  "targets": [
                     {
                        "exemplar": true,
                        "expr": "histogram_quantile(0.99, sum by(le, instance) (rate(cortex_request_duration_seconds_bucket{cluster=~\"$cluster\", job=~\"($namespace)/((ingester.*|cortex|mimir|mimir-write.*))\", route=\"/cortex.Ingester/Push\"}[$__rate_interval])))",
                        "format": "time_series",
                        "legendFormat": "",
                        "legendLink": null
                     }
                  ],
                  "title": "Per instance p99 latency",
                  "type": "timeseries"
               }
            ],
            "repeat": null,
            "repeatIteration": null,
            "repeatRowId": null,
            "showTitle": true,
            "title": "Ingester",
            "titleSize": "h6"
         },
         {
            "collapse": false,
            "height": "250px",
            "panels": [
               {
                  "aliasColors": { },
                  "bars": false,
                  "dashLength": 10,
                  "dashes": false,
                  "datasource": "$datasource",
                  "description": "### Replicas\nThe maximum and current number of distributor replicas.\nNote: The current number of replicas can still show 1 replica even when scaled to 0.\nBecause HPA never reports 0 replicas, the query will report 0 only if the HPA is not active.\n\n",
                  "fill": 1,
                  "id": 13,
                  "legend": {
                     "avg": false,
                     "current": false,
                     "max": false,
                     "min": false,
                     "show": true,
                     "total": false,
                     "values": false
                  },
                  "lines": true,
                  "linewidth": 1,
                  "links": [ ],
                  "nullPointMode": "null as zero",
                  "percentage": false,
                  "pointradius": 5,
                  "points": false,
                  "renderer": "flot",
                  "seriesOverrides": [
                     {
                        "alias": "/Max .+/",
                        "dashes": true,
                        "fill": 0
                     },
                     {
                        "alias": "/Current .+/",
                        "fill": 0
                     },
                     {
                        "alias": "/Min .+/",
                        "dashes": true,
                        "fill": 0
                     }
                  ],
                  "spaceLength": 10,
                  "span": 3,
                  "stack": false,
                  "steppedLine": false,
                  "targets": [
                     {
                        "expr": "max by (scaletargetref_name) (\n  kube_horizontalpodautoscaler_spec_max_replicas{cluster=~\"$cluster\", namespace=~\"$namespace\", horizontalpodautoscaler=~\"keda-hpa-distributor\"}\n  # Add the scaletargetref_name label for readability\n  + on (cluster, namespace, horizontalpodautoscaler) group_left (scaletargetref_name)\n    0*kube_horizontalpodautoscaler_info{cluster=~\"$cluster\", namespace=~\"$namespace\", horizontalpodautoscaler=~\"keda-hpa-distributor\"}\n)\n",
                        "format": "time_series",
                        "legendFormat": "Max {{ scaletargetref_name }}",
                        "legendLink": null
                     },
                     {
                        "expr": "max by (scaletargetref_name) (\n  kube_horizontalpodautoscaler_status_current_replicas{cluster=~\"$cluster\", namespace=~\"$namespace\", horizontalpodautoscaler=~\"keda-hpa-distributor\"}\n  # HPA doesn't go to 0 replicas, so we multiply by 0 if the HPA is not active\n  * on (cluster, namespace, horizontalpodautoscaler)\n    kube_horizontalpodautoscaler_status_condition{cluster=~\"$cluster\", namespace=~\"$namespace\", horizontalpodautoscaler=~\"keda-hpa-distributor\", condition=\"ScalingActive\", status=\"true\"}\n  # Add the scaletargetref_name label for readability\n  + on (cluster, namespace, horizontalpodautoscaler) group_left (scaletargetref_name)\n    0*kube_horizontalpodautoscaler_info{cluster=~\"$cluster\", namespace=~\"$namespace\", horizontalpodautoscaler=~\"keda-hpa-distributor\"}\n)\n",
                        "format": "time_series",
                        "legendFormat": "Current {{ scaletargetref_name }}",
                        "legendLink": null
                     },
                     {
                        "expr": "max by (scaletargetref_name) (\n  kube_horizontalpodautoscaler_spec_min_replicas{cluster=~\"$cluster\", namespace=~\"$namespace\", horizontalpodautoscaler=~\"keda-hpa-distributor\"}\n  # Add the scaletargetref_name label for readability\n  + on (cluster, namespace, horizontalpodautoscaler) group_left (scaletargetref_name)\n    0*kube_horizontalpodautoscaler_info{cluster=~\"$cluster\", namespace=~\"$namespace\", horizontalpodautoscaler=~\"keda-hpa-distributor\"}\n)\n",
                        "format": "time_series",
                        "legendFormat": "Min {{ scaletargetref_name }}",
                        "legendLink": null
                     }
                  ],
                  "thresholds": [ ],
                  "timeFrom": null,
                  "timeShift": null,
                  "title": "Replicas",
                  "tooltip": {
                     "shared": false,
                     "sort": 0,
                     "value_type": "individual"
                  },
                  "type": "graph",
                  "xaxis": {
                     "buckets": null,
                     "mode": "time",
                     "name": null,
                     "show": true,
                     "values": [ ]
                  },
                  "yaxes": [
                     {
                        "format": "short",
                        "label": null,
                        "logBase": 1,
                        "max": null,
                        "min": 0,
                        "show": true
                     },
                     {
                        "format": "short",
                        "label": null,
                        "logBase": 1,
                        "max": null,
                        "min": null,
                        "show": false
                     }
                  ]
               },
               {
                  "aliasColors": { },
                  "bars": false,
                  "dashLength": 10,
                  "dashes": false,
                  "datasource": "$datasource",
                  "description": "### Scaling metric (CPU): Desired replicas\nThis panel shows the scaling metric exposed by KEDA divided by the target/threshold used.\nIt should represent the desired number of replicas, ignoring the min/max constraints applied later.\n\n",
                  "fill": 1,
                  "id": 14,
                  "legend": {
                     "avg": false,
                     "current": false,
                     "max": false,
                     "min": false,
                     "show": true,
                     "total": false,
                     "values": false
                  },
                  "lines": true,
                  "linewidth": 1,
                  "links": [ ],
                  "nullPointMode": "null as zero",
                  "percentage": false,
                  "pointradius": 5,
                  "points": false,
                  "renderer": "flot",
                  "seriesOverrides": [ ],
                  "spaceLength": 10,
                  "span": 3,
                  "stack": false,
                  "steppedLine": false,
                  "targets": [
                     {
                        "expr": "sum by (scaler) (\n  label_replace(\n    keda_scaler_metrics_value{cluster=~\"$cluster\", exported_namespace=~\"$namespace\", scaler=~\".*cpu.*\"},\n    \"namespace\", \"$1\", \"exported_namespace\", \"(.*)\"\n  )\n  /\n  on(cluster, namespace, scaledObject, metric) group_left label_replace(\n    label_replace(\n      kube_horizontalpodautoscaler_spec_target_metric{cluster=~\"$cluster\", namespace=~\"$namespace\", horizontalpodautoscaler=~\"keda-hpa-distributor\"},\n      \"metric\", \"$1\", \"metric_name\", \"(.+)\"\n    ),\n    \"scaledObject\", \"$1\", \"horizontalpodautoscaler\", \"keda-hpa-(.*)\"\n  )\n)\n",
                        "format": "time_series",
                        "legendFormat": "{{ scaler }}",
                        "legendLink": null
                     }
                  ],
                  "thresholds": [ ],
                  "timeFrom": null,
                  "timeShift": null,
                  "title": "Scaling metric (CPU): Desired replicas",
                  "tooltip": {
                     "shared": false,
                     "sort": 0,
                     "value_type": "individual"
                  },
                  "type": "graph",
                  "xaxis": {
                     "buckets": null,
                     "mode": "time",
                     "name": null,
                     "show": true,
                     "values": [ ]
                  },
                  "yaxes": [
                     {
                        "format": "short",
                        "label": null,
                        "logBase": 1,
                        "max": null,
                        "min": 0,
                        "show": true
                     },
                     {
                        "format": "short",
                        "label": null,
                        "logBase": 1,
                        "max": null,
                        "min": null,
                        "show": false
                     }
                  ]
               },
               {
                  "aliasColors": { },
                  "bars": false,
                  "dashLength": 10,
                  "dashes": false,
                  "datasource": "$datasource",
                  "description": "### Scaling metric (memory): Desired replicas\nThis panel shows the scaling metric exposed by KEDA divided by the target/threshold used.\nIt should represent the desired number of replicas, ignoring the min/max constraints applied later.\n\n",
                  "fill": 1,
                  "id": 15,
                  "legend": {
                     "avg": false,
                     "current": false,
                     "max": false,
                     "min": false,
                     "show": true,
                     "total": false,
                     "values": false
                  },
                  "lines": true,
                  "linewidth": 1,
                  "links": [ ],
                  "nullPointMode": "null as zero",
                  "percentage": false,
                  "pointradius": 5,
                  "points": false,
                  "renderer": "flot",
                  "seriesOverrides": [ ],
                  "spaceLength": 10,
                  "span": 3,
                  "stack": false,
                  "steppedLine": false,
                  "targets": [
                     {
                        "expr": "sum by (scaler) (\n  label_replace(\n    keda_scaler_metrics_value{cluster=~\"$cluster\", exported_namespace=~\"$namespace\", scaler=~\".*memory.*\"},\n    \"namespace\", \"$1\", \"exported_namespace\", \"(.*)\"\n  )\n  /\n  on(cluster, namespace, scaledObject, metric) group_left label_replace(\n    label_replace(\n      kube_horizontalpodautoscaler_spec_target_metric{cluster=~\"$cluster\", namespace=~\"$namespace\", horizontalpodautoscaler=~\"keda-hpa-distributor\"},\n      \"metric\", \"$1\", \"metric_name\", \"(.+)\"\n    ),\n    \"scaledObject\", \"$1\", \"horizontalpodautoscaler\", \"keda-hpa-(.*)\"\n  )\n)\n",
                        "format": "time_series",
                        "legendFormat": "{{ scaler }}",
                        "legendLink": null
                     }
                  ],
                  "thresholds": [ ],
                  "timeFrom": null,
                  "timeShift": null,
                  "title": "Scaling metric (memory): Desired replicas",
                  "tooltip": {
                     "shared": false,
                     "sort": 0,
                     "value_type": "individual"
                  },
                  "type": "graph",
                  "xaxis": {
                     "buckets": null,
                     "mode": "time",
                     "name": null,
                     "show": true,
                     "values": [ ]
                  },
                  "yaxes": [
                     {
                        "format": "short",
                        "label": null,
                        "logBase": 1,
                        "max": null,
                        "min": 0,
                        "show": true
                     },
                     {
                        "format": "short",
                        "label": null,
                        "logBase": 1,
                        "max": null,
                        "min": null,
                        "show": false
                     }
                  ]
               },
               {
                  "aliasColors": { },
                  "bars": false,
                  "dashLength": 10,
                  "dashes": false,
                  "datasource": "$datasource",
                  "description": "### Autoscaler failures rate\nThe rate of failures in the KEDA custom metrics API server. Whenever an error occurs, the KEDA custom\nmetrics server is unable to query the scaling metric from Prometheus so the autoscaler woudln't work properly.\n\n",
                  "fill": 1,
                  "id": 16,
                  "legend": {
                     "avg": false,
                     "current": false,
                     "max": false,
                     "min": false,
                     "show": true,
                     "total": false,
                     "values": false
                  },
                  "lines": true,
                  "linewidth": 1,
                  "links": [ ],
                  "nullPointMode": "null as zero",
                  "percentage": false,
                  "pointradius": 5,
                  "points": false,
                  "renderer": "flot",
                  "seriesOverrides": [ ],
                  "spaceLength": 10,
                  "span": 3,
                  "stack": false,
                  "steppedLine": false,
                  "targets": [
                     {
                        "expr": "sum by(cluster, namespace, scaler, metric, scaledObject) (\n  label_replace(\n    rate(keda_scaler_errors[$__rate_interval]),\n    \"namespace\", \"$1\", \"exported_namespace\", \"(.+)\"\n  )\n) +\non(cluster, namespace, metric, scaledObject) group_left\nlabel_replace(\n  label_replace(\n      kube_horizontalpodautoscaler_spec_target_metric{cluster=~\"$cluster\", namespace=~\"$namespace\", horizontalpodautoscaler=~\"keda-hpa-distributor\"} * 0,\n      \"scaledObject\", \"$1\", \"horizontalpodautoscaler\", \"keda-hpa-(.*)\"\n  ),\n  \"metric\", \"$1\", \"metric_name\", \"(.+)\"\n)\n",
                        "format": "time_series",
                        "legendFormat": "{{scaler}} failures",
                        "legendLink": null
                     }
                  ],
                  "thresholds": [ ],
                  "timeFrom": null,
                  "timeShift": null,
                  "title": "Autoscaler failures rate",
                  "tooltip": {
                     "shared": false,
                     "sort": 0,
                     "value_type": "individual"
                  },
                  "type": "graph",
                  "xaxis": {
                     "buckets": null,
                     "mode": "time",
                     "name": null,
                     "show": true,
                     "values": [ ]
                  },
                  "yaxes": [
                     {
                        "format": "short",
                        "label": null,
                        "logBase": 1,
                        "max": null,
                        "min": 0,
                        "show": true
                     },
                     {
                        "format": "short",
                        "label": null,
                        "logBase": 1,
                        "max": null,
                        "min": null,
                        "show": false
                     }
                  ]
               }
            ],
            "repeat": null,
            "repeatIteration": null,
            "repeatRowId": null,
            "showTitle": true,
            "title": "Distributor - autoscaling",
            "titleSize": "h6"
         },
         {
            "collapse": false,
            "height": "250px",
            "panels": [
               {
                  "aliasColors": {
                     "1xx": "#EAB839",
                     "2xx": "#7EB26D",
                     "3xx": "#6ED0E0",
                     "4xx": "#EF843C",
                     "5xx": "#E24D42",
                     "OK": "#7EB26D",
                     "cancel": "#A9A9A9",
                     "error": "#E24D42",
                     "success": "#7EB26D"
                  },
                  "bars": false,
                  "dashLength": 10,
                  "dashes": false,
                  "datasource": "$datasource",
                  "fill": 10,
                  "id": 17,
                  "legend": {
                     "avg": false,
                     "current": false,
                     "max": false,
                     "min": false,
                     "show": true,
                     "total": false,
                     "values": false
                  },
                  "lines": true,
                  "linewidth": 0,
                  "links": [ ],
                  "nullPointMode": "null as zero",
                  "percentage": false,
                  "pointradius": 5,
                  "points": false,
                  "renderer": "flot",
                  "seriesOverrides": [ ],
                  "spaceLength": 10,
                  "span": 6,
                  "stack": true,
                  "steppedLine": false,
                  "targets": [
                     {
                        "expr": "sum by (status) (\n  label_replace(label_replace(rate(cortex_kv_request_duration_seconds_count{cluster=~\"$cluster\", job=~\"($namespace)/((distributor.*|cortex|mimir|mimir-write.*))\", kv_name=~\"distributor-hatracker\"}[$__rate_interval]),\n  \"status\", \"${1}xx\", \"status_code\", \"([0-9])..\"),\n  \"status\", \"${1}\", \"status_code\", \"([a-zA-Z]+)\"))\n",
                        "format": "time_series",
                        "legendFormat": "{{status}}",
                        "refId": "A"
                     }
                  ],
                  "thresholds": [ ],
                  "timeFrom": null,
                  "timeShift": null,
                  "title": "Requests / sec",
                  "tooltip": {
                     "shared": false,
                     "sort": 0,
                     "value_type": "individual"
                  },
                  "type": "graph",
                  "xaxis": {
                     "buckets": null,
                     "mode": "time",
                     "name": null,
                     "show": true,
                     "values": [ ]
                  },
                  "yaxes": [
                     {
                        "format": "reqps",
                        "label": null,
                        "logBase": 1,
                        "max": null,
                        "min": 0,
                        "show": true
                     },
                     {
                        "format": "short",
                        "label": null,
                        "logBase": 1,
                        "max": null,
                        "min": null,
                        "show": false
                     }
                  ]
               },
               {
                  "aliasColors": { },
                  "bars": false,
                  "dashLength": 10,
                  "dashes": false,
                  "datasource": "$datasource",
                  "fill": 1,
                  "id": 18,
                  "legend": {
                     "avg": false,
                     "current": false,
                     "max": false,
                     "min": false,
                     "show": true,
                     "total": false,
                     "values": false
                  },
                  "lines": true,
                  "linewidth": 1,
                  "links": [ ],
                  "nullPointMode": "null as zero",
                  "percentage": false,
                  "pointradius": 5,
                  "points": false,
                  "renderer": "flot",
                  "seriesOverrides": [ ],
                  "spaceLength": 10,
                  "span": 6,
                  "stack": false,
                  "steppedLine": false,
                  "targets": [
                     {
                        "expr": "histogram_quantile(0.99, sum(rate(cortex_kv_request_duration_seconds_bucket{cluster=~\"$cluster\", job=~\"($namespace)/((distributor.*|cortex|mimir|mimir-write.*))\", kv_name=~\"distributor-hatracker\"}[$__rate_interval])) by (le)) * 1e3",
                        "format": "time_series",
                        "legendFormat": "99th Percentile",
                        "refId": "A"
                     },
                     {
                        "expr": "histogram_quantile(0.50, sum(rate(cortex_kv_request_duration_seconds_bucket{cluster=~\"$cluster\", job=~\"($namespace)/((distributor.*|cortex|mimir|mimir-write.*))\", kv_name=~\"distributor-hatracker\"}[$__rate_interval])) by (le)) * 1e3",
                        "format": "time_series",
                        "legendFormat": "50th Percentile",
                        "refId": "B"
                     },
                     {
                        "expr": "sum(rate(cortex_kv_request_duration_seconds_sum{cluster=~\"$cluster\", job=~\"($namespace)/((distributor.*|cortex|mimir|mimir-write.*))\", kv_name=~\"distributor-hatracker\"}[$__rate_interval])) * 1e3 / sum(rate(cortex_kv_request_duration_seconds_count{cluster=~\"$cluster\", job=~\"($namespace)/((distributor.*|cortex|mimir|mimir-write.*))\", kv_name=~\"distributor-hatracker\"}[$__rate_interval]))",
                        "format": "time_series",
                        "legendFormat": "Average",
                        "refId": "C"
                     }
                  ],
                  "thresholds": [ ],
                  "timeFrom": null,
                  "timeShift": null,
                  "title": "Latency",
                  "tooltip": {
                     "shared": false,
                     "sort": 0,
                     "value_type": "individual"
                  },
                  "type": "graph",
                  "xaxis": {
                     "buckets": null,
                     "mode": "time",
                     "name": null,
                     "show": true,
                     "values": [ ]
                  },
                  "yaxes": [
                     {
                        "format": "ms",
                        "label": null,
                        "logBase": 1,
                        "max": null,
                        "min": 0,
                        "show": true
                     },
                     {
                        "format": "short",
                        "label": null,
                        "logBase": 1,
                        "max": null,
                        "min": null,
                        "show": false
                     }
                  ]
               }
            ],
            "repeat": null,
            "repeatIteration": null,
            "repeatRowId": null,
            "showTitle": true,
            "title": "Distributor - key-value store for high-availability (HA) deduplication",
            "titleSize": "h6"
         },
         {
            "collapse": false,
            "height": "250px",
            "panels": [
               {
                  "aliasColors": {
                     "1xx": "#EAB839",
                     "2xx": "#7EB26D",
                     "3xx": "#6ED0E0",
                     "4xx": "#EF843C",
                     "5xx": "#E24D42",
                     "OK": "#7EB26D",
                     "cancel": "#A9A9A9",
                     "error": "#E24D42",
                     "success": "#7EB26D"
                  },
                  "bars": false,
                  "dashLength": 10,
                  "dashes": false,
                  "datasource": "$datasource",
                  "fill": 10,
                  "id": 19,
                  "legend": {
                     "avg": false,
                     "current": false,
                     "max": false,
                     "min": false,
                     "show": true,
                     "total": false,
                     "values": false
                  },
                  "lines": true,
                  "linewidth": 0,
                  "links": [ ],
                  "nullPointMode": "null as zero",
                  "percentage": false,
                  "pointradius": 5,
                  "points": false,
                  "renderer": "flot",
                  "seriesOverrides": [ ],
                  "spaceLength": 10,
                  "span": 6,
                  "stack": true,
                  "steppedLine": false,
                  "targets": [
                     {
                        "expr": "sum by (status) (\n  label_replace(label_replace(rate(cortex_kv_request_duration_seconds_count{cluster=~\"$cluster\", job=~\"($namespace)/((distributor.*|cortex|mimir|mimir-write.*))\", kv_name=~\"distributor-(lifecycler|ring)\"}[$__rate_interval]),\n  \"status\", \"${1}xx\", \"status_code\", \"([0-9])..\"),\n  \"status\", \"${1}\", \"status_code\", \"([a-zA-Z]+)\"))\n",
                        "format": "time_series",
                        "legendFormat": "{{status}}",
                        "refId": "A"
                     }
                  ],
                  "thresholds": [ ],
                  "timeFrom": null,
                  "timeShift": null,
                  "title": "Requests / sec",
                  "tooltip": {
                     "shared": false,
                     "sort": 0,
                     "value_type": "individual"
                  },
                  "type": "graph",
                  "xaxis": {
                     "buckets": null,
                     "mode": "time",
                     "name": null,
                     "show": true,
                     "values": [ ]
                  },
                  "yaxes": [
                     {
                        "format": "reqps",
                        "label": null,
                        "logBase": 1,
                        "max": null,
                        "min": 0,
                        "show": true
                     },
                     {
                        "format": "short",
                        "label": null,
                        "logBase": 1,
                        "max": null,
                        "min": null,
                        "show": false
                     }
                  ]
               },
               {
                  "aliasColors": { },
                  "bars": false,
                  "dashLength": 10,
                  "dashes": false,
                  "datasource": "$datasource",
                  "fill": 1,
                  "id": 20,
                  "legend": {
                     "avg": false,
                     "current": false,
                     "max": false,
                     "min": false,
                     "show": true,
                     "total": false,
                     "values": false
                  },
                  "lines": true,
                  "linewidth": 1,
                  "links": [ ],
                  "nullPointMode": "null as zero",
                  "percentage": false,
                  "pointradius": 5,
                  "points": false,
                  "renderer": "flot",
                  "seriesOverrides": [ ],
                  "spaceLength": 10,
                  "span": 6,
                  "stack": false,
                  "steppedLine": false,
                  "targets": [
                     {
                        "expr": "histogram_quantile(0.99, sum(rate(cortex_kv_request_duration_seconds_bucket{cluster=~\"$cluster\", job=~\"($namespace)/((distributor.*|cortex|mimir|mimir-write.*))\", kv_name=~\"distributor-(lifecycler|ring)\"}[$__rate_interval])) by (le)) * 1e3",
                        "format": "time_series",
                        "legendFormat": "99th Percentile",
                        "refId": "A"
                     },
                     {
                        "expr": "histogram_quantile(0.50, sum(rate(cortex_kv_request_duration_seconds_bucket{cluster=~\"$cluster\", job=~\"($namespace)/((distributor.*|cortex|mimir|mimir-write.*))\", kv_name=~\"distributor-(lifecycler|ring)\"}[$__rate_interval])) by (le)) * 1e3",
                        "format": "time_series",
                        "legendFormat": "50th Percentile",
                        "refId": "B"
                     },
                     {
                        "expr": "sum(rate(cortex_kv_request_duration_seconds_sum{cluster=~\"$cluster\", job=~\"($namespace)/((distributor.*|cortex|mimir|mimir-write.*))\", kv_name=~\"distributor-(lifecycler|ring)\"}[$__rate_interval])) * 1e3 / sum(rate(cortex_kv_request_duration_seconds_count{cluster=~\"$cluster\", job=~\"($namespace)/((distributor.*|cortex|mimir|mimir-write.*))\", kv_name=~\"distributor-(lifecycler|ring)\"}[$__rate_interval]))",
                        "format": "time_series",
                        "legendFormat": "Average",
                        "refId": "C"
                     }
                  ],
                  "thresholds": [ ],
                  "timeFrom": null,
                  "timeShift": null,
                  "title": "Latency",
                  "tooltip": {
                     "shared": false,
                     "sort": 0,
                     "value_type": "individual"
                  },
                  "type": "graph",
                  "xaxis": {
                     "buckets": null,
                     "mode": "time",
                     "name": null,
                     "show": true,
                     "values": [ ]
                  },
                  "yaxes": [
                     {
                        "format": "ms",
                        "label": null,
                        "logBase": 1,
                        "max": null,
                        "min": 0,
                        "show": true
                     },
                     {
                        "format": "short",
                        "label": null,
                        "logBase": 1,
                        "max": null,
                        "min": null,
                        "show": false
                     }
                  ]
               }
            ],
            "repeat": null,
            "repeatIteration": null,
            "repeatRowId": null,
            "showTitle": true,
            "title": "Distributor - key-value store for distributors ring",
            "titleSize": "h6"
         },
         {
            "collapse": false,
            "height": "250px",
            "panels": [
               {
                  "aliasColors": {
                     "1xx": "#EAB839",
                     "2xx": "#7EB26D",
                     "3xx": "#6ED0E0",
                     "4xx": "#EF843C",
                     "5xx": "#E24D42",
                     "OK": "#7EB26D",
                     "cancel": "#A9A9A9",
                     "error": "#E24D42",
                     "success": "#7EB26D"
                  },
                  "bars": false,
                  "dashLength": 10,
                  "dashes": false,
                  "datasource": "$datasource",
                  "fill": 10,
                  "id": 21,
                  "legend": {
                     "avg": false,
                     "current": false,
                     "max": false,
                     "min": false,
                     "show": true,
                     "total": false,
                     "values": false
                  },
                  "lines": true,
                  "linewidth": 0,
                  "links": [ ],
                  "nullPointMode": "null as zero",
                  "percentage": false,
                  "pointradius": 5,
                  "points": false,
                  "renderer": "flot",
                  "seriesOverrides": [ ],
                  "spaceLength": 10,
                  "span": 6,
                  "stack": true,
                  "steppedLine": false,
                  "targets": [
                     {
                        "expr": "sum by (status) (\n  label_replace(label_replace(rate(cortex_kv_request_duration_seconds_count{cluster=~\"$cluster\", job=~\"($namespace)/((ingester.*|cortex|mimir|mimir-write.*))\", kv_name=~\"ingester-.*\"}[$__rate_interval]),\n  \"status\", \"${1}xx\", \"status_code\", \"([0-9])..\"),\n  \"status\", \"${1}\", \"status_code\", \"([a-zA-Z]+)\"))\n",
                        "format": "time_series",
                        "legendFormat": "{{status}}",
                        "refId": "A"
                     }
                  ],
                  "thresholds": [ ],
                  "timeFrom": null,
                  "timeShift": null,
                  "title": "Requests / sec",
                  "tooltip": {
                     "shared": false,
                     "sort": 0,
                     "value_type": "individual"
                  },
                  "type": "graph",
                  "xaxis": {
                     "buckets": null,
                     "mode": "time",
                     "name": null,
                     "show": true,
                     "values": [ ]
                  },
                  "yaxes": [
                     {
                        "format": "reqps",
                        "label": null,
                        "logBase": 1,
                        "max": null,
                        "min": 0,
                        "show": true
                     },
                     {
                        "format": "short",
                        "label": null,
                        "logBase": 1,
                        "max": null,
                        "min": null,
                        "show": false
                     }
                  ]
               },
               {
                  "aliasColors": { },
                  "bars": false,
                  "dashLength": 10,
                  "dashes": false,
                  "datasource": "$datasource",
                  "fill": 1,
                  "id": 22,
                  "legend": {
                     "avg": false,
                     "current": false,
                     "max": false,
                     "min": false,
                     "show": true,
                     "total": false,
                     "values": false
                  },
                  "lines": true,
                  "linewidth": 1,
                  "links": [ ],
                  "nullPointMode": "null as zero",
                  "percentage": false,
                  "pointradius": 5,
                  "points": false,
                  "renderer": "flot",
                  "seriesOverrides": [ ],
                  "spaceLength": 10,
                  "span": 6,
                  "stack": false,
                  "steppedLine": false,
                  "targets": [
                     {
                        "expr": "histogram_quantile(0.99, sum(rate(cortex_kv_request_duration_seconds_bucket{cluster=~\"$cluster\", job=~\"($namespace)/((ingester.*|cortex|mimir|mimir-write.*))\", kv_name=~\"ingester-.*\"}[$__rate_interval])) by (le)) * 1e3",
                        "format": "time_series",
                        "legendFormat": "99th Percentile",
                        "refId": "A"
                     },
                     {
                        "expr": "histogram_quantile(0.50, sum(rate(cortex_kv_request_duration_seconds_bucket{cluster=~\"$cluster\", job=~\"($namespace)/((ingester.*|cortex|mimir|mimir-write.*))\", kv_name=~\"ingester-.*\"}[$__rate_interval])) by (le)) * 1e3",
                        "format": "time_series",
                        "legendFormat": "50th Percentile",
                        "refId": "B"
                     },
                     {
                        "expr": "sum(rate(cortex_kv_request_duration_seconds_sum{cluster=~\"$cluster\", job=~\"($namespace)/((ingester.*|cortex|mimir|mimir-write.*))\", kv_name=~\"ingester-.*\"}[$__rate_interval])) * 1e3 / sum(rate(cortex_kv_request_duration_seconds_count{cluster=~\"$cluster\", job=~\"($namespace)/((ingester.*|cortex|mimir|mimir-write.*))\", kv_name=~\"ingester-.*\"}[$__rate_interval]))",
                        "format": "time_series",
                        "legendFormat": "Average",
                        "refId": "C"
                     }
                  ],
                  "thresholds": [ ],
                  "timeFrom": null,
                  "timeShift": null,
                  "title": "Latency",
                  "tooltip": {
                     "shared": false,
                     "sort": 0,
                     "value_type": "individual"
                  },
                  "type": "graph",
                  "xaxis": {
                     "buckets": null,
                     "mode": "time",
                     "name": null,
                     "show": true,
                     "values": [ ]
                  },
                  "yaxes": [
                     {
                        "format": "ms",
                        "label": null,
                        "logBase": 1,
                        "max": null,
                        "min": 0,
                        "show": true
                     },
                     {
                        "format": "short",
                        "label": null,
                        "logBase": 1,
                        "max": null,
                        "min": null,
                        "show": false
                     }
                  ]
               }
            ],
            "repeat": null,
            "repeatIteration": null,
            "repeatRowId": null,
            "showTitle": true,
            "title": "Ingester - key-value store for the ingesters ring",
            "titleSize": "h6"
         },
         {
            "collapse": false,
            "height": "250px",
            "panels": [
               {
                  "aliasColors": {
                     "failed": "#E24D42",
                     "successful": "#7EB26D"
                  },
                  "bars": false,
                  "dashLength": 10,
                  "dashes": false,
                  "datasource": "$datasource",
                  "description": "### Uploaded blocks / sec\nThe rate of blocks being uploaded from the ingesters\nto object storage.\n\n",
                  "fill": 10,
                  "id": 23,
                  "legend": {
                     "avg": false,
                     "current": false,
                     "max": false,
                     "min": false,
                     "show": true,
                     "total": false,
                     "values": false
                  },
                  "lines": true,
                  "linewidth": 0,
                  "links": [ ],
                  "nullPointMode": "null as zero",
                  "percentage": false,
                  "pointradius": 5,
                  "points": false,
                  "renderer": "flot",
                  "seriesOverrides": [ ],
                  "spaceLength": 10,
                  "span": 6,
                  "stack": true,
                  "steppedLine": false,
                  "targets": [
                     {
                        "expr": "sum(rate(cortex_ingester_shipper_uploads_total{cluster=~\"$cluster\", job=~\"($namespace)/((ingester.*|cortex|mimir|mimir-write.*))\"}[$__rate_interval])) - sum(rate(cortex_ingester_shipper_upload_failures_total{cluster=~\"$cluster\", job=~\"($namespace)/((ingester.*|cortex|mimir|mimir-write.*))\"}[$__rate_interval]))",
                        "format": "time_series",
                        "legendFormat": "successful",
                        "legendLink": null
                     },
                     {
                        "expr": "sum(rate(cortex_ingester_shipper_upload_failures_total{cluster=~\"$cluster\", job=~\"($namespace)/((ingester.*|cortex|mimir|mimir-write.*))\"}[$__rate_interval]))",
                        "format": "time_series",
                        "legendFormat": "failed",
                        "legendLink": null
                     }
                  ],
                  "thresholds": [ ],
                  "timeFrom": null,
                  "timeShift": null,
                  "title": "Uploaded blocks / sec",
                  "tooltip": {
                     "shared": false,
                     "sort": 0,
                     "value_type": "individual"
                  },
                  "type": "graph",
                  "xaxis": {
                     "buckets": null,
                     "mode": "time",
                     "name": null,
                     "show": true,
                     "values": [ ]
                  },
                  "yaxes": [
                     {
                        "format": "short",
                        "label": null,
                        "logBase": 1,
                        "max": null,
                        "min": 0,
                        "show": true
                     },
                     {
                        "format": "short",
                        "label": null,
                        "logBase": 1,
                        "max": null,
                        "min": null,
                        "show": false
                     }
                  ]
               },
               {
                  "aliasColors": { },
                  "bars": false,
                  "dashLength": 10,
                  "dashes": false,
                  "datasource": "$datasource",
                  "description": "### Upload latency\nThe average, median (50th percentile), and 99th percentile time\nthe ingesters take to upload blocks to object storage.\n\n",
                  "fill": 1,
                  "id": 24,
                  "legend": {
                     "avg": false,
                     "current": false,
                     "max": false,
                     "min": false,
                     "show": true,
                     "total": false,
                     "values": false
                  },
                  "lines": true,
                  "linewidth": 1,
                  "links": [ ],
                  "nullPointMode": "null as zero",
                  "percentage": false,
                  "pointradius": 5,
                  "points": false,
                  "renderer": "flot",
                  "seriesOverrides": [ ],
                  "spaceLength": 10,
                  "span": 6,
                  "stack": false,
                  "steppedLine": false,
                  "targets": [
                     {
                        "expr": "histogram_quantile(0.99, sum(rate(thanos_objstore_bucket_operation_duration_seconds_bucket{cluster=~\"$cluster\", job=~\"($namespace)/((ingester.*|cortex|mimir|mimir-write.*))\",component=\"ingester\",operation=\"upload\"}[$__rate_interval])) by (le)) * 1e3",
                        "format": "time_series",
                        "legendFormat": "99th Percentile",
                        "refId": "A"
                     },
                     {
                        "expr": "histogram_quantile(0.50, sum(rate(thanos_objstore_bucket_operation_duration_seconds_bucket{cluster=~\"$cluster\", job=~\"($namespace)/((ingester.*|cortex|mimir|mimir-write.*))\",component=\"ingester\",operation=\"upload\"}[$__rate_interval])) by (le)) * 1e3",
                        "format": "time_series",
                        "legendFormat": "50th Percentile",
                        "refId": "B"
                     },
                     {
                        "expr": "sum(rate(thanos_objstore_bucket_operation_duration_seconds_sum{cluster=~\"$cluster\", job=~\"($namespace)/((ingester.*|cortex|mimir|mimir-write.*))\",component=\"ingester\",operation=\"upload\"}[$__rate_interval])) * 1e3 / sum(rate(thanos_objstore_bucket_operation_duration_seconds_count{cluster=~\"$cluster\", job=~\"($namespace)/((ingester.*|cortex|mimir|mimir-write.*))\",component=\"ingester\",operation=\"upload\"}[$__rate_interval]))",
                        "format": "time_series",
                        "legendFormat": "Average",
                        "refId": "C"
                     }
                  ],
                  "thresholds": [ ],
                  "timeFrom": null,
                  "timeShift": null,
                  "title": "Upload latency",
                  "tooltip": {
                     "shared": false,
                     "sort": 0,
                     "value_type": "individual"
                  },
                  "type": "graph",
                  "xaxis": {
                     "buckets": null,
                     "mode": "time",
                     "name": null,
                     "show": true,
                     "values": [ ]
                  },
                  "yaxes": [
                     {
                        "format": "ms",
                        "label": null,
                        "logBase": 1,
                        "max": null,
                        "min": 0,
                        "show": true
                     },
                     {
                        "format": "short",
                        "label": null,
                        "logBase": 1,
                        "max": null,
                        "min": null,
                        "show": false
                     }
                  ]
               }
            ],
            "repeat": null,
            "repeatIteration": null,
            "repeatRowId": null,
            "showTitle": true,
            "title": "Ingester - shipper",
            "titleSize": "h6"
         },
         {
            "collapse": false,
            "height": "250px",
            "panels": [
               {
                  "aliasColors": {
                     "failed": "#E24D42",
                     "successful": "#7EB26D"
                  },
                  "bars": false,
                  "dashLength": 10,
                  "dashes": false,
                  "datasource": "$datasource",
                  "description": "### Compactions per second\nIngesters maintain a local TSDB per-tenant on disk. Each TSDB maintains a head block for each\nactive time series; these blocks get periodically compacted (by default, every 2h).\nThis panel shows the rate of compaction operations across all TSDBs on all ingesters.\n\n",
                  "fill": 10,
                  "id": 25,
                  "legend": {
                     "avg": false,
                     "current": false,
                     "max": false,
                     "min": false,
                     "show": true,
                     "total": false,
                     "values": false
                  },
                  "lines": true,
                  "linewidth": 0,
                  "links": [ ],
                  "nullPointMode": "null as zero",
                  "percentage": false,
                  "pointradius": 5,
                  "points": false,
                  "renderer": "flot",
                  "seriesOverrides": [ ],
                  "spaceLength": 10,
                  "span": 6,
                  "stack": true,
                  "steppedLine": false,
                  "targets": [
                     {
                        "expr": "sum(rate(cortex_ingester_tsdb_compactions_total{cluster=~\"$cluster\", job=~\"($namespace)/((ingester.*|cortex|mimir|mimir-write.*))\"}[$__rate_interval]))",
                        "format": "time_series",
                        "legendFormat": "successful",
                        "legendLink": null
                     },
                     {
                        "expr": "sum(rate(cortex_ingester_tsdb_compactions_failed_total{cluster=~\"$cluster\", job=~\"($namespace)/((ingester.*|cortex|mimir|mimir-write.*))\"}[$__rate_interval]))",
                        "format": "time_series",
                        "legendFormat": "failed",
                        "legendLink": null
                     }
                  ],
                  "thresholds": [ ],
                  "timeFrom": null,
                  "timeShift": null,
                  "title": "Compactions / sec",
                  "tooltip": {
                     "shared": false,
                     "sort": 0,
                     "value_type": "individual"
                  },
                  "type": "graph",
                  "xaxis": {
                     "buckets": null,
                     "mode": "time",
                     "name": null,
                     "show": true,
                     "values": [ ]
                  },
                  "yaxes": [
                     {
                        "format": "short",
                        "label": null,
                        "logBase": 1,
                        "max": null,
                        "min": 0,
                        "show": true
                     },
                     {
                        "format": "short",
                        "label": null,
                        "logBase": 1,
                        "max": null,
                        "min": null,
                        "show": false
                     }
                  ]
               },
               {
                  "aliasColors": { },
                  "bars": false,
                  "dashLength": 10,
                  "dashes": false,
                  "datasource": "$datasource",
                  "description": "### Compaction latency\nThe average, median (50th percentile), and 99th percentile time ingesters take to compact TSDB head blocks\non the local filesystem.\n\n",
                  "fill": 1,
                  "id": 26,
                  "legend": {
                     "avg": false,
                     "current": false,
                     "max": false,
                     "min": false,
                     "show": true,
                     "total": false,
                     "values": false
                  },
                  "lines": true,
                  "linewidth": 1,
                  "links": [ ],
                  "nullPointMode": "null as zero",
                  "percentage": false,
                  "pointradius": 5,
                  "points": false,
                  "renderer": "flot",
                  "seriesOverrides": [ ],
                  "spaceLength": 10,
                  "span": 6,
                  "stack": false,
                  "steppedLine": false,
                  "targets": [
                     {
                        "expr": "histogram_quantile(0.99, sum(rate(cortex_ingester_tsdb_compaction_duration_seconds_bucket{cluster=~\"$cluster\", job=~\"($namespace)/((ingester.*|cortex|mimir|mimir-write.*))\"}[$__rate_interval])) by (le)) * 1e3",
                        "format": "time_series",
                        "legendFormat": "99th Percentile",
                        "refId": "A"
                     },
                     {
                        "expr": "histogram_quantile(0.50, sum(rate(cortex_ingester_tsdb_compaction_duration_seconds_bucket{cluster=~\"$cluster\", job=~\"($namespace)/((ingester.*|cortex|mimir|mimir-write.*))\"}[$__rate_interval])) by (le)) * 1e3",
                        "format": "time_series",
                        "legendFormat": "50th Percentile",
                        "refId": "B"
                     },
                     {
                        "expr": "sum(rate(cortex_ingester_tsdb_compaction_duration_seconds_sum{cluster=~\"$cluster\", job=~\"($namespace)/((ingester.*|cortex|mimir|mimir-write.*))\"}[$__rate_interval])) * 1e3 / sum(rate(cortex_ingester_tsdb_compaction_duration_seconds_count{cluster=~\"$cluster\", job=~\"($namespace)/((ingester.*|cortex|mimir|mimir-write.*))\"}[$__rate_interval]))",
                        "format": "time_series",
                        "legendFormat": "Average",
                        "refId": "C"
                     }
                  ],
                  "thresholds": [ ],
                  "timeFrom": null,
                  "timeShift": null,
                  "title": "Compactions latency",
                  "tooltip": {
                     "shared": false,
                     "sort": 0,
                     "value_type": "individual"
                  },
                  "type": "graph",
                  "xaxis": {
                     "buckets": null,
                     "mode": "time",
                     "name": null,
                     "show": true,
                     "values": [ ]
                  },
                  "yaxes": [
                     {
                        "format": "ms",
                        "label": null,
                        "logBase": 1,
                        "max": null,
                        "min": 0,
                        "show": true
                     },
                     {
                        "format": "short",
                        "label": null,
                        "logBase": 1,
                        "max": null,
                        "min": null,
                        "show": false
                     }
                  ]
               }
            ],
            "repeat": null,
            "repeatIteration": null,
            "repeatRowId": null,
            "showTitle": true,
            "title": "Ingester - TSDB head",
            "titleSize": "h6"
         },
         {
            "collapse": false,
            "height": "250px",
            "panels": [
               {
                  "aliasColors": {
                     "failed": "#E24D42",
                     "successful": "#7EB26D"
                  },
                  "bars": false,
                  "dashLength": 10,
                  "dashes": false,
                  "datasource": "$datasource",
                  "description": "### WAL truncations per second\nThe WAL is truncated each time a new TSDB block is written. This panel measures the rate of\ntruncations.\n\n",
                  "fill": 10,
                  "id": 27,
                  "legend": {
                     "avg": false,
                     "current": false,
                     "max": false,
                     "min": false,
                     "show": true,
                     "total": false,
                     "values": false
                  },
                  "lines": true,
                  "linewidth": 0,
                  "links": [ ],
                  "nullPointMode": "null as zero",
                  "percentage": false,
                  "pointradius": 5,
                  "points": false,
                  "renderer": "flot",
                  "seriesOverrides": [ ],
                  "spaceLength": 10,
                  "span": 3,
                  "stack": true,
                  "steppedLine": false,
                  "targets": [
                     {
                        "expr": "sum(rate(cortex_ingester_tsdb_wal_truncations_total{cluster=~\"$cluster\", job=~\"($namespace)/((ingester.*|cortex|mimir|mimir-write.*))\"}[$__rate_interval])) - sum(rate(cortex_ingester_tsdb_wal_truncations_failed_total{cluster=~\"$cluster\", job=~\"($namespace)/((ingester.*|cortex|mimir|mimir-write.*))\"}[$__rate_interval]))",
                        "format": "time_series",
                        "legendFormat": "successful",
                        "legendLink": null
                     },
                     {
                        "expr": "sum(rate(cortex_ingester_tsdb_wal_truncations_failed_total{cluster=~\"$cluster\", job=~\"($namespace)/((ingester.*|cortex|mimir|mimir-write.*))\"}[$__rate_interval]))",
                        "format": "time_series",
                        "legendFormat": "failed",
                        "legendLink": null
                     }
                  ],
                  "thresholds": [ ],
                  "timeFrom": null,
                  "timeShift": null,
                  "title": "WAL truncations / sec",
                  "tooltip": {
                     "shared": false,
                     "sort": 0,
                     "value_type": "individual"
                  },
                  "type": "graph",
                  "xaxis": {
                     "buckets": null,
                     "mode": "time",
                     "name": null,
                     "show": true,
                     "values": [ ]
                  },
                  "yaxes": [
                     {
                        "format": "short",
                        "label": null,
                        "logBase": 1,
                        "max": null,
                        "min": 0,
                        "show": true
                     },
                     {
                        "format": "short",
                        "label": null,
                        "logBase": 1,
                        "max": null,
                        "min": null,
                        "show": false
                     }
                  ]
               },
               {
                  "aliasColors": {
                     "failed": "#E24D42",
                     "successful": "#7EB26D"
                  },
                  "bars": false,
                  "dashLength": 10,
                  "dashes": false,
                  "datasource": "$datasource",
                  "description": "### Checkpoints created per second\nCheckpoints are created as part of the WAL truncation process.\nThis metric measures the rate of checkpoint creation.\n\n",
                  "fill": 10,
                  "id": 28,
                  "legend": {
                     "avg": false,
                     "current": false,
                     "max": false,
                     "min": false,
                     "show": true,
                     "total": false,
                     "values": false
                  },
                  "lines": true,
                  "linewidth": 0,
                  "links": [ ],
                  "nullPointMode": "null as zero",
                  "percentage": false,
                  "pointradius": 5,
                  "points": false,
                  "renderer": "flot",
                  "seriesOverrides": [ ],
                  "spaceLength": 10,
                  "span": 3,
                  "stack": true,
                  "steppedLine": false,
                  "targets": [
                     {
                        "expr": "sum(rate(cortex_ingester_tsdb_checkpoint_creations_total{cluster=~\"$cluster\", job=~\"($namespace)/((ingester.*|cortex|mimir|mimir-write.*))\"}[$__rate_interval])) - sum(rate(cortex_ingester_tsdb_checkpoint_creations_failed_total{cluster=~\"$cluster\", job=~\"($namespace)/((ingester.*|cortex|mimir|mimir-write.*))\"}[$__rate_interval]))",
                        "format": "time_series",
                        "legendFormat": "successful",
                        "legendLink": null
                     },
                     {
                        "expr": "sum(rate(cortex_ingester_tsdb_checkpoint_creations_failed_total{cluster=~\"$cluster\", job=~\"($namespace)/((ingester.*|cortex|mimir|mimir-write.*))\"}[$__rate_interval]))",
                        "format": "time_series",
                        "legendFormat": "failed",
                        "legendLink": null
                     }
                  ],
                  "thresholds": [ ],
                  "timeFrom": null,
                  "timeShift": null,
                  "title": "Checkpoints created / sec",
                  "tooltip": {
                     "shared": false,
                     "sort": 0,
                     "value_type": "individual"
                  },
                  "type": "graph",
                  "xaxis": {
                     "buckets": null,
                     "mode": "time",
                     "name": null,
                     "show": true,
                     "values": [ ]
                  },
                  "yaxes": [
                     {
                        "format": "short",
                        "label": null,
                        "logBase": 1,
                        "max": null,
                        "min": 0,
                        "show": true
                     },
                     {
                        "format": "short",
                        "label": null,
                        "logBase": 1,
                        "max": null,
                        "min": null,
                        "show": false
                     }
                  ]
               },
               {
                  "datasource": "$datasource",
                  "description": "### WAL truncations latency (including checkpointing)\nAverage time taken to perform a full WAL truncation,\nincluding the time taken for the checkpointing to complete.\n\n",
                  "fieldConfig": {
                     "defaults": {
                        "noValue": "0",
                        "unit": "s"
                     }
                  },
                  "id": 29,
                  "links": [ ],
                  "options": {
                     "legend": {
                        "showLegend": true
                     },
                     "tooltip": {
                        "mode": "single",
                        "sort": "none"
                     }
                  },
                  "span": 3,
                  "targets": [
                     {
                        "expr": "sum(rate(cortex_ingester_tsdb_wal_truncate_duration_seconds_sum{cluster=~\"$cluster\", job=~\"($namespace)/((ingester.*|cortex|mimir|mimir-write.*))\"}[$__rate_interval]))\n/\nsum(rate(cortex_ingester_tsdb_wal_truncate_duration_seconds_count{cluster=~\"$cluster\", job=~\"($namespace)/((ingester.*|cortex|mimir|mimir-write.*))\"}[$__rate_interval])) >= 0\n",
                        "format": "time_series",
                        "legendFormat": "avg",
                        "legendLink": null
                     }
                  ],
                  "title": "WAL truncations latency (includes checkpointing)",
                  "type": "timeseries"
               },
               {
                  "aliasColors": {
                     "WAL": "#E24D42",
                     "mmap-ed chunks": "#E28A42"
                  },
                  "bars": false,
                  "dashLength": 10,
                  "dashes": false,
                  "datasource": "$datasource",
                  "fill": 10,
                  "id": 30,
                  "legend": {
                     "avg": false,
                     "current": false,
                     "max": false,
                     "min": false,
                     "show": true,
                     "total": false,
                     "values": false
                  },
                  "lines": true,
                  "linewidth": 0,
                  "links": [ ],
                  "nullPointMode": "null as zero",
                  "percentage": false,
                  "pointradius": 5,
                  "points": false,
                  "renderer": "flot",
                  "seriesOverrides": [ ],
                  "spaceLength": 10,
                  "span": 3,
                  "stack": true,
                  "steppedLine": false,
                  "targets": [
                     {
                        "expr": "sum(rate(cortex_ingester_tsdb_wal_corruptions_total{cluster=~\"$cluster\", job=~\"($namespace)/((ingester.*|cortex|mimir|mimir-write.*))\"}[$__rate_interval]))",
                        "format": "time_series",
                        "legendFormat": "WAL",
                        "legendLink": null
                     },
                     {
                        "expr": "sum(rate(cortex_ingester_tsdb_mmap_chunk_corruptions_total{cluster=~\"$cluster\", job=~\"($namespace)/((ingester.*|cortex|mimir|mimir-write.*))\"}[$__rate_interval]))",
                        "format": "time_series",
                        "legendFormat": "mmap-ed chunks",
                        "legendLink": null
                     }
                  ],
                  "thresholds": [ ],
                  "timeFrom": null,
                  "timeShift": null,
                  "title": "Corruptions / sec",
                  "tooltip": {
                     "shared": false,
                     "sort": 0,
                     "value_type": "individual"
                  },
                  "type": "graph",
                  "xaxis": {
                     "buckets": null,
                     "mode": "time",
                     "name": null,
                     "show": true,
                     "values": [ ]
                  },
                  "yaxes": [
                     {
                        "format": "ops",
                        "label": null,
                        "logBase": 1,
                        "max": null,
                        "min": 0,
                        "show": true
                     },
                     {
                        "format": "short",
                        "label": null,
                        "logBase": 1,
                        "max": null,
                        "min": null,
                        "show": false
                     }
                  ]
               }
            ],
            "repeat": null,
            "repeatIteration": null,
            "repeatRowId": null,
            "showTitle": true,
            "title": "Ingester - TSDB write ahead log (WAL)",
            "titleSize": "h6"
         },
         {
            "collapse": false,
            "height": "250px",
            "panels": [
               {
                  "aliasColors": { },
                  "bars": false,
                  "dashLength": 10,
                  "dashes": false,
                  "datasource": "$datasource",
                  "description": "### Distributor exemplars incoming rate\nThe rate of exemplars that have come in to the distributor, including rejected or deduped exemplars.\n\n",
                  "fill": 1,
                  "id": 31,
                  "legend": {
                     "avg": false,
                     "current": false,
                     "max": false,
                     "min": false,
                     "show": true,
                     "total": false,
                     "values": false
                  },
                  "lines": true,
                  "linewidth": 1,
                  "links": [ ],
                  "nullPointMode": "null as zero",
                  "percentage": false,
                  "pointradius": 5,
                  "points": false,
                  "renderer": "flot",
                  "seriesOverrides": [ ],
                  "spaceLength": 10,
                  "span": 3,
                  "stack": false,
                  "steppedLine": false,
                  "targets": [
                     {
                        "expr": "sum(cluster_namespace_job:cortex_distributor_exemplars_in:rate5m{cluster=~\"$cluster\", job=~\"($namespace)/((distributor.*|cortex|mimir|mimir-write.*))\"})",
                        "format": "time_series",
                        "legendFormat": "incoming exemplars",
                        "legendLink": null
                     }
                  ],
                  "thresholds": [ ],
                  "timeFrom": null,
                  "timeShift": null,
                  "title": "Distributor exemplars incoming rate",
                  "tooltip": {
                     "shared": false,
                     "sort": 0,
                     "value_type": "individual"
                  },
                  "type": "graph",
                  "xaxis": {
                     "buckets": null,
                     "mode": "time",
                     "name": null,
                     "show": true,
                     "values": [ ]
                  },
                  "yaxes": [
                     {
                        "format": "ex/s",
                        "label": null,
                        "logBase": 1,
                        "max": null,
                        "min": 0,
                        "show": true
                     },
                     {
                        "format": "short",
                        "label": null,
                        "logBase": 1,
                        "max": null,
                        "min": null,
                        "show": false
                     }
                  ]
               },
               {
                  "aliasColors": { },
                  "bars": false,
                  "dashLength": 10,
                  "dashes": false,
                  "datasource": "$datasource",
                  "description": "### Distributor exemplars received rate\nThe rate of received exemplars, excluding rejected and deduped exemplars.\nThis number can be sensibly lower than incoming rate because we dedupe the HA sent exemplars, and then reject based on time, see `cortex_discarded_exemplars_total` for specific reasons rates.\n\n",
                  "fill": 1,
                  "id": 32,
                  "legend": {
                     "avg": false,
                     "current": false,
                     "max": false,
                     "min": false,
                     "show": true,
                     "total": false,
                     "values": false
                  },
                  "lines": true,
                  "linewidth": 1,
                  "links": [ ],
                  "nullPointMode": "null as zero",
                  "percentage": false,
                  "pointradius": 5,
                  "points": false,
                  "renderer": "flot",
                  "seriesOverrides": [ ],
                  "spaceLength": 10,
                  "span": 3,
                  "stack": false,
                  "steppedLine": false,
                  "targets": [
                     {
                        "expr": "sum(cluster_namespace_job:cortex_distributor_received_exemplars:rate5m{cluster=~\"$cluster\", job=~\"($namespace)/((distributor.*|cortex|mimir|mimir-write.*))\"})",
                        "format": "time_series",
                        "legendFormat": "received exemplars",
                        "legendLink": null
                     }
                  ],
                  "thresholds": [ ],
                  "timeFrom": null,
                  "timeShift": null,
                  "title": "Distributor exemplars received rate",
                  "tooltip": {
                     "shared": false,
                     "sort": 0,
                     "value_type": "individual"
                  },
                  "type": "graph",
                  "xaxis": {
                     "buckets": null,
                     "mode": "time",
                     "name": null,
                     "show": true,
                     "values": [ ]
                  },
                  "yaxes": [
                     {
                        "format": "ex/s",
                        "label": null,
                        "logBase": 1,
                        "max": null,
                        "min": 0,
                        "show": true
                     },
                     {
                        "format": "short",
                        "label": null,
                        "logBase": 1,
                        "max": null,
                        "min": null,
                        "show": false
                     }
                  ]
               },
               {
                  "aliasColors": { },
                  "bars": false,
                  "dashLength": 10,
                  "dashes": false,
                  "datasource": "$datasource",
                  "description": "### Ingester ingested exemplars rate\nThe rate of exemplars ingested in the ingesters.\nEvery exemplar is sent to the replication factor number of ingesters, so the sum of rates from all ingesters is divided by the replication factor.\nThis ingested exemplars rate should match the distributor's received exemplars rate.\n\n",
                  "fill": 1,
                  "id": 33,
                  "legend": {
                     "avg": false,
                     "current": false,
                     "max": false,
                     "min": false,
                     "show": true,
                     "total": false,
                     "values": false
                  },
                  "lines": true,
                  "linewidth": 1,
                  "links": [ ],
                  "nullPointMode": "null as zero",
                  "percentage": false,
                  "pointradius": 5,
                  "points": false,
                  "renderer": "flot",
                  "seriesOverrides": [ ],
                  "spaceLength": 10,
                  "span": 3,
                  "stack": false,
                  "steppedLine": false,
                  "targets": [
                     {
                        "expr": "sum(\n  cluster_namespace_job:cortex_ingester_ingested_exemplars:rate5m{cluster=~\"$cluster\", job=~\"($namespace)/((ingester.*|cortex|mimir|mimir-write.*))\"}\n  / on(cluster, namespace) group_left\n  max by (cluster, namespace) (cortex_distributor_replication_factor{cluster=~\"$cluster\", job=~\"($namespace)/((distributor.*|cortex|mimir|mimir-write.*))\"})\n)\n",
                        "format": "time_series",
                        "legendFormat": "ingested exemplars",
                        "legendLink": null
                     }
                  ],
                  "thresholds": [ ],
                  "timeFrom": null,
                  "timeShift": null,
                  "title": "Ingester ingested exemplars rate",
                  "tooltip": {
                     "shared": false,
                     "sort": 0,
                     "value_type": "individual"
                  },
                  "type": "graph",
                  "xaxis": {
                     "buckets": null,
                     "mode": "time",
                     "name": null,
                     "show": true,
                     "values": [ ]
                  },
                  "yaxes": [
                     {
                        "format": "ex/s",
                        "label": null,
                        "logBase": 1,
                        "max": null,
                        "min": 0,
                        "show": true
                     },
                     {
                        "format": "short",
                        "label": null,
                        "logBase": 1,
                        "max": null,
                        "min": null,
                        "show": false
                     }
                  ]
               },
               {
                  "aliasColors": { },
                  "bars": false,
                  "dashLength": 10,
                  "dashes": false,
                  "datasource": "$datasource",
                  "description": "### Ingester appended exemplars rate\nThe rate of exemplars appended in the ingesters.\nThis can be lower than ingested exemplars rate since TSDB does not append the same exemplar twice, and those can be frequent.\n\n",
                  "fill": 1,
                  "id": 34,
                  "legend": {
                     "avg": false,
                     "current": false,
                     "max": false,
                     "min": false,
                     "show": true,
                     "total": false,
                     "values": false
                  },
                  "lines": true,
                  "linewidth": 1,
                  "links": [ ],
                  "nullPointMode": "null as zero",
                  "percentage": false,
                  "pointradius": 5,
                  "points": false,
                  "renderer": "flot",
                  "seriesOverrides": [ ],
                  "spaceLength": 10,
                  "span": 3,
                  "stack": false,
                  "steppedLine": false,
                  "targets": [
                     {
                        "expr": "sum(\n  cluster_namespace_job:cortex_ingester_tsdb_exemplar_exemplars_appended:rate5m{cluster=~\"$cluster\", job=~\"($namespace)/((ingester.*|cortex|mimir|mimir-write.*))\"}\n  / on(cluster, namespace) group_left\n  max by (cluster, namespace) (cortex_distributor_replication_factor{cluster=~\"$cluster\", job=~\"($namespace)/((distributor.*|cortex|mimir|mimir-write.*))\"})\n)\n",
                        "format": "time_series",
                        "legendFormat": "appended exemplars",
                        "legendLink": null
                     }
                  ],
                  "thresholds": [ ],
                  "timeFrom": null,
                  "timeShift": null,
                  "title": "Ingester appended exemplars rate",
                  "tooltip": {
                     "shared": false,
                     "sort": 0,
                     "value_type": "individual"
                  },
                  "type": "graph",
                  "xaxis": {
                     "buckets": null,
                     "mode": "time",
                     "name": null,
                     "show": true,
                     "values": [ ]
                  },
                  "yaxes": [
                     {
                        "format": "ex/s",
                        "label": null,
                        "logBase": 1,
                        "max": null,
                        "min": 0,
                        "show": true
                     },
                     {
                        "format": "short",
                        "label": null,
                        "logBase": 1,
                        "max": null,
                        "min": null,
                        "show": false
                     }
                  ]
               }
            ],
            "repeat": null,
            "repeatIteration": null,
            "repeatRowId": null,
            "showTitle": true,
            "title": "Exemplars",
            "titleSize": "h6"
         },
         {
            "collapse": false,
            "height": "250px",
            "panels": [
               {
                  "aliasColors": { },
                  "bars": false,
                  "dashLength": 10,
                  "dashes": false,
                  "datasource": "$datasource",
                  "fill": 1,
                  "id": 35,
                  "legend": {
                     "avg": false,
                     "current": false,
                     "max": false,
                     "min": false,
                     "show": true,
                     "total": false,
                     "values": false
                  },
                  "lines": true,
                  "linewidth": 1,
                  "links": [ ],
                  "nullPointMode": "null as zero",
                  "percentage": false,
                  "pointradius": 5,
                  "points": false,
                  "renderer": "flot",
                  "seriesOverrides": [ ],
                  "spaceLength": 10,
                  "span": 6,
                  "stack": false,
                  "steppedLine": false,
                  "targets": [
                     {
                        "expr": "sum by (reason) (rate(cortex_distributor_instance_rejected_requests_total{cluster=~\"$cluster\", job=~\"($namespace)/((distributor.*|cortex|mimir|mimir-write.*))\"}[$__rate_interval]))",
                        "format": "time_series",
                        "legendFormat": "{{reason}}",
                        "legendLink": null
                     }
                  ],
                  "thresholds": [ ],
                  "timeFrom": null,
                  "timeShift": null,
                  "title": "Rejected distributor requests",
                  "tooltip": {
                     "shared": false,
                     "sort": 0,
                     "value_type": "individual"
                  },
                  "type": "graph",
                  "xaxis": {
                     "buckets": null,
                     "mode": "time",
                     "name": null,
                     "show": true,
                     "values": [ ]
                  },
                  "yaxes": [
                     {
                        "format": "req/s",
                        "label": null,
                        "logBase": 1,
                        "max": null,
                        "min": 0,
                        "show": true
                     },
                     {
                        "format": "short",
                        "label": null,
                        "logBase": 1,
                        "max": null,
                        "min": null,
                        "show": false
                     }
                  ]
               },
               {
                  "aliasColors": { },
                  "bars": false,
                  "dashLength": 10,
                  "dashes": false,
                  "datasource": "$datasource",
                  "fill": 1,
                  "id": 36,
                  "legend": {
                     "avg": false,
                     "current": false,
                     "max": false,
                     "min": false,
                     "show": true,
                     "total": false,
                     "values": false
                  },
                  "lines": true,
                  "linewidth": 1,
                  "links": [ ],
                  "nullPointMode": "null as zero",
                  "percentage": false,
                  "pointradius": 5,
                  "points": false,
                  "renderer": "flot",
                  "seriesOverrides": [ ],
                  "spaceLength": 10,
                  "span": 6,
                  "stack": false,
                  "steppedLine": false,
                  "targets": [
                     {
                        "expr": "sum by (reason) (rate(cortex_ingester_instance_rejected_requests_total{cluster=~\"$cluster\", job=~\"($namespace)/((ingester.*|cortex|mimir|mimir-write.*))\"}[$__rate_interval]))",
                        "format": "time_series",
                        "legendFormat": "{{reason}}",
                        "legendLink": null
                     }
                  ],
                  "thresholds": [ ],
                  "timeFrom": null,
                  "timeShift": null,
                  "title": "Rejected ingester requests",
                  "tooltip": {
                     "shared": false,
                     "sort": 0,
                     "value_type": "individual"
                  },
                  "type": "graph",
                  "xaxis": {
                     "buckets": null,
                     "mode": "time",
                     "name": null,
                     "show": true,
                     "values": [ ]
                  },
                  "yaxes": [
                     {
                        "format": "req/s",
                        "label": null,
                        "logBase": 1,
                        "max": null,
                        "min": 0,
                        "show": true
                     },
                     {
                        "format": "short",
                        "label": null,
                        "logBase": 1,
                        "max": null,
                        "min": null,
                        "show": false
                     }
                  ]
               }
            ],
            "repeat": null,
            "repeatIteration": null,
            "repeatRowId": null,
            "showTitle": true,
            "title": "Instance Limits",
            "titleSize": "h6"
         }
      ],
      "schemaVersion": 14,
      "style": "dark",
      "tags": [
         "mimir"
      ],
      "templating": {
         "list": [
            {
               "current": {
                  "text": "default",
                  "value": "default"
               },
               "hide": 0,
               "label": "Data source",
               "name": "datasource",
               "options": [ ],
               "query": "prometheus",
               "refresh": 1,
               "regex": "",
               "type": "datasource"
            },
            {
               "allValue": ".+",
               "current": {
                  "selected": true,
                  "text": "All",
                  "value": "$__all"
               },
               "datasource": "$datasource",
               "hide": 0,
               "includeAll": true,
               "label": "cluster",
               "multi": true,
               "name": "cluster",
               "options": [ ],
               "query": "label_values(cortex_build_info, cluster)",
               "refresh": 1,
               "regex": "",
               "sort": 1,
               "tagValuesQuery": "",
               "tags": [ ],
               "tagsQuery": "",
               "type": "query",
               "useTags": false
            },
            {
               "allValue": ".+",
               "current": {
                  "selected": true,
                  "text": "All",
                  "value": "$__all"
               },
               "datasource": "$datasource",
               "hide": 0,
               "includeAll": true,
               "label": "namespace",
               "multi": true,
               "name": "namespace",
               "options": [ ],
               "query": "label_values(cortex_build_info{cluster=~\"$cluster\"}, namespace)",
               "refresh": 1,
               "regex": "",
               "sort": 1,
               "tagValuesQuery": "",
               "tags": [ ],
               "tagsQuery": "",
               "type": "query",
               "useTags": false
            }
         ]
      },
      "time": {
         "from": "now-1h",
         "to": "now"
      },
      "timepicker": {
         "refresh_intervals": [
            "5s",
            "10s",
            "30s",
            "1m",
            "5m",
            "15m",
            "30m",
            "1h",
            "2h",
            "1d"
         ],
         "time_options": [
            "5m",
            "15m",
            "1h",
            "6h",
            "12h",
            "24h",
            "2d",
            "7d",
            "30d"
         ]
      },
      "timezone": "utc",
      "title": "Mimir / Writes",
      "uid": "8280707b8f16e7b87b840fc1cc92d4c5",
      "version": 0
   }<|MERGE_RESOLUTION|>--- conflicted
+++ resolved
@@ -566,21 +566,13 @@
                      {
                         "expr": "(histogram_quantile(0.99, sum(rate(cortex_request_duration_seconds{cluster=~\"$cluster\", job=~\"($namespace)/((distributor.*|cortex|mimir|mimir-write.*))\", route=~\"/distributor.Distributor/Push|/httpgrpc.*|api_(v1|prom)_push|otlp_v1_metrics\"}[$__rate_interval]))) or\n histogram_quantile(0.99, sum(rate(cortex_request_duration_seconds_bucket{cluster=~\"$cluster\", job=~\"($namespace)/((distributor.*|cortex|mimir|mimir-write.*))\", route=~\"/distributor.Distributor/Push|/httpgrpc.*|api_(v1|prom)_push|otlp_v1_metrics\"}[$__rate_interval])) by (le))) * 1e3\n",
                         "format": "time_series",
-<<<<<<< HEAD
                         "legendFormat": "99th Percentile",
-=======
-                        "legendFormat": "99th percentile",
->>>>>>> 409da4de
                         "refId": "A"
                      },
                      {
                         "expr": "(histogram_quantile(0.50, sum(rate(cortex_request_duration_seconds{cluster=~\"$cluster\", job=~\"($namespace)/((distributor.*|cortex|mimir|mimir-write.*))\", route=~\"/distributor.Distributor/Push|/httpgrpc.*|api_(v1|prom)_push|otlp_v1_metrics\"}[$__rate_interval]))) or\n histogram_quantile(0.50, sum(rate(cortex_request_duration_seconds_bucket{cluster=~\"$cluster\", job=~\"($namespace)/((distributor.*|cortex|mimir|mimir-write.*))\", route=~\"/distributor.Distributor/Push|/httpgrpc.*|api_(v1|prom)_push|otlp_v1_metrics\"}[$__rate_interval])) by (le))) * 1e3\n",
                         "format": "time_series",
-<<<<<<< HEAD
                         "legendFormat": "50th Percentile",
-=======
-                        "legendFormat": "50th percentile",
->>>>>>> 409da4de
                         "refId": "B"
                      },
                      {
