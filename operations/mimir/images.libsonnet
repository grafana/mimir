--- conflicted
+++ resolved
@@ -5,11 +5,7 @@
     memcachedExporter: 'prom/memcached-exporter:v0.11.2',
 
     // Our services.
-<<<<<<< HEAD
-    mimir: 'grafana/mimir:2.9.1',
-=======
     mimir: 'grafana/mimir:2.10.0',
->>>>>>> 77906f76
 
     alertmanager: self.mimir,
     distributor: self.mimir,
@@ -23,11 +19,7 @@
     query_scheduler: self.mimir,
     overrides_exporter: self.mimir,
 
-<<<<<<< HEAD
-    query_tee: 'grafana/query-tee:2.9.1',
-=======
     query_tee: 'grafana/query-tee:2.10.0',
->>>>>>> 77906f76
     continuous_test: 'grafana/mimir-continuous-test:main-8a8648e81',
 
     // Read-write deployment mode.
