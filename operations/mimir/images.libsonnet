--- conflicted
+++ resolved
@@ -5,11 +5,7 @@
     memcachedExporter: 'prom/memcached-exporter:v0.15.3',
 
     // Our services.
-<<<<<<< HEAD
-    mimir: 'grafana/mimir:2.17.2',
-=======
     mimir: 'grafana/mimir:3.0.0',
->>>>>>> 3e9aeb43
 
     alertmanager: self.mimir,
     distributor: self.mimir,
@@ -23,11 +19,7 @@
     query_scheduler: self.mimir,
     overrides_exporter: self.mimir,
 
-<<<<<<< HEAD
-    query_tee: 'grafana/query-tee:2.17.2',
-=======
     query_tee: 'grafana/query-tee:3.0.0',
->>>>>>> 3e9aeb43
     continuous_test: self.mimir,
 
     // See: https://github.com/grafana/rollout-operator
