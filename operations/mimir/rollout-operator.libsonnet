--- conflicted
+++ resolved
@@ -184,8 +184,7 @@
       namespace: $._config.namespace,
     }),
 
-<<<<<<< HEAD
-  zpdb_validation_webhook: if !rollout_operator_enabled || !$._config.enable_rollout_operator_webhook then null else
+  zpdb_validation_webhook: if !$._config.rollout_operator_enabled || !$._config.enable_rollout_operator_webhook then null else
     validatingWebhookConfiguration.new('zpdb-validation-%s' % $._config.namespace) +
     validatingWebhookConfiguration.mixin.metadata.withLabels({
       'grafana.com/namespace': $._config.namespace,
@@ -259,10 +258,7 @@
       },
     ]),
 
-  no_downscale_webhook: if !rollout_operator_enabled || !$._config.enable_rollout_operator_webhook then null else
-=======
   no_downscale_webhook: if !$._config.rollout_operator_enabled || !$._config.enable_rollout_operator_webhook then null else
->>>>>>> 6c325da9
     validatingWebhookConfiguration.new('no-downscale-%s' % $._config.namespace) +
     validatingWebhookConfiguration.mixin.metadata.withLabels({
       'grafana.com/namespace': $._config.namespace,
