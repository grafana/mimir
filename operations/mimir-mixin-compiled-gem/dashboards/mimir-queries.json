--- conflicted
+++ resolved
@@ -1458,49 +1458,37 @@
                   "span": 4,
                   "targets": [
                      {
-<<<<<<< HEAD
-                        "expr": "(histogram_quantile(0.99, sum by (le) (cluster_job:cortex_ingester_queried_series_bucket:sum_rate{cluster=~\"$cluster\", job=~\"($namespace)/((ingester.*|cortex|mimir))\"})) * 1) and on() (vector($latency_metrics) == 1)",
-=======
-                        "expr": "histogram_quantile(0.99, sum by (le) (cluster_job_stage:cortex_ingester_queried_series_bucket:sum_rate{cluster=~\"$cluster\", job=~\"($namespace)/((ingester.*|cortex|mimir))\", stage=\"merged_blocks\"})) * 1",
->>>>>>> 7f111b36
+                        "expr": "(histogram_quantile(0.99, sum by (le) (cluster_job_stage:cortex_ingester_queried_series_bucket:sum_rate{cluster=~\"$cluster\", job=~\"($namespace)/((ingester.*|cortex|mimir))\", stage=\"merged_blocks\"})) * 1) and on() (vector($latency_metrics) == 1)",
                         "format": "time_series",
                         "legendFormat": "99th percentile",
                         "refId": "A_classic"
                      },
                      {
-                        "expr": "(histogram_quantile(0.99, sum (cluster_job:cortex_ingester_queried_series:sum_rate{cluster=~\"$cluster\", job=~\"($namespace)/((ingester.*|cortex|mimir))\"})) * 1) and on() (vector($latency_metrics) == -1)",
+                        "expr": "(histogram_quantile(0.99, sum (cluster_job_stage:cortex_ingester_queried_series:sum_rate{cluster=~\"$cluster\", job=~\"($namespace)/((ingester.*|cortex|mimir))\", stage=\"merged_blocks\"})) * 1) and on() (vector($latency_metrics) == -1)",
                         "format": "time_series",
                         "legendFormat": "99th percentile",
                         "refId": "A_native"
                      },
                      {
-<<<<<<< HEAD
-                        "expr": "(histogram_quantile(0.50, sum by (le) (cluster_job:cortex_ingester_queried_series_bucket:sum_rate{cluster=~\"$cluster\", job=~\"($namespace)/((ingester.*|cortex|mimir))\"})) * 1) and on() (vector($latency_metrics) == 1)",
-=======
-                        "expr": "histogram_quantile(0.50, sum by (le) (cluster_job_stage:cortex_ingester_queried_series_bucket:sum_rate{cluster=~\"$cluster\", job=~\"($namespace)/((ingester.*|cortex|mimir))\", stage=\"merged_blocks\"})) * 1",
->>>>>>> 7f111b36
+                        "expr": "(histogram_quantile(0.50, sum by (le) (cluster_job_stage:cortex_ingester_queried_series_bucket:sum_rate{cluster=~\"$cluster\", job=~\"($namespace)/((ingester.*|cortex|mimir))\", stage=\"merged_blocks\"})) * 1) and on() (vector($latency_metrics) == 1)",
                         "format": "time_series",
                         "legendFormat": "50th percentile",
                         "refId": "B_classic"
                      },
                      {
-<<<<<<< HEAD
-                        "expr": "(histogram_quantile(0.50, sum (cluster_job:cortex_ingester_queried_series:sum_rate{cluster=~\"$cluster\", job=~\"($namespace)/((ingester.*|cortex|mimir))\"})) * 1) and on() (vector($latency_metrics) == -1)",
+                        "expr": "(histogram_quantile(0.50, sum (cluster_job_stage:cortex_ingester_queried_series:sum_rate{cluster=~\"$cluster\", job=~\"($namespace)/((ingester.*|cortex|mimir))\", stage=\"merged_blocks\"})) * 1) and on() (vector($latency_metrics) == -1)",
                         "format": "time_series",
                         "legendFormat": "50th percentile",
                         "refId": "B_native"
                      },
                      {
-                        "expr": "(1 * sum(cluster_job:cortex_ingester_queried_series_sum:sum_rate{cluster=~\"$cluster\", job=~\"($namespace)/((ingester.*|cortex|mimir))\"}) /\nsum(cluster_job:cortex_ingester_queried_series_count:sum_rate{cluster=~\"$cluster\", job=~\"($namespace)/((ingester.*|cortex|mimir))\"})\n) and on() (vector($latency_metrics) == 1)",
-=======
-                        "expr": "1 * sum(cluster_job_stage:cortex_ingester_queried_series_sum:sum_rate{cluster=~\"$cluster\", job=~\"($namespace)/((ingester.*|cortex|mimir))\", stage=\"merged_blocks\"}) / sum(cluster_job_stage:cortex_ingester_queried_series_count:sum_rate{cluster=~\"$cluster\", job=~\"($namespace)/((ingester.*|cortex|mimir))\", stage=\"merged_blocks\"})",
->>>>>>> 7f111b36
+                        "expr": "(1 * sum(cluster_job_stage:cortex_ingester_queried_series_sum:sum_rate{cluster=~\"$cluster\", job=~\"($namespace)/((ingester.*|cortex|mimir))\", stage=\"merged_blocks\"}) /\nsum(cluster_job_stage:cortex_ingester_queried_series_count:sum_rate{cluster=~\"$cluster\", job=~\"($namespace)/((ingester.*|cortex|mimir))\", stage=\"merged_blocks\"})\n) and on() (vector($latency_metrics) == 1)",
                         "format": "time_series",
                         "legendFormat": "Average",
                         "refId": "C_classic"
                      },
                      {
-                        "expr": "(1 * sum(histogram_sum(cluster_job:cortex_ingester_queried_series:sum_rate{cluster=~\"$cluster\", job=~\"($namespace)/((ingester.*|cortex|mimir))\"})) /\nsum(histogram_count(cluster_job:cortex_ingester_queried_series:sum_rate{cluster=~\"$cluster\", job=~\"($namespace)/((ingester.*|cortex|mimir))\"}))\n) and on() (vector($latency_metrics) == -1)",
+                        "expr": "(1 * sum(histogram_sum(cluster_job_stage:cortex_ingester_queried_series:sum_rate{cluster=~\"$cluster\", job=~\"($namespace)/((ingester.*|cortex|mimir))\", stage=\"merged_blocks\"})) /\nsum(histogram_count(cluster_job_stage:cortex_ingester_queried_series:sum_rate{cluster=~\"$cluster\", job=~\"($namespace)/((ingester.*|cortex|mimir))\", stage=\"merged_blocks\"}))\n) and on() (vector($latency_metrics) == -1)",
                         "format": "time_series",
                         "legendFormat": "Average",
                         "refId": "C_native"
