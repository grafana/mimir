local utils = import 'mixin-utils/utils.libsonnet';

(import 'grafana-builder/grafana.libsonnet') {
  _colors:: {
    resourceRequest: '#FFC000',
    resourceLimit: '#E02F44',
    success: '#7EB26D',
    clientError: '#EF843C',
    warning: '#EAB839',
    failed: '#E24D42',  // "error" is reserved word in Jsonnet.
  },

  // Colors palette picked from Grafana UI, excluding red-ish colors which we want to keep reserved for errors / failures.
  local nonErrorColorsPalette = ['#429D48', '#F1C731', '#2A66CF', '#9E44C1', '#FFAB57', '#C79424', '#84D586', '#A1C4FC', '#C788DE', '#3F6833', '#447EBC', '#967302', '#5794F2'],

  local resourceRequestStyle = $.overrideFieldByName('request', [
    $.overrideProperty('color', { mode: 'fixed', fixedColor: $._colors.resourceRequest }),
    $.overrideProperty('custom.fillOpacity', 0),
    $.overrideProperty('custom.lineStyle', { fill: 'dash' }),
  ]),
  local resourceLimitStyle = $.overrideFieldByName('limit', [
    $.overrideProperty('color', { mode: 'fixed', fixedColor: $._colors.resourceLimit }),
    $.overrideProperty('custom.fillOpacity', 0),
    $.overrideProperty('custom.lineStyle', { fill: 'dash' }),
  ]),
  local ommKilledStyle = $.overrideField('byRegexp', '/.+ - ommkilled/', [
    $.overrideProperty('color', { mode: 'fixed', fixedColor: $._colors.failed }),
    $.overrideProperty('custom.axisPlacement', 'hidden'),
    $.overrideProperty('custom.drawStyle', 'points'),
    $.overrideProperty('unit', 'none'),
  ]),

  local sortAscending = 1,
  local sortNaturalAscending = 7,

  _config:: error 'must provide _config',

  row(title)::
    super.row(title) + {
      addPanelIf(condition, panel)::
        if condition
        then self.addPanel(panel)
        else self,

      // justifyPanels make sure that the panels span the whole row.
      // It is useful when the number of panels is not a divisor of 12.
      justifyPanels()::
        self + {
          local n = std.length(super.panels),
          local span = std.floor(12 / n),
          panels: [
            super.panels[i] { span: span + if i < (12 % n) then 1 else 0 }
            for i in std.range(0, n - 1)
          ],
        },
    },

  // Override the dashboard constructor to add:
  // - default tags,
  // - some links that propagate the selectred cluster.
  dashboard(title)::
    // Prefix the dashboard title with "<product> /" unless configured otherwise.
    super.dashboard(
      title='%(prefix)s%(title)s' % { prefix: $._config.dashboard_prefix, title: title },
      datasource=$._config.dashboard_datasource,
      datasource_regex=$._config.datasource_regex
    ) + {
      graphTooltip: $._config.graph_tooltip,
      __requires: [
        {
          id: 'grafana',
          name: 'Grafana',
          type: 'grafana',
          version: '8.0.0',
        },
      ],

      refresh: '5m',

      addRowIf(condition, row)::
        if condition
        then self.addRow(row)
        else self,

      addRowsIf(condition, rows)::
        if condition
        then
          local reduceRows(dashboard, remainingRows) =
            if (std.length(remainingRows) == 0)
            then dashboard
            else
              reduceRows(
                dashboard.addRow(remainingRows[0]),
                std.slice(remainingRows, 1, std.length(remainingRows), 1)
              )
          ;
          reduceRows(self, rows)
        else self,

      addRows(rows)::
        self.addRowsIf(true, rows),

      addClusterSelectorTemplates(multi=true)::
        local d = self {
          tags: $._config.tags,
          links: [
            {
              asDropdown: true,
              icon: 'external link',
              includeVars: true,
              keepTime: true,
              tags: $._config.tags,
              targetBlank: false,
              title: '%(product)s dashboards' % $._config,
              type: 'dashboards',
            },
          ],
        };

        if multi then
          if $._config.singleBinary
          then d.addMultiTemplate('job', $._config.dashboard_variables.job_query, $._config.per_job_label, sort=sortAscending, includeAll=false)
          else d
               .addMultiTemplate('cluster', $._config.dashboard_variables.cluster_query, '%s' % $._config.per_cluster_label, sort=sortAscending)
               .addMultiTemplate('namespace', $._config.dashboard_variables.namespace_query, '%s' % $._config.per_namespace_label, sort=sortAscending, includeAll=false)
        else
          if $._config.singleBinary
          then d.addTemplate('job', $._config.dashboard_variables.job_query, $._config.per_job_label, sort=sortAscending)
          else d
               .addTemplate('cluster', $._config.dashboard_variables.cluster_query, '%s' % $._config.per_cluster_label, allValue='.*', includeAll=true, sort=sortAscending)
               .addTemplate('namespace', $._config.dashboard_variables.namespace_query, '%s' % $._config.per_namespace_label, sort=sortAscending),

      addActiveUserSelectorTemplates()::
        self.addTemplate('user', 'cortex_ingester_active_series{%s=~"$cluster", %s=~"$namespace"}' % [$._config.per_cluster_label, $._config.per_namespace_label], 'user', sort=sortNaturalAscending),

      addCustomTemplate(label, name, options, defaultIndex=0):: self {
        // Escape the comma because it's used a separator in the options list.
        local escapeValue(v) = std.strReplace(v, ',', '\\,'),

        templating+: {
          list+: [{
            current: {
              selected: true,
              text: options[defaultIndex].label,
              value: escapeValue(options[defaultIndex].value),
            },
            hide: 0,
            includeAll: false,
            label: label,
            multi: false,
            name: name,
            query: std.join(',', [
              '%s : %s' % [option.label, escapeValue(option.value)]
              for option in options
            ]),
            options: [
              {
                selected: option.label == options[defaultIndex].label,
                text: option.label,
                value: escapeValue(option.value),
              }
              for option in options
            ],
            skipUrlSync: false,
            type: 'custom',
            useTags: false,
          }],
        },
      },
    },

  // Returns the URL of a given dashboard, keeping the current time range and variables.
  dashboardURL(filename)::
    // Grafana uses a <base> HTML set to the path defined in GF_SERVER_ROOT_URL.
    // This means that if we create relative links (starting with ".") the browser
    // will append the base to it, effectively honoring the GF_SERVER_ROOT_URL.
    //
    // IMPORTANT: due to an issue with Grafana, this URL works only when opened in a
    // new browser tab (e.g. link with target="_blank").
    './d/%(uid)s/%(filename)s?${__url_time_range}&${__all_variables}' % {
      uid: std.md5(filename),
      filename: std.strReplace(filename, '.json', ''),
    },

  // The mixin allow specialism of the job selector depending on if its a single binary
  // deployment or a namespaced one.
  jobMatcher(job)::
    if $._config.singleBinary
    then '%s=~"$job"' % $._config.per_job_label
    else '%s=~"$cluster", %s=~"%s(%s)"' % [$._config.per_cluster_label, $._config.per_job_label, $._config.job_prefix, formatJobForQuery(job)],

  local formatJobForQuery(job) =
    if std.isArray(job) then '(%s)' % std.join('|', job)
    else if std.isString(job) then job
    else error 'expected job "%s" to be a string or an array, but it is type "%s"' % [job, std.type(job)],

  namespaceMatcher()::
    if $._config.singleBinary
    then '%s=~"$job"' % $._config.per_job_label
    else '%s=~"$cluster", %s=~"$namespace"' % [$._config.per_cluster_label, $._config.per_namespace_label],

  jobSelector(job)::
    if $._config.singleBinary
    then [utils.selector.noop('%s' % $._config.per_cluster_label), utils.selector.re($._config.per_job_label, '$job')]
    else [utils.selector.re('%s' % $._config.per_cluster_label, '$cluster'), utils.selector.re($._config.per_job_label, '%s(%s)' % [$._config.job_prefix, formatJobForQuery(job)])],

  recordingRulePrefix(selectors)::
    std.join('_', [matcher.label for matcher in selectors]),

  panel(title)::
    super.panel(title) + {
      tooltip+: {
        shared: false,
        sort: 0,
      },
    },

  timeseriesPanel(title)::
    super.timeseriesPanel(title) + {
      fieldConfig+: {
        defaults+: {
          unit: 'short',
          min: 0,
        },
      },
      options+: {
        tooltip+: {
          mode: 'multi',
        },
      },
    },

  heatmapPanel(title):: {
    datasource: '$datasource',
    title: title,
    type: 'heatmap',
    options: {
      calculate: true,
    },
  },

  qpsPanel(selector, statusLabelName='status_code')::
    super.qpsPanel(selector, statusLabelName) +
    $.aliasColors({
      '1xx': $._colors.warning,
      '2xx': $._colors.success,
      '3xx': '#6ED0E0',
      '4xx': '#EF843C',
      '5xx': $._colors.failed,
      OK: $._colors.success,
      success: $._colors.success,
      'error': $._colors.failed,
      cancel: '#A9A9A9',
      Canceled: '#A9A9A9',
    }) + {
      fieldConfig+: {
        defaults+: { unit: 'reqps' },
      },
    },

  qpsPanelNativeHistogram(selector, statusLabelName='status_code')::
    super.qpsPanelNativeHistogram(selector, statusLabelName) +
    $.aliasColors({
      '1xx': $._colors.warning,
      '2xx': $._colors.success,
      '3xx': '#6ED0E0',
      '4xx': '#EF843C',
      '5xx': $._colors.failed,
      OK: $._colors.success,
      Success: $._colors.success,
      'error': $._colors.failed,
      cancel: '#A9A9A9',
      Canceled: '#A9A9A9',
    }) + {
      fieldConfig+: {
        defaults+: { unit: 'reqps' },
      },
    },

  latencyPanel(metricName, selector, multiplier='1e3')::
    super.latencyPanel(metricName, selector, multiplier) + {
      fieldConfig+: {
        defaults+: { unit: 'ms' },
      },
    },

  ncLatencyPanel(metricName, selector, multiplier='1e3')::
    super.latencyPanelNativeHistogram(metricName, selector, multiplier),

  // hiddenLegendQueryPanel adds on to 'timeseriesPanel', not the deprecated 'panel'.
  // It is a standard query panel designed to handle a large number of series.  it hides the legend, doesn't fill the series and
  // shows all values on tooltip, descending. Also turns on exemplars, unless 4th parameter is false.
  hiddenLegendQueryPanel(queries, legends, legendLink=null, exemplars=true)::
    $.queryPanel(queries, legends, legendLink) +
    $.showAllTooltip +
    {
      options+: {
        legend+: {
          showLegend: false,
          // Work round Grafana turning showLegend back on when we have
          // schemaVersion<37. https://github.com/grafana/grafana/issues/54472
          displayMode: 'hidden',
        },
      },
      fieldConfig+: {
        defaults+: {
          unit: 's',
          custom+: {
            fillOpacity: 0,
          },
        },
      },
    } + {
      targets: [
        target {
          exemplar: exemplars,
        }
        for target in super.targets
      ],
    },

  perInstanceLatencyPanelNativeHistogram(quantile, metric, selector, legends=null, instanceLabel=$._config.per_instance_label, from_recording=false)::
    local queries = [
      utils.showClassicHistogramQuery(utils.ncHistogramQuantile(quantile, metric, utils.toPrometheusSelectorNaked(selector), [instanceLabel], from_recording=from_recording)),
      utils.showNativeHistogramQuery(utils.ncHistogramQuantile(quantile, metric, utils.toPrometheusSelectorNaked(selector), [instanceLabel], from_recording=from_recording)),
    ];
    if legends == null then
      $.hiddenLegendQueryPanel(queries, ['', ''])
    else
      $.queryPanel(queries, legends),

  // Creates a panel like queryPanel() but if the legend contains only 1 entry,
  // than it configures the series alias color to the one used to display failures.
  failurePanel(queries, legends, legendLink=null)::
    $.queryPanel(queries, legends, legendLink) +
    // Set the failure color only if there's just 1 legend and it doesn't contain any placeholder.
    $.aliasColors(
      if (std.type(legends) == 'string' && std.length(std.findSubstr('{', legends[0])) == 0) then {
        [legends]: $._colors.failed,
      } else {}
    ),

  successFailurePanel(successMetric, failureMetric)::
    $.queryPanel([successMetric, failureMetric], ['successful', 'failed']) +
    $.aliasColors({
      successful: $._colors.success,
      failed: $._colors.failed,
    }),

  // successFailureCustomPanel is like successFailurePanel() but allows to customize the legends
  // and have additional queries. The success and failure queries MUST be the first and second
  // queries respectively.
  successFailureCustomPanel(queries, legends)::
    $.queryPanel(queries, legends) +
    $.aliasColors({
      [legends[0]]: $._colors.success,
      [legends[1]]: $._colors.failed,
    }),

  // Displays started, completed and failed rate.
  startedCompletedFailedPanel(title, startedMetric, completedMetric, failedMetric)::
    $.timeseriesPanel(title) +
    $.queryPanel([startedMetric, completedMetric, failedMetric], ['started', 'completed', 'failed']) +
    $.stack +
    $.aliasColors({
      started: '#34CCEB',
      completed: $._colors.success,
      failed: $._colors.failed,
    }),

  resourceUtilizationAndLimitLegend(resourceName)::
    if $._config.deployment_type == 'kubernetes'
    then [resourceName, 'limit', 'request']
    // limit and request does not makes sense when running on baremetal
    else [resourceName],

  // The provided instanceName should be a regexp from $._config.instance_names, while
  // the provided containerName should be a regexp from $._config.container_names.
  resourceUtilizationQuery(metric, instanceName, containerName)::
    $._config.resources_panel_queries[$._config.deployment_type]['%s_usage' % metric] % {
      instanceLabel: $._config.per_instance_label,
      namespace: $.namespaceMatcher(),
      instanceName: instanceName,
      containerName: containerName,
    },

  // The provided instanceName should be a regexp from $._config.instance_names, while
  // the provided containerName should be a regexp from $._config.container_names.
  resourceUtilizationAndLimitQueries(metric, instanceName, containerName)::
    if $._config.deployment_type == 'kubernetes'
    then [
      $.resourceUtilizationQuery(metric, instanceName, containerName),
      $._config.resources_panel_queries[$._config.deployment_type]['%s_limit' % metric] % {
        namespace: $.namespaceMatcher(),
        containerName: containerName,
      },
      $._config.resources_panel_queries[$._config.deployment_type]['%s_request' % metric] % {
        namespace: $.namespaceMatcher(),
        containerName: containerName,
      },
    ]
    else [
      $.resourceUtilizationQuery(metric, instanceName, containerName),
    ],

  // The provided instanceName should be a regexp from $._config.instance_names, while
  // the provided containerName should be a regexp from $._config.container_names.
  containerCPUUsagePanel(instanceName, containerName)::
    $.timeseriesPanel('CPU') +
    $.queryPanel($.resourceUtilizationAndLimitQueries('cpu', instanceName, containerName), $.resourceUtilizationAndLimitLegend('{{%s}}' % $._config.per_instance_label)) +
    $.showAllTooltip +
    {
      fieldConfig+: {
        overrides+: [
          resourceRequestStyle,
          resourceLimitStyle,
        ],
        defaults+: {
          unit: 'short',
          custom+: {
            fillOpacity: 0,
          },
        },
      },
    },

  // The provided componentName should be the name of a component among the ones defined in $._config.instance_names.
  containerCPUUsagePanelByComponent(componentName)::
    $.containerCPUUsagePanel($._config.instance_names[componentName], $._config.container_names[componentName]),

  // The provided instanceName should be a regexp from $._config.instance_names, while
  // the provided containerName should be a regexp from $._config.container_names.
  containerMemoryWorkingSetPanel(instanceName, containerName)::
    local queries =
      $.resourceUtilizationAndLimitQueries('memory_working', instanceName, containerName)
      + if $._config.deployment_type == 'kubernetes'
      then [
        $._config.resources_panel_queries[$._config.deployment_type].memory_oom_killed % {
          instanceLabel: $._config.per_instance_label,
          namespace: $.namespaceMatcher(),
          instanceName: instanceName,
          containerName: containerName,
        },
      ]
      else [];
    local legends =
      $.resourceUtilizationAndLimitLegend('{{%s}}' % $._config.per_instance_label)
      + if $._config.deployment_type == 'kubernetes'
      then ['{{%s}} - ommkilled' % $._config.per_instance_label]
      else [];

    $.timeseriesPanel('Memory (workingset)') +
    $.queryPanel(queries, legends) +
    $.showAllTooltip +
    {
      fieldConfig+: {
        overrides+: [
          resourceRequestStyle,
          resourceLimitStyle,
          ommKilledStyle,
        ],
        defaults+: {
          unit: 'bytes',
          custom+: {
            fillOpacity: 0,
          },
        },
      },
    },

  // The provided componentName should be the name of a component among the ones defined in $._config.instance_names.
  containerMemoryWorkingSetPanelByComponent(componentName)::
    $.containerMemoryWorkingSetPanel($._config.instance_names[componentName], $._config.container_names[componentName]),

  // The provided instanceName should be a regexp from $._config.instance_names, while
  // the provided containerName should be a regexp from $._config.container_names.
  containerMemoryRSSPanel(instanceName, containerName)::
    $.timeseriesPanel('Memory (RSS)') +
    $.queryPanel($.resourceUtilizationAndLimitQueries('memory_rss', instanceName, containerName), $.resourceUtilizationAndLimitLegend('{{%s}}' % $._config.per_instance_label)) +
    $.showAllTooltip +
    {
      fieldConfig+: {
        overrides+: [
          resourceRequestStyle,
          resourceLimitStyle,
        ],
        defaults+: {
          unit: 'bytes',
          custom+: {
            fillOpacity: 0,
          },
        },
      },
    },

  // The provided componentName should be the name of a component among the ones defined in $._config.instance_names.
  containerMemoryRSSPanelByComponent(componentName)::
    $.containerMemoryRSSPanel($._config.instance_names[componentName], $._config.container_names[componentName]),

  // The provided instanceName should be a regexp from $._config.instance_names, while
  // the provided containerName should be a regexp from $._config.container_names.
  containerGoHeapInUsePanel(instanceName, containerName)::
    $.timeseriesPanel('Memory (go heap inuse)') +
    $.queryPanel($.resourceUtilizationQuery('memory_go_heap', instanceName, containerName), '{{%s}}' % $._config.per_instance_label) +
    $.showAllTooltip +
    {
      fieldConfig+: {
        defaults+: {
          unit: 'bytes',
          custom+: {
            fillOpacity: 0,
          },
        },
      },
    },

  // The provided componentName should be the name of a component among the ones defined in $._config.instance_names.
  containerGoHeapInUsePanelByComponent(componentName)::
    $.containerGoHeapInUsePanel($._config.instance_names[componentName], $._config.container_names[componentName]),

  containerNetworkBytesPanel(title, metric, instanceName)::
    $.timeseriesPanel(title) +
    $.queryPanel(
      $._config.resources_panel_queries[$._config.deployment_type][metric] % {
        namespaceMatcher: $.namespaceMatcher(),
        instanceLabel: $._config.per_instance_label,
        instanceName: instanceName,
      }, '{{%s}}' % $._config.per_instance_label
    ) +
    $.stack +
    { fieldConfig+: { defaults+: { unit: 'Bps' } } },

  // The provided componentName should be the name of a component among the ones defined in $._config.instance_names.
  containerNetworkReceiveBytesPanelByComponent(componentName)::
    $.containerNetworkBytesPanel('Receive bandwidth', 'network_receive_bytes', $._config.instance_names[componentName]),

  // The provided componentName should be the name of a component among the ones defined in $._config.instance_names.
  containerNetworkTransmitBytesPanelByComponent(componentName)::
    $.containerNetworkBytesPanel('Transmit bandwidth', 'network_transmit_bytes', $._config.instance_names[componentName]),

  // The provided instanceName should be a regexp from $._config.instance_names, while
  // the provided containerName should be a regexp from $._config.container_names.
  containerDiskWritesPanel(instanceName, containerName)::
    $.timeseriesPanel('Disk writes') +
    $.queryPanel(
      $._config.resources_panel_queries[$._config.deployment_type].disk_writes % {
        namespace: $.namespaceMatcher(),
        nodeLabel: $._config.per_node_label,
        instanceLabel: $._config.per_instance_label,
        instanceName: instanceName,
        filterNodeDiskContainer: $.filterNodeDiskContainer(containerName),
      },
      '{{%s}} - {{device}}' % $._config.per_instance_label
    ) +
    $.stack +
    { fieldConfig+: { defaults+: { unit: 'Bps' } } },

  // The provided componentName should be the name of a component among the ones defined in $._config.instance_names.
  containerDiskWritesPanelByComponent(componentName)::
    $.containerDiskWritesPanel($._config.instance_names[componentName], $._config.container_names[componentName]),

  // The provided instanceName should be a regexp from $._config.instance_names, while
  // the provided containerName should be a regexp from $._config.container_names.
  containerDiskReadsPanel(instanceName, containerName)::
    $.timeseriesPanel('Disk reads') +
    $.queryPanel(
      $._config.resources_panel_queries[$._config.deployment_type].disk_reads % {
        namespace: $.namespaceMatcher(),
        nodeLabel: $._config.per_node_label,
        instanceLabel: $._config.per_instance_label,
        filterNodeDiskContainer: $.filterNodeDiskContainer(containerName),
        instanceName: instanceName,
      },
      '{{%s}} - {{device}}' % $._config.per_instance_label
    ) +
    $.stack +
    { fieldConfig+: { defaults+: { unit: 'Bps' } } },

  // The provided componentName should be the name of a component among the ones defined in $._config.instance_names.
  containerDiskReadsPanelByComponent(componentName)::
    $.containerDiskReadsPanel($._config.instance_names[componentName], $._config.container_names[componentName]),

  // The provided instanceName should be a regexp from $._config.instance_names, while
  // the provided containerName should be a regexp from $._config.container_names.
  containerDiskSpaceUtilizationPanel(instanceName, containerName)::
    local label = if $._config.deployment_type == 'kubernetes' then '{{persistentvolumeclaim}}' else '{{instance}}';
    $.timeseriesPanel('Disk space utilization') +
    $.queryPanel(
      $._config.resources_panel_queries[$._config.deployment_type].disk_utilization % {
        namespaceMatcher: $.namespaceMatcher(),
        persistentVolumeClaimMatcher: $.containerPersistentVolumeClaimMatcher(containerName),
        instanceLabel: $._config.per_instance_label,
        instanceName: instanceName,
        instanceDataDir: $._config.instance_data_mountpoint,
      }, label
    ) +
    {
      fieldConfig+: {
        defaults+: { unit: 'percentunit' },
        custom+: {
          fillOpacity: 0,
        },
      },
    },

  // The provided componentName should be the name of a component among the ones defined in $._config.instance_names.
  containerDiskSpaceUtilizationPanelByComponent(componentName)::
    $.containerDiskSpaceUtilizationPanel($._config.instance_names[componentName], $._config.container_names[componentName]),

  // The provided containerName should be a regexp from $._config.container_names.
  containerPersistentVolumeClaimMatcher(containerName)::
    'persistentvolumeclaim=~".*(%s).*"' % containerName,

  // The provided componentName should be the name of a component among the ones defined in $._config.instance_names.
  containerNetworkingRowByComponent(title, componentName)::
    // Match series using namespace + instance instead of the job so that we can
    // select only specific deployments (e.g. "distributor in microservices mode").
    local vars = $._config {
      instanceLabel: $._config.per_instance_label,
      instanceName: $._config.instance_names[componentName],
      namespaceMatcher: $.namespaceMatcher(),
    };

    super.row(title)
    .addPanel($.containerNetworkReceiveBytesPanelByComponent(componentName))
    .addPanel($.containerNetworkTransmitBytesPanelByComponent(componentName))
    .addPanel(
      $.timeseriesPanel('Inflight requests (per pod)') +
      $.queryPanel([
        'avg(cortex_inflight_requests{%(namespaceMatcher)s,%(instanceLabel)s=~"%(instanceName)s"})' % vars,
        'max(cortex_inflight_requests{%(namespaceMatcher)s,%(instanceLabel)s=~"%(instanceName)s"})' % vars,
      ], ['avg', 'highest']) +
      {
        fieldConfig+: {
          defaults+: { unit: 'short' },
          custom+: {
            fillOpacity: 0,
          },
        },
      },
    )
    .addPanel(
      local title = 'Ingress TCP connections (per pod)';

      $.timeseriesPanel(title) +
      $.panelDescription(
        title,
        'The number of ingress TCP connections (HTTP and gRPC protocol).'
      ) +
      $.queryPanel([
        'avg(sum by(%(per_instance_label)s) (cortex_tcp_connections{%(namespaceMatcher)s,%(instanceLabel)s=~"%(instanceName)s"}))' % vars,
        'max(sum by(%(per_instance_label)s) (cortex_tcp_connections{%(namespaceMatcher)s,%(instanceLabel)s=~"%(instanceName)s"}))' % vars,
        'min(cortex_tcp_connections_limit{%(namespaceMatcher)s,%(instanceLabel)s=~"%(instanceName)s"})' % vars,
      ], ['avg', 'highest', 'limit']) +
      {
        fieldConfig+: {
          defaults+: { unit: 'short' },
          custom+: {
            fillOpacity: 0,
          },
        },
      },
    ),

  kvStoreRow(title, jobName, kvName)::
    super.row(title)
    .addPanel(
      $.timeseriesPanel('Requests / sec') +
      $.qpsPanelNativeHistogram('cortex_kv_request_duration_seconds', utils.toPrometheusSelectorNaked($.jobSelector($._config.job_names[jobName]) + [utils.selector.re('kv_name', kvName)]))
    )
    .addPanel(
      $.timeseriesPanel('Latency') +
      $.latencyPanelNativeHistogram('cortex_kv_request_duration_seconds', utils.toPrometheusSelectorNaked($.jobSelector($._config.job_names[jobName]) + [utils.selector.re('kv_name', kvName)]))
    ),

  // The provided componentName should be the name of a component among the ones defined in $._config.autoscaling.
  autoScalingActualReplicas(componentName, addlQueries=[], addlLegends=[])::
    local title = 'Replicas';
    local componentTitle = std.strReplace(componentName, '_', '-');

    $.timeseriesPanel(title) +
    $.queryPanel(
      [
        |||
          max by (scaletargetref_name) (
            kube_horizontalpodautoscaler_spec_max_replicas{%(namespace_matcher)s, horizontalpodautoscaler=~"%(hpa_name)s"}
            # Add the scaletargetref_name label for readability
            * on (%(cluster_labels)s, horizontalpodautoscaler) group_left (scaletargetref_name)
              group by (%(cluster_labels)s, horizontalpodautoscaler, scaletargetref_name) (kube_horizontalpodautoscaler_info{%(namespace_matcher)s, horizontalpodautoscaler=~"%(hpa_name)s"})
          )
        ||| % {
          namespace_matcher: $.namespaceMatcher(),
          hpa_name: $._config.autoscaling[componentName].hpa_name,
          cluster_labels: std.join(', ', $._config.cluster_labels),
        },
        |||
          max by (scaletargetref_name) (
            kube_horizontalpodautoscaler_status_current_replicas{%(namespace_matcher)s, horizontalpodautoscaler=~"%(hpa_name)s"}
            # Add the scaletargetref_name label for readability
            * on (%(cluster_labels)s, horizontalpodautoscaler) group_left (scaletargetref_name)
              group by (%(cluster_labels)s, horizontalpodautoscaler, scaletargetref_name) (kube_horizontalpodautoscaler_info{%(namespace_matcher)s, horizontalpodautoscaler=~"%(hpa_name)s"})
          )
        ||| % {
          namespace_matcher: $.namespaceMatcher(),
          hpa_name: $._config.autoscaling[componentName].hpa_name,
          cluster_labels: std.join(', ', $._config.cluster_labels),
        },
        |||
          max by (scaletargetref_name) (
            kube_horizontalpodautoscaler_spec_min_replicas{%(namespace_matcher)s, horizontalpodautoscaler=~"%(hpa_name)s"}
            # Add the scaletargetref_name label for readability
            * on (%(cluster_labels)s, horizontalpodautoscaler) group_left (scaletargetref_name)
              group by (%(cluster_labels)s, horizontalpodautoscaler, scaletargetref_name) (kube_horizontalpodautoscaler_info{%(namespace_matcher)s, horizontalpodautoscaler=~"%(hpa_name)s"})
          )
        ||| % {
          namespace_matcher: $.namespaceMatcher(),
          hpa_name: $._config.autoscaling[componentName].hpa_name,
          cluster_labels: std.join(', ', $._config.cluster_labels),
        },
      ] + addlQueries,
      [
        'Max {{ scaletargetref_name }}',
        'Current {{ scaletargetref_name }}',
        'Min {{ scaletargetref_name }}',
      ] + addlLegends,
    ) +
    $.panelDescription(
      title,
      |||
        The minimum, maximum, and current number of %s replicas.
      ||| % [componentTitle]
    ) +
    {
      fieldConfig+: {
        overrides: [
          $.overrideField('byRegexp', '/Max .+/', [
            $.overrideProperty('custom.fillOpacity', 0),
            $.overrideProperty('custom.lineStyle', { fill: 'dash' }),
          ]),
          $.overrideField('byRegexp', '/Current .+/', [
            $.overrideProperty('custom.fillOpacity', 0),
          ]),
          $.overrideField('byRegexp', '/Min .+/', [
            $.overrideProperty('custom.fillOpacity', 0),
            $.overrideProperty('custom.lineStyle', { fill: 'dash' }),
          ]),
        ],
      },
    },

  // The provided componentName should be the name of a component among the ones defined in $._config.autoscaling.
  autoScalingDesiredReplicasByAverageValueScalingMetricPanel(componentName, scalingMetricName, scalingMetricID)::
    local title = if scalingMetricName != '' then 'Scaling metric (%s): Desired replicas' % scalingMetricName else 'Desired replicas';
    local scalerSelector = if scalingMetricID != '' then ('.*%s.*' % scalingMetricID) else '.+';

    $.timeseriesPanel(title) +
    $.queryPanel(
      [
        |||
          sum by (scaler) (
            # Using `max by ()` so that series churn doesn't break the promQL join
            max by (%(aggregation_labels)s, scaledObject, metric, scaler) (
              label_replace(
                keda_scaler_metrics_value{%(cluster_label)s=~"$cluster", exported_namespace=~"$namespace", scaler=~"%(scaler_selector)s"},
                "namespace", "$1", "exported_namespace", "(.*)"
              )
            )
            /
            on(%(aggregation_labels)s, scaledObject, metric) group_left
              # Using `max by ()` so that series churn doesn't break the promQL join
              max by (%(aggregation_labels)s, scaledObject, metric) (
                label_replace(
                  label_replace(
                    kube_horizontalpodautoscaler_spec_target_metric{%(namespace)s, horizontalpodautoscaler=~"%(hpa_name)s"},
                    "metric", "$1", "metric_name", "(.+)"
                  ),
                  "scaledObject", "$1", "horizontalpodautoscaler", "%(hpa_prefix)s(.*)"
                )
              )
          )
        ||| % {
          aggregation_labels: $._config.alert_aggregation_labels,
          cluster_label: $._config.per_cluster_label,
          hpa_prefix: $._config.autoscaling_hpa_prefix,
          hpa_name: $._config.autoscaling[componentName].hpa_name,
          namespace: $.namespaceMatcher(),
          scaler_selector: scalerSelector,
        },
      ], [
        '{{ scaler }}',
      ]
    ) +
    $.panelDescription(
      title,
      |||
        This panel shows the scaling metric exposed by KEDA divided by the target/threshold used.
        It should represent the desired number of replicas, ignoring the min/max constraints applied later.
      |||
    ),

  // The provided componentName should be the name of a component among the ones defined in $._config.autoscaling.
  autoScalingDesiredReplicasByValueScalingMetricPanel(componentName, scalingMetricName, scalingMetricID)::
    local title = if scalingMetricName != '' then 'Scaling metric (%s): Desired replicas' % scalingMetricName else 'Desired replicas';
    local scalerSelector = if scalingMetricID != '' then ('.*%s.*' % scalingMetricID) else '.+';

    $.timeseriesPanel(title) +
    $.queryPanel(
      [
        |||
          sum by (scaler) (
            # Using `max by ()` so that series churn doesn't break the promQL join
            max by (%(aggregation_labels)s, scaledObject, metric, scaler) (
              label_replace(
                keda_scaler_metrics_value{%(cluster_label)s=~"$cluster", exported_namespace=~"$namespace", scaler=~"%(scaler_selector)s"},
                "namespace", "$1", "exported_namespace", "(.*)"
              )
            )
            /
            on(%(aggregation_labels)s, scaledObject, metric) group_left
              # Using `max by ()` so that series churn doesn't break the promQL join
              max by (%(aggregation_labels)s, scaledObject, metric) (
                label_replace(
                  label_replace(
                    kube_horizontalpodautoscaler_spec_target_metric{%(namespace)s, horizontalpodautoscaler=~"%(hpa_name)s"},
                    "metric", "$1", "metric_name", "(.+)"
                  ),
                  "scaledObject", "$1", "horizontalpodautoscaler", "%(hpa_prefix)s(.*)"
                )
              )
            *
            on(%(aggregation_labels)s, scaledObject) group_left
              # Using `max by ()` so that series churn doesn't break the promQL join
              max by (%(aggregation_labels)s, scaledObject) (
                label_replace(
                  kube_horizontalpodautoscaler_status_current_replicas{%(namespace)s, horizontalpodautoscaler=~"%(hpa_name)s"},
                  "scaledObject", "$1", "horizontalpodautoscaler", "keda-hpa-(.*)"
                )
              )
          )
        ||| % {
          aggregation_labels: $._config.alert_aggregation_labels,
          cluster_label: $._config.per_cluster_label,
          hpa_prefix: $._config.autoscaling_hpa_prefix,
          hpa_name: $._config.autoscaling[componentName].hpa_name,
          namespace: $.namespaceMatcher(),
          scaler_selector: scalerSelector,
        },
      ], [
        '{{ scaler }}',
      ]
    ) +
    $.panelDescription(
      title,
      |||
        This panel shows the scaling metric exposed by KEDA divided by the target/threshold and multiplied by the current number of replicas.
        It should represent the desired number of replicas, ignoring the min/max constraints applied later.
      |||
    ),

  // The provided componentName should be the name of a component among the ones defined in $._config.autoscaling.
  autoScalingFailuresPanel(componentName)::
    local title = 'Autoscaler failures rate';

    $.timeseriesPanel(title) +
    $.queryPanel(
      $.filterKedaScalerErrorsByHPA($._config.autoscaling[componentName].hpa_name),
      '{{scaler}} failures'
    ) +
    $.panelDescription(
      title,
      |||
        The rate of failures in the KEDA custom metrics API server. Whenever an error occurs, the KEDA custom
        metrics server is unable to query the scaling metric from Prometheus so the autoscaler wouldn't work properly.
      |||
    ),

  cpuBasedAutoScalingRow(componentTitle)::
    local componentName = std.strReplace(std.asciiLower(componentTitle), '-', '_');
    super.row('%s – autoscaling' % [componentTitle])
    .addPanel(
      $.autoScalingActualReplicas(componentName)
    )
    .addPanel(
      $.autoScalingDesiredReplicasByAverageValueScalingMetricPanel(componentName, 'CPU', 'cpu')
    )
    .addPanel(
      $.autoScalingFailuresPanel(componentName)
    ),

  cpuAndMemoryBasedAutoScalingRow(componentTitle)::
    local componentName = std.strReplace(std.asciiLower(componentTitle), '-', '_');
    super.row('%s – autoscaling' % [componentTitle])
    .addPanel(
      $.autoScalingActualReplicas(componentName)
    )
    .addPanel(
      $.autoScalingDesiredReplicasByAverageValueScalingMetricPanel(componentName, 'CPU', 'cpu')
    )
    .addPanel(
      $.autoScalingDesiredReplicasByAverageValueScalingMetricPanel(componentName, 'memory', 'memory')
    )
    .addPanel(
      $.autoScalingFailuresPanel(componentName)
    ),

  ncSumCountRateStatPanel(metric, selectors, extra_selector, thresholds=[])::
    local ncQuery = $.ncSumHistogramCountRate(metric, selectors, extra_selector);
    local queries = [
      utils.showClassicHistogramQuery(ncQuery),
      utils.showNativeHistogramQuery(ncQuery),
    ];
    $.newStatPanel(
      queries=queries,
      legends=['', ''],
      unit='percentunit',
      thresholds=thresholds,
    ),

  ncLatencyStatPanel(quantile, metric, selectors, thresholds=[])::
    local labels = std.join('_', [matcher.label for matcher in selectors]);
    local metricStr = '%(labels)s:%(metric)s' % { labels: labels, metric: metric };
    local queries = [
      utils.showClassicHistogramQuery(utils.ncHistogramQuantile(quantile, metricStr, utils.toPrometheusSelectorNaked(selectors), from_recording=true)),
      utils.showNativeHistogramQuery(utils.ncHistogramQuantile(quantile, metricStr, utils.toPrometheusSelectorNaked(selectors), from_recording=true)),
    ];
    $.newStatPanel(
      queries=queries,
      legends=['', ''],
      unit='s',
      thresholds=thresholds,
    ),

  newStatPanel(queries, legends='', unit='percentunit', decimals=1, thresholds=[], instant=false, novalue='')::
    super.queryPanel(queries, legends) + {
      type: 'stat',
      targets: [
        target {
          instant: instant,
          interval: '',

          // Reset defaults from queryPanel().
          format: null,
          intervalFactor: null,
          step: null,
        }
        for target in super.targets
      ],
      fieldConfig: {
        defaults: {
          color: { mode: 'thresholds' },
          decimals: decimals,
          thresholds: {
            mode: 'absolute',
            steps: thresholds,
          },
          noValue: novalue,
          unit: unit,
        },
        overrides: [],
      },
    },

  barGauge(queries, legends='', thresholds=[], unit='short', min=null, max=null)::
    super.queryPanel(queries, legends) + {
      type: 'bargauge',
      targets: [
        target {
          // Reset defaults from queryPanel().
          format: null,
          intervalFactor: null,
          step: null,
        }
        for target in super.targets
      ],
      fieldConfig: {
        defaults: {
          color: { mode: 'thresholds' },
          mappings: [],
          max: max,
          min: min,
          thresholds: {
            mode: 'absolute',
            steps: thresholds,
          },
          unit: unit,
        },
      },
      options: {
        displayMode: 'basic',
        orientation: 'horizontal',
        reduceOptions: {
          calcs: ['lastNotNull'],
          fields: '',
          values: false,
        },
      },
    },

  barChart(queries, legends='', thresholds=[], unit='short', min=null, max=null)::
    super.queryPanel(queries, legends) + {
      type: 'barchart',
      targets: [
        target {
          // Reset defaults from queryPanel().
          format: null,
          intervalFactor: null,
          step: null,
        }
        for target in super.targets
      ],
      fieldConfig: {
        defaults: {
          color: { mode: 'thresholds' },
          mappings: [],
          max: max,
          min: min,
          thresholds: {
            mode: 'absolute',
            steps: thresholds,
          },
          unit: unit,
          custom: {
            lineWidth: 1,
            fillOpacity: 80,
            gradientMode: 'none',
            axisPlacement: 'auto',
            axisLabel: '',
            axisColorMode: 'text',
            scaleDistribution: {
              type: 'linear',
            },
            axisCenteredZero: false,
            hideFrom: {
              tooltip: false,
              viz: false,
              legend: false,
            },
            thresholdsStyle: {
              mode: 'off',
            },
          },
        },
      },
      options: {
        orientation: 'auto',
        xTickLabelRotation: 0,
        xTickLabelSpacing: 0,
        showValue: 'auto',
        stacking: 'none',
        groupWidth: 0.7,
        barWidth: 0.97,
        barRadius: 0,
        fullHighlight: false,
        tooltip: {
          mode: 'single',
          sort: 'none',
        },
        legend: {
          showLegend: true,
          displayMode: 'list',
          placement: 'bottom',
          calcs: [],
        },
      },
    },

  tablePanel(queries, labelStyles)::
    super.tablePanel(queries, labelStyles={}) + {
      // Hides styles field, as it makes Grafana 11 use the deprecate "Table (old)" plugin.
      styles:: super.styles,
      local stylesToProps(s) =
        if std.type(s) == 'string' then [
          $.overrideProperty('displayName', s),
          $.overrideProperty('decimals', 0),
          $.overrideProperty('unit', 'short'),
        ] else [
          if std.objectHas(s, 'alias') then $.overrideProperty('displayName', s.alias),
          if std.objectHas(s, 'type') && s.type == 'hidden' then $.overrideProperty('custom.hidden', true),
          $.overrideProperty('decimals', if std.objectHas(s, 'decimals') then s.decimals else 2),
          $.overrideProperty('unit', if std.objectHas(s, 'unit') then s.unit else 'short'),
        ],
      fieldConfig+: {
        overrides+: [
          // Hide time column by default, like jsonnet-lib/grafana-builder does.
          $.overrideFieldByName('Time', [
            $.overrideProperty('displayName', 'Time'),
            $.overrideProperty('custom.hidden', true),
          ]),
        ] + [
          $.overrideFieldByName(label, std.prune(stylesToProps(labelStyles[label])))
          for label in std.objectFields(labelStyles)
        ],
      },
    },

  // Enables stacking of timeseries on top of each.
  // It overrites the "stack" mixin from jsonnet-lib/grafana-builder, to make it compatible with timeseriesPanel.
  stack:: {
    fieldConfig+: {
      defaults+: {
        custom+: {
          lineWidth: 0,
          fillOpacity: 100,
          stacking+: {
            mode: 'normal',
          },
        },
      },
    },
  },

  // Shows all series' values in the tooltip and sorts them in descending order.
  showAllTooltip:: {
    options+: {
      tooltip+: {
        mode: 'multi',
        sort: 'desc',
      },
    },
  },

  // Switches a panel from lines (default) to bars.
  bars:: {
    fieldConfig+: {
      defaults+: {
        custom+: {
          drawStyle: 'bars',
        },
      },
    },
  },

  textPanel(title, content, options={}):: {
    content: content,
    datasource: null,
    description: '',
    mode: 'markdown',
    title: title,
    transparent: true,
    type: 'text',
  } + options,

  alertListPanel(title, nameFilter='', labelsFilter=''):: {
    type: 'alertlist',
    title: title,
    options: {
      maxItems: 100,
      sortOrder: 3,  // Sort by importance.
      dashboardAlerts: false,
      alertName: nameFilter,
      alertInstanceLabelFilter: labelsFilter,
      stateFilter: {
        firing: true,
        pending: false,
        noData: false,
        normal: false,
        'error': true,
      },
    },
  },

  stateTimelinePanel(title, queries, legends):: {
    local queriesArray = if std.type(queries) == 'string' then [queries] else queries,
    local legendsArray = if std.type(legends) == 'string' then [legends] else legends,

    local queriesAndLegends =
      if std.length(legendsArray) == std.length(queriesArray) then
        std.makeArray(std.length(queriesArray), function(x) { query: queriesArray[x], legend: legendsArray[x] })
      else
        error 'length of queries is not equal to length of legends',

    type: 'state-timeline',
    title: title,
    targets: [
      {
        datasource: { uid: '$datasource' },
        expr: entry.query,
        legendFormat: entry.legend,
        range: true,
        instant: false,
        exemplar: false,
      }
      for entry in queriesAndLegends
    ],
    options: {
      // Never show the value over the bar in order to have a clean UI.
      showValue: 'never',
    },
    fieldConfig: {
      defaults: {
        color: {
          mode: 'thresholds',
        },
        thresholds: {
          mode: 'absolute',
          steps: [
            { color: $._colors.success, value: null },
            { color: $._colors.warning, value: 0.01 },  // 1%
            { color: $._colors.failed, value: 0.05 },  // 5%
          ],
        },
      },
    },
  },

  getObjectStoreRows(title, component):: [
    super.row(title)
    .addPanel(
      $.timeseriesPanel('Operations / sec') +
      $.queryPanel('sum by(operation) (rate(thanos_objstore_bucket_operations_total{%s,component="%s"}[$__rate_interval]))' % [$.namespaceMatcher(), component], '{{operation}}') +
      $.stack +
      { fieldConfig+: { defaults+: { unit: 'reqps' } } }
    )
    .addPanel(
      $.timeseriesPanel('Error rate') +
      $.queryPanel('sum by(operation) (rate(thanos_objstore_bucket_operation_failures_total{%s,component="%s"}[$__rate_interval])) / sum by(operation) (rate(thanos_objstore_bucket_operations_total{%s,component="%s"}[$__rate_interval])) >= 0' % [$.namespaceMatcher(), component, $.namespaceMatcher(), component], '{{operation}}') +
      { fieldConfig: { defaults: { noValue: '0', unit: 'percentunit', min: 0, max: 1 } } }
    )
    .addPanel(
      $.timeseriesPanel('Latency of op: Attributes') +
<<<<<<< HEAD
      $.latencyPanelNativeHistogram('thanos_objstore_bucket_operation_duration_seconds', '%s,component="%s",operation="attributes"' % [$.namespaceMatcher(), component]),
    )
    .addPanel(
      $.timeseriesPanel('Latency of op: Exists') +
      $.latencyPanelNativeHistogram('thanos_objstore_bucket_operation_duration_seconds', '%s,component="%s",operation="exists"' % [$.namespaceMatcher(), component]),
=======
      $.ncLatencyPanel('thanos_objstore_bucket_operation_duration_seconds', '%s,component="%s",operation="attributes"' % [$.namespaceMatcher(), component]),
    )
    .addPanel(
      $.timeseriesPanel('Latency of op: Exists') +
      $.ncLatencyPanel('thanos_objstore_bucket_operation_duration_seconds', '%s,component="%s",operation="exists"' % [$.namespaceMatcher(), component]),
>>>>>>> b611ec27
    ),
    $.row('')
    .addPanel(
      $.timeseriesPanel('Latency of op: Get') +
<<<<<<< HEAD
      $.latencyPanelNativeHistogram('thanos_objstore_bucket_operation_duration_seconds', '%s,component="%s",operation="get"' % [$.namespaceMatcher(), component]),
    )
    .addPanel(
      $.timeseriesPanel('Latency of op: GetRange') +
      $.latencyPanelNativeHistogram('thanos_objstore_bucket_operation_duration_seconds', '%s,component="%s",operation="get_range"' % [$.namespaceMatcher(), component]),
    )
    .addPanel(
      $.timeseriesPanel('Latency of op: Upload') +
      $.latencyPanelNativeHistogram('thanos_objstore_bucket_operation_duration_seconds', '%s,component="%s",operation="upload"' % [$.namespaceMatcher(), component]),
    )
    .addPanel(
      $.timeseriesPanel('Latency of op: Delete') +
      $.latencyPanelNativeHistogram('thanos_objstore_bucket_operation_duration_seconds', '%s,component="%s",operation="delete"' % [$.namespaceMatcher(), component]),
=======
      $.ncLatencyPanel('thanos_objstore_bucket_operation_duration_seconds', '%s,component="%s",operation="get"' % [$.namespaceMatcher(), component]),
    )
    .addPanel(
      $.timeseriesPanel('Latency of op: GetRange') +
      $.ncLatencyPanel('thanos_objstore_bucket_operation_duration_seconds', '%s,component="%s",operation="get_range"' % [$.namespaceMatcher(), component]),
    )
    .addPanel(
      $.timeseriesPanel('Latency of op: Upload') +
      $.ncLatencyPanel('thanos_objstore_bucket_operation_duration_seconds', '%s,component="%s",operation="upload"' % [$.namespaceMatcher(), component]),
    )
    .addPanel(
      $.timeseriesPanel('Latency of op: Delete') +
      $.ncLatencyPanel('thanos_objstore_bucket_operation_duration_seconds', '%s,component="%s",operation="delete"' % [$.namespaceMatcher(), component]),
>>>>>>> b611ec27
    ),
  ],

  thanosMemcachedCache(title, jobName, component, cacheName)::
    local config = {
      jobMatcher: $.jobMatcher(jobName),
      component: component,
      cacheName: cacheName,
    };
    super.row(title)
    .addPanel(
      $.timeseriesPanel('Requests / sec') +
      $.queryPanel(
        |||
          sum by(operation) (
            rate(thanos_cache_operations_total{
              %(jobMatcher)s,
              component="%(component)s",
              name="%(cacheName)s"
            }[$__rate_interval])
          )
        ||| % config,
        '{{operation}}'
      ) +
      $.stack +
      { fieldConfig+: { defaults+: { unit: 'ops' } } }
    )
    .addPanel(
      $.timeseriesPanel('Latency (getmulti)') +
      $.latencyPanelNativeHistogram(
        'thanos_cache_operation_duration_seconds',
        utils.toPrometheusSelectorNaked($.jobSelector(jobName) + [
          utils.selector.re('operation', "getmulti"),
          utils.selector.re('component', config.component),
          utils.selector.re('name', config.cacheName),
        ]),
      )
    )
    .addPanel(
      $.timeseriesPanel('Hit ratio') +
      $.queryPanel(
        |||
          sum(
            rate(thanos_cache_hits_total{
              %(jobMatcher)s,
              component="%(component)s",
              name="%(cacheName)s"
            }[$__rate_interval])
          )
          /
          sum(
            rate(thanos_cache_requests_total{
              %(jobMatcher)s,
              component="%(component)s",
              name="%(cacheName)s"
            }[$__rate_interval])
          )
        ||| % config,
        'items'
      ) +
      { fieldConfig+: { defaults+: { unit: 'percentunit' } } }
    ),

  latencyPanelLabelBreakout(
    metricName,
    selector,
    percentiles=['0.99', '0.50'],
    includeAverage=true,
    labels=[],
    labelReplaceArgSets=[{}],
    multiplier='1e3',
  )::
    local averageExprTmpl = $.wrapMultiLabelReplace(
      query='sum(rate(%s_sum%s[$__rate_interval])) by (%s) * %s / sum(rate(%s_count%s[$__rate_interval])) by (%s)',
      labelReplaceArgSets=labelReplaceArgSets,
    );
    local histogramExprTmpl = $.wrapMultiLabelReplace(
      query='histogram_quantile(%s, sum(rate(%s_bucket%s[$__rate_interval])) by (%s)) * %s',
      labelReplaceArgSets=labelReplaceArgSets,
    );
    local labelBreakouts = '%s' % std.join(', ', labels);
    local histogramLabelBreakouts = '%s' % std.join(', ', ['le'] + labels);

    local percentileTargets = [
      {
        expr: histogramExprTmpl % [percentile, metricName, selector, histogramLabelBreakouts, multiplier],
        format: 'time_series',
        legendFormat: '%sth Percentile: {{ %s }}' % [std.lstripChars(percentile, '0.'), labelBreakouts],
        refId: 'A',
      }
      for percentile in percentiles
    ];
    local averageTargets = [
      {
        expr: averageExprTmpl % [metricName, selector, labelBreakouts, multiplier, metricName, selector, labelBreakouts],
        format: 'time_series',
        legendFormat: 'Average: {{ %s }}' % [labelBreakouts],
        refId: 'C',
      },
    ];

    local targets = if includeAverage then percentileTargets + averageTargets else percentileTargets;

    {
      targets: targets,
      fieldConfig+: {
        defaults+: { unit: 'ms', noValue: 0 },
      },
    },

  latencyRecordingRulePanel(metric, selectors, extra_selectors=[], multiplier='1e3', sum_by=[])::
    utils.latencyRecordingRulePanel(metric, selectors, extra_selectors, multiplier, sum_by) + {
      // Hide yaxes from JSON Model; it's not supported by timeseriesPanel.
      yaxes:: super.yaxes,
      fieldConfig+: {
        defaults+: {
          unit: 'ms',
          min: 0,
        },
      },
    },

  latencyRecordingRulePanelNativeHistogram(metric, selectors, extra_selectors=[], multiplier='1e3', sum_by=[])::
    utils.latencyRecordingRulePanelNativeHistogram(metric, selectors, extra_selectors, multiplier, sum_by) + {
      // Hide yaxes from JSON Model; it's not supported by timeseriesPanel.
      yaxes:: super.yaxes,
      fieldConfig+: {
        defaults+: {
          unit: 'ms',
          min: 0,
        },
      },
    },

  requestAddedLatencyPanelNativeHistogram(metric, selector)::
    $.queryPanel(
      [
        'histogram_quantile(0.99, sum(rate(%s{%s}[$__rate_interval]))) * 1e3' % [metric, selector],
        'histogram_quantile(0.50, sum(rate(%s{%s}[$__rate_interval]))) * 1e3' % [metric, selector],
        'histogram_quantile(0.01, sum(rate(%s{%s}[$__rate_interval]))) * 1e3' % [metric, selector],
        'histogram_avg(sum(rate(%s{%s}[$__rate_interval]))) * 1e3' % [metric, selector],
      ],
      [
        '99th percentile',
        '50th percentile',
        '1st percentile',
        'Average',
      ],
    ) + $.panelDescription(
      'Request added latency',
      'Artificial delay added by distributors to requests.'
    ) + {
      fieldConfig+: {
        defaults+: {
          unit: 'ms',
          min: 0,
        },
      },
    },

  filterNodeDiskContainer(containerName)::
    |||
      ignoring(%(instanceLabel)s) group_right() (
        label_replace(
          count by(
            %(nodeLabel)s,
            %(instanceLabel)s,
            device
          )
          (
            container_fs_writes_bytes_total{
              %(namespaceMatcher)s,
              container=~"%(containerName)s",
              device!~".*sda.*"
            }
          ),
          "device",
          "$1",
          "device",
          "/dev/(.*)"
        ) * 0
      )
    ||| % {
      instanceLabel: $._config.per_instance_label,
      containerName: containerName,
      nodeLabel: $._config.per_node_label,
      namespaceMatcher: $.namespaceMatcher(),
    },

  filterKedaScalerErrorsByHPA(hpa_name)::
    |||
      sum by(%(aggregation_labels)s, metric, scaledObject, scaler) (
        label_replace(
          rate(keda_scaler_errors[$__rate_interval]),
          "namespace", "$1", "exported_namespace", "(.+)"
        )
      ) +
      on(%(aggregation_labels)s, metric, scaledObject) group_left
        # Using `max by ()` so that series churn doesn't break the promQL join
        max by (%(aggregation_labels)s, metric, scaledObject) (
          label_replace(
            label_replace(
                kube_horizontalpodautoscaler_spec_target_metric{%(namespace)s, horizontalpodautoscaler=~"%(hpa_name)s"} * 0,
                "scaledObject", "$1", "horizontalpodautoscaler", "%(hpa_prefix)s(.*)"
            ),
            "metric", "$1", "metric_name", "(.+)"
          )
        )
    ||| % {
      hpa_name: hpa_name,
      hpa_prefix: $._config.autoscaling_hpa_prefix,
      namespace: $.namespaceMatcher(),
      aggregation_labels: $._config.alert_aggregation_labels,
    },

  // panelAxisPlacement allows to place a series on the right axis.
  // This function supports the old Graph panel.
  panelAxisPlacement(seriesName, placement)::
    if placement != 'right' then {} else {
      seriesOverrides+: [
        {
          alias: seriesName,
          yaxis: 2,
        },
      ],
      // Ensure all Y-axis are displayed (default is that right axis is hidden).
      yaxes: std.map(function(entry) entry {
        show: true,
      }, super.yaxes),
    },

  panelDescription(title, description):: {
    description: |||
      ### %s
      %s
    ||| % [title, description],
  },

  panelSeriesNonErrorColorsPalette(legends):: {
    seriesOverrides: std.prune(std.mapWithIndex(function(idx, legend) (
      // Do not define an override if we exausted the colors in the palette.
      // Grafana will automatically choose another color.
      if idx >= std.length(nonErrorColorsPalette) then null else
        {
          alias: legend,
          color: nonErrorColorsPalette[idx],
        }
    ), legends)),
  },

  overridesNonErrorColorsPalette(overrides):: std.mapWithIndex(function(idx, override) (
    // Do not define an override if we exausted the colors in the palette.
    // Grafana will automatically choose another color.
    if idx >= std.length(nonErrorColorsPalette) then override else
      {
        matcher: override.matcher,
        properties: override.properties + [
          {
            id: 'color',
            value: {
              fixedColor: nonErrorColorsPalette[idx],
              mode: 'fixed',
            },
          },
        ],
      }
  ), overrides),

  // Panel query override functions
  overrideField(matcherId, options, overrideProperties):: {
    matcher: {
      id: matcherId,
      options: options,
    },
    properties: overrideProperties,
  },

  overrideFieldByName(fieldName, overrideProperties)::
    $.overrideField('byName', fieldName, overrideProperties),

  overrideProperty(id, value):: { id: id, value: value },

  // Panel query value mapping functions
  mappingRange(from, to, result):: {
    type: 'range',
    options: {
      from: from,
      to: to,
      result: result,
    },
  },

  mappingSpecial(match, result):: {
    type: 'special',
    options: {
      match: match,
      result: result,
    },
  },

  // Panel query transformation functions

  transformation(id, options={}):: { id: id, options: options },

  transformationCalculateField(alias, left, operator, right, replaceFields=false)::
    $.transformation('calculateField', {
      alias: alias,
      binary: {
        left: left,
        operator: operator,
        right: right,
      },
      mode: 'binary',
      replaceFields: replaceFields,
    }),

  wrapMultiLabelReplace(query, labelReplaceArgSets=[{}])::
    std.foldl(
      function(query, labelReplaceArgSet) $.wrapLabelReplace(query, labelReplaceArgSet),
      labelReplaceArgSets,
      query,
    ),

  wrapLabelReplace(query, labelReplaceArgSet={})::
    |||
      label_replace(%(query)s, "%(dstLabel)s", "%(replacement)s", "%(srcLabel)s", "%(regex)s")
    ||| % labelReplaceArgSet { query: query },

  lokiMetricsQueryPanel(queries, legends='', unit='short')::
    super.queryPanel(queries, legends) +
    {
      datasource: '${loki_datasource}',
      fieldConfig+: { defaults+: { unit: unit } },
    },

  // Backwards compatible helper functions

  aliasColors(colors):: {
    // aliasColors was the configuration in (deprecated) graph panel; we hide it from JSON model.
    aliasColors:: super.aliasColors,
    fieldConfig+: {
      overrides+: [
        $.overrideFieldByName(name, [
          $.overrideProperty('color', { mode: 'fixed', fixedColor: colors[name] }),
        ])
        for name in std.objectFields(colors)
      ],
    },
  },

  capitalize(str):: std.asciiUpper(str[0]) + str[1:],

  commonReadsDashboardsRows(
    queryFrontendJobName,
    querySchedulerJobName,
    querierJobName,
    queryRoutesRegex,
    queryPathDescription,
    rowTitlePrefix='',
    showQueryCacheRow=false,
  )::
    [
      $.row($.capitalize(rowTitlePrefix + 'query-frontend'))
      .addPanel(
        $.timeseriesPanel('Requests / sec') +
        $.qpsPanelNativeHistogram($.queries.query_frontend.requestsPerSecondMetric, utils.toPrometheusSelectorNaked($.jobSelector(queryFrontendJobName) + [utils.selector.re('route', queryRoutesRegex)]))
      )
      .addPanel(
        $.timeseriesPanel('Latency') +
        $.latencyRecordingRulePanelNativeHistogram($.queries.query_frontend.requestsPerSecondMetric, $.jobSelector(queryFrontendJobName) + [utils.selector.re('route', queryRoutesRegex)])
      )
      .addPanel(
        $.timeseriesPanel('Per %s p99 latency' % $._config.per_instance_label) +
        $.perInstanceLatencyPanelNativeHistogram('0.99', $.queries.query_frontend.requestsPerSecondMetric, $.jobSelector(queryFrontendJobName) + [utils.selector.re('route', queryRoutesRegex)])
      ),
      $.row($.capitalize(rowTitlePrefix + 'query-scheduler'))
      .addPanel(
        local title = 'Requests / sec';
        $.timeseriesPanel(title) +
        $.onlyRelevantIfQuerySchedulerEnabled(title) +
        $.queryPanel(
          |||
            sum(rate(cortex_query_scheduler_queue_duration_seconds_count{%s}[$__rate_interval]))
          ||| % $.jobMatcher(querySchedulerJobName),
          'Requests/s'
        ) +
        $.stack +
        { fieldConfig+: { defaults+: { unit: 'reqps' } } },
      )
      .addPanel(
        local title = 'Latency (Time in Queue)';
        $.timeseriesPanel(title) +
        $.onlyRelevantIfQuerySchedulerEnabled(title) +
        $.latencyPanelNativeHistogram('cortex_query_scheduler_queue_duration_seconds', $.jobMatcher(querySchedulerJobName))
      )
      .addPanel(
        local title = 'Queue length';
        $.timeseriesPanel(title) +
        $.onlyRelevantIfQuerySchedulerEnabled(title) +
        $.hiddenLegendQueryPanel(
          'sum(min_over_time(cortex_query_scheduler_queue_length{%s}[$__interval]))' % [$.jobMatcher(querySchedulerJobName)],
          'Queue length'
        ) +
        {
          fieldConfig+: {
            defaults+: {
              unit: 'queries',
            },
          },
        },
      ),
      local description = |||
        <p>
          The query-scheduler creates subqueues
          broken out by which query components (ingester, store-gateway, or both)
          the querier is expected to fetch data from to service the query.
        </p><p>
          Queries which have not had an expected query component determined are labeled 'unknown'.
        </p><p>
          If the query-scheduler is not deployed, these panels will show "No data."
        </p>
      |||;
      local metricName = 'cortex_query_scheduler_queue_duration_seconds';
      local selector = '{%s}' % $.jobMatcher(querySchedulerJobName);
      local labels = ['additional_queue_dimensions'];
      local labelReplaceArgSets = [
        {
          dstLabel: 'additional_queue_dimensions',
          replacement: 'unknown',
          srcLabel:
            'additional_queue_dimensions',
          regex: '^$',
        },
      ];
      $.row($.capitalize(rowTitlePrefix + 'query-scheduler Latency (Time in Queue) Breakout by Expected Query Component'))
      .addPanel(
        local title = '99th Percentile Latency by Expected Query Component';
        $.timeseriesPanel(title) +
        $.panelDescription(title, description) +
        $.latencyPanelLabelBreakout(
          metricName=metricName,
          selector=selector,
          percentiles=['0.99'],
          includeAverage=false,
          labels=labels,
          labelReplaceArgSets=labelReplaceArgSets,
        )
      )
      .addPanel(
        local title = '50th Percentile Latency by Expected Query Component';
        $.timeseriesPanel(title) +
        $.panelDescription(title, description) +
        $.latencyPanelLabelBreakout(
          metricName=metricName,
          selector=selector,
          percentiles=['0.50'],
          includeAverage=false,
          labels=labels,
          labelReplaceArgSets=labelReplaceArgSets,
        )
      )
      .addPanel(
        local title = 'Average Latency by Expected Query Component';
        $.timeseriesPanel(title) +
        $.panelDescription(title, description) +
        $.latencyPanelLabelBreakout(
          metricName=metricName,
          selector=selector,
          percentiles=[],
          includeAverage=true,
          labels=labels,
          labelReplaceArgSets=labelReplaceArgSets,
        )
      ),
      local description = |||
        <p>
          The query-scheduler tracks query requests inflight
          between the scheduler and the connected queriers,
          broken out by which query component (ingester, store-gateway)
          the querier is expected to fetch data from to service the query.
        </p><p>
          Queries which require data from both ingesters and store-gateways
          are counted in each category, so the sum of the two categories
          may exceed the true total number of queries inflight.
        </p><p>
          If the query-scheduler is not deployed, these panels will show "No data."
        </p>
      |||;
      local metricName = 'cortex_query_scheduler_querier_inflight_requests';
      local selector = '{%s}' % $.jobMatcher(querySchedulerJobName);
      local labels = ['additional_queue_dimensions'];
      local labelReplaceArgSets = [
        {
          dstLabel: 'additional_queue_dimensions',
          replacement: 'none',
          srcLabel:
            'additional_queue_dimensions',
          regex: '^$',
        },
      ];
      $.row($.capitalize(rowTitlePrefix + 'query-scheduler <-> Querier Inflight Requests'))
      .addPanel(
        local title = $.capitalize('99th Percentile Inflight Requests by Query Component vs. Total Connected Queriers');
        $.timeseriesPanel(title) +
        $.panelDescription(title, description) +
        $.queryPanel(
          [
            'sum by(query_component) (cortex_query_scheduler_querier_inflight_requests{quantile="0.99", %s})' % [$.jobMatcher(querySchedulerJobName)],
            'sum(cortex_query_scheduler_connected_querier_clients{%s})' % [$.jobMatcher(querySchedulerJobName)],
          ],
          [
            '99th Percentile Inflight Requests: {{query_component}}',
            'Total Connected Queriers',
          ]
        )
      ),
    ] +
    (
      if (!showQueryCacheRow) then [] else [
        $.row('Cache – query results')
        .addPanel(
          $.timeseriesPanel('Requests / sec') +
          $.queryPanel(
            |||
              sum (
                rate(thanos_cache_operations_total{name="frontend-cache", %(frontend)s}[$__rate_interval])
              )
            ||| % {
              frontend: $.jobMatcher(queryFrontendJobName),
            },
            'Requests/s'
          ) +
          { fieldConfig+: { defaults+: { unit: 'ops' } } },
        )
        .addPanel(
          $.timeseriesPanel('Latency') +
          $.latencyPanelNativeHistogram(
            'thanos_cache_operation_duration_seconds',
            utils.toPrometheusSelectorNaked($.jobSelector(queryFrontendJobName) + [utils.selector.re('name', "frontend-cache")])),
          )
      ]
    ) + [
      $.row($.capitalize(rowTitlePrefix + 'querier'))
      .addPanel(
        $.timeseriesPanel('Requests / sec') +
        $.qpsPanelNativeHistogram('cortex_querier_request_duration_seconds', utils.toPrometheusSelectorNaked($.jobSelector(querierJobName) + [utils.selector.re('route', $.queries.querier_read_routes_regex)]))
      )
      .addPanel(
        $.timeseriesPanel('Latency') +
        $.latencyRecordingRulePanelNativeHistogram('cortex_querier_request_duration_seconds', $.jobSelector(querierJobName) + [utils.selector.re('route', $.queries.querier_read_routes_regex)])
      )
      .addPanel(
        $.timeseriesPanel('Per %s p99 latency' % $._config.per_instance_label) +
        $.hiddenLegendQueryPanel(
          'histogram_quantile(0.99, sum by(le, %s) (rate(cortex_querier_request_duration_seconds_bucket{%s, route=~"%s"}[$__rate_interval])))' % [$._config.per_instance_label, $.jobMatcher(querierJobName), $.queries.querier_read_routes_regex], ''
        )
      ),
    ] +
    $.ingesterStoreGatewayReadsDashboardsRows(
      'ingester',
      $.queries.ingester.requestsPerSecondMetric,
      $.queries.ingester.readRequestsPerSecondSelector,
      $._config.job_names.ingester,
      $._config.ingester_read_path_routes_regex,
      $.queries.querier.ingesterClientRequestsPerSecondMetric,
      std.asciiLower(rowTitlePrefix),
      querierJobName,
      queryPathDescription,
    ) +
    $.ingesterStoreGatewayReadsDashboardsRows(
      'store-gateway',
      $.queries.store_gateway.requestsPerSecondMetric,
      $.queries.store_gateway.readRequestsPerSecondSelector,
      $._config.job_names.store_gateway,
      $._config.store_gateway_read_path_routes_regex,
      $.queries.querier.storeGatewayClientRequestsPerSecondMetric,
      std.asciiLower(rowTitlePrefix),
      querierJobName,
      queryPathDescription,
    ),

  ingesterStoreGatewayReadsDashboardsRows(
    ingesterStoreGatewayComponentName,
    ingesterStoreGatewayRequestsPerSecondMetric,
    ingesterStoreGatewayRequestsPerSecondSelector,
    ingesterStoreGatewayJobNames,
    ingesterStoreGatewayRoutesRegex,
    querierRequestsPerSecondMetric,
    querierPrefix,
    querierJobNames,
    queryPathDescription,
  ):: [
    local description = 'This panel shows %(ingesterStoreGatewayComponentName)s query requests from all sources: the main query path, and the remote ruler query path, if in use. The data shown is as reported by %(ingesterStoreGatewayComponentName)ss.' % { ingesterStoreGatewayComponentName: ingesterStoreGatewayComponentName };

    $.row($.capitalize(ingesterStoreGatewayComponentName + ' - query requests from all sources'))
    .addPanel(
      $.timeseriesPanel('Requests / sec') +
      $.panelDescription('Requests / sec', description) +
      $.qpsPanelNativeHistogram(ingesterStoreGatewayRequestsPerSecondMetric, ingesterStoreGatewayRequestsPerSecondSelector)
    )
    .addPanel(
      $.timeseriesPanel('Latency') +
      $.panelDescription('Latency', description) +
      $.latencyRecordingRulePanelNativeHistogram(ingesterStoreGatewayRequestsPerSecondMetric, $.jobSelector(ingesterStoreGatewayJobNames) + [utils.selector.re('route', ingesterStoreGatewayRoutesRegex)])
    )
    .addPanel(
      $.timeseriesPanel('Per %s %s p99 latency' % [ingesterStoreGatewayComponentName, $._config.per_instance_label]) +
      $.panelDescription('Per %s %s p99 latency' % [ingesterStoreGatewayComponentName, $._config.per_instance_label], description) +
      $.perInstanceLatencyPanelNativeHistogram(
        '0.99',
        ingesterStoreGatewayRequestsPerSecondMetric,
        $.jobSelector(ingesterStoreGatewayJobNames) + [utils.selector.re('route', ingesterStoreGatewayRoutesRegex)],
      ),
    ),

    local description = 'This panel shows %(ingesterStoreGatewayComponentName)s query requests from just the %(queryPathDescription)s. The data shown is as reported by %(querierPrefix)squeriers.' % {
      ingesterStoreGatewayComponentName: ingesterStoreGatewayComponentName,
      queryPathDescription: queryPathDescription,
      querierPrefix: querierPrefix,
    };
    local selectors = $.jobSelector(querierJobNames) + [utils.selector.re('operation', ingesterStoreGatewayRoutesRegex)];

    $.row($.capitalize(ingesterStoreGatewayComponentName + ' - query requests from this query path only'))
    .addPanel(
      $.timeseriesPanel('Requests / sec') +
      $.panelDescription('Requests / sec', description) +
      $.qpsPanelNativeHistogram(querierRequestsPerSecondMetric, utils.toPrometheusSelectorNaked(selectors))
    )
    .addPanel(
      $.timeseriesPanel('Latency') +
      $.panelDescription('Latency', description) +
      $.latencyPanelNativeHistogram(querierRequestsPerSecondMetric, utils.toPrometheusSelectorNaked(selectors))
    )
    .addPanel(
      $.timeseriesPanel('Per querier %s p99 latency' % $._config.per_instance_label) +
      $.panelDescription('Per querier %s p99 latency' % $._config.per_instance_label, description) +
      $.perInstanceLatencyPanelNativeHistogram('0.99', querierRequestsPerSecondMetric, selectors),
    ),
  ],

  ingestStorageIngesterEndToEndLatencyWhenStartingPanel()::
    $.timeseriesPanel('Kafka end-to-end latency when starting') +
    $.panelDescription(
      'Kafka end-to-end latency when starting',
      |||
        Time between writing request by distributor to Kafka and reading the record by ingester during catch-up phase, when ingesters are starting.
        If ingesters are not starting and catching up in the selected time range, this panel will be empty.
      |||
    ) +
    $.queryPanel(
      [
        'histogram_avg(sum(rate(cortex_ingest_storage_reader_receive_delay_seconds{%s, phase="starting"}[$__rate_interval])))' % [$.jobMatcher($._config.job_names.ingester)],
        'histogram_quantile(0.99, sum(rate(cortex_ingest_storage_reader_receive_delay_seconds{%s, phase="starting"}[$__rate_interval])))' % [$.jobMatcher($._config.job_names.ingester)],
        'histogram_quantile(0.999, sum(rate(cortex_ingest_storage_reader_receive_delay_seconds{%s, phase="starting"}[$__rate_interval])))' % [$.jobMatcher($._config.job_names.ingester)],
        'histogram_quantile(1.0, sum(rate(cortex_ingest_storage_reader_receive_delay_seconds{%s, phase="starting"}[$__rate_interval])))' % [$.jobMatcher($._config.job_names.ingester)],
      ],
      [
        'avg',
        '99th percentile',
        '99.9th percentile',
        '100th percentile',
      ],
    ) + {
      fieldConfig+: {
        defaults+: { unit: 's' },
      },
    },

  ingestStorageIngesterEndToEndLatencyWhenRunningPanel()::
    $.timeseriesPanel('Kafka end-to-end latency when ingesters are running') +
    $.panelDescription(
      'Kafka end-to-end latency when ingesters are running',
      |||
        Time between writing request by distributor to Kafka and reading the record by ingester, when ingesters are running.
      |||
    ) +
    $.queryPanel(
      [
        'histogram_avg(sum(rate(cortex_ingest_storage_reader_receive_delay_seconds{%s, phase="running"}[$__rate_interval])))' % [$.jobMatcher($._config.job_names.ingester)],
        'histogram_quantile(0.99, sum(rate(cortex_ingest_storage_reader_receive_delay_seconds{%s, phase="running"}[$__rate_interval])))' % [$.jobMatcher($._config.job_names.ingester)],
        'histogram_quantile(0.999, sum(rate(cortex_ingest_storage_reader_receive_delay_seconds{%s, phase="running"}[$__rate_interval])))' % [$.jobMatcher($._config.job_names.ingester)],
        'histogram_quantile(1.0, sum(rate(cortex_ingest_storage_reader_receive_delay_seconds{%s, phase="running"}[$__rate_interval])))' % [$.jobMatcher($._config.job_names.ingester)],
      ],
      [
        'avg',
        '99th percentile',
        '99.9th percentile',
        '100th percentile',
      ],
    ) + {
      fieldConfig+: {
        defaults+: { unit: 's' },
      },
    },

  ingestStorageIngesterEndToEndLatencyOutliersWhenRunningPanel()::
    $.timeseriesPanel('Kafka 100th percentile end-to-end latency when ingesters are running (outliers)') +
    $.panelDescription(
      'Kafka 100th percentile end-to-end latency when ingesters are running (outliers only)',
      |||
        The 100th percentile of the time between writing request by distributor to Kafka and reading the record by ingester,
        when ingesters are running. This panel only shows ingester outliers, to easily spot if the high end-to-end latency
        may be caused by few ingesters.
      |||
    ) +
    $.hiddenLegendQueryPanel(
      |||
        histogram_quantile(1.0, sum by(%(per_instance_label)s) (rate(cortex_ingest_storage_reader_receive_delay_seconds{%(job_matcher)s, phase="running"}[$__rate_interval])))

        # Add a filter to show only the outliers. We consider an ingester an outlier if its
        # 100th percentile latency is greater than the 200%% of the average 100th of the 10%%
        # worst ingesters (minimum 10 ingesters; if there are less than 10 ingesters, then all
        # ingesters will be took in account).
        > scalar(
          avg(
            topk(
                scalar(
                    clamp_min(
                        ceil(
                            count(count by(%(per_namespace_label)s, %(per_instance_label)s) (cortex_ingest_storage_reader_receive_delay_seconds{%(job_matcher)s, phase="running"}))
                            * 0.1
                        ), 10
                    )
                ),
                histogram_quantile(1.0, sum by(%(per_instance_label)s) (rate(cortex_ingest_storage_reader_receive_delay_seconds{%(job_matcher)s, phase="running"}[$__rate_interval])))
                > 0
            )
          )
          * 2
        )
      ||| % {
        job_matcher: $.jobMatcher($._config.job_names.ingester),
        per_instance_label: $._config.per_instance_label,
        per_namespace_label: $._config.per_namespace_label,
      },
      '{{pod}}',
    ) + {
      fieldConfig+: {
        defaults+: { unit: 's' },
      },
    },

  ingestStorageKafkaProducedRecordsRatePanel(jobName)::
    $.timeseriesPanel('Kafka produced records / sec') +
    $.panelDescription(
      'Kafka produced records / sec',
      'Rate of records synchronously produced to Kafka.',
    ) +
    $.queryPanel([
      |||
        sum(
            # Old metric.
            rate(cortex_ingest_storage_writer_produce_requests_total{%(job_matcher)s}[$__rate_interval])
            or
            # New metric.
            rate(cortex_ingest_storage_writer_produce_records_enqueued_total{%(job_matcher)s}[$__rate_interval])
        )
        -
        (sum(
            # Old metric.
            rate(cortex_ingest_storage_writer_produce_failures_total{%(job_matcher)s}[$__rate_interval])
            or
            # New metric.
            rate(cortex_ingest_storage_writer_produce_records_failed_total{%(job_matcher)s}[$__rate_interval])
        ) or vector(0))
      ||| % { job_matcher: $.jobMatcher($._config.job_names[jobName]) },
      |||
        sum by(reason) (
            # Old metric.
            rate(cortex_ingest_storage_writer_produce_failures_total{%(job_matcher)s}[$__rate_interval])
            or
            # New metric.
            rate(cortex_ingest_storage_writer_produce_records_failed_total{%(job_matcher)s}[$__rate_interval])
        )
      ||| % { job_matcher: $.jobMatcher($._config.job_names[jobName]) },
    ], [
      'success',
      'failed - {{ reason }}',
    ]) +
    $.stack +
    $.aliasColors({
      success: $._colors.success,
    }),

  ingestStorageKafkaProducedRecordsLatencyPanel(jobName)::
    $.timeseriesPanel('Kafka produced records latency') +
    $.panelDescription(
      'Kafka produced records latency',
      |||
        Latency of records synchronously produced to Kafka.
      |||
    ) +
    $.queryPanel(
      [
        'histogram_avg(sum(rate(cortex_ingest_storage_writer_latency_seconds{%s}[$__rate_interval])))' % [$.jobMatcher($._config.job_names[jobName])],
        'histogram_quantile(0.99, sum(rate(cortex_ingest_storage_writer_latency_seconds{%s}[$__rate_interval])))' % [$.jobMatcher($._config.job_names[jobName])],
        'histogram_quantile(0.999, sum(rate(cortex_ingest_storage_writer_latency_seconds{%s}[$__rate_interval])))' % [$.jobMatcher($._config.job_names[jobName])],
        'histogram_quantile(1.0, sum(rate(cortex_ingest_storage_writer_latency_seconds{%s}[$__rate_interval])))' % [$.jobMatcher($._config.job_names[jobName])],
      ],
      [
        'avg',
        '99th percentile',
        '99.9th percentile',
        '100th percentile',
      ],
    ) + {
      fieldConfig+: {
        defaults+: { unit: 's' },
      },
    },

  ingestStorageFetchLastProducedOffsetRequestsPanel(jobMatcher)::
    $.timeseriesPanel('Fetch last produced offset requests / sec') +
    $.panelDescription(
      'Fetch last produced offset requests / sec',
      'Shows rate of successful and failed requests to fetch last produced offset(s).',
    ) +
    $.queryPanel(
      [
        |||
          sum(rate(cortex_ingest_storage_reader_last_produced_offset_requests_total{%s}[$__rate_interval]))
          -
          sum(rate(cortex_ingest_storage_reader_last_produced_offset_failures_total{%s}[$__rate_interval]))
        ||| % [jobMatcher, jobMatcher],
        |||
          sum(rate(cortex_ingest_storage_reader_last_produced_offset_failures_total{%s}[$__rate_interval]))
        ||| % [jobMatcher],
      ],
      [
        'successful',
        'failed',
      ],
    ) + {
      fieldConfig+: {
        defaults+: { unit: 'reqps' },
      },
    } +
    $.aliasColors({ successful: $._colors.success, failed: $._colors.failed }) +
    $.stack,

  ingestStorageFetchLastProducedOffsetLatencyPanel(jobMatcher)::
    $.timeseriesPanel('Fetch last produced offset latency') +
    $.panelDescription(
      'Fetch last produced offset latency',
      |||
        How long does it take to fetch "last produced offset" of partition(s).
      |||
    ) +
    $.queryPanel(
      [
        'histogram_avg(sum(rate(cortex_ingest_storage_reader_last_produced_offset_request_duration_seconds{%s}[$__rate_interval])))' % [jobMatcher],
        'histogram_quantile(0.99, sum(rate(cortex_ingest_storage_reader_last_produced_offset_request_duration_seconds{%s}[$__rate_interval])))' % [jobMatcher],
        'histogram_quantile(0.999, sum(rate(cortex_ingest_storage_reader_last_produced_offset_request_duration_seconds{%s}[$__rate_interval])))' % [jobMatcher],
        'histogram_quantile(1.0, sum(rate(cortex_ingest_storage_reader_last_produced_offset_request_duration_seconds{%s}[$__rate_interval])))' % [jobMatcher],
      ],
      [
        'avg',
        '99th percentile',
        '99.9th percentile',
        '100th percentile',
      ],
    ) + {
      fieldConfig+: {
        defaults+: { unit: 's' },
      },
    },

  ingestStorageStrongConsistencyRequestsPanel(component, jobMatcher)::
    // The unit changes whether the metric is exposed from ingesters (partition-reader) or other components. In the ingesters it's the
    // requests issued by queriers to ingesters, while in other components it's the actual query.
    local unit = if component == 'partition-reader' then 'requests' else 'queries';
    local title = '%s with strong read consistency / sec' % (std.asciiUpper(std.substr(unit, 0, 1)) + std.substr(unit, 1, std.length(unit) - 1));

    $.timeseriesPanel(title) +
    $.panelDescription(
      title,
      'Shows rate of %(unit)s with strong read consistency, and rate of failed %(unit)s with strong read consistency.' % {
        unit: unit,
      },
    ) +
    $.queryPanel(
      [
        |||
          sum(rate(cortex_ingest_storage_strong_consistency_requests_total{component="%(component)s", %(jobMatcher)s}[$__rate_interval]))
          -
          sum(rate(cortex_ingest_storage_strong_consistency_failures_total{component="%(component)s", %(jobMatcher)s}[$__rate_interval]))
        ||| % { jobMatcher: jobMatcher, component: component },
        |||
          sum(rate(cortex_ingest_storage_strong_consistency_failures_total{component="%(component)s", %(jobMatcher)s}[$__rate_interval]))
        ||| % { jobMatcher: jobMatcher, component: component },
      ],
      [
        'successful',
        'failed',
      ],
    ) + {
      fieldConfig+: {
        defaults+: { unit: 'reqps' },
      },
    } +
    $.aliasColors({ successful: $._colors.success, failed: $._colors.failed }) +
    $.stack,

  ingestStorageStrongConsistencyWaitLatencyPanel(component, jobMatcher)::
    $.timeseriesPanel('Strong read consistency queries — wait latency') +
    $.panelDescription(
      'Strong read consistency queries — wait latency',
      'How long does the request wait to guarantee strong read consistency.',
    ) +
    $.queryPanel(
      [
        'histogram_avg(sum(rate(cortex_ingest_storage_strong_consistency_wait_duration_seconds{component="%(component)s", %(jobMatcher)s}[$__rate_interval])))' % { component: component, jobMatcher: jobMatcher },
        'histogram_quantile(0.99, sum(rate(cortex_ingest_storage_strong_consistency_wait_duration_seconds{component="%(component)s", %(jobMatcher)s}[$__rate_interval])))' % { component: component, jobMatcher: jobMatcher },
        'histogram_quantile(0.999, sum(rate(cortex_ingest_storage_strong_consistency_wait_duration_seconds{component="%(component)s", %(jobMatcher)s}[$__rate_interval])))' % { component: component, jobMatcher: jobMatcher },
        'histogram_quantile(1.0, sum(rate(cortex_ingest_storage_strong_consistency_wait_duration_seconds{component="%(component)s", %(jobMatcher)s}[$__rate_interval])))' % { component: component, jobMatcher: jobMatcher },
      ],
      [
        'avg',
        '99th percentile',
        '99.9th percentile',
        '100th percentile',
      ],
    ) + {
      fieldConfig+: {
        defaults+: { unit: 's' },
      },
    },

  withExemplars(queryPanel)::
    queryPanel {
      targets: [
        target { exemplar: true }
        for target in queryPanel.targets
      ],
    },

  local querySchedulerDescription = 'The query-scheduler is an optional service that moves the internal queue from the query-frontend into a separate component.',

  onlyRelevantIfQuerySchedulerEnabled(title):: $.panelDescription(
    title,
    |||
      <p>
        %s
        If the query-scheduler is not deployed, these panels will show "No data."
      </p>
    ||| % querySchedulerDescription
  ),

  onlyRelevantIfQuerySchedulerDisabled(title):: $.panelDescription(
    title,
    |||
      <p>
      %s
      If the query-scheduler is deployed, these panels will show "No data."
      </p>
    ||| % querySchedulerDescription
  ),
}<|MERGE_RESOLUTION|>--- conflicted
+++ resolved
@@ -1218,38 +1218,15 @@
     )
     .addPanel(
       $.timeseriesPanel('Latency of op: Attributes') +
-<<<<<<< HEAD
-      $.latencyPanelNativeHistogram('thanos_objstore_bucket_operation_duration_seconds', '%s,component="%s",operation="attributes"' % [$.namespaceMatcher(), component]),
-    )
-    .addPanel(
-      $.timeseriesPanel('Latency of op: Exists') +
-      $.latencyPanelNativeHistogram('thanos_objstore_bucket_operation_duration_seconds', '%s,component="%s",operation="exists"' % [$.namespaceMatcher(), component]),
-=======
       $.ncLatencyPanel('thanos_objstore_bucket_operation_duration_seconds', '%s,component="%s",operation="attributes"' % [$.namespaceMatcher(), component]),
     )
     .addPanel(
       $.timeseriesPanel('Latency of op: Exists') +
       $.ncLatencyPanel('thanos_objstore_bucket_operation_duration_seconds', '%s,component="%s",operation="exists"' % [$.namespaceMatcher(), component]),
->>>>>>> b611ec27
     ),
     $.row('')
     .addPanel(
       $.timeseriesPanel('Latency of op: Get') +
-<<<<<<< HEAD
-      $.latencyPanelNativeHistogram('thanos_objstore_bucket_operation_duration_seconds', '%s,component="%s",operation="get"' % [$.namespaceMatcher(), component]),
-    )
-    .addPanel(
-      $.timeseriesPanel('Latency of op: GetRange') +
-      $.latencyPanelNativeHistogram('thanos_objstore_bucket_operation_duration_seconds', '%s,component="%s",operation="get_range"' % [$.namespaceMatcher(), component]),
-    )
-    .addPanel(
-      $.timeseriesPanel('Latency of op: Upload') +
-      $.latencyPanelNativeHistogram('thanos_objstore_bucket_operation_duration_seconds', '%s,component="%s",operation="upload"' % [$.namespaceMatcher(), component]),
-    )
-    .addPanel(
-      $.timeseriesPanel('Latency of op: Delete') +
-      $.latencyPanelNativeHistogram('thanos_objstore_bucket_operation_duration_seconds', '%s,component="%s",operation="delete"' % [$.namespaceMatcher(), component]),
-=======
       $.ncLatencyPanel('thanos_objstore_bucket_operation_duration_seconds', '%s,component="%s",operation="get"' % [$.namespaceMatcher(), component]),
     )
     .addPanel(
@@ -1263,7 +1240,6 @@
     .addPanel(
       $.timeseriesPanel('Latency of op: Delete') +
       $.ncLatencyPanel('thanos_objstore_bucket_operation_duration_seconds', '%s,component="%s",operation="delete"' % [$.namespaceMatcher(), component]),
->>>>>>> b611ec27
     ),
   ],
 
