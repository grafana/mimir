--- conflicted
+++ resolved
@@ -258,11 +258,7 @@
       ],
     },
 
-<<<<<<< HEAD
-  perInstanceLatencyPanelNativeHistogram(quantile, metric, selector, instanceLabel=$._config.per_instance_label):: 
-=======
   perInstanceLatencyPanelNativeHistogram(quantile, metric, selector, instanceLabel=$._config.per_instance_label)::
->>>>>>> 5f16f488
     $.hiddenLegendQueryPanel(
       [
         utils.showClassicHistogramQuery(utils.ncHistogramQuantile(quantile, metric, utils.toPrometheusSelectorNaked(selector), [instanceLabel])),
