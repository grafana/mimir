--- conflicted
+++ resolved
@@ -28,12 +28,9 @@
 
 ## main / unreleased
 
-<<<<<<< HEAD
-* [ENHANCEMENT] Sets the `appProtocol` value to `tcp` for the `gossip-ring-svc` service template. This allows memberlist to work with istio protocol selection. #5177
-=======
 * [ENHANCEMENT] Distributor: dynamically set `GOMAXPROCS` based on the CPU request. This should reduce distributor CPU utilization, assuming the CPU request is set to a value close to the actual utilization. #5588
 * [ENHANCEMENT] Querier: dynamically set `GOMAXPROCS` based on the CPU request. This should reduce noisy neighbour issues created by the querier, whose CPU utilization could eventually saturate the Kubernetes node if unbounded. #5646
->>>>>>> 7bba06eb
+* [ENHANCEMENT] Sets the `appProtocol` value to `tcp` for the `gossip-ring-svc` service template. This allows memberlist to work with istio protocol selection. #5177
 
 ## 5.0.0
 
