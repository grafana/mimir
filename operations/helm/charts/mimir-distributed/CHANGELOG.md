--- conflicted
+++ resolved
@@ -76,12 +76,8 @@
 * [ENHANCEMENT] Support autoscaling/v2 HorizontalPodAutoscaler for nginx autoscaling. This is used when deploying on Kubernetes >= 1.25. #2848
 * [ENHANCEMENT] Monitoring: Add additional flags to conditionally enable log / metric scraping. #2936
 * [ENHANCEMENT] Add podAntiAffinity to sizing plans (small.yaml, large.yaml, capped-small.yaml, capped-large.yaml). #2906
-<<<<<<< HEAD
+* [ENHANCEMENT] Add ability to configure and run mimir-continuous-test. #3117
 * [BUGFIX] Fix wrong label selector in ingester anti affinity rules in the sizing plans. #2906
-=======
-* [ENHANCEMENT] Add ability to configure and run mimir-continuous-test. #3117
-
->>>>>>> c996c461
 
 ## 3.1.0
 
