# Changelog

## Deprecated features

This section contains deprecated features and interfaces that the chart exposes. The deprecation policy of the chart is to
remove a deprecated item from the third major release after it has been deprecated it.

### List

* GEM gateway: remove port 8080 on the Service resource. Deprecated in `3.1.0` and will be removed in `6.0.0`.
  * __How to migrate__: replace usages of port 8080 with port 80; these usages can be in dashboards, Prometheus remote-write configurations, or automation for updating rules.
* NGINX configuration via `nginx` top-level values sections is being merged with by the `gateway` section. The
  `nginx` section is deprecated in `4.0.0` and will be removed in `7.0.0`.
  * __How to migrate__: refer to [Migrate to using the unified proxy deployment for NGINX and GEM gateway](https://grafana.com/docs/helm-charts/mimir-distributed/latest/migration-guides/migrate-to-unified-proxy-deployment/)

## Format of changelog

This changelog is continued from `enterprise-metrics` after Grafana Enterprise Metrics was added to `mimir-distributed` in PR #1203.
All notable changes to this chart will be documented in this file.

Entries should be ordered as follows:

* [CHANGE]
* [FEATURE]
* [ENHANCEMENT]
* [BUGFIX]

Entries should include a reference to the Pull Request that introduced the change.

## main / unreleased

* [CHANGE] Fine-tuned `terminationGracePeriodSeconds` for the following components: #7361 #7364
  * Alertmanager: changed from `60` to `900`
  * Distributor: changed from `60` to `100`
  * Ingester: changed from `240` to `1200`
  * Overrides-exporter: changed from `60` to `30`
  * Ruler: changed from `180` to `600`
  * Store-gateway: changed from `240` to `120`
  * Compactor: changed from `240` to `900`
  * Chunks-cache: changed from `60` to `30`
  * Index-cache: changed from `60` to `30`
  * Metadata-cache: changed from `60` to `30`
  * Results-cache: changed from `60` to `30`
* [ENHANCEMENT] Dashboards: allow switching between using classic of native histograms in dashboards. #7627
  * Overview dashboard, Status panel, `cortex_request_duration_seconds` metric.
<<<<<<< HEAD
* [FEATURE] Add hpa for querier.
=======
* [ENHANCEMENT] Rollout-operator: upgrade to v0.14.0. #7886
* [ENHANCEMENT] Alerts: exclude `529` and `598` status codes from failure codes in `MimirRequestsError`. #7889
* [ENHANCEMENT] The new value `metaMonitoring.grafanaAgent.logs.clusterLabel` controls whether to add a `cluster` label and with what content to PodLogs logs. #7764
>>>>>>> dea44452

## 5.3.0

* [CHANGE] Do not render resource blocks for `initContainers`, `nodeSelector`, `affinity` and `tolerations` if they are empty. #7559
* [CHANGE] Rollout-operator: remove default CPU limit. #7125
* [CHANGE] Ring: relaxed the hash ring heartbeat period and timeout for distributor, ingester, store-gateway and compactor: #6860
  * `-distributor.ring.heartbeat-period` set to `1m`
  * `-distributor.ring.heartbeat-timeout` set to `4m`
  * `-ingester.ring.heartbeat-period` set to `2m`
  * `-ingester.ring.heartbeat-timeout` set to `10m`
  * `-store-gateway.sharding-ring.heartbeat-period` set to `1m`
  * `-store-gateway.sharding-ring.heartbeat-timeout` set to `4m`
  * `-compactor.ring.heartbeat-period` set to `1m`
  * `-compactor.ring.heartbeat-timeout` set to `4m`
* [CHANGE] Ruler: Set `-distributor.remote-timeout` to 10s in order to accommodate writing large rule results to the ingester. #7143
* [CHANGE] Remove `-server.grpc.keepalive.max-connection-age` and `-server.grpc.keepalive.max-connection-age-grace` from default config. The configuration now applied directly to distributor, fixing parity with jsonnet. #7269
* [CHANGE] Remove `-server.grpc.keepalive.max-connection-idle` from default config. The configuration now applied directly to distributor, fixing parity with jsonnet. #7298
* [CHANGE] Distributor: termination grace period increased from 60s to 100s. #7361
* [CHANGE] Memcached: Change default read timeout for chunks and index caches to `750ms` from `450ms`. #7778
* [FEATURE] Added experimental feature for deploying [KEDA](https://keda.sh) ScaledObjects as part of the helm chart for the components: distributor, querier, query-frontend and ruler. #7282 #7392 #7431 #7679
  * Autoscaling can be enabled via `distributor.kedaAutoscaling`, `ruler.kedaAutoscaling`, `query_frontend.kedaAutoscaling`, and `querier.kedaAutoscaling`.
  * Global configuration of `promtheusAddress`, `pollingInterval` and `customHeaders` can be found in `kedaAutoscaling`section.
  * Requires metamonitoring or custom installed Prometheus compatible solution, for more details on metamonitoring see [Monitor the health of your system](https://grafana.com/docs/helm-charts/mimir-distributed/latest/run-production-environment-with-helm/monitor-system-health/).
  * For migration please use `preserveReplicas` option of each component. This option should be enabled, when first time enabling KEDA autoscaling for a component, to preserve the current number of replicas. After the autoscaler takes over and is ready to scale the component, this option can be disabled. After disabling this option, the `replicas` field inside the components deployment will be ignored and the autoscaler will manage the number of replicas.
* [FEATURE] Gateway: Allow to configure whether or not NGINX binds IPv6 via `gateway.nginx.config.enableIPv6`. #7421
* [ENHANCEMENT] Add `jaegerReporterMaxQueueSize` Helm value for all components where configuring `JAEGER_REPORTER_MAX_QUEUE_SIZE` makes sense, and override the Jaeger client's default value of 100 for components expected to generate many trace spans. #7068 #7086 #7259
* [ENHANCEMENT] Rollout-operator: upgraded to v0.13.0. #7469
* [ENHANCEMENT] Query-frontend: configured `-shutdown-delay`, `-server.grpc.keepalive.max-connection-age` and termination grace period to reduce the likelihood of queries hitting terminated query-frontends. #7129
* [ENHANCEMENT] Distributor: reduced `-server.grpc.keepalive.max-connection-age` from `2m` to `60s` and configured `-shutdown-delay` to `90s` in order to reduce the chances of failed gRPC write requests when distributors gracefully shutdown. #7361
* [ENHANCEMENT] Add the possibility to create a dedicated serviceAccount for the `ruler` component by setting `ruler.serviceAccount.create` to true in the values. #7132
* [ENHANCEMENT] nginx, Gateway: set `proxy_http_version: 1.1` to proxy to HTTP 1.1. #5040
* [ENHANCEMENT] Gateway: make Ingress/Route host templateable. #7218
* [ENHANCEMENT] Make the PSP template configurable via `rbac.podSecurityPolicy`. #7190
* [ENHANCEMENT] Recording rules: add native histogram recording rules to `cortex_request_duration_seconds`. #7528
* [ENHANCEMENT] Make the port used in ServiceMonitor for kube-state-metrics configurable. #7507
* [ENHANCEMENT] Produce a clearer error messages when multiple X-Scope-OrgID headers are present. #7704
* [BUGFIX] Metamonitoring: update dashboards to drop unsupported `step` parameter in targets. #7157
* [BUGFIX] Recording rules: drop rules for metrics removed in 2.0: `cortex_memcache_request_duration_seconds` and `cortex_cache_request_duration_seconds`. #7514
* [BUGFIX] Store-gateway: setting "resources.requests.memory" with a quantity that used power-of-ten SI suffix, caused an error. #7506

## 5.2.3

* [BUGFIX] admin-cache: set max connections to fix failure to start #7632

## 5.2.2

* [BUGFIX] Updated GEM image to v2.11.2. #7555

## 5.2.1

* [BUGFIX] Revert [PR 6999](https://github.com/grafana/mimir/pull/6999), introduced in 5.2.0, which broke installations relying on the default value of `blocks_storage.backend: s3`. If `mimir.structuredConfig.blocks_storage.backend: s3` wasn't explicitly set, then Mimir would fail to connect to S3 and will instead try to read and write blocks to the local filesystem. #7199

## 5.2.0

* [CHANGE] Remove deprecated configuration parameter `blocks_storage.bucket_store.max_chunk_pool_bytes`. #6673
* [CHANGE] Reduce `-server.grpc-max-concurrent-streams` from 1000 to 500 for ingester and to 100 for all components. #5666
* [CHANGE] Changed default `clusterDomain` from `cluster.local` to `cluster.local.` to reduce the number of DNS lookups made by Mimir. #6389
* [CHANGE] Change the default timeout used for index-queries caches from `200ms` to `450ms`. #6786
* [FEATURE] Added option to enable StatefulSetAutoDeletePVC for StatefulSets for compactor, ingester, store-gateway, and alertmanager via `*.persistance.enableRetentionPolicy`, `*.persistance.whenDeleted`, and `*.persistance.whenScaled`. #6106
* [FEATURE] Add pure Ingress option instead of the gateway service. #6932
* [ENHANCEMENT] Update the `rollout-operator` subchart to `0.10.0`. #6022 #6110 #6558 #6681
* [ENHANCEMENT] Add support for not setting replicas for distributor, querier, and query-frontend. #6373
* [ENHANCEMENT] Make Memcached connection limit configurable. #6715
* [BUGFIX] Let the unified gateway/nginx config listen on IPv6 as well. Followup to #5948. #6204
* [BUGFIX] Quote `checksum/config` when using external config. This allows setting `externalConfigVersion` to numeric values. #6407
* [BUGFIX] Update memcached-exporter to 0.14.1 due to CVE-2023-39325. #6861

## 5.1.4

* [BUGFIX] Update memcached-exporter to 0.14.1 due to CVE-2023-39325.

## 5.1.3

* [BUGFIX] Updated Mimir image to 2.10.4 and GEM images to v2.10.4. #6654

## 5.1.2

* [BUGFIX] Update Mimir image to 2.10.3 and GEM image to v2.10.3. #6427

## 5.1.1

* [BUGFIX] Update Mimir image to 2.10.2 and GEM image to v2.10.2. #6371

## 5.1.0

* [ENHANCEMENT] Update Mimir image to 2.10.0 and GEM image to v2.10.1. #6077
* [ENHANCEMENT] Make compactor podManagementPolicy configurable. #5902
* [ENHANCEMENT] Distributor: dynamically set `GOMAXPROCS` based on the CPU request. This should reduce distributor CPU utilization, assuming the CPU request is set to a value close to the actual utilization. #5588
* [ENHANCEMENT] Querier: dynamically set `GOMAXPROCS` based on the CPU request. This should reduce noisy neighbour issues created by the querier, whose CPU utilization could eventually saturate the Kubernetes node if unbounded. #5646
* [ENHANCEMENT] Sets the `appProtocol` value to `tcp` for the `gossip-ring-svc` service template. This allows memberlist to work with istio protocol selection. #5673
* [ENHANCEMENT] Update the `rollout-operator` subchart to `0.8.0`. #5718
* [ENHANCEMENT] Make store_gateway podManagementPolicy configurable. #5757
* [ENHANCEMENT] Set `maxUnavailable` to 0 for `distributor`, `overrides-exporter`, `querier`, `query-frontend`, `query-scheduler`, `ruler-querier`, `ruler-query-frontend`, `ruler-query-scheduler`, `nginx`, `gateway`, `admin-api`, `graphite-querier` and `graphite-write-proxy` deployments, to ensure they don't become completely unavailable during a rollout. #5924
* [ENHANCEMENT] Nginx: listen on IPv6 addresses. #5948
* [BUGFIX] Fix `global.podLabels` causing invalid indentation. #5625

## 5.0.0

* [CHANGE] Changed max unavailable ingesters and store-gateways in a zone to 50. #5327
* [CHANGE] Don't render PodSecurityPolicy on Kubernetes >=1.24. (was >= 1.25). This helps with upgrades between 1.24 and 1.25. To use a PSP in 1.24, toggle `rbac.forcePSPOnKubernetes124: true`. #5357
* [ENHANCEMENT] Ruler: configure the ruler storage cache when the metadata cache is enabled. #5326 #5334
* [ENHANCEMENT] Helm: support metricRelabelings in the monitoring serviceMonitor resources via `metaMonitoring.serviceMonitor.metricRelabelings`. #5340
* [ENHANCEMENT] Service Account: allow adding labels to the service account. #5355
* [ENHANCEMENT] Memcached: enable providing additional extended options (`-o/--extended`) via `<cache-section>.extraExtendedOptions`. #5353
* [ENHANCEMENT] Memcached exporter: enable adding additional CLI arguments via `memcachedExporter.extraArgs`. #5353
* [ENHANCEMENT] Memcached: allow mounting additional volumes to the memcached and exporter containers via `<cache-section>.extraVolumes` and `<cache-section>.extraVolumeMounts`. #5353

## 4.5.0

* [CHANGE] Query-frontend: enable cardinality estimation via `frontend.query_sharding_target_series_per_shard` in the Mimir configuration for query sharding by default if `results-cache.enabled` is true. #5128
* [CHANGE] Remove `graphite-web` component from the graphite proxy. The `graphite-web` component had several configuration issues which meant it was failing to process requests. #5133
* [ENHANCEMENT] Set `nginx` and `gateway` Nginx read timeout (`proxy_read_timeout`) to 300 seconds (increase from default 60 seconds), so that it doesn't interfere with the querier's default 120 seconds timeout (`mimir.structuredConfig.querier.timeout`). #4924
* [ENHANCEMENT] Update nginx image to `nginxinc/nginx-unprivileged:1.24-alpine`. #5066
* [ENHANCEMENT] Update the `rollout-operator` subchart to `0.5.0`. #4930
* [ENHANCEMENT] Store-gateway: set `GOMEMLIMIT` to the memory request value. This should reduce the likelihood the store-gateway may go out of memory, at the cost of an higher CPU utilization due to more frequent garbage collections when the memory utilization gets closer or above the configured requested memory. #4971
* [ENHANCEMENT] Store-gateway: dynamically set `GOMAXPROCS` based on the CPU request. This should reduce the likelihood a high load on the store-gateway will slow down the entire Kubernetes node. #5104
* [ENHANCEMENT] Add global.podLabels which can add POD labels to PODs directly controlled by this chart (mimir services, nginx). #5055
* [ENHANCEMENT] Enable the `track_sizes` feature for Memcached pods to help determine cache efficiency. #5209
* [BUGFIX] Fix Pod Anti-Affinity rule to allow ingesters of from the same zone to run on same node, by using `zone` label since the old `app.kubernetes.io/component` did not allow for this. #5031
* [ENHANCEMENT] Enable `PodDisruptionBudget`s by default for admin API, alertmanager, compactor, distributor, gateway, overrides-exporter, ruler, querier, query-frontend, query-scheduler, nginx, Graphite components, chunks cache, index cache, metadata cache and results cache.

## 4.4.1

* [CHANGE] Change number of Memcached max idle connections to 150. #4591
* [CHANGE] Set `unregister_on_shutdown` for `store-gateway` to `false` by default. #4690
* [FEATURE] Add support for Vault Agent. When enabled, the Pod annotations for TLS configurable components are updated to allow a running Vault Agent to fetch secrets from Vault and to inject them into a Pod. The annotations are updated for the following components: `admin-api`, `alertmanager`, `compactor`, `distributor`, `gateway`, `ingester`, `overrides-exporter`, `querier`, `query-frontend`, `query-scheduler`, `ruler`, `store-gateway`. #4660
* [FEATURE] Add documentation to use external Redis support for chunks-cache, metadata-cache and results-cache. #4348
* [FEATURE] Allow for deploying mixin dashboards as part of the helm chart. #4618
* [ENHANCEMENT] Update the `rollout-operator` subchart to `0.4.2`. #4524 #4659 #4780
* [ENHANCEMENT] Update the `memcached-exporter` to `v0.11.2`. #4570
* [ENHANCEMENT] Update memcached to `memcached:1.6.19-alpine`. #4581
* [ENHANCEMENT] Allow definition of multiple topology spread constraints. #4584
* [ENHANCEMENT] Expose image repo path as helm vars for containers created by grafana-agent-operator #4645
* [ENHANCEMENT] Update minio subchart to `5.0.7`. #4705
* [ENHANCEMENT] Configure ingester TSDB head compaction interval to 15m. #4870
* [ENHANCEMENT] Configure ingester TSDB WAL replay concurrency to 3. #4864
* [ENHANCEMENT] Configure compactor's first level compaction wait period to 25m. #4872
* [ENHANCEMENT] You can now configure `storageClass` per zone for Alertmanager, StoreGateway and Ingester. #4234
* [ENHANCEMENT] Add suffix to minio create buckets job to avoid mimir-distributed helm chart fail to upgrade when minio image version changes. #4936
* [BUGFIX] Helm-Chart: fix route to service port mapping. #4728
* [BUGFIX] Include podAnnotations on the tokengen Job. #4540
* [BUGFIX] Add http port in ingester and store-gateway headless services. #4573
* [BUGFIX] Set `gateway` and `nginx` HPA MetricTarget type to Utilization to align with usage of averageUtilization. #4642
* [BUGFIX] Add missing imagePullSecrets configuration to the `graphite-web` deployment template. #4716

## 4.3.1

* [BUGFIX] Updated Go version in Mimir and GEM images to 1.20.3 to fix CVE-2023-24538. #4803

## 4.3.0

* [CHANGE] Ruler: changed ruler deployment max surge from `0` to `50%`, and max unavailable from `1` to `0`. #4381
* [FEATURE] Add cache support for GEM's admin bucket. The cache will be enabled by default when you use the
  small.yaml, large.yaml, capped-small.yaml or capped-large.yaml Helm values file. #3740
  > **Note:** For more information, refer to the [Grafana Enterprise Metrics configuration](https://grafana.com/docs/enterprise-metrics/latest/config).
* [ENHANCEMENT] Update GEM image grafana/enterprise-metrics to v2.7.0. #4533
* [ENHANCEMENT] Support autoscaling/v2 HorizontalPodAutoscaler for nginx autoscaling starting with Kubernetes 1.23. #4285
* [ENHANCEMENT] Set default pod security context under `rbac.podSecurityContext` for easier install on OpenShift. #4272
* [BUGFIX] Allow override of Kubernetes version for nginx HPA. #4299
* [BUGFIX] Do not generate query-frontend-headless service if query scheduler is enabled. Fixes parity with jsonnet. #4353
* [BUGFIX] Apply `clusterLabel` to ServiceMonitors for kube-state-metrics, kubelet, and cadvisor. #4126
* [BUGFIX] Add http port in distributor headless service. Fixes parity with jsonnet. #4392
* [BUGFIX] Generate the pod security context on the pod level in graphite web deployment, instead of on container level. #4272
* [BUGFIX] Fix kube-state-metrics metricRelabelings dropping pods and deployments. #4485
* [BUGFIX] Allow for single extraArg flags in templated memcached args. #4407

## 4.2.1

* [BUGFIX] Updated Go version in Mimir and GEM images to 1.20.3 and 1.19.8 to fix CVE-2023-24538. #4818

## 4.2.0

* [ENHANCEMENT] Allow NGINX error log level to be overridden and access log to be disabled. #4230
* [ENHANCEMENT] Update GEM image grafana/enterprise-metrics to v2.6.0. #4279

## 4.1.0

* [CHANGE] Configured `max_total_query_length: 12000h` limit to match Mimir jsonnet-based deployment. #3879
* [ENHANCEMENT] Enable users to specify additional Kubernetes resource manifests using the `extraObjects` variable. #4102
* [ENHANCEMENT] Update the `rollout-operator` subchart to `0.2.0`. #3624
* [ENHANCEMENT] Add ability to manage PrometheusRule for metamonitoring with Prometheus operator from the Helm chart. The alerts are disabled by default but can be enabled with `prometheusRule.mimirAlerts` set to `true`. To enable the default rules, set `mimirRules` to `true`. #2134 #2609
* [ENHANCEMENT] Update memcached image to `memcached:1.6.17-alpine`. #3914
* [ENHANCEMENT] Update minio subchart to `5.0.4`. #3942
* [BUGFIX] Enable `rollout-operator` to use PodSecurityPolicies if necessary. #3686
* [BUGFIX] Fixed gateway's checksum/config when using nginx #3780
* [BUGFIX] Disable gateway's serviceMonitor when using nginx #3781
* [BUGFIX] Expose OTLP ingestion in the `gateway` NGINX configuration. #3851
* [BUGFIX] Use alertmanager headless service in `gateway` NGINX configuration. #3851
* [BUGFIX] Use `50Gi` persistent volume for ingesters in `capped-small.yaml`. #3919
* [BUGFIX] Set server variables in NGINX configuration so that IP addresses are re-resolved when TTLs expire. #4124
* [BUGFIX] Do not include namespace for the PodSecurityPolicy definition as it is not needed and some tools reject it outright. #4164

## 4.0.1

* [ENHANCEMENT] Bump Grafana Enterprise Metrics image version to 2.5.1 #3902

## 4.0.0

* [FEATURE] Support deploying NGINX via the `gateway` section. The `nginx` section will be removed in `7.0.0`. See
  [Migrate to using the unified proxy deployment for NGINX and GEM gateway](https://grafana.com/docs/helm-charts/mimir-distributed/latest/migration-guides/migrate-to-unified-proxy-deployment/)
* [CHANGE] **breaking change** **Data loss without action.** Enables [zone-aware replication](https://grafana.com/docs/mimir/latest/configure/configure-zone-aware-replication/) for ingesters and store-gateways by default. #2778
  - If you are **upgrading** an existing installation:
    - Turn off zone-aware replication, by setting the following values:
      ```yaml
      ingester:
        zoneAwareReplication:
          enabled: false
      store_gateway:
        zoneAwareReplication:
          enabled: false
      rollout_operator:
        enabled: false
      ```
    - After the upgrade you can migrate to the new zone-aware replication setup, see [Migrate from single zone to zone-aware replication with Helm](https://grafana.com/docs/mimir/latest/migration-guide/migrating-from-single-zone-with-helm/) guide.
  - If you are **installing** the chart:
    - Ingesters and store-gateways are installed with 3 logical zones, which means both ingesters and store-gateways start 3 replicas each.
* [CHANGE] **breaking change** Reduce the number of ingesters in small.yaml form 4 to 3. This should be more accurate size for the scale of 1M AS. Before upgrading refer to [Scaling down ingesters](https://grafana.com/docs/mimir/latest/operators-guide/run-production-environment/scaling-out/#scaling-down-ingesters) to scale down `ingester-3`. Alternatively override the number of ingesters to 4. #3035
* [CHANGE] **breaking change** Update minio subchart from `4.0.12` to `5.0.0`, which inherits the breaking change of minio gateway mode being removed. #3352
* [CHANGE] Nginx: uses the headless service of alertmanager, ingester and store-gateway as backends, because there are 3 separate services for each zone. #2778
* [CHANGE] Gateway: uses the headless service of alertmanager as backend, because there are 3 separate services for each zone. #2778
* [CHANGE] Update sizing plans (small.yaml, large.yaml, capped-small.yaml, capped-large.yaml). These reflect better how we recommend running Mimir and GEM in production. most plans have adjusted number of replicas and resource requirements. The only **breaking change** is in small.yaml which has reduced the number of ingesters from 4 to 3; for scaling down ingesters refer to [Scaling down ingesters](https://grafana.com/docs/mimir/latest/operators-guide/run-production-environment/scaling-out/#scaling-down-ingesters). #3035
* [CHANGE] Change default securityContext of Mimir and GEM Pods and containers, so that they comply with a [Restricted pod security policy](https://kubernetes.io/docs/concepts/security/pod-security-standards/).
  This changes what user the containers run as from `root` to `10001`. The files in the Pods' attached volumes should change ownership with the `fsGroup` change;
  most CSI drivers support changing the value of `fsGroup`, or kubelet is able to do the ownership change instead of the CSI driver. This is not the case for the HostPath driver.
  If you are using HostPath or another driver that doesn't support changing `fsGroup`, then you have a couple of options: A) set the `securityContext` of all Mimir and GEM components to `{}` in your values file; B) delete PersistentVolumes and PersistentVolumeClaims and upgrade the chart; C) add an initContainer to all components that use a PVC that changes ownership of the mounted volumes.
  If you take no action and `fsGroup` is not supported by your CSI driver, then components will fail to start. #3007
* [CHANGE] Restrict Pod seccomp profile to `runtime/default` in the default PodSecurityPolicy of the chart. #3007
* [CHANGE] Use the chart's service account for metamonitoring instead of creating one specific to metamonitoring. #3350
* [CHANGE] Use mimir for the nginx ingress example #3336
* [ENHANCEMENT] Metamonitoring: If enabled and no URL is configured, then metamonitoring metrics will be sent to
  Mimir under the `metamonitoring` tenant; this enhancement does not apply to GEM. #3176
* [ENHANCEMENT] Improve default rollout strategies. Now distributor, overrides_exporter, querier, query_frontend, admin_api, gateway, and graphite components can be upgraded more quickly and also can be rolled out with a single replica without downtime. #3029
* [ENHANCEMENT] Metamonitoring: make scrape interval configurable. #2945
* [ENHANCEMENT] Documented how to prevent a user from using a mismatched Helm chart `values.yaml` file. #3197
* [ENHANCEMENT] Update compactor configuration to match Jsonnet. #3353
  * This also now matches production configuration from Grafana Cloud
  * Set `compactor.compaction_interval` to `30m` (Decreased from `1h`)
  * Set `compactor.deletion_delay` to `2h` (Decreased from `12h`)
  * Set `compactor.max_closing_blocks_concurrency` to `2` (Increased from `1`)
  * Set `compactor.max_opening_blocks_concurrency` to `4` (Increased from `1`)
  * Set `compactor.symbols_flushers_concurrency` to `4` (Increased from `1`)
  * Set `compactor.sharding_ring.wait_stability_min_duration` to `1m` (Increased from `0`)
* [ENHANCEMENT] Update read path configuration to match Jsonnet #2998
  * This also now matches production configuration from Grafana Cloud
  * Set `blocks_storage.bucket_store.max_chunk_pool_bytes` to `12GiB` (Increased from `2GiB`)
  * Set `blocks_storage.bucket_Store.index_cache.memcached.max_item_size` to `5MiB` (Decreased from `15MiB`)
  * Set `frontend.grpc_client_config.max_send_msg_size` to `400MiB` (Increased from `100MiB`)
  * Set `limits.max_cache_freshness` to `10m` (Increased from `1m`)
  * Set `limits.max_query_parallelism` to `240` (Increased from `224`)
  * Set `query_scheduler.max_outstanding_requests_per_tenant` to `800` (Decreased from `1600`)
  * Set `store_gateway.sharding_ring.wait_stability_min_duration` to `1m` (Increased from `0`)
  * Set `frontend.results_cache.memcached.timeout` to `500ms` (Increased from `100ms`)
  * Unset `frontend.align_queries_with_step` (Was `true`, now defaults to `false`)
  * Unset `frontend.log_queries_longer_than` (Was `10s`, now defaults to `0`, which is disabled)
* [ENHANCEMENT] Added `usage_stats.installation_mode` configuration to track the installation mode via the anonymous usage statistics. #3294
* [ENHANCEMENT] Update grafana-agent-operator subchart to 0.2.8. Notable changes are being able to configure Pod's SecurityContext and Container's SecurityContext. #3350
* [ENHANCEMENT] Add possibility to configure fallbackConfig for alertmanager and set it by default. Now tenants without an alertmanager config will not see errors accessing the alertmanager UI or when using the alertmanager API. #3360
* [ENHANCEMENT] Add ability to set a `schedulerName` for alertmanager, compactor, ingester and store-gateway. This is needed for example for some storage providers. #3140
* [BUGFIX] Fix an issue that caused metamonitoring secrets to be created incorrectly #3170
* [BUGFIX] Nginx: fixed `imagePullSecret` value reference inconsistency. #3208
* [BUGFIX] Move the activity tracker log from /data to /active-query-tracker to remove ignore log messages. #3169
* [BUGFIX] Fix invalid ingress NGINX configuration due to newline in prometheusHttpPrefix Helm named templates. #3087
* [BUGFIX] Added missing endpoint for OTLP in NGINX #3479

## 3.3.0

* [ENHANCEMENT] Update GEM image grafana/enterprise-metrics to v2.4.0. #3445

## 3.2.0

* [CHANGE] Nginx: replace topology key previously used in `podAntiAffinity` (`failure-domain.beta.kubernetes.io/zone`) with a different one `topologySpreadConstraints` (`kubernetes.io/hostname`). #2722
* [CHANGE] Use `topologySpreadConstraints` instead of `podAntiAffinity` by default. #2722
  - **Important**: if you are not using the sizing plans (small.yaml, large.yaml, capped-small.yaml, capped-large.yaml) in production, you should reintroduce pod affinity rules for the ingester and store-gateway. This also fixes a missing label selector for the ingester.
     Merge the following to your custom values file:
     ```yaml
     ingester:
       affinity:
         podAntiAffinity:
           requiredDuringSchedulingIgnoredDuringExecution:
              - labelSelector:
                  matchExpressions:
                    - key: target
                      operator: In
                      values:
                        - ingester
                topologyKey: 'kubernetes.io/hostname'
              - labelSelector:
                  matchExpressions:
                    - key: app.kubernetes.io/component
                      operator: In
                      values:
                        - ingester
                topologyKey: 'kubernetes.io/hostname'
     store_gateway:
       affinity:
         podAntiAffinity:
           requiredDuringSchedulingIgnoredDuringExecution:
              - labelSelector:
                  matchExpressions:
                    - key: target
                      operator: In
                      values:
                        - store-gateway
                topologyKey: 'kubernetes.io/hostname'
              - labelSelector:
                  matchExpressions:
                    - key: app.kubernetes.io/component
                      operator: In
                      values:
                        - store-gateway
                topologyKey: 'kubernetes.io/hostname'
     ```
* [CHANGE] Ingresses for the GEM gateway and nginx will no longer render on Kubernetes versions <1.19. #2872
* [FEATURE] Add support for OpenShift Routes for Nginx #2908
* [FEATURE] Add support for `topologySpreadConstraints` to all components; add `topologySpreadConstraints` to GEM gateway, admin-api, and alertmanager, which did not have `podAntiAffinity` previously. #2722
* [ENHANCEMENT] Document `kubeVersionOverride`. If you rely on `helm template`, use this in your values to set the Kubernetes version. If unset helm will use the kubectl client version as the Kubernetes version with `helm template`, which may cause the chart to render incompatible manifests for the actual server version. #2872
* [ENHANCEMENT] Support autoscaling/v2 HorizontalPodAutoscaler for nginx autoscaling. This is used when deploying on Kubernetes >= 1.25. #2848
* [ENHANCEMENT] Monitoring: Add additional flags to conditionally enable log / metric scraping. #2936
* [ENHANCEMENT] Add podAntiAffinity to sizing plans (small.yaml, large.yaml, capped-small.yaml, capped-large.yaml). #2906
* [ENHANCEMENT] Add ability to configure and run mimir-continuous-test. #3117
* [BUGFIX] Fix wrong label selector in ingester anti affinity rules in the sizing plans. #2906
* [BUGFIX] Query-scheduler no longer periodically terminates connections from query-frontends and queriers. This caused some queries to time out and EOF errors in the logs. #3262

## 3.1.0

* [CHANGE] **breaking change** Update minio deprecated helm chart (<https://helm.min.io/>) to the supported chart's version (<https://charts.min.io/>). #2427
  - Renamed helm config values `minio.accessKey` to `minio.rootUser`.
  - Renamed helm config values `minio.secretKey` to `minio.rootPassword`.
  - Minio container images are now loaded from quay.io instead of Docker Hub. Set `minio.image.repository` value to override the default behavior.
* [CHANGE] Enable [query sharding](https://grafana.com/docs/mimir/latest/operators-guide/architecture/query-sharding/) by default. If you override the value of `mimir.config`, then take a look at `mimir.config` in the `values.yaml` from this version of the chart and incorporate the differences. If you override `mimir.config`, then consider switching to `mimir.structuredConfig`. To disable query sharding set `mimir.structuredConfig.frontend.parallelize_shardable_queries` to `false`. #2655
* [FEATURE] Add query-scheduler, which is now enabled by default. If you have copied the `mimir.config`, then update it to correctly configure the query-frontend and the querier. #2087
* [FEATURE] Added support to run graphite-proxy alongside GEM. It is disabled by default. Set `graphite.enabled=true` in your values config to get it running. #2711
* [ENHANCEMENT] Add backfill endpoints to Nginx configuration. #2478
* [ENHANCEMENT] Add `namespace` to smoke-test helm template to allow the job to be deployed within the same namespace as the rest of the deployment. #2515
* [ENHANCEMENT] Memberlist now uses DNS service-discovery by default. #2549 #2561
* [ENHANCEMENT] The Mimir configuration parameters `server.http_listen_port` and `server.grpc_listen_port` are now configurable in `mimir.structuredConfig`. #2561
* [ENHANCEMENT] Default to injecting the `no_auth_tenant` from the Mimir configuration as the value for `X-Scope-OrgID` in nginx. #2614
* [ENHANCEMENT] Default `ingester.ring.tokens-file-path` and `store-gateway.sharding-ring.tokens-file-path` to `/data/tokens` to prevent resharding on restarts. #2726
* [ENHANCEMENT] Upgrade memcached image tag to `memcached:1.6.16-alpine`. #2740
* [ENHANCEMENT] Upgrade nginx image tag to `nginxinc/nginx-unprivileged:1.22-alpine`. #2742
* [ENHANCEMENT] Upgrade minio subchart to `4.0.12`. #2759
* [ENHANCEMENT] Update agent-operator subchart to `0.2.5`. #3009
* [BUGFIX] `nginx.extraArgs` are now actually passed to the nginx container. #2336
* [BUGFIX] Add missing `containerSecurityContext` to alertmanager and tokengen job. #2416
* [BUGFIX] Add missing `containerSecutiryContext` to memcached exporter containers. #2666
* [BUGFIX] Do not use undocumented `mulf` function in templates. #2752
* [BUGFIX] Open port 80 for the Enterprise `gateway` service so that the read and write address reported by NOTES.txt is correct. Also deprecate the current default of 8080. #2860
* [BUGFIX] Periodically rebalance gRPC connection between GEM gateway and distributors after scale out of the distributors. #2862
* [BUGFIX] Remove PodSecurityPolicy when running against Kubernetes >= 1.25. #2870

## 3.0.0

* [CHANGE] **breaking change** The minimal Kubernetes version is now 1.20. This reflects the fact that Grafana does not test with older versions. #2297
* [CHANGE] **breaking change** Make `ConfigMap` the default for `configStorageType`. This means that the Mimir (or Enterprise Metrics) configuration is now created in and loaded from a ConfigMap instead of a Secret. #2277
  - Set to `Secret` to keep existing way of working. See related #2031, #2017, #2089.
  - In case the configuration is loaded from an external Secret, `useExternalConfig=true`, then `configStorageType` must be set to `Secret`.
  - Having the configuration in a ConfigMap means that `helm template` now shows the configuration directly and `helm diff upgrade` can show the changes to the configuration.
* [CHANGE] Enable multi-tenancy by default. This means `multitenancy_enabled` is now `true` for both Mimir and Enterprise Metrics. Nginx will inject `X-Scope-OrgID=anonymous` header if the header is not present, ensuring backwards compatibility. #2117
* [CHANGE] **breaking change** The value `serviceMonitor` and everything under it is moved to `metaMonitoring.serviceMonitor` to group all meta-monitoring settings under one section. #2236
* [CHANGE] Added support to install on OpenShift. #2219
  - **breaking change** The value `rbac.pspEnabled` was removed.
  - Added new `rbac.type` option. Allowed values are `psp` and `scc`, for Pod Security Policy and Security Context Constraints (OpenShift) respectively.
  - Added `rbac.create` option to enable/disable RBAC configuration.
  - mc path in Minio changed to be compatible with OpenShift security.
* [CHANGE] **breaking change** Chart now uses custom memcached templates to remove bitnami dependency. There are changes to the Helm values, listed below. #2064
  - The `memcached` section now contains common values shared across all memcached instances.
  - New `memcachedExporter` section was added to configure memcached metrics exporter.
  - New `chunks-cache` section was added that refers to previous `memcached` configuration.
  - The section `memcached-queries` is renamed to `index-cache`.
  - The section `memcached-metadata` is renamed to `metadata-cache`.
  - The section `memcached-results` is renamed to `results-cache`.
  - The value `memcached-*.replicaCount` is replaced with `*-cache.replicas` to align with the rest of the services.
    - Renamed `memcached.replicaCount` to `chunks-cache.replicas`.
    - Renamed `memcached-queries.replicaCount` to `index-cache.replicas`.
    - Renamed `memcached-metadata.replicaCount` to `metadata-cache.replicas`.
    - Renamed `memcached-results.replicaCount` to `results-cache.replicas`.
  - All memcached instances now share the same `ServiceAccount` that the chart uses for its services.
  - The value `memcached-*.architecture` was removed.
  - The value `memcached-*.arguments` was removed, the default arguments are now encoded in the template. Use `*-cache.extraArgs` to provide additional arguments as well as the values `*-cache.allocatedMemory`, `*-cache.maxItemMemory` and `*-cache.port` to set the memcached command line flags `-m`, `-I` and `-u`.
  - The remaining arguments are aligned with the rest of the chart's services, please consult the values file to check whether a parameter exists or was renamed.
* [CHANGE] Change default value for `blocks_storage.bucket_store.chunks_cache.memcached.timeout` to `450ms` to increase use of cached data. #2035
* [CHANGE] Remove setting `server.grpc_server_max_recv_msg_size` and `server.grpc_server_max_send_msg_size` to 100MB, since it is the default now, see #1884. #2300
* [FEATURE] Add `mimir-continuous-test` in smoke-test mode. Use `helm test` to run a smoke test of the read + write path.
* [FEATURE] Add meta-monitoring via the Grafana Agent Kubernetes operator: scrape metrics and collect logs from Mimir pods and ship them to a remote. #2068
* [ENHANCEMENT] Update memcached statefulset manifest #2321
  - Added imagePullSecrets block to pull images from private registry
  - Added resources block for memcachedExporter
* [ENHANCEMENT] ServiceMonitor object will now have default values based on release namesapce in the `namespace` and `namespaceSelector` fields. #2123
* [ENHANCEMENT] Set the `namespace` metadata field for all kubernetes objects to enable using `--namespace` correctly with Helm even if the specified namespace does not exist. #2123
* [ENHANCEMENT] The new value `serviceMonitor.clusterLabel` controls whether to add a `cluster` label and with what content to ServiceMonitor metrics. #2125
* [ENHANCEMENT] Set the flag `ingester.ring.instance-availability-zone` to `zone-default` for ingesters. This is the first step of introducing multi-zone ingesters. #2114
* [ENHANCEMENT] Add `mimir.structuredConfig` for adding and modifing `mimir.config` values after template evaulation. It can be used to alter individual values in the configuration and it's structured YAML instead of text. #2100
* [ENHANCEMENT] Add `global.podAnnotations` which can add POD annotations to PODs directly controlled by this chart (mimir services, nginx). #2099
* [ENHANCEMENT] Introduce the value `configStorageType` which can be either `ConfigMap` or `Secret`. This value sets where to store the Mimir/GEM application configuration. When using the value `ConfigMap`, make sure that any secrets, passwords, keys are injected from the environment from a separate `Secret`. See also: #2031, #2017. #2089
* [ENHANCEMENT] Add `global.extraEnv` and `global.extraEnvFrom` to values. This enables setting common environment variables and common injection of secrets to the POD environment of Mimir/GEM services and Nginx. Memcached and minio are out of scope for now. #2031
* [ENHANCEMENT] Add `extraEnvFrom` capability to all Mimir services to enable injecting secrets via environment variables. #2017
* [ENHANCEMENT] Enable `-config.expand-env=true` option in all Mimir services to be able to take secrets/settings from the environment and inject them into the Mimir configuration file. #2017
* [ENHANCEMENT] Add a simple test for enterprise installation #2027
* [ENHANCEMENT] Check for the containerSecurityContext in values file. #2112
* [ENHANCEMENT] Add `NOTES.txt` to show endpoints URLs for the user at install/upgrade. #2189
* [ENHANCEMENT] Add ServiceMonitor for overrides-exporter. #2068
* [ENHANCEMENT] Add `nginx.resolver` for allow custom resolver in nginx configuration and `nginx.extraContainers` which allow add side containers to the nginx deployment #2196

## 2.1.0

* [ENHANCEMENT] Bump image version to 2.1 #2001
  - For Grafana Mimir, see the release notes here: [Grafana Mimir 2.1](https://grafana.com/docs/mimir/latest/release-notes/v2.1/)
  - For Grafana Enterprise Metrics, see the release notes here: [Grafana Enterprise Metrics 2.1](https://grafana.com/docs/enterprise-metrics/v2.1.x/release-notes/v2-1/)
* [ENHANCEMENT] Disable `ingester.ring.unregister-on-shutdown` and `distributor.extend-writes` #1994
  - This will prevent resharding every series during a rolling ingester restart
  - Under some circumstances the previous values (both enabled) could cause write path degredation during rolling restarts
* [ENHANCEMENT] Add support for the results cache used by the query frontend #1993
  - This will result in additional resource usage due to the addition of one or
    more memcached replicas. This applies when using small.yaml, large.yaml,
    capped-large.yaml, capped-small.yaml, or when setting
    `memcached-results.enabled=true`
* [BUGFIX] Set up using older bitnami chart repository for memcached as old charts were deleted from the current one. #1998
* [BUGFIX] Use grpc round-robin for distributor clients in GEM gateway and self-monitoring
  - This utilizes an additional headless service for the distributor pods

## 2.0.14

* [BUGFIX] exclude headless services from ServiceMonitors to prevent duplication of prometheus scrape targets #1308

## 2.0.13

* [ENHANCEMENT] Removed `rbac.create` option. #1317

## 2.0.12

* [ENHANCEMENT] Add memberlist named port to container spec. #1311

## 2.0.11

* [ENHANCEMENT] Turn `ruler` and `override-exporter` into optional components. #1304

## 2.0.10

* [ENHANCEMENT] Reorder some values for consistency. #1302
* [BUGFIX] Add missing `admin_api.env`, `gateway.env` and `overrides_exporter.env` values. #1302
* [BUGFIX] Remove `<service>.extraPorts` from values as it has no effect. #1302

## 2.0.9

* [ENHANCEMENT] Disable gateway ingress by default. #1303
* [BUGFIX] Fix null port at gateway ingress definition. #1303

## 2.0.8

* [ENHANCEMENT] Add validation if `activity_tracker.filepath` is missing in `mimir.config`. #1290
* [ENHANCEMENT] Add validation if `server.http_listen_port` or `server.grpc_listen_port` is set in `mimir.config`. #1290
* [BUGFIX] Add missing empty array definition for `extraVolumeMounts` in admin_api, gateway and override-exporter. #1290
* [BUGFIX] Fix wrong template called in nginx helper. #1290

## 2.0.7

* [ENHANCEMENT] Add option to modify the port for the GEM gateway service. #1270

## 2.0.6

* [ENHANCEMENT] Add option for an ingress on GEM gateway. #1266

## 2.0.5

* [BUGFIX] Use new component name system for gateway ingress. This regression has been introduced with #1203. #1260

## 2.0.4

* [ENHANCEMENT] Determine PodDisruptionBudget APIVersion based on running version of k8s #1229

## 2.0.3

* [ENHANCEMENT] Update README.md with helm-docs version 1.8.1 instead of old 1.4.0. #1230

## 2.0.2

* [ENHANCEMENT] Update Grafana Enterprise Metrics docker image tag to v2.0.1 #1241

## 2.0.1

* [BUGFIX] Honor `global.clusterDomain` when referencing internal services, e.g. alertmanager or nginx gateway. #1227

## 2.0.0

* [CHANGE] **Breaking** for existing users of `mimir-distributed`: the naming convention is changed to have shorter resource names, as in `<release>-mimir-distributed-store-gateway` is now just `<release>-mimir-store-gateway`. To have the previous names, please specify `nameOverride: mimir-distributed` in the values. #1203
* [CHANGE] The chart `enterprise-metrics` is renamed to `mimir-distributed`. #1203
* [CHANGE] **Breaking** Configuration for Grafana Enterprise Metrics is now in the value `mimir.config` as a helm template **string**.
  Please consult the [Grafana Enterprise Migration Guide](https://grafana.com/docs/enterprise-metrics/latest/migrating-from-gem-1.7/) to learn more about how to upgrade the configuration.
  Except for the following parameters specified as command line parameters in the Pod templates,
  everything is now set in this string-typed value, giving a definitive source of configuration.
  Exceptions:
    > The `-target=` must be provided individually.\
    The `-config.file=` obviously.\
    User defined arguments from `.<service>.extraArgs`.
* [CHANGE] **Breaking** Kubernetes object labels now follow the [kubernetes standard](https://kubernetes.io/docs/concepts/overview/working-with-objects/common-labels/) (e.g. `app.kubernetes.io/component=ingester`). To enable smooth upgrade and compatibility with previous Grafana Enterprise Metrics Helm chart, the value `enterprise.legacyLabels` should be set to `true`.
* [CHANGE] **Breaking** Ingesters only support `StatefulSet` from now on as chunks storage was removed in favour of blocks storage.
* [CHANGE] **Breaking** Compactor is a required component, the value `compactor.enabled` is removed.
* [CHANGE] **Breaking** The configuration parameter `server.http_listen_port` and `server.grpc_listen_port` cannot be changed from their defaults.
* [CHANGE] The default for `ingester.ring.replication_factor` is now 3 and there will be 3 ingesters started even with the default `values.yaml`.
  On the other hand, Pod anti affinity is turned off by default to allow single node deployment.
* [FEATURE] Upgrade to [Grafana Enterprise Metrics v2.0.0](https://grafana.com/docs/enterprise-metrics/v2.0.x/)
* [FEATURE] Reworked chart to enable installing Grafana Mimir open source software version without licensed features.
* [FEATURE] Added the value `nameOverride` to enable migration from Cortex helm chart.
* [FEATURE] The alertmanager can be disabled with `alertmanager.enabled: false`, to support the use case of external alertmanager.
* [FEATURE] Added definitions of `ServiceMonitor` objects for Prometheus monitoring. Configuration is done via the `serviceMonitor` values. This enables partial functionality of Grafana Mimir dashboards out of the box - without alerts and recording rules pre-loaded.
* [ENHANCEMENT] Minio bucket creation is not tied to `admin-api` anymore, moved to its own job `templates/minio/create-bucket-job.yaml`.
* [BUGFIX] `.<service>.PodDisruptionBudget` was not working. Added template definition for all services. Pod disruption budget is enabled for the ingesters and store-gateways by default.
* [BUGFIX] Fix typo in value `.alertmanager.statefulset` to `.alertmanager.statefulSet`.
* [BUGFIX] Remove unused value `.useExternalLicense`.

## Entries from enterprise-metrics chart

## 1.8.1

* [ENHANCEMENT] Support Grafana Mimir monitoring mixin labels by setting container names to the component names.
  This will make it easier to select different components in cadvisor metrics.
  Previously, all containers used "enterprise-metrics" as the container name.
  Now, for example, the ingester Pod will have a container name "ingester" rather than "enterprise-metrics".

## 1.8.0

* [FEATURE] Upgrade to [Grafana Enterprise Metrics v1.7.0](https://grafana.com/docs/metrics-enterprise/latest/downloads/#v170----january-6th-2022).

## 1.7.3

* [BUGFIX] Alertmanager does not fail anymore to load configuration via the API. #945

## 1.7.2

* [CHANGE] The Ingester statefulset now uses podManagementPolicy Parallel, upgrading requires recreating the statefulset #920

## 1.7.1

* [BUGFIX] Remove chunks related default limits. #867

## 1.7.0

* [FEATURE] Upgrade to [Grafana Enterprise Metrics v1.6.1](https://grafana.com/docs/metrics-enterprise/latest/downloads/#v161----november-18th-2021). #839

## 1.6.0

* [FEATURE] Upgrade to [Grafana Enterprise Metrics v1.5.1](https://grafana.com/docs/metrics-enterprise/latest/downloads/#v151----september-21st-2021). #729
* [CHANGE] Production values set the ingester replication factor to three to avoid data loss.
  The resource calculations of these values already factored in this replication factor but did not apply it in the configuration.
  If you have not reduced the compute resources in these values then this change should have no impact besides increased resilience to ingester failure.
  If you have reduced the compute resources, consider increasing them back to the recommended values before installing this version. #729

## 1.5.6

* [BUGFIX] YAML exports are no longer included as part of the Helm chart. #726

## 1.5.5

* [BUGFIX] Ensure all PodSpecs have configurable initContainers. #708

## 1.5.4

* [BUGFIX] Adds a `Service` resource for the Compactor Pods and adds Compactor to the default set of gateway proxy URLs. In previous chart versions the Compactor would not show up in the GEM plugin "Ring Health" tab because the gateway did not know how to reach Compactor. #714

## 1.5.3

* [BUGFIX] This change does not affect single replica deployments of the
  admin-api but does fix the potential for an inconsistent state when
  running with multiple replicas of the admin-api and experiencing
  parallel writes for the same objects. #675

## 1.5.2

* [CHANGE] Removed all references to Consul in the yaml files since GEM will be focused on deploying with memberlist. Deleted the multi-kv-consul-primary-values.yaml and multi-kv-memberlist-primary-values.yaml files since they assume you're running Consul as your primary or second kvstore. #674

## 1.5.1

* [BUGFIX] Unused `ingress` configuration section removed from `values.yaml`. #658

## 1.5.0

* [FEATURE] Upgrade to [Grafana Enterprise Metrics v1.5.0](https://grafana.com/docs/metrics-enterprise/latest/downloads/#v150----august-24th-2021). #641

## 1.4.7

* [CHANGE] Enabled enterprise authentication by default.
  > **Breaking:** This change can cause losing access to the GEM cluster in case `auth.type` has not
  > been set explicitly.
  > This is a security related change and therefore released in a patch release.

## 1.4.6

* [FEATURE] Run an instance of the GEM overrides-exporter by default. #590

## 1.4.5

* [BUGFIX] Add `memberlist.join` configuration to the ruler. #618

## 1.4.4

* [CHANGE] Removed livenessProbe configuration as it can often be more detrimental than having none. Users can still configure livenessProbes with the per App configuration hooks. #594

## 1.4.3

* [ENHANCEMENT] Added values files for installations that require setting resource limits. #583

## 1.4.2

* [CHANGE] The compactor data directory configuration has been corrected to `/data`. #562
  > **Note:** The compactor is stateless and no data stored in the existing data directory needs to be moved in order to facilitate this upgrade.
  > For more information, refer to the [Cortex Compactor documentation](https://cortexmetrics.io/docs/blocks-storage/compactor/).
* [FEATURE] Upgrade to [Grafana Enterprise Metrics v1.4.2](https://grafana.com/docs/metrics-enterprise/latest/downloads/#v142----jul-21st-2021) #562

## 1.4.1

* [BUGFIX] Fixed DNS address of distributor client for self-monitoring. #569

## 1.4.0

* [CHANGE] Use updated querier response compression configuration, changed in 1.4.0. #524
* [CHANGE] Use updated alertmanager storage configuration, changed in 1.4.0. #524
* [FEATURE] Upgrade to [Grafana Enterprise Metrics v1.4.1](https://grafana.com/docs/metrics-enterprise/latest/downloads/#v141----june-29th-2021). #524
* [FEATURE] Enable [GEM self-monitoring](https://grafana.com/docs/metrics-enterprise/latest/self-monitoring/). #524

## 1.3.5

* [CHANGE] The GRPC port on the query-frontend and store-gateway Kubernetes Services have been changed to match the naming of all other services. #523
* [FEATURE] Expose GRPC port on all GEM services. #523

## 1.3.4

* [BUGFIX] Removed symlinks from chart to fix Rancher repository imports. #504

## 1.3.3

* [FEATURE] The GEM config now uses the `{{ .Release.Name }}` variable as the default value for `cluster_name` which removes the need to additionally override this setting during an initial install. #500

## 1.3.2

* [FEATURE] Chart memcached dependencies are now at the latest release. This includes the memcached and the related exporter. #467

## 1.3.1

* [BUGFIX] Use non-deprecated alertmanager flags for cluster peers. #441
* [BUGFIX] Make store-gateway Service not headless. #441

## 1.3.0

* [FEATURE] Upgrade to [Grafana Enterprise Metrics v1.3.0](https://grafana.com/docs/metrics-enterprise/latest/downloads/#v130----april-26th-2021). #415

## 1.2.0

* [CHANGE] The chart now uses memberlist for the ring key-value store removing the need to run Consul. #340
  > **Warning:** Existing clusters will need to follow an upgrade procedure.
  > **Warning:** Existing clusters should first be upgraded to `v1.1.1` and use that version for migration before upgrading to `v1.2.0`.
  To upgrade to using memberlist:
  1. Ensure you are running the `v1.1.1` version of the chart.
  2. Deploy runtime `multi_kv_config` to use Consul as a primary and memberlist as the secondary key-value store.
     The values for such a change can be found in the [`multi-kv-consul-primary-values.yaml`](./multi-kv-consul-primary-values.yaml).
  3. Verify the configuration is in use by querying the [Configuration](https://cortexmetrics.io/docs/api/#configuration) HTTP API endpoint.
  4. Deploy runtime `multi_kv_config` to use memberlist as the primary and Consul as the secondary key-value store.
     The values for such a change can be found in [`multi-kv-memberlist-primary-values.yaml`](./multi-kv-memberlist-primary-values.yaml)
  5. Verify the configuration is in use by querying the [Configuration](https://cortexmetrics.io/docs/api/#configuration) HTTP API endpoint.
  6. Deploy `v1.2.0` helm chart which configures memberlist as the sole key-value store and removes the Consul resources.

## 1.1.1

* [FEATURE] Facilitate some runtime configuration of microservices. #342
* [FEATURE] Upgrade to [Grafana Enterprise Metrics v1.2.0](https://grafana.com/docs/metrics-enterprise/latest/downloads/#v120----march-10-2021). #342

## 1.1.0

* [CHANGE] The memcached chart from the deprecated Helm stable repository has been removed and replaced with a Bitnami chart. #333
  > **Warning:** This change will result in the cycling of your memcached Pods and will invalidate the existing cache.
* [CHANGE] Memcached Pod resource limits have been lowered to match requests. #333
* [FEATURE] YAML exports have been created for all chart values files. #333
* [BUGFIX] The values for the querier/ruler/store-gateway `-<prefix>.memcached.max-item-size` have been corrected to match the limit configured on the memcached server. #333

## 1.0.0

* [FEATURE] Initial versioned release. ##168

## Entries from mimir-distributed chart

## 0.1.8

* [BUGFIX] Fix nginx routing for rules and expose buildinfo. #1233

## 0.1.7

* [BUGFIX] Remove misplaced config value and add affinity rules in `capped-small.yaml` and `capped-large.yaml`. #1225

## 0.1.6

* [CHANGE] **Breaking** Compactor is a required component, the value `compactor.enabled` is removed. #1193
* [FEATURE] The alertmanager can be disabled with `alertmanager.enabled: false`, to support the use case of external alertmanager. #1193

## 0.1.5

* [BUGFIX] Fix labels for Mimir dashboards. #1190

## 0.1.4

* [BUGFIX] Fix documentation link missing slash. #1177

## 0.1.3

* [FEATURE] Add ServiceMonitor definitions. #1156

## 0.1.2

* [BUGFIX] Fix the naming of minio configmap and secret in the parent chart. #1152

## 0.1.1

* [BUGFIX] CI fixes. #1144

## 0.1.0

* [FEATURE] Initial commit, Mimir only, derived from `enterprise-metrics` chart. #1141<|MERGE_RESOLUTION|>--- conflicted
+++ resolved
@@ -43,13 +43,10 @@
   * Results-cache: changed from `60` to `30`
 * [ENHANCEMENT] Dashboards: allow switching between using classic of native histograms in dashboards. #7627
   * Overview dashboard, Status panel, `cortex_request_duration_seconds` metric.
-<<<<<<< HEAD
 * [FEATURE] Add hpa for querier.
-=======
 * [ENHANCEMENT] Rollout-operator: upgrade to v0.14.0. #7886
 * [ENHANCEMENT] Alerts: exclude `529` and `598` status codes from failure codes in `MimirRequestsError`. #7889
 * [ENHANCEMENT] The new value `metaMonitoring.grafanaAgent.logs.clusterLabel` controls whether to add a `cluster` label and with what content to PodLogs logs. #7764
->>>>>>> dea44452
 
 ## 5.3.0
 
