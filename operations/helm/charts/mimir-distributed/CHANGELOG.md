--- conflicted
+++ resolved
@@ -28,6 +28,8 @@
 Entries should include a reference to the Pull Request that introduced the change.
 
 ## main / unreleased
+
+* [CHANGE] Distributor: Reduce calculated `GOMAXPROCS` to closer to the requested number of CPUs. #12150
 
 ## 5.8.0-rc.0
 
@@ -38,11 +40,7 @@
 * [CHANGE] Enable `memberlist.abort-if-fast-join-fails` for ingesters using memberlist #11931
 * [CHANGE] Memcached: Set resource requests for the Memcached Prometheus exporter by default. #11933
 * [CHANGE] Add `store_gateway.grpcMaxQueryResponseSizeBytes` value to set the max store-gateway gRCP query response send size (and corresponsing querier receive size), and set to 200MB by default. #11968
-<<<<<<< HEAD
 * [ENHANCEMENT] Add values for setting annotations and labels for the rollout-operator. #6733 #11924
-=======
-* [CHANGE] Distributor: Reduce calculated `GOMAXPROCS` to closer to the requested number of CPUs. #12150
->>>>>>> 60d58fde
 * [BUGFIX] Memcached: Use `dnssrvnoa+` address prefix instead of `dns+` which results in DNS `SRV` record lookups instead of `A` or `AAAA`. This results in fewer cache evictions when the members of the Memcached cluster change. #11041
 * [BUGFIX] Helm: Fix extra spaces in the extra-manifest helm chart.
 * [BUGFIX] Helm: Work around [Helm PR 12879](https://github.com/helm/helm/pull/12879) not clearing fields with `null`, instead setting them to `null`. #11140
