--- conflicted
+++ resolved
@@ -28,11 +28,8 @@
 
 ## main / unreleased
 
-<<<<<<< HEAD
-* [BUGFIX] Do not set `securityContext` on Mimir components when `rbad.type` equals `scc` because doing so conflicts with OpenShift. #4272
-=======
 * [ENHANCEMENT] Support autoscaling/v2 HorizontalPodAutoscaler for nginx autoscaling starting with Kubernetes 1.23.
->>>>>>> 2a58905e
+* [BUGFIX] Do not set `securityContext` on Mimir components when `rbac.type` equals `scc` because doing so conflicts with OpenShift. #4272
 
 ## 4.2.0
 
