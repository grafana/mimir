--- conflicted
+++ resolved
@@ -44,11 +44,7 @@
 * [CHANGE] Remove `-server.grpc.keepalive.max-connection-age` and `-server.grpc.keepalive.max-connection-age-grace` from default config. The configuration now applied directly to distributor, fixing parity with jsonnet. #7269
 * [CHANGE] Remove `-server.grpc.keepalive.max-connection-idle` from default config. The configuration now applied directly to distributor, fixing parity with jsonnet. #7298
 * [CHANGE] Distributor: termination grace period increased from 60s to 100s.
-<<<<<<< HEAD
-* [FEATURE] Added experimental feature for deploying [KEDA](https://keda.sh) ScaledObjects as part of the helm chart for the components: distributor, querier, query-frontend and ruler. #7282 #7392 #7431
-=======
-* [FEATURE] Added experimental feature for deploying [KEDA](https://keda.sh) ScaledObjects as part of the helm chart for the components: distributor, querier, query-frontend and ruler. #7282 #7392 #7679
->>>>>>> 3860f415
+* [FEATURE] Added experimental feature for deploying [KEDA](https://keda.sh) ScaledObjects as part of the helm chart for the components: distributor, querier, query-frontend and ruler. #7282 #7392 #7431 #7679
   * Autoscaling can be enabled via `distributor.kedaAutoscaling`, `ruler.kedaAutoscaling`, `query_frontend.kedaAutoscaling`, and `querier.kedaAutoscaling`.
   * Global configuration of `promtheusAddress`, `pollingInterval` and `customHeaders` can be found in `kedaAutoscaling`section.
   * Requires metamonitoring or custom installed Prometheus compatible solution, for more details on metamonitoring see [Monitor the health of your system](https://grafana.com/docs/helm-charts/mimir-distributed/latest/run-production-environment-with-helm/monitor-system-health/).
