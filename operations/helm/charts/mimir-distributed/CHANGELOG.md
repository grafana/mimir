--- conflicted
+++ resolved
@@ -34,11 +34,8 @@
   * Writes dashboard: `cortex_request_duration_seconds` metric. #8757
   * Reads dashboard: `cortex_request_duration_seconds` metric. #8752
   * Rollout progress dashboard. #8779
-<<<<<<< HEAD
+  * Alertmanager dashboard. #8792
   * Ruler dashboard: `cortex_request_duration_seconds` metric. #8795
-=======
-  * Alertmanager dashboard. #8792
->>>>>>> a7015028
 * [ENHANCEMENT] Memcached: Update to Memcached 1.6.28 and memcached-exporter 0.14.4. #8557
 * [ENHANCEMENT] Add missing fields in multiple topology spread constraints. #8533
 * [ENHANCEMENT] Add support for setting the image pull secrets, node selectors, tolerations and topology spread constraints for the Grafana Agent pods used for metamonitoring. #8670
