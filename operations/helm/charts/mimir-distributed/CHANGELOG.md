--- conflicted
+++ resolved
@@ -42,14 +42,11 @@
 * [ENHANCEMENT] Add missing fields in multiple topology spread constraints. #8533
 * [ENHANCEMENT] Add support for setting the image pull secrets, node selectors, tolerations and topology spread constraints for the Grafana Agent pods used for metamonitoring. #8670
 * [ENHANCEMENT] Add support for setting resource requests and limits in the Grafana Agent pods used for metamonitoring. #8715
-<<<<<<< HEAD
-* [ENHANCEMENT] Add support for running continuous-test with GEM #8837
-=======
 * [ENHANCEMENT] Add support for setting namespace for dashboard config maps. #8813
 * [ENHANCEMENT] Add support for string `extraObjects` for better support with templating. #8825
-* [ENHANCEMENT] Helm : allow setting a read and write urls to continous-test. #7674
+* [ENHANCEMENT] Helm : allow setting a read and write urls to continous-test. #8741
+* [ENHANCEMENT] Add support for running continuous-test with GEM #8837
 * [ENHANCEMENT] Alerts: `RequestErrors` and `RulerRemoteEvaluationFailing` have been enriched with a native histogram version. #9004
->>>>>>> ef8d30af
 * [BUGFIX] Add missing container security context to run `continuous-test` under the restricted security policy. #8653
 * [BUGFIX] Add `global.extraVolumeMounts` to the exporter container on memcached statefulsets #8787
 * [BUGFIX] Fix helm releases failing when `querier.kedaAutoscaling.predictiveScalingEnabled=true`. #8731
