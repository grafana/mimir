# Changelog

## Deprecated features

This section contains deprecated features and interfaces that the chart exposes. The deprecation policy of the chart is to
remove a deprecated item from the third major release after it has been deprecated it.

### List

* GEM gateway: remove port 8080 on the Service resource. Deprecated in `3.1.0` and will be removed in `6.0.0`.
  * __How to migrate__: replace usages of port 8080 with port 80; these usages can be in dashboards, Prometheus remote-write configurations, or automation for updating rules.
* NGINX configuration via `nginx` top-level values sections is being merged with by the `gateway` section. The
  `nginx` section is deprecated in `4.0.0` and will be removed in `7.0.0`.
  * __How to migrate__: refer to [Migrate to using the unified proxy deployment for NGINX and GEM gateway](https://grafana.com/docs/helm-charts/mimir-distributed/latest/migration-guides/migrate-to-unified-proxy-deployment/)

## Format of changelog

This changelog is continued from `enterprise-metrics` after Grafana Enterprise Metrics was added to `mimir-distributed` in PR #1203.
All notable changes to this chart will be documented in this file.

Entries should be ordered as follows:

* [CHANGE]
* [FEATURE]
* [ENHANCEMENT]
* [BUGFIX]

Entries should include a reference to the Pull Request that introduced the change.

## main / unreleased

* [CHANGE] Distributor: Reduce calculated `GOMAXPROCS` to closer to the requested number of CPUs. #12150
* [CHANGE] Query-scheduler: The query-scheduler is now a required component that is always used by queriers and query-frontends. #12188
* [ENHANCEMENT] Gateway ingress: Support labels for gateway ingress. #11964

## 5.8.0-rc.0

* [CHANGE] KEDA Autoscaling: Changed toPromQLLabelSelector from object to list of strings, adding support for all PromQL operators. #10945
* [CHANGE] Memcached: Set a timeout of `500ms` for the `ruler-storage` cache instead of the default `200ms`. #11231
* [CHANGE] All: Environment variable `JAEGER_REPORTER_MAX_QUEUE_SIZE` is no longer set. Components will use OTel's default value of `2048` unless explicitly configured. You can still configure `JAEGER_REPORTER_MAX_QUEUE_SIZE` if you configure tracing using Jaeger env vars, and you can always set `OTEL_BSP_MAX_QUEUE_SIZE` OTel configuration. #11700
* [CHANGE] Update rollout-operator to latest release, this includes support for `OTEL_` tracing environment variables. #11748 #11794
* [CHANGE] Enable `memberlist.abort-if-fast-join-fails` for ingesters using memberlist #11931
* [CHANGE] Memcached: Set resource requests for the Memcached Prometheus exporter by default. #11933
* [CHANGE] Add `store_gateway.grpcMaxQueryResponseSizeBytes` value to set the max store-gateway gRCP query response send size (and corresponsing querier receive size), and set to 200MB by default. #11968
* [ENHANCEMENT] Upgrade Mimir and GEM to [2.17.0](https://github.com/grafana/mimir/blob/main/CHANGELOG.md#2170). #12246
* [ENHANCEMENT] Add values for setting annotations and labels for the rollout-operator. #6733 #11924
* [BUGFIX] Memcached: Use `dnssrvnoa+` address prefix instead of `dns+` which results in DNS `SRV` record lookups instead of `A` or `AAAA`. This results in fewer cache evictions when the members of the Memcached cluster change. #11041
* [BUGFIX] Helm: Fix extra spaces in the extra-manifest helm chart.
* [BUGFIX] Helm: Work around [Helm PR 12879](https://github.com/helm/helm/pull/12879) not clearing fields with `null`, instead setting them to `null`. #11140
* [BUGFIX] KEDA Autoscaling: Resolved an issue where the authModes field was missing from the ScaledObject definition for the querier when authentication was enabled. #11709
* [BUGFIX] Fix indentation in the templates that resolve `extraVolumes` values. #11202
* [BUGFIX] Added extraVolumes to provisioner to support mounting TLS certificates. #11400
<<<<<<< HEAD
* [ENHANCEMENT] Add values for setting annotations and labels for the rollout-operator. #6733 #11924
* [ENHANCEMENT] Configure option for emptyDir in store-gateway: #11951
=======
>>>>>>> 1c3404f5

## 5.7.0

* [CHANGE] Tokengen: Added k8s secret storage for the admin token. #5237
* [CHANGE] Memcached: Update to Memcached 1.6.34. #10318
* [CHANGE] Ring: relaxed the hash ring heartbeat timeout for store-gateways: #10634
  * `-store-gateway.sharding-ring.heartbeat-timeout` set to `10m`
* [CHANGE] Memcached: Use 3 replicas for all cache types by default in `large.yaml` and `small.yaml`. #10739
* [CHANGE] Memcached: Honor `global.clusterDomain` when building hostnames for each cache cluster. #10858
* [ENHANCEMENT] Upgrade Mimir and GEM to [2.16.0](https://github.com/grafana/mimir/blob/main/CHANGELOG.md#2160). #10962
* [ENHANCEMENT] Minio: update subchart to v5.4.0. #10346
* [ENHANCEMENT] Individual mimir components can override their container images via the *.image values. The component's image definitions always override the values set in global `image` or `enterprise.image`. #10340
* [ENHANCEMENT] Alertmanager, compactor, ingester, and store-gateway StatefulSets can configure their PVC template name via the corresponding *.persistentVolume.name values. #10376
* [ENHANCEMENT] Set resources for smoke-test job. #10608
* [ENHANCEMENT] All components can expose additional ports with their respective services via the *.service.extraPorts values. This allows exposing the containers that components declare in `extraContainers`. #10659
* [ENHANCEMENT] Add optional Helm update job for provisioning tenants. #10864
* [ENHANCEMENT] Add extra values for KEDA autoscaling to support authentication, `ignoreNullValues`, `unsafeSsl`, and `PromQLLabelSelector`. #10265
* [BUGFIX] Create proper in-cluster remote URLs when gateway and nginx are disabled. #10625
* [BUGFIX] Fix calculation of `mimir.siToBytes` and use floating point arithmetics. #10044

## 5.6.0

* [ENHANCEMENT] Upgrade Mimir and GEM to [2.15.0](https://github.com/grafana/mimir/blob/main/CHANGELOG.md#2150). #10369 #10447
* [CHANGE] Update rollout-operator version to 0.20.0. #9995
* [CHANGE] Remove the `track_sizes` feature for Memcached pods since it is unused. #10032
* [FEATURE] Add support for GEM's federation-frontend. See the `federation_frontend` section in the values file. #9673
* [ENHANCEMENT] Add support for setting type and internal traffic policy for Kubernetes service. Set `internalTrafficPolicy=Cluster` by default in all services with type `ClusterIP`. #9619
* [ENHANCEMENT] Add the possibility to create a dedicated serviceAccount for the `alertmanager` component by setting `alertmanager.serviceAcount.create` to true in the values. #9781
* [ENHANCEMENT] helm: add `enabled` field for admin-api, compactor, distributor, gateway, ingester, querier, query-frontend and store-gateway components. This helps when deploying the GEM federation-frontend on its own. #9734
* [BUGFIX] Do not quote container command args passed via *.extraArgs values. #10029
* [BUGFIX] Update `serviceAccountName` in the `alertmanager-statefulset` template. #10016
* [BUGFIX] Fix PVC template in AlertManager to not show diff in ArgoCD. #9774
* [BUGFIX] Fix how `fullnameOverride` is reflected in generated manifests. #9564
* [BUGFIX] Fix `extraObjects` linting with helm lint by padding with an extra new line. #9863
* [BUGFIX] Alertmanager: Set -server.http-idle-timeout to avoid EOF errors in ruler, also for zone aware Alertmanager #9851

## 5.5.1
* [BUGFIX] Fix incorrect use of topology spread constraints in `GrafanaAgent` CRD of metamonitoring. #9669

## 5.5.0

* [ENHANCEMENT] Upgrade Mimir and GEM to [2.14.0](https://github.com/grafana/mimir/blob/main/CHANGELOG.md#2140). #9591
* [ENHANCEMENT] Dashboards: allow switching between using classic or native histograms in dashboards.
  * Overview dashboard: status, read/write latency and queries/ingestion per sec panels, `cortex_request_duration_seconds` metric. #7674
  * Writes dashboard: `cortex_request_duration_seconds` metric. #8757
  * Reads dashboard: `cortex_request_duration_seconds` metric. #8752
  * Rollout progress dashboard: `cortex_request_duration_seconds` metric. #8779
  * Alertmanager dashboard: `cortex_request_duration_seconds` metric. #8792
  * Ruler dashboard: `cortex_request_duration_seconds` metric. #8795
  * Queries dashboard: `cortex_request_duration_seconds` metric. #8800
  * Remote ruler reads dashboard: `cortex_request_duration_seconds` metric. #8801
* [ENHANCEMENT] Memcached: Update to Memcached 1.6.31 and memcached-exporter 0.14.4. #8557 #9305
* [ENHANCEMENT] Add missing fields in multiple topology spread constraints. #8533
* [ENHANCEMENT] Add support for setting the image pull secrets, node selectors, tolerations and topology spread constraints for the Grafana Agent pods used for metamonitoring. #8670
* [ENHANCEMENT] Add support for setting resource requests and limits in the Grafana Agent pods used for metamonitoring. #8715
* [ENHANCEMENT] Add support for setting namespace for dashboard config maps. #8813
* [ENHANCEMENT] Add support for string `extraObjects` for better support with templating. #8825
* [ENHANCEMENT] Allow setting read and write urls in continous-test. #8741
* [ENHANCEMENT] Add support for running continuous-test with GEM. #8837
* [ENHANCEMENT] Alerts: `RequestErrors` and `RulerRemoteEvaluationFailing` have been enriched with a native histogram version. #9004
* [ENHANCEMENT] Add support for sigv4 authentication for remote write in metamonitoring. #9279
* [ENHANCEMENT] Ingester: set GOMAXPROCS to help with Go scheduling overhead when running on machines with lots of CPU cores. #9283
* [ENHANCEMENT] GEM: enable logging of access policy name and token name that execute query in query-frontend. #9348
* [ENHANCEMENT] Update rollout-operator to `v0.19.1` (Helm chart version `v0.18.0`). #9388
* [BUGFIX] Add missing container security context to run `continuous-test` under the restricted security policy. #8653
* [BUGFIX] Add `global.extraVolumeMounts` to the exporter container on memcached statefulsets #8787
* [BUGFIX] Fix helm releases failing when `querier.kedaAutoscaling.predictiveScalingEnabled=true`. #8731
* [BUGFIX] Alertmanager: Set -server.http-idle-timeout to avoid EOF errors in ruler. #8192
* [BUGFIX] Helm: fix second relabeling in ServiceMonitor and PVC template in compactor to not show diff in ArgoCD. #9195
* [BUGFIX] Helm: create query-scheduler `PodDisruptionBudget` only when the component is enabled. #9270

## 5.4.1

* [CHANGE] Upgrade GEM version to v2.13.1.

## 5.4.0

* [FEATURE] Add support for a dedicated query path for the ruler. This allows for the isolation of ruler and user query paths. Enable it via `ruler.remoteEvaluationDedicatedQueryPath: true`. #7964
* [CHANGE] Fine-tuned `terminationGracePeriodSeconds` for the following components: #7361 #7364
  * Alertmanager: changed from `60` to `900`
  * Distributor: changed from `60` to `100`
  * Ingester: changed from `240` to `1200`
  * Overrides-exporter: changed from `60` to `30`
  * Ruler: changed from `180` to `600`
  * Store-gateway: changed from `240` to `120`
  * Compactor: changed from `240` to `900`
  * Chunks-cache: changed from `60` to `30`
  * Index-cache: changed from `60` to `30`
  * Metadata-cache: changed from `60` to `30`
  * Results-cache: changed from `60` to `30`
* [CHANGE] Smoke-test: remove the `smoke_test.image` and `continuous_test.image` sections and reuse the main Mimir image from the top `image` section using the new `-target=continuous-test` CLI flag. #7923
* [ENHANCEMENT] Dashboards: allow switching between using classic of native histograms in dashboards. #7627
  * Overview dashboard, Status panel, `cortex_request_duration_seconds` metric.
* [ENHANCEMENT] Alerts: exclude `529` and `598` status codes from failure codes in `MimirRequestsError`. #7889
* [ENHANCEMENT] The new value `metaMonitoring.grafanaAgent.logs.clusterLabel` controls whether to add a `cluster` label and with what content to PodLogs logs. #7764
* [ENHANCEMENT] The new values `global.extraVolumes` and `global.extraVolumeMounts` adds volumes and volumeMounts to all pods directly managed by mimir-distributed. #7922
* [ENHANCEMENT] Smoke-test: Parameterized `backoffLimit` for smoke tests in Helm chart to accommodate slower startup environments like k3d. #8025
* [ENHANCEMENT] Add a volumeClaimTemplates section to the `chunks-cache`, `index-cache`, `metadata-cache`, and `results-cache` components. #8016
* [ENHANCEMENT] Add 'gateway.nginx.config.clientMaxBodySize' to the `gateway` to allow setting the maximum allowed size of the client request body. #7960 #8497
* [ENHANCEMENT] Update rollout-operator to `v0.17.0`. #8399
* [ENHANCEMENT] Omit rendering empty `subPath`, `args`, `env`, and `envFrom` in resource manifests. #7587
* [BUGFIX] Helm: Allowed setting static NodePort for nginx gateway via `gateway.service.nodePort`. #6966
* [BUGFIX] Helm: Expose AM configs in the `gateway` NGINX configuration. #8248
* [BUGFIX] Helm: fix ServiceMonitor and PVC template to not show diff in ArgoCD. #8829

## 5.3.0

* [CHANGE] Do not render resource blocks for `initContainers`, `nodeSelector`, `affinity` and `tolerations` if they are empty. #7559
* [CHANGE] Rollout-operator: remove default CPU limit. #7125
* [CHANGE] Ring: relaxed the hash ring heartbeat period and timeout for distributor, ingester, store-gateway and compactor: #6860
  * `-distributor.ring.heartbeat-period` set to `1m`
  * `-distributor.ring.heartbeat-timeout` set to `4m`
  * `-ingester.ring.heartbeat-period` set to `2m`
  * `-ingester.ring.heartbeat-timeout` set to `10m`
  * `-store-gateway.sharding-ring.heartbeat-period` set to `1m`
  * `-store-gateway.sharding-ring.heartbeat-timeout` set to `4m`
  * `-compactor.ring.heartbeat-period` set to `1m`
  * `-compactor.ring.heartbeat-timeout` set to `4m`
* [CHANGE] Ruler: Set `-distributor.remote-timeout` to 10s in order to accommodate writing large rule results to the ingester. #7143
* [CHANGE] Remove `-server.grpc.keepalive.max-connection-age` and `-server.grpc.keepalive.max-connection-age-grace` from default config. The configuration now applied directly to distributor, fixing parity with jsonnet. #7269
* [CHANGE] Remove `-server.grpc.keepalive.max-connection-idle` from default config. The configuration now applied directly to distributor, fixing parity with jsonnet. #7298
* [CHANGE] Distributor: termination grace period increased from 60s to 100s. #7361
* [CHANGE] Memcached: Change default read timeout for chunks and index caches to `750ms` from `450ms`. #7778
* [FEATURE] Added experimental feature for deploying [KEDA](https://keda.sh) ScaledObjects as part of the helm chart for the components: distributor, querier, query-frontend and ruler. #7282 #7392 #7431 #7679
  * Autoscaling can be enabled via `distributor.kedaAutoscaling`, `ruler.kedaAutoscaling`, `query_frontend.kedaAutoscaling`, and `querier.kedaAutoscaling`.
  * Global configuration of `promtheusAddress`, `pollingInterval` and `customHeaders` can be found in `kedaAutoscaling`section.
  * Requires metamonitoring or custom installed Prometheus compatible solution, for more details on metamonitoring see [Monitor the health of your system](https://grafana.com/docs/helm-charts/mimir-distributed/latest/run-production-environment-with-helm/monitor-system-health/).
  * For migration please use `preserveReplicas` option of each component. This option should be enabled, when first time enabling KEDA autoscaling for a component, to preserve the current number of replicas. After the autoscaler takes over and is ready to scale the component, this option can be disabled. After disabling this option, the `replicas` field inside the components deployment will be ignored and the autoscaler will manage the number of replicas.
* [FEATURE] Gateway: Allow to configure whether or not NGINX binds IPv6 via `gateway.nginx.config.enableIPv6`. #7421
* [ENHANCEMENT] Add `jaegerReporterMaxQueueSize` Helm value for all components where configuring `JAEGER_REPORTER_MAX_QUEUE_SIZE` makes sense, and override the Jaeger client's default value of 100 for components expected to generate many trace spans. #7068 #7086 #7259
* [ENHANCEMENT] Rollout-operator: upgraded to v0.13.0. #7469
* [ENHANCEMENT] Query-frontend: configured `-shutdown-delay`, `-server.grpc.keepalive.max-connection-age` and termination grace period to reduce the likelihood of queries hitting terminated query-frontends. #7129
* [ENHANCEMENT] Distributor: reduced `-server.grpc.keepalive.max-connection-age` from `2m` to `60s` and configured `-shutdown-delay` to `90s` in order to reduce the chances of failed gRPC write requests when distributors gracefully shutdown. #7361
* [ENHANCEMENT] Add the possibility to create a dedicated serviceAccount for the `ruler` component by setting `ruler.serviceAccount.create` to true in the values. #7132
* [ENHANCEMENT] nginx, Gateway: set `proxy_http_version: 1.1` to proxy to HTTP 1.1. #5040
* [ENHANCEMENT] Gateway: make Ingress/Route host templateable. #7218
* [ENHANCEMENT] Make the PSP template configurable via `rbac.podSecurityPolicy`. #7190
* [ENHANCEMENT] Recording rules: add native histogram recording rules to `cortex_request_duration_seconds`. #7528
* [ENHANCEMENT] Make the port used in ServiceMonitor for kube-state-metrics configurable. #7507
* [ENHANCEMENT] Produce a clearer error messages when multiple X-Scope-OrgID headers are present. #7704
* [ENHANCEMENT] Add `querier.kedaAutoscaling.predictiveScalingEnabled` to scale querier based on inflight queries 7 days ago. #7775
* [BUGFIX] Metamonitoring: update dashboards to drop unsupported `step` parameter in targets. #7157
* [BUGFIX] Recording rules: drop rules for metrics removed in 2.0: `cortex_memcache_request_duration_seconds` and `cortex_cache_request_duration_seconds`. #7514
* [BUGFIX] Store-gateway: setting "resources.requests.memory" with a quantity that used power-of-ten SI suffix, caused an error. #7506
* [BUGFIX] Do nor render empty fields for `subPath`, `args`, `env` & `envFrom` #7587

## 5.2.3

* [BUGFIX] admin-cache: set max connections to fix failure to start #7632

## 5.2.2

* [BUGFIX] Updated GEM image to v2.11.2. #7555

## 5.2.1

* [BUGFIX] Revert [PR 6999](https://github.com/grafana/mimir/pull/6999), introduced in 5.2.0, which broke installations relying on the default value of `blocks_storage.backend: s3`. If `mimir.structuredConfig.blocks_storage.backend: s3` wasn't explicitly set, then Mimir would fail to connect to S3 and will instead try to read and write blocks to the local filesystem. #7199

## 5.2.0

* [CHANGE] Remove deprecated configuration parameter `blocks_storage.bucket_store.max_chunk_pool_bytes`. #6673
* [CHANGE] Reduce `-server.grpc-max-concurrent-streams` from 1000 to 500 for ingester and to 100 for all components. #5666
* [CHANGE] Changed default `clusterDomain` from `cluster.local` to `cluster.local.` to reduce the number of DNS lookups made by Mimir. #6389
* [CHANGE] Change the default timeout used for index-queries caches from `200ms` to `450ms`. #6786
* [FEATURE] Added option to enable StatefulSetAutoDeletePVC for StatefulSets for compactor, ingester, store-gateway, and alertmanager via `*.persistance.enableRetentionPolicy`, `*.persistance.whenDeleted`, and `*.persistance.whenScaled`. #6106
* [FEATURE] Add pure Ingress option instead of the gateway service. #6932
* [ENHANCEMENT] Update the `rollout-operator` subchart to `0.10.0`. #6022 #6110 #6558 #6681
* [ENHANCEMENT] Add support for not setting replicas for distributor, querier, and query-frontend. #6373
* [ENHANCEMENT] Make Memcached connection limit configurable. #6715
* [BUGFIX] Let the unified gateway/nginx config listen on IPv6 as well. Followup to #5948. #6204
* [BUGFIX] Quote `checksum/config` when using external config. This allows setting `externalConfigVersion` to numeric values. #6407
* [BUGFIX] Update memcached-exporter to 0.14.1 due to CVE-2023-39325. #6861

## 5.1.4

* [BUGFIX] Update memcached-exporter to 0.14.1 due to CVE-2023-39325.

## 5.1.3

* [BUGFIX] Updated Mimir image to 2.10.4 and GEM images to v2.10.4. #6654

## 5.1.2

* [BUGFIX] Update Mimir image to 2.10.3 and GEM image to v2.10.3. #6427

## 5.1.1

* [BUGFIX] Update Mimir image to 2.10.2 and GEM image to v2.10.2. #6371

## 5.1.0

* [ENHANCEMENT] Update Mimir image to 2.10.0 and GEM image to v2.10.1. #6077
* [ENHANCEMENT] Make compactor podManagementPolicy configurable. #5902
* [ENHANCEMENT] Distributor: dynamically set `GOMAXPROCS` based on the CPU request. This should reduce distributor CPU utilization, assuming the CPU request is set to a value close to the actual utilization. #5588
* [ENHANCEMENT] Querier: dynamically set `GOMAXPROCS` based on the CPU request. This should reduce noisy neighbour issues created by the querier, whose CPU utilization could eventually saturate the Kubernetes node if unbounded. #5646
* [ENHANCEMENT] Sets the `appProtocol` value to `tcp` for the `gossip-ring-svc` service template. This allows memberlist to work with istio protocol selection. #5673
* [ENHANCEMENT] Update the `rollout-operator` subchart to `0.8.0`. #5718
* [ENHANCEMENT] Make store_gateway podManagementPolicy configurable. #5757
* [ENHANCEMENT] Set `maxUnavailable` to 0 for `distributor`, `overrides-exporter`, `querier`, `query-frontend`, `query-scheduler`, `ruler-querier`, `ruler-query-frontend`, `ruler-query-scheduler`, `nginx`, `gateway`, `admin-api`, `graphite-querier` and `graphite-write-proxy` deployments, to ensure they don't become completely unavailable during a rollout. #5924
* [ENHANCEMENT] Nginx: listen on IPv6 addresses. #5948
* [BUGFIX] Fix `global.podLabels` causing invalid indentation. #5625

## 5.0.0

* [CHANGE] Changed max unavailable ingesters and store-gateways in a zone to 50. #5327
* [CHANGE] Don't render PodSecurityPolicy on Kubernetes >=1.24. (was >= 1.25). This helps with upgrades between 1.24 and 1.25. To use a PSP in 1.24, toggle `rbac.forcePSPOnKubernetes124: true`. #5357
* [ENHANCEMENT] Ruler: configure the ruler storage cache when the metadata cache is enabled. #5326 #5334
* [ENHANCEMENT] Helm: support metricRelabelings in the monitoring serviceMonitor resources via `metaMonitoring.serviceMonitor.metricRelabelings`. #5340
* [ENHANCEMENT] Service Account: allow adding labels to the service account. #5355
* [ENHANCEMENT] Memcached: enable providing additional extended options (`-o/--extended`) via `<cache-section>.extraExtendedOptions`. #5353
* [ENHANCEMENT] Memcached exporter: enable adding additional CLI arguments via `memcachedExporter.extraArgs`. #5353
* [ENHANCEMENT] Memcached: allow mounting additional volumes to the memcached and exporter containers via `<cache-section>.extraVolumes` and `<cache-section>.extraVolumeMounts`. #5353

## 4.5.0

* [CHANGE] Query-frontend: enable cardinality estimation via `frontend.query_sharding_target_series_per_shard` in the Mimir configuration for query sharding by default if `results-cache.enabled` is true. #5128
* [CHANGE] Remove `graphite-web` component from the graphite proxy. The `graphite-web` component had several configuration issues which meant it was failing to process requests. #5133
* [ENHANCEMENT] Set `nginx` and `gateway` Nginx read timeout (`proxy_read_timeout`) to 300 seconds (increase from default 60 seconds), so that it doesn't interfere with the querier's default 120 seconds timeout (`mimir.structuredConfig.querier.timeout`). #4924
* [ENHANCEMENT] Update nginx image to `nginxinc/nginx-unprivileged:1.24-alpine`. #5066
* [ENHANCEMENT] Update the `rollout-operator` subchart to `0.5.0`. #4930
* [ENHANCEMENT] Store-gateway: set `GOMEMLIMIT` to the memory request value. This should reduce the likelihood the store-gateway may go out of memory, at the cost of an higher CPU utilization due to more frequent garbage collections when the memory utilization gets closer or above the configured requested memory. #4971
* [ENHANCEMENT] Store-gateway: dynamically set `GOMAXPROCS` based on the CPU request. This should reduce the likelihood a high load on the store-gateway will slow down the entire Kubernetes node. #5104
* [ENHANCEMENT] Add global.podLabels which can add POD labels to PODs directly controlled by this chart (mimir services, nginx). #5055
* [ENHANCEMENT] Enable the `track_sizes` feature for Memcached pods to help determine cache efficiency. #5209
* [BUGFIX] Fix Pod Anti-Affinity rule to allow ingesters of from the same zone to run on same node, by using `zone` label since the old `app.kubernetes.io/component` did not allow for this. #5031
* [ENHANCEMENT] Enable `PodDisruptionBudget`s by default for admin API, alertmanager, compactor, distributor, gateway, overrides-exporter, ruler, querier, query-frontend, query-scheduler, nginx, Graphite components, chunks cache, index cache, metadata cache and results cache.

## 4.4.1

* [CHANGE] Change number of Memcached max idle connections to 150. #4591
* [CHANGE] Set `unregister_on_shutdown` for `store-gateway` to `false` by default. #4690
* [FEATURE] Add support for Vault Agent. When enabled, the Pod annotations for TLS configurable components are updated to allow a running Vault Agent to fetch secrets from Vault and to inject them into a Pod. The annotations are updated for the following components: `admin-api`, `alertmanager`, `compactor`, `distributor`, `gateway`, `ingester`, `overrides-exporter`, `querier`, `query-frontend`, `query-scheduler`, `ruler`, `store-gateway`. #4660
* [FEATURE] Add documentation to use external Redis support for chunks-cache, metadata-cache and results-cache. #4348
* [FEATURE] Allow for deploying mixin dashboards as part of the helm chart. #4618
* [ENHANCEMENT] Update the `rollout-operator` subchart to `0.4.2`. #4524 #4659 #4780
* [ENHANCEMENT] Update the `memcached-exporter` to `v0.11.2`. #4570
* [ENHANCEMENT] Update memcached to `memcached:1.6.19-alpine`. #4581
* [ENHANCEMENT] Allow definition of multiple topology spread constraints. #4584
* [ENHANCEMENT] Expose image repo path as helm vars for containers created by grafana-agent-operator #4645
* [ENHANCEMENT] Update minio subchart to `5.0.7`. #4705
* [ENHANCEMENT] Configure ingester TSDB head compaction interval to 15m. #4870
* [ENHANCEMENT] Configure ingester TSDB WAL replay concurrency to 3. #4864
* [ENHANCEMENT] Configure compactor's first level compaction wait period to 25m. #4872
* [ENHANCEMENT] You can now configure `storageClass` per zone for Alertmanager, StoreGateway and Ingester. #4234
* [ENHANCEMENT] Add suffix to minio create buckets job to avoid mimir-distributed helm chart fail to upgrade when minio image version changes. #4936
* [BUGFIX] Helm-Chart: fix route to service port mapping. #4728
* [BUGFIX] Include podAnnotations on the tokengen Job. #4540
* [BUGFIX] Add http port in ingester and store-gateway headless services. #4573
* [BUGFIX] Set `gateway` and `nginx` HPA MetricTarget type to Utilization to align with usage of averageUtilization. #4642
* [BUGFIX] Add missing imagePullSecrets configuration to the `graphite-web` deployment template. #4716

## 4.3.1

* [BUGFIX] Updated Go version in Mimir and GEM images to 1.20.3 to fix CVE-2023-24538. #4803

## 4.3.0

* [CHANGE] Ruler: changed ruler deployment max surge from `0` to `50%`, and max unavailable from `1` to `0`. #4381
* [FEATURE] Add cache support for GEM's admin bucket. The cache will be enabled by default when you use the
  small.yaml, large.yaml, capped-small.yaml or capped-large.yaml Helm values file. #3740
  > **Note:** For more information, refer to the [Grafana Enterprise Metrics configuration](https://grafana.com/docs/enterprise-metrics/latest/config).
* [ENHANCEMENT] Update GEM image grafana/enterprise-metrics to v2.7.0. #4533
* [ENHANCEMENT] Support autoscaling/v2 HorizontalPodAutoscaler for nginx autoscaling starting with Kubernetes 1.23. #4285
* [ENHANCEMENT] Set default pod security context under `rbac.podSecurityContext` for easier install on OpenShift. #4272
* [BUGFIX] Allow override of Kubernetes version for nginx HPA. #4299
* [BUGFIX] Do not generate query-frontend-headless service if query scheduler is enabled. Fixes parity with jsonnet. #4353
* [BUGFIX] Apply `clusterLabel` to ServiceMonitors for kube-state-metrics, kubelet, and cadvisor. #4126
* [BUGFIX] Add http port in distributor headless service. Fixes parity with jsonnet. #4392
* [BUGFIX] Generate the pod security context on the pod level in graphite web deployment, instead of on container level. #4272
* [BUGFIX] Fix kube-state-metrics metricRelabelings dropping pods and deployments. #4485
* [BUGFIX] Allow for single extraArg flags in templated memcached args. #4407

## 4.2.1

* [BUGFIX] Updated Go version in Mimir and GEM images to 1.20.3 and 1.19.8 to fix CVE-2023-24538. #4818

## 4.2.0

* [ENHANCEMENT] Allow NGINX error log level to be overridden and access log to be disabled. #4230
* [ENHANCEMENT] Update GEM image grafana/enterprise-metrics to v2.6.0. #4279

## 4.1.0

* [CHANGE] Configured `max_total_query_length: 12000h` limit to match Mimir jsonnet-based deployment. #3879
* [ENHANCEMENT] Enable users to specify additional Kubernetes resource manifests using the `extraObjects` variable. #4102
* [ENHANCEMENT] Update the `rollout-operator` subchart to `0.2.0`. #3624
* [ENHANCEMENT] Add ability to manage PrometheusRule for metamonitoring with Prometheus operator from the Helm chart. The alerts are disabled by default but can be enabled with `prometheusRule.mimirAlerts` set to `true`. To enable the default rules, set `mimirRules` to `true`. #2134 #2609
* [ENHANCEMENT] Update memcached image to `memcached:1.6.17-alpine`. #3914
* [ENHANCEMENT] Update minio subchart to `5.0.4`. #3942
* [BUGFIX] Enable `rollout-operator` to use PodSecurityPolicies if necessary. #3686
* [BUGFIX] Fixed gateway's checksum/config when using nginx #3780
* [BUGFIX] Disable gateway's serviceMonitor when using nginx #3781
* [BUGFIX] Expose OTLP ingestion in the `gateway` NGINX configuration. #3851
* [BUGFIX] Use alertmanager headless service in `gateway` NGINX configuration. #3851
* [BUGFIX] Use `50Gi` persistent volume for ingesters in `capped-small.yaml`. #3919
* [BUGFIX] Set server variables in NGINX configuration so that IP addresses are re-resolved when TTLs expire. #4124
* [BUGFIX] Do not include namespace for the PodSecurityPolicy definition as it is not needed and some tools reject it outright. #4164

## 4.0.1

* [ENHANCEMENT] Bump Grafana Enterprise Metrics image version to 2.5.1 #3902

## 4.0.0

* [FEATURE] Support deploying NGINX via the `gateway` section. The `nginx` section will be removed in `7.0.0`. See
  [Migrate to using the unified proxy deployment for NGINX and GEM gateway](https://grafana.com/docs/helm-charts/mimir-distributed/latest/migration-guides/migrate-to-unified-proxy-deployment/)
* [CHANGE] **breaking change** **Data loss without action.** Enables [zone-aware replication](https://grafana.com/docs/mimir/latest/configure/configure-zone-aware-replication/) for ingesters and store-gateways by default. #2778
  - If you are **upgrading** an existing installation:
    - Turn off zone-aware replication, by setting the following values:
      ```yaml
      ingester:
        zoneAwareReplication:
          enabled: false
      store_gateway:
        zoneAwareReplication:
          enabled: false
      rollout_operator:
        enabled: false
      ```
    - After the upgrade you can migrate to the new zone-aware replication setup, see [Migrate from single zone to zone-aware replication with Helm](https://grafana.com/docs/mimir/latest/migration-guide/migrating-from-single-zone-with-helm/) guide.
  - If you are **installing** the chart:
    - Ingesters and store-gateways are installed with 3 logical zones, which means both ingesters and store-gateways start 3 replicas each.
* [CHANGE] **breaking change** Reduce the number of ingesters in small.yaml form 4 to 3. This should be more accurate size for the scale of 1M AS. Before upgrading refer to [Scaling down ingesters](https://grafana.com/docs/mimir/latest/operators-guide/run-production-environment/scaling-out/#scaling-down-ingesters) to scale down `ingester-3`. Alternatively override the number of ingesters to 4. #3035
* [CHANGE] **breaking change** Update minio subchart from `4.0.12` to `5.0.0`, which inherits the breaking change of minio gateway mode being removed. #3352
* [CHANGE] Nginx: uses the headless service of alertmanager, ingester and store-gateway as backends, because there are 3 separate services for each zone. #2778
* [CHANGE] Gateway: uses the headless service of alertmanager as backend, because there are 3 separate services for each zone. #2778
* [CHANGE] Update sizing plans (small.yaml, large.yaml, capped-small.yaml, capped-large.yaml). These reflect better how we recommend running Mimir and GEM in production. most plans have adjusted number of replicas and resource requirements. The only **breaking change** is in small.yaml which has reduced the number of ingesters from 4 to 3; for scaling down ingesters refer to [Scaling down ingesters](https://grafana.com/docs/mimir/latest/operators-guide/run-production-environment/scaling-out/#scaling-down-ingesters). #3035
* [CHANGE] Change default securityContext of Mimir and GEM Pods and containers, so that they comply with a [Restricted pod security policy](https://kubernetes.io/docs/concepts/security/pod-security-standards/).
  This changes what user the containers run as from `root` to `10001`. The files in the Pods' attached volumes should change ownership with the `fsGroup` change;
  most CSI drivers support changing the value of `fsGroup`, or kubelet is able to do the ownership change instead of the CSI driver. This is not the case for the HostPath driver.
  If you are using HostPath or another driver that doesn't support changing `fsGroup`, then you have a couple of options: A) set the `securityContext` of all Mimir and GEM components to `{}` in your values file; B) delete PersistentVolumes and PersistentVolumeClaims and upgrade the chart; C) add an initContainer to all components that use a PVC that changes ownership of the mounted volumes.
  If you take no action and `fsGroup` is not supported by your CSI driver, then components will fail to start. #3007
* [CHANGE] Restrict Pod seccomp profile to `runtime/default` in the default PodSecurityPolicy of the chart. #3007
* [CHANGE] Use the chart's service account for metamonitoring instead of creating one specific to metamonitoring. #3350
* [CHANGE] Use mimir for the nginx ingress example #3336
* [ENHANCEMENT] Metamonitoring: If enabled and no URL is configured, then metamonitoring metrics will be sent to
  Mimir under the `metamonitoring` tenant; this enhancement does not apply to GEM. #3176
* [ENHANCEMENT] Improve default rollout strategies. Now distributor, overrides_exporter, querier, query_frontend, admin_api, gateway, and graphite components can be upgraded more quickly and also can be rolled out with a single replica without downtime. #3029
* [ENHANCEMENT] Metamonitoring: make scrape interval configurable. #2945
* [ENHANCEMENT] Documented how to prevent a user from using a mismatched Helm chart `values.yaml` file. #3197
* [ENHANCEMENT] Update compactor configuration to match Jsonnet. #3353
  * This also now matches production configuration from Grafana Cloud
  * Set `compactor.compaction_interval` to `30m` (Decreased from `1h`)
  * Set `compactor.deletion_delay` to `2h` (Decreased from `12h`)
  * Set `compactor.max_closing_blocks_concurrency` to `2` (Increased from `1`)
  * Set `compactor.max_opening_blocks_concurrency` to `4` (Increased from `1`)
  * Set `compactor.symbols_flushers_concurrency` to `4` (Increased from `1`)
  * Set `compactor.sharding_ring.wait_stability_min_duration` to `1m` (Increased from `0`)
* [ENHANCEMENT] Update read path configuration to match Jsonnet #2998
  * This also now matches production configuration from Grafana Cloud
  * Set `blocks_storage.bucket_store.max_chunk_pool_bytes` to `12GiB` (Increased from `2GiB`)
  * Set `blocks_storage.bucket_Store.index_cache.memcached.max_item_size` to `5MiB` (Decreased from `15MiB`)
  * Set `frontend.grpc_client_config.max_send_msg_size` to `400MiB` (Increased from `100MiB`)
  * Set `limits.max_cache_freshness` to `10m` (Increased from `1m`)
  * Set `limits.max_query_parallelism` to `240` (Increased from `224`)
  * Set `query_scheduler.max_outstanding_requests_per_tenant` to `800` (Decreased from `1600`)
  * Set `store_gateway.sharding_ring.wait_stability_min_duration` to `1m` (Increased from `0`)
  * Set `frontend.results_cache.memcached.timeout` to `500ms` (Increased from `100ms`)
  * Unset `frontend.align_queries_with_step` (Was `true`, now defaults to `false`)
  * Unset `frontend.log_queries_longer_than` (Was `10s`, now defaults to `0`, which is disabled)
* [ENHANCEMENT] Added `usage_stats.installation_mode` configuration to track the installation mode via the anonymous usage statistics. #3294
* [ENHANCEMENT] Update grafana-agent-operator subchart to 0.2.8. Notable changes are being able to configure Pod's SecurityContext and Container's SecurityContext. #3350
* [ENHANCEMENT] Add possibility to configure fallbackConfig for alertmanager and set it by default. Now tenants without an alertmanager config will not see errors accessing the alertmanager UI or when using the alertmanager API. #3360
* [ENHANCEMENT] Add ability to set a `schedulerName` for alertmanager, compactor, ingester and store-gateway. This is needed for example for some storage providers. #3140
* [BUGFIX] Fix an issue that caused metamonitoring secrets to be created incorrectly #3170
* [BUGFIX] Nginx: fixed `imagePullSecret` value reference inconsistency. #3208
* [BUGFIX] Move the activity tracker log from /data to /active-query-tracker to remove ignore log messages. #3169
* [BUGFIX] Fix invalid ingress NGINX configuration due to newline in prometheusHttpPrefix Helm named templates. #3087
* [BUGFIX] Added missing endpoint for OTLP in NGINX #3479

## 3.3.0

* [ENHANCEMENT] Update GEM image grafana/enterprise-metrics to v2.4.0. #3445

## 3.2.0

* [CHANGE] Nginx: replace topology key previously used in `podAntiAffinity` (`failure-domain.beta.kubernetes.io/zone`) with a different one `topologySpreadConstraints` (`kubernetes.io/hostname`). #2722
* [CHANGE] Use `topologySpreadConstraints` instead of `podAntiAffinity` by default. #2722
  - **Important**: if you are not using the sizing plans (small.yaml, large.yaml, capped-small.yaml, capped-large.yaml) in production, you should reintroduce pod affinity rules for the ingester and store-gateway. This also fixes a missing label selector for the ingester.
     Merge the following to your custom values file:
     ```yaml
     ingester:
       affinity:
         podAntiAffinity:
           requiredDuringSchedulingIgnoredDuringExecution:
              - labelSelector:
                  matchExpressions:
                    - key: target
                      operator: In
                      values:
                        - ingester
                topologyKey: 'kubernetes.io/hostname'
              - labelSelector:
                  matchExpressions:
                    - key: app.kubernetes.io/component
                      operator: In
                      values:
                        - ingester
                topologyKey: 'kubernetes.io/hostname'
     store_gateway:
       affinity:
         podAntiAffinity:
           requiredDuringSchedulingIgnoredDuringExecution:
              - labelSelector:
                  matchExpressions:
                    - key: target
                      operator: In
                      values:
                        - store-gateway
                topologyKey: 'kubernetes.io/hostname'
              - labelSelector:
                  matchExpressions:
                    - key: app.kubernetes.io/component
                      operator: In
                      values:
                        - store-gateway
                topologyKey: 'kubernetes.io/hostname'
     ```
* [CHANGE] Ingresses for the GEM gateway and nginx will no longer render on Kubernetes versions <1.19. #2872
* [FEATURE] Add support for OpenShift Routes for Nginx #2908
* [FEATURE] Add support for `topologySpreadConstraints` to all components; add `topologySpreadConstraints` to GEM gateway, admin-api, and alertmanager, which did not have `podAntiAffinity` previously. #2722
* [ENHANCEMENT] Document `kubeVersionOverride`. If you rely on `helm template`, use this in your values to set the Kubernetes version. If unset helm will use the kubectl client version as the Kubernetes version with `helm template`, which may cause the chart to render incompatible manifests for the actual server version. #2872
* [ENHANCEMENT] Support autoscaling/v2 HorizontalPodAutoscaler for nginx autoscaling. This is used when deploying on Kubernetes >= 1.25. #2848
* [ENHANCEMENT] Monitoring: Add additional flags to conditionally enable log / metric scraping. #2936
* [ENHANCEMENT] Add podAntiAffinity to sizing plans (small.yaml, large.yaml, capped-small.yaml, capped-large.yaml). #2906
* [ENHANCEMENT] Add ability to configure and run mimir-continuous-test. #3117
* [BUGFIX] Fix wrong label selector in ingester anti affinity rules in the sizing plans. #2906
* [BUGFIX] Query-scheduler no longer periodically terminates connections from query-frontends and queriers. This caused some queries to time out and EOF errors in the logs. #3262

## 3.1.0

* [CHANGE] **breaking change** Update minio deprecated helm chart (<https://helm.min.io/>) to the supported chart's version (<https://charts.min.io/>). #2427
  - Renamed helm config values `minio.accessKey` to `minio.rootUser`.
  - Renamed helm config values `minio.secretKey` to `minio.rootPassword`.
  - Minio container images are now loaded from quay.io instead of Docker Hub. Set `minio.image.repository` value to override the default behavior.
* [CHANGE] Enable [query sharding](https://grafana.com/docs/mimir/latest/operators-guide/architecture/query-sharding/) by default. If you override the value of `mimir.config`, then take a look at `mimir.config` in the `values.yaml` from this version of the chart and incorporate the differences. If you override `mimir.config`, then consider switching to `mimir.structuredConfig`. To disable query sharding set `mimir.structuredConfig.frontend.parallelize_shardable_queries` to `false`. #2655
* [FEATURE] Add query-scheduler, which is now enabled by default. If you have copied the `mimir.config`, then update it to correctly configure the query-frontend and the querier. #2087
* [FEATURE] Added support to run graphite-proxy alongside GEM. It is disabled by default. Set `graphite.enabled=true` in your values config to get it running. #2711
* [ENHANCEMENT] Add backfill endpoints to Nginx configuration. #2478
* [ENHANCEMENT] Add `namespace` to smoke-test helm template to allow the job to be deployed within the same namespace as the rest of the deployment. #2515
* [ENHANCEMENT] Memberlist now uses DNS service-discovery by default. #2549 #2561
* [ENHANCEMENT] The Mimir configuration parameters `server.http_listen_port` and `server.grpc_listen_port` are now configurable in `mimir.structuredConfig`. #2561
* [ENHANCEMENT] Default to injecting the `no_auth_tenant` from the Mimir configuration as the value for `X-Scope-OrgID` in nginx. #2614
* [ENHANCEMENT] Default `ingester.ring.tokens-file-path` and `store-gateway.sharding-ring.tokens-file-path` to `/data/tokens` to prevent resharding on restarts. #2726
* [ENHANCEMENT] Upgrade memcached image tag to `memcached:1.6.16-alpine`. #2740
* [ENHANCEMENT] Upgrade nginx image tag to `nginxinc/nginx-unprivileged:1.22-alpine`. #2742
* [ENHANCEMENT] Upgrade minio subchart to `4.0.12`. #2759
* [ENHANCEMENT] Update agent-operator subchart to `0.2.5`. #3009
* [BUGFIX] `nginx.extraArgs` are now actually passed to the nginx container. #2336
* [BUGFIX] Add missing `containerSecurityContext` to alertmanager and tokengen job. #2416
* [BUGFIX] Add missing `containerSecutiryContext` to memcached exporter containers. #2666
* [BUGFIX] Do not use undocumented `mulf` function in templates. #2752
* [BUGFIX] Open port 80 for the Enterprise `gateway` service so that the read and write address reported by NOTES.txt is correct. Also deprecate the current default of 8080. #2860
* [BUGFIX] Periodically rebalance gRPC connection between GEM gateway and distributors after scale out of the distributors. #2862
* [BUGFIX] Remove PodSecurityPolicy when running against Kubernetes >= 1.25. #2870

## 3.0.0

* [CHANGE] **breaking change** The minimal Kubernetes version is now 1.20. This reflects the fact that Grafana does not test with older versions. #2297
* [CHANGE] **breaking change** Make `ConfigMap` the default for `configStorageType`. This means that the Mimir (or Enterprise Metrics) configuration is now created in and loaded from a ConfigMap instead of a Secret. #2277
  - Set to `Secret` to keep existing way of working. See related #2031, #2017, #2089.
  - In case the configuration is loaded from an external Secret, `useExternalConfig=true`, then `configStorageType` must be set to `Secret`.
  - Having the configuration in a ConfigMap means that `helm template` now shows the configuration directly and `helm diff upgrade` can show the changes to the configuration.
* [CHANGE] Enable multi-tenancy by default. This means `multitenancy_enabled` is now `true` for both Mimir and Enterprise Metrics. Nginx will inject `X-Scope-OrgID=anonymous` header if the header is not present, ensuring backwards compatibility. #2117
* [CHANGE] **breaking change** The value `serviceMonitor` and everything under it is moved to `metaMonitoring.serviceMonitor` to group all meta-monitoring settings under one section. #2236
* [CHANGE] Added support to install on OpenShift. #2219
  - **breaking change** The value `rbac.pspEnabled` was removed.
  - Added new `rbac.type` option. Allowed values are `psp` and `scc`, for Pod Security Policy and Security Context Constraints (OpenShift) respectively.
  - Added `rbac.create` option to enable/disable RBAC configuration.
  - mc path in Minio changed to be compatible with OpenShift security.
* [CHANGE] **breaking change** Chart now uses custom memcached templates to remove bitnami dependency. There are changes to the Helm values, listed below. #2064
  - The `memcached` section now contains common values shared across all memcached instances.
  - New `memcachedExporter` section was added to configure memcached metrics exporter.
  - New `chunks-cache` section was added that refers to previous `memcached` configuration.
  - The section `memcached-queries` is renamed to `index-cache`.
  - The section `memcached-metadata` is renamed to `metadata-cache`.
  - The section `memcached-results` is renamed to `results-cache`.
  - The value `memcached-*.replicaCount` is replaced with `*-cache.replicas` to align with the rest of the services.
    - Renamed `memcached.replicaCount` to `chunks-cache.replicas`.
    - Renamed `memcached-queries.replicaCount` to `index-cache.replicas`.
    - Renamed `memcached-metadata.replicaCount` to `metadata-cache.replicas`.
    - Renamed `memcached-results.replicaCount` to `results-cache.replicas`.
  - All memcached instances now share the same `ServiceAccount` that the chart uses for its services.
  - The value `memcached-*.architecture` was removed.
  - The value `memcached-*.arguments` was removed, the default arguments are now encoded in the template. Use `*-cache.extraArgs` to provide additional arguments as well as the values `*-cache.allocatedMemory`, `*-cache.maxItemMemory` and `*-cache.port` to set the memcached command line flags `-m`, `-I` and `-u`.
  - The remaining arguments are aligned with the rest of the chart's services, please consult the values file to check whether a parameter exists or was renamed.
* [CHANGE] Change default value for `blocks_storage.bucket_store.chunks_cache.memcached.timeout` to `450ms` to increase use of cached data. #2035
* [CHANGE] Remove setting `server.grpc_server_max_recv_msg_size` and `server.grpc_server_max_send_msg_size` to 100MB, since it is the default now, see #1884. #2300
* [FEATURE] Add `mimir-continuous-test` in smoke-test mode. Use `helm test` to run a smoke test of the read + write path.
* [FEATURE] Add meta-monitoring via the Grafana Agent Kubernetes operator: scrape metrics and collect logs from Mimir pods and ship them to a remote. #2068
* [ENHANCEMENT] Update memcached statefulset manifest #2321
  - Added imagePullSecrets block to pull images from private registry
  - Added resources block for memcachedExporter
* [ENHANCEMENT] ServiceMonitor object will now have default values based on release namesapce in the `namespace` and `namespaceSelector` fields. #2123
* [ENHANCEMENT] Set the `namespace` metadata field for all kubernetes objects to enable using `--namespace` correctly with Helm even if the specified namespace does not exist. #2123
* [ENHANCEMENT] The new value `serviceMonitor.clusterLabel` controls whether to add a `cluster` label and with what content to ServiceMonitor metrics. #2125
* [ENHANCEMENT] Set the flag `ingester.ring.instance-availability-zone` to `zone-default` for ingesters. This is the first step of introducing multi-zone ingesters. #2114
* [ENHANCEMENT] Add `mimir.structuredConfig` for adding and modifing `mimir.config` values after template evaulation. It can be used to alter individual values in the configuration and it's structured YAML instead of text. #2100
* [ENHANCEMENT] Add `global.podAnnotations` which can add POD annotations to PODs directly controlled by this chart (mimir services, nginx). #2099
* [ENHANCEMENT] Introduce the value `configStorageType` which can be either `ConfigMap` or `Secret`. This value sets where to store the Mimir/GEM application configuration. When using the value `ConfigMap`, make sure that any secrets, passwords, keys are injected from the environment from a separate `Secret`. See also: #2031, #2017. #2089
* [ENHANCEMENT] Add `global.extraEnv` and `global.extraEnvFrom` to values. This enables setting common environment variables and common injection of secrets to the POD environment of Mimir/GEM services and Nginx. Memcached and minio are out of scope for now. #2031
* [ENHANCEMENT] Add `extraEnvFrom` capability to all Mimir services to enable injecting secrets via environment variables. #2017
* [ENHANCEMENT] Enable `-config.expand-env=true` option in all Mimir services to be able to take secrets/settings from the environment and inject them into the Mimir configuration file. #2017
* [ENHANCEMENT] Add a simple test for enterprise installation #2027
* [ENHANCEMENT] Check for the containerSecurityContext in values file. #2112
* [ENHANCEMENT] Add `NOTES.txt` to show endpoints URLs for the user at install/upgrade. #2189
* [ENHANCEMENT] Add ServiceMonitor for overrides-exporter. #2068
* [ENHANCEMENT] Add `nginx.resolver` for allow custom resolver in nginx configuration and `nginx.extraContainers` which allow add side containers to the nginx deployment #2196

## 2.1.0

* [ENHANCEMENT] Bump image version to 2.1 #2001
  - For Grafana Mimir, see the release notes here: [Grafana Mimir 2.1](https://grafana.com/docs/mimir/latest/release-notes/v2.1/)
  - For Grafana Enterprise Metrics, see the release notes here: [Grafana Enterprise Metrics 2.1](https://grafana.com/docs/enterprise-metrics/v2.1.x/release-notes/v2-1/)
* [ENHANCEMENT] Disable `ingester.ring.unregister-on-shutdown` and `distributor.extend-writes` #1994
  - This will prevent resharding every series during a rolling ingester restart
  - Under some circumstances the previous values (both enabled) could cause write path degredation during rolling restarts
* [ENHANCEMENT] Add support for the results cache used by the query frontend #1993
  - This will result in additional resource usage due to the addition of one or
    more memcached replicas. This applies when using small.yaml, large.yaml,
    capped-large.yaml, capped-small.yaml, or when setting
    `memcached-results.enabled=true`
* [BUGFIX] Set up using older bitnami chart repository for memcached as old charts were deleted from the current one. #1998
* [BUGFIX] Use grpc round-robin for distributor clients in GEM gateway and self-monitoring
  - This utilizes an additional headless service for the distributor pods

## 2.0.14

* [BUGFIX] exclude headless services from ServiceMonitors to prevent duplication of prometheus scrape targets #1308

## 2.0.13

* [ENHANCEMENT] Removed `rbac.create` option. #1317

## 2.0.12

* [ENHANCEMENT] Add memberlist named port to container spec. #1311

## 2.0.11

* [ENHANCEMENT] Turn `ruler` and `override-exporter` into optional components. #1304

## 2.0.10

* [ENHANCEMENT] Reorder some values for consistency. #1302
* [BUGFIX] Add missing `admin_api.env`, `gateway.env` and `overrides_exporter.env` values. #1302
* [BUGFIX] Remove `<service>.extraPorts` from values as it has no effect. #1302

## 2.0.9

* [ENHANCEMENT] Disable gateway ingress by default. #1303
* [BUGFIX] Fix null port at gateway ingress definition. #1303

## 2.0.8

* [ENHANCEMENT] Add validation if `activity_tracker.filepath` is missing in `mimir.config`. #1290
* [ENHANCEMENT] Add validation if `server.http_listen_port` or `server.grpc_listen_port` is set in `mimir.config`. #1290
* [BUGFIX] Add missing empty array definition for `extraVolumeMounts` in admin_api, gateway and override-exporter. #1290
* [BUGFIX] Fix wrong template called in nginx helper. #1290

## 2.0.7

* [ENHANCEMENT] Add option to modify the port for the GEM gateway service. #1270

## 2.0.6

* [ENHANCEMENT] Add option for an ingress on GEM gateway. #1266

## 2.0.5

* [BUGFIX] Use new component name system for gateway ingress. This regression has been introduced with #1203. #1260

## 2.0.4

* [ENHANCEMENT] Determine PodDisruptionBudget APIVersion based on running version of k8s #1229

## 2.0.3

* [ENHANCEMENT] Update README.md with helm-docs version 1.8.1 instead of old 1.4.0. #1230

## 2.0.2

* [ENHANCEMENT] Update Grafana Enterprise Metrics docker image tag to v2.0.1 #1241

## 2.0.1

* [BUGFIX] Honor `global.clusterDomain` when referencing internal services, e.g. alertmanager or nginx gateway. #1227

## 2.0.0

* [CHANGE] **Breaking** for existing users of `mimir-distributed`: the naming convention is changed to have shorter resource names, as in `<release>-mimir-distributed-store-gateway` is now just `<release>-mimir-store-gateway`. To have the previous names, please specify `nameOverride: mimir-distributed` in the values. #1203
* [CHANGE] The chart `enterprise-metrics` is renamed to `mimir-distributed`. #1203
* [CHANGE] **Breaking** Configuration for Grafana Enterprise Metrics is now in the value `mimir.config` as a helm template **string**.
  Please consult the [Grafana Enterprise Migration Guide](https://grafana.com/docs/enterprise-metrics/latest/migrating-from-gem-1.7/) to learn more about how to upgrade the configuration.
  Except for the following parameters specified as command line parameters in the Pod templates,
  everything is now set in this string-typed value, giving a definitive source of configuration.
  Exceptions:
    > The `-target=` must be provided individually.\
    The `-config.file=` obviously.\
    User defined arguments from `.<service>.extraArgs`.
* [CHANGE] **Breaking** Kubernetes object labels now follow the [kubernetes standard](https://kubernetes.io/docs/concepts/overview/working-with-objects/common-labels/) (e.g. `app.kubernetes.io/component=ingester`). To enable smooth upgrade and compatibility with previous Grafana Enterprise Metrics Helm chart, the value `enterprise.legacyLabels` should be set to `true`.
* [CHANGE] **Breaking** Ingesters only support `StatefulSet` from now on as chunks storage was removed in favour of blocks storage.
* [CHANGE] **Breaking** Compactor is a required component, the value `compactor.enabled` is removed.
* [CHANGE] **Breaking** The configuration parameter `server.http_listen_port` and `server.grpc_listen_port` cannot be changed from their defaults.
* [CHANGE] The default for `ingester.ring.replication_factor` is now 3 and there will be 3 ingesters started even with the default `values.yaml`.
  On the other hand, Pod anti affinity is turned off by default to allow single node deployment.
* [FEATURE] Upgrade to [Grafana Enterprise Metrics v2.0.0](https://grafana.com/docs/enterprise-metrics/v2.0.x/)
* [FEATURE] Reworked chart to enable installing Grafana Mimir open source software version without licensed features.
* [FEATURE] Added the value `nameOverride` to enable migration from Cortex helm chart.
* [FEATURE] The alertmanager can be disabled with `alertmanager.enabled: false`, to support the use case of external alertmanager.
* [FEATURE] Added definitions of `ServiceMonitor` objects for Prometheus monitoring. Configuration is done via the `serviceMonitor` values. This enables partial functionality of Grafana Mimir dashboards out of the box - without alerts and recording rules pre-loaded.
* [ENHANCEMENT] Minio bucket creation is not tied to `admin-api` anymore, moved to its own job `templates/minio/create-bucket-job.yaml`.
* [BUGFIX] `.<service>.PodDisruptionBudget` was not working. Added template definition for all services. Pod disruption budget is enabled for the ingesters and store-gateways by default.
* [BUGFIX] Fix typo in value `.alertmanager.statefulset` to `.alertmanager.statefulSet`.
* [BUGFIX] Remove unused value `.useExternalLicense`.

## Entries from enterprise-metrics chart

## 1.8.1

* [ENHANCEMENT] Support Grafana Mimir monitoring mixin labels by setting container names to the component names.
  This will make it easier to select different components in cadvisor metrics.
  Previously, all containers used "enterprise-metrics" as the container name.
  Now, for example, the ingester Pod will have a container name "ingester" rather than "enterprise-metrics".

## 1.8.0

* [FEATURE] Upgrade to [Grafana Enterprise Metrics v1.7.0](https://grafana.com/docs/metrics-enterprise/latest/downloads/#v170----january-6th-2022).

## 1.7.3

* [BUGFIX] Alertmanager does not fail anymore to load configuration via the API. #945

## 1.7.2

* [CHANGE] The Ingester statefulset now uses podManagementPolicy Parallel, upgrading requires recreating the statefulset #920

## 1.7.1

* [BUGFIX] Remove chunks related default limits. #867

## 1.7.0

* [FEATURE] Upgrade to [Grafana Enterprise Metrics v1.6.1](https://grafana.com/docs/metrics-enterprise/latest/downloads/#v161----november-18th-2021). #839

## 1.6.0

* [FEATURE] Upgrade to [Grafana Enterprise Metrics v1.5.1](https://grafana.com/docs/metrics-enterprise/latest/downloads/#v151----september-21st-2021). #729
* [CHANGE] Production values set the ingester replication factor to three to avoid data loss.
  The resource calculations of these values already factored in this replication factor but did not apply it in the configuration.
  If you have not reduced the compute resources in these values then this change should have no impact besides increased resilience to ingester failure.
  If you have reduced the compute resources, consider increasing them back to the recommended values before installing this version. #729

## 1.5.6

* [BUGFIX] YAML exports are no longer included as part of the Helm chart. #726

## 1.5.5

* [BUGFIX] Ensure all PodSpecs have configurable initContainers. #708

## 1.5.4

* [BUGFIX] Adds a `Service` resource for the Compactor Pods and adds Compactor to the default set of gateway proxy URLs. In previous chart versions the Compactor would not show up in the GEM plugin "Ring Health" tab because the gateway did not know how to reach Compactor. #714

## 1.5.3

* [BUGFIX] This change does not affect single replica deployments of the
  admin-api but does fix the potential for an inconsistent state when
  running with multiple replicas of the admin-api and experiencing
  parallel writes for the same objects. #675

## 1.5.2

* [CHANGE] Removed all references to Consul in the yaml files since GEM will be focused on deploying with memberlist. Deleted the multi-kv-consul-primary-values.yaml and multi-kv-memberlist-primary-values.yaml files since they assume you're running Consul as your primary or second kvstore. #674

## 1.5.1

* [BUGFIX] Unused `ingress` configuration section removed from `values.yaml`. #658

## 1.5.0

* [FEATURE] Upgrade to [Grafana Enterprise Metrics v1.5.0](https://grafana.com/docs/metrics-enterprise/latest/downloads/#v150----august-24th-2021). #641

## 1.4.7

* [CHANGE] Enabled enterprise authentication by default.
  > **Breaking:** This change can cause losing access to the GEM cluster in case `auth.type` has not
  > been set explicitly.
  > This is a security related change and therefore released in a patch release.

## 1.4.6

* [FEATURE] Run an instance of the GEM overrides-exporter by default. #590

## 1.4.5

* [BUGFIX] Add `memberlist.join` configuration to the ruler. #618

## 1.4.4

* [CHANGE] Removed livenessProbe configuration as it can often be more detrimental than having none. Users can still configure livenessProbes with the per App configuration hooks. #594

## 1.4.3

* [ENHANCEMENT] Added values files for installations that require setting resource limits. #583

## 1.4.2

* [CHANGE] The compactor data directory configuration has been corrected to `/data`. #562
  > **Note:** The compactor is stateless and no data stored in the existing data directory needs to be moved in order to facilitate this upgrade.
  > For more information, refer to the [Cortex Compactor documentation](https://cortexmetrics.io/docs/blocks-storage/compactor/).
* [FEATURE] Upgrade to [Grafana Enterprise Metrics v1.4.2](https://grafana.com/docs/metrics-enterprise/latest/downloads/#v142----jul-21st-2021) #562

## 1.4.1

* [BUGFIX] Fixed DNS address of distributor client for self-monitoring. #569

## 1.4.0

* [CHANGE] Use updated querier response compression configuration, changed in 1.4.0. #524
* [CHANGE] Use updated alertmanager storage configuration, changed in 1.4.0. #524
* [FEATURE] Upgrade to [Grafana Enterprise Metrics v1.4.1](https://grafana.com/docs/metrics-enterprise/latest/downloads/#v141----june-29th-2021). #524
* [FEATURE] Enable [GEM self-monitoring](https://grafana.com/docs/metrics-enterprise/latest/self-monitoring/). #524

## 1.3.5

* [CHANGE] The GRPC port on the query-frontend and store-gateway Kubernetes Services have been changed to match the naming of all other services. #523
* [FEATURE] Expose GRPC port on all GEM services. #523

## 1.3.4

* [BUGFIX] Removed symlinks from chart to fix Rancher repository imports. #504

## 1.3.3

* [FEATURE] The GEM config now uses the `{{ .Release.Name }}` variable as the default value for `cluster_name` which removes the need to additionally override this setting during an initial install. #500

## 1.3.2

* [FEATURE] Chart memcached dependencies are now at the latest release. This includes the memcached and the related exporter. #467

## 1.3.1

* [BUGFIX] Use non-deprecated alertmanager flags for cluster peers. #441
* [BUGFIX] Make store-gateway Service not headless. #441

## 1.3.0

* [FEATURE] Upgrade to [Grafana Enterprise Metrics v1.3.0](https://grafana.com/docs/metrics-enterprise/latest/downloads/#v130----april-26th-2021). #415

## 1.2.0

* [CHANGE] The chart now uses memberlist for the ring key-value store removing the need to run Consul. #340
  > **Warning:** Existing clusters will need to follow an upgrade procedure.
  > **Warning:** Existing clusters should first be upgraded to `v1.1.1` and use that version for migration before upgrading to `v1.2.0`.
  To upgrade to using memberlist:
  1. Ensure you are running the `v1.1.1` version of the chart.
  2. Deploy runtime `multi_kv_config` to use Consul as a primary and memberlist as the secondary key-value store.
     The values for such a change can be found in the [`multi-kv-consul-primary-values.yaml`](./multi-kv-consul-primary-values.yaml).
  3. Verify the configuration is in use by querying the [Configuration](https://cortexmetrics.io/docs/api/#configuration) HTTP API endpoint.
  4. Deploy runtime `multi_kv_config` to use memberlist as the primary and Consul as the secondary key-value store.
     The values for such a change can be found in [`multi-kv-memberlist-primary-values.yaml`](./multi-kv-memberlist-primary-values.yaml)
  5. Verify the configuration is in use by querying the [Configuration](https://cortexmetrics.io/docs/api/#configuration) HTTP API endpoint.
  6. Deploy `v1.2.0` helm chart which configures memberlist as the sole key-value store and removes the Consul resources.

## 1.1.1

* [FEATURE] Facilitate some runtime configuration of microservices. #342
* [FEATURE] Upgrade to [Grafana Enterprise Metrics v1.2.0](https://grafana.com/docs/metrics-enterprise/latest/downloads/#v120----march-10-2021). #342

## 1.1.0

* [CHANGE] The memcached chart from the deprecated Helm stable repository has been removed and replaced with a Bitnami chart. #333
  > **Warning:** This change will result in the cycling of your memcached Pods and will invalidate the existing cache.
* [CHANGE] Memcached Pod resource limits have been lowered to match requests. #333
* [FEATURE] YAML exports have been created for all chart values files. #333
* [BUGFIX] The values for the querier/ruler/store-gateway `-<prefix>.memcached.max-item-size` have been corrected to match the limit configured on the memcached server. #333

## 1.0.0

* [FEATURE] Initial versioned release. ##168

## Entries from mimir-distributed chart

## 0.1.8

* [BUGFIX] Fix nginx routing for rules and expose buildinfo. #1233

## 0.1.7

* [BUGFIX] Remove misplaced config value and add affinity rules in `capped-small.yaml` and `capped-large.yaml`. #1225

## 0.1.6

* [CHANGE] **Breaking** Compactor is a required component, the value `compactor.enabled` is removed. #1193
* [FEATURE] The alertmanager can be disabled with `alertmanager.enabled: false`, to support the use case of external alertmanager. #1193

## 0.1.5

* [BUGFIX] Fix labels for Mimir dashboards. #1190

## 0.1.4

* [BUGFIX] Fix documentation link missing slash. #1177

## 0.1.3

* [FEATURE] Add ServiceMonitor definitions. #1156

## 0.1.2

* [BUGFIX] Fix the naming of minio configmap and secret in the parent chart. #1152

## 0.1.1

* [BUGFIX] CI fixes. #1144

## 0.1.0

* [FEATURE] Initial commit, Mimir only, derived from `enterprise-metrics` chart. #1141<|MERGE_RESOLUTION|>--- conflicted
+++ resolved
@@ -32,6 +32,7 @@
 * [CHANGE] Distributor: Reduce calculated `GOMAXPROCS` to closer to the requested number of CPUs. #12150
 * [CHANGE] Query-scheduler: The query-scheduler is now a required component that is always used by queriers and query-frontends. #12188
 * [ENHANCEMENT] Gateway ingress: Support labels for gateway ingress. #11964
+* [ENHANCEMENT] Store-gateway: Configure options for emptyDir. #11951
 
 ## 5.8.0-rc.0
 
@@ -50,11 +51,7 @@
 * [BUGFIX] KEDA Autoscaling: Resolved an issue where the authModes field was missing from the ScaledObject definition for the querier when authentication was enabled. #11709
 * [BUGFIX] Fix indentation in the templates that resolve `extraVolumes` values. #11202
 * [BUGFIX] Added extraVolumes to provisioner to support mounting TLS certificates. #11400
-<<<<<<< HEAD
 * [ENHANCEMENT] Add values for setting annotations and labels for the rollout-operator. #6733 #11924
-* [ENHANCEMENT] Configure option for emptyDir in store-gateway: #11951
-=======
->>>>>>> 1c3404f5
 
 ## 5.7.0
 
