--- conflicted
+++ resolved
@@ -29,12 +29,6 @@
 
 ## main / unreleased
 
-<<<<<<< HEAD
-* [ENHANCEMENT] Dashboards: allow switching between using classic or native histograms in dashboards. #7627 #7674
-  * Overview dashboard: status, read/write latency and queries/ingestion per sec panels, `cortex_request_duration_seconds` metric.
-
-## 5.3.0-rc.0
-=======
 * [CHANGE] Fine-tuned `terminationGracePeriodSeconds` for the following components: #7361 #7364
   * Alertmanager: changed from `60` to `900`
   * Distributor: changed from `60` to `100`
@@ -48,15 +42,14 @@
   * Metadata-cache: changed from `60` to `30`
   * Results-cache: changed from `60` to `30`
 * [CHANGE] Smoke-test: remove the `smoke_test.image` and `continuous_test.image` sections and reuse the main Mimir image from the top `image` section using the new `-target=continuous-test` CLI flag. #7923
-* [ENHANCEMENT] Dashboards: allow switching between using classic of native histograms in dashboards. #7627
-  * Overview dashboard, Status panel, `cortex_request_duration_seconds` metric.
+* [ENHANCEMENT] Dashboards: allow switching between using classic or native histograms in dashboards. #7627 #7674
+  * Overview dashboard: status, read/write latency and queries/ingestion per sec panels, `cortex_request_duration_seconds` metric.
 * [ENHANCEMENT] Rollout-operator: upgrade to v0.14.0. #7886
 * [ENHANCEMENT] Alerts: exclude `529` and `598` status codes from failure codes in `MimirRequestsError`. #7889
 * [ENHANCEMENT] The new value `metaMonitoring.grafanaAgent.logs.clusterLabel` controls whether to add a `cluster` label and with what content to PodLogs logs. #7764
 * [ENHANCEMENT] The new values `global.extraVolumes` and `global.extraVolumeMounts` adds volumes and volumeMounts to all pods directly managed by mimir-distributed. #7922
 
 ## 5.3.0
->>>>>>> 51498b20
 
 * [CHANGE] Do not render resource blocks for `initContainers`, `nodeSelector`, `affinity` and `tolerations` if they are empty. #7559
 * [CHANGE] Rollout-operator: remove default CPU limit. #7125
