--- conflicted
+++ resolved
@@ -31,12 +31,9 @@
 * [FEATURE] Add support for `topologySpreadConstraints` to all components; add `topologySpreadConstraints` to GEM gateway, admin-api, and alertmanager, which did not have `podAntiAffinity` previously. #2722
 * [ENHANCEMENT] Document `kubeVersionOverride`. If you rely on `helm template`, use this in your values to set the Kubernetes version. If unset helm will use the kubectl client version as the Kubernetes version with `helm template`, which may cause the chart to render incompatible manifests for the actual server version. #2872
 * [ENHANCEMENT] Support autoscaling/v2 HorizontalPodAutoscaler for nginx autoscaling. This is used when deploying on Kubernetes >= 1.25. #2848
-<<<<<<< HEAD
 * [ENHANCEMENT] Monitoring: Add additional flags to conditionally enable log / metric scraping. #2936
-=======
 * [ENHANCEMENT] Add podAntiAffinity to sizing plans (small.yaml, large.yaml, capped-small.yaml, capped-large.yaml). #2906
 
->>>>>>> 85ba77ca
 
 ## 3.1.0
 
