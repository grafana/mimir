# Changelog

## Deprecated features

This section contains deprecated features and interfaces that the chart exposes. The deprecation policy of the chart is to
remove a deprecated item from the third major release after it has been deprecated it.

### List

* GEM gateway: remove port 8080 on the Service resource. Deprecated in `3.1.0` and will be removed in `6.0.0`.
  * __How to migrate__: replace usages of port 8080 with port 80; these usages can be in dashboards, Prometheus remote-write configurations, or automation for updating rules.
* NGINX configuration via `nginx` top-level values sections is being merged with by the `gateway` section. The
  `nginx` section is deprecated in `4.0.0` and will be removed in `7.0.0`.
  * __How to migrate__: refer to [Migrate to using the unified proxy deployment for NGINX and GEM gateway](https://grafana.com/docs/helm-charts/mimir-distributed/latest/migration-guides/migrate-to-unified-proxy-deployment/)

## Format of changelog

This changelog is continued from `enterprise-metrics` after Grafana Enterprise Metrics was added to `mimir-distributed` in PR #1203.
All notable changes to this chart will be documented in this file.

Entries should be ordered as follows:

* [CHANGE]
* [FEATURE]
* [ENHANCEMENT]
* [BUGFIX]

Entries should include a reference to the Pull Request that introduced the change.

## main / unreleased

<<<<<<< HEAD
* [BUGFIX] Fix calculation of `mimir.siToBytes` and use floating point arithmetics. #10044
=======
* [CHANGE] Memcached: Update to Memcached 1.6.34. #10318
>>>>>>> 4723282e

## 5.6.0-rc.0

* [CHANGE] Update rollout-operator version to 0.20.0. #9995
* [CHANGE] Remove the `track_sizes` feature for Memcached pods since it is unused. #10032
* [FEATURE] Add support for GEM's federation-frontend. See the `federation_frontend` section in the values file. #9673
* [ENHANCEMENT] Add support for setting type and internal traffic policy for Kubernetes service. Set `internalTrafficPolicy=Cluster` by default in all services with type `ClusterIP`. #9619
* [ENHANCEMENT] Add the possibility to create a dedicated serviceAccount for the `alertmanager` component by setting `alertmanager.serviceAcount.create` to true in the values. #9781
* [ENHANCEMENT] helm: add `enabled` field for admin-api, compactor, distributor, gateway, ingester, querier, query-frontend and store-gateway components. This helps when deploying the GEM federation-frontend on its own. #9734
* [BUGFIX] Do not quote container command args passed via *.extraArgs values. #10029
* [BUGFIX] Update `serviceAccountName` in the `alertmanager-statefulset` template. #10016
* [BUGFIX] Fix PVC template in AlertManager to not show diff in ArgoCD. #9774
* [BUGFIX] Fix how `fullnameOverride` is reflected in generated manifests. #9564
* [BUGFIX] Fix `extraObjects` linting with helm lint by padding with an extra new line. #9863
* [BUGFIX] Alertmanager: Set -server.http-idle-timeout to avoid EOF errors in ruler, also for zone aware Alertmanager #9851

## 5.5.1
* [BUGFIX] Fix incorrect use of topology spread constraints in `GrafanaAgent` CRD of metamonitoring. #9669

## 5.5.0

* [ENHANCEMENT] Upgrade Mimir and GEM to [2.14.0](https://github.com/grafana/mimir/blob/main/CHANGELOG.md#2140). #9591
* [ENHANCEMENT] Dashboards: allow switching between using classic or native histograms in dashboards.
  * Overview dashboard: status, read/write latency and queries/ingestion per sec panels, `cortex_request_duration_seconds` metric. #7674
  * Writes dashboard: `cortex_request_duration_seconds` metric. #8757
  * Reads dashboard: `cortex_request_duration_seconds` metric. #8752
  * Rollout progress dashboard: `cortex_request_duration_seconds` metric. #8779
  * Alertmanager dashboard: `cortex_request_duration_seconds` metric. #8792
  * Ruler dashboard: `cortex_request_duration_seconds` metric. #8795
  * Queries dashboard: `cortex_request_duration_seconds` metric. #8800
  * Remote ruler reads dashboard: `cortex_request_duration_seconds` metric. #8801
* [ENHANCEMENT] Memcached: Update to Memcached 1.6.31 and memcached-exporter 0.14.4. #8557 #9305
* [ENHANCEMENT] Add missing fields in multiple topology spread constraints. #8533
* [ENHANCEMENT] Add support for setting the image pull secrets, node selectors, tolerations and topology spread constraints for the Grafana Agent pods used for metamonitoring. #8670
* [ENHANCEMENT] Add support for setting resource requests and limits in the Grafana Agent pods used for metamonitoring. #8715
* [ENHANCEMENT] Add support for setting namespace for dashboard config maps. #8813
* [ENHANCEMENT] Add support for string `extraObjects` for better support with templating. #8825
* [ENHANCEMENT] Allow setting read and write urls in continous-test. #8741
* [ENHANCEMENT] Add support for running continuous-test with GEM. #8837
* [ENHANCEMENT] Alerts: `RequestErrors` and `RulerRemoteEvaluationFailing` have been enriched with a native histogram version. #9004
* [ENHANCEMENT] Add support for sigv4 authentication for remote write in metamonitoring. #9279
* [ENHANCEMENT] Ingester: set GOMAXPROCS to help with Go scheduling overhead when running on machines with lots of CPU cores. #9283
* [ENHANCEMENT] GEM: enable logging of access policy name and token name that execute query in query-frontend. #9348
* [ENHANCEMENT] Update rollout-operator to `v0.19.1` (Helm chart version `v0.18.0`). #9388
* [BUGFIX] Add missing container security context to run `continuous-test` under the restricted security policy. #8653
* [BUGFIX] Add `global.extraVolumeMounts` to the exporter container on memcached statefulsets #8787
* [BUGFIX] Fix helm releases failing when `querier.kedaAutoscaling.predictiveScalingEnabled=true`. #8731
* [BUGFIX] Alertmanager: Set -server.http-idle-timeout to avoid EOF errors in ruler. #8192
* [BUGFIX] Helm: fix second relabeling in ServiceMonitor and PVC template in compactor to not show diff in ArgoCD. #9195
* [BUGFIX] Helm: create query-scheduler `PodDisruptionBudget` only when the component is enabled. #9270

## 5.4.1

* [CHANGE] Upgrade GEM version to v2.13.1.

## 5.4.0

* [FEATURE] Add support for a dedicated query path for the ruler. This allows for the isolation of ruler and user query paths. Enable it via `ruler.remoteEvaluationDedicatedQueryPath: true`. #7964
* [CHANGE] Fine-tuned `terminationGracePeriodSeconds` for the following components: #7361 #7364
  * Alertmanager: changed from `60` to `900`
  * Distributor: changed from `60` to `100`
  * Ingester: changed from `240` to `1200`
  * Overrides-exporter: changed from `60` to `30`
  * Ruler: changed from `180` to `600`
  * Store-gateway: changed from `240` to `120`
  * Compactor: changed from `240` to `900`
  * Chunks-cache: changed from `60` to `30`
  * Index-cache: changed from `60` to `30`
  * Metadata-cache: changed from `60` to `30`
  * Results-cache: changed from `60` to `30`
* [CHANGE] Smoke-test: remove the `smoke_test.image` and `continuous_test.image` sections and reuse the main Mimir image from the top `image` section using the new `-target=continuous-test` CLI flag. #7923
* [ENHANCEMENT] Dashboards: allow switching between using classic of native histograms in dashboards. #7627
  * Overview dashboard, Status panel, `cortex_request_duration_seconds` metric.
* [ENHANCEMENT] Alerts: exclude `529` and `598` status codes from failure codes in `MimirRequestsError`. #7889
* [ENHANCEMENT] The new value `metaMonitoring.grafanaAgent.logs.clusterLabel` controls whether to add a `cluster` label and with what content to PodLogs logs. #7764
* [ENHANCEMENT] The new values `global.extraVolumes` and `global.extraVolumeMounts` adds volumes and volumeMounts to all pods directly managed by mimir-distributed. #7922
* [ENHANCEMENT] Smoke-test: Parameterized `backoffLimit` for smoke tests in Helm chart to accommodate slower startup environments like k3d. #8025
* [ENHANCEMENT] Add a volumeClaimTemplates section to the `chunks-cache`, `index-cache`, `metadata-cache`, and `results-cache` components. #8016
* [ENHANCEMENT] Add 'gateway.nginx.config.clientMaxBodySize' to the `gateway` to allow setting the maximum allowed size of the client request body. #7960 #8497
* [ENHANCEMENT] Update rollout-operator to `v0.17.0`. #8399
* [ENHANCEMENT] Omit rendering empty `subPath`, `args`, `env`, and `envFrom` in resource manifests. #7587
* [BUGFIX] Helm: Allowed setting static NodePort for nginx gateway via `gateway.service.nodePort`. #6966
* [BUGFIX] Helm: Expose AM configs in the `gateway` NGINX configuration. #8248
* [BUGFIX] Helm: fix ServiceMonitor and PVC template to not show diff in ArgoCD. #8829

## 5.3.0

* [CHANGE] Do not render resource blocks for `initContainers`, `nodeSelector`, `affinity` and `tolerations` if they are empty. #7559
* [CHANGE] Rollout-operator: remove default CPU limit. #7125
* [CHANGE] Ring: relaxed the hash ring heartbeat period and timeout for distributor, ingester, store-gateway and compactor: #6860
  * `-distributor.ring.heartbeat-period` set to `1m`
  * `-distributor.ring.heartbeat-timeout` set to `4m`
  * `-ingester.ring.heartbeat-period` set to `2m`
  * `-ingester.ring.heartbeat-timeout` set to `10m`
  * `-store-gateway.sharding-ring.heartbeat-period` set to `1m`
  * `-store-gateway.sharding-ring.heartbeat-timeout` set to `4m`
  * `-compactor.ring.heartbeat-period` set to `1m`
  * `-compactor.ring.heartbeat-timeout` set to `4m`
* [CHANGE] Ruler: Set `-distributor.remote-timeout` to 10s in order to accommodate writing large rule results to the ingester. #7143
* [CHANGE] Remove `-server.grpc.keepalive.max-connection-age` and `-server.grpc.keepalive.max-connection-age-grace` from default config. The configuration now applied directly to distributor, fixing parity with jsonnet. #7269
* [CHANGE] Remove `-server.grpc.keepalive.max-connection-idle` from default config. The configuration now applied directly to distributor, fixing parity with jsonnet. #7298
* [CHANGE] Distributor: termination grace period increased from 60s to 100s. #7361
* [CHANGE] Memcached: Change default read timeout for chunks and index caches to `750ms` from `450ms`. #7778
* [FEATURE] Added experimental feature for deploying [KEDA](https://keda.sh) ScaledObjects as part of the helm chart for the components: distributor, querier, query-frontend and ruler. #7282 #7392 #7431 #7679
  * Autoscaling can be enabled via `distributor.kedaAutoscaling`, `ruler.kedaAutoscaling`, `query_frontend.kedaAutoscaling`, and `querier.kedaAutoscaling`.
  * Global configuration of `promtheusAddress`, `pollingInterval` and `customHeaders` can be found in `kedaAutoscaling`section.
  * Requires metamonitoring or custom installed Prometheus compatible solution, for more details on metamonitoring see [Monitor the health of your system](https://grafana.com/docs/helm-charts/mimir-distributed/latest/run-production-environment-with-helm/monitor-system-health/).
  * For migration please use `preserveReplicas` option of each component. This option should be enabled, when first time enabling KEDA autoscaling for a component, to preserve the current number of replicas. After the autoscaler takes over and is ready to scale the component, this option can be disabled. After disabling this option, the `replicas` field inside the components deployment will be ignored and the autoscaler will manage the number of replicas.
* [FEATURE] Gateway: Allow to configure whether or not NGINX binds IPv6 via `gateway.nginx.config.enableIPv6`. #7421
* [ENHANCEMENT] Add `jaegerReporterMaxQueueSize` Helm value for all components where configuring `JAEGER_REPORTER_MAX_QUEUE_SIZE` makes sense, and override the Jaeger client's default value of 100 for components expected to generate many trace spans. #7068 #7086 #7259
* [ENHANCEMENT] Rollout-operator: upgraded to v0.13.0. #7469
* [ENHANCEMENT] Query-frontend: configured `-shutdown-delay`, `-server.grpc.keepalive.max-connection-age` and termination grace period to reduce the likelihood of queries hitting terminated query-frontends. #7129
* [ENHANCEMENT] Distributor: reduced `-server.grpc.keepalive.max-connection-age` from `2m` to `60s` and configured `-shutdown-delay` to `90s` in order to reduce the chances of failed gRPC write requests when distributors gracefully shutdown. #7361
* [ENHANCEMENT] Add the possibility to create a dedicated serviceAccount for the `ruler` component by setting `ruler.serviceAccount.create` to true in the values. #7132
* [ENHANCEMENT] nginx, Gateway: set `proxy_http_version: 1.1` to proxy to HTTP 1.1. #5040
* [ENHANCEMENT] Gateway: make Ingress/Route host templateable. #7218
* [ENHANCEMENT] Make the PSP template configurable via `rbac.podSecurityPolicy`. #7190
* [ENHANCEMENT] Recording rules: add native histogram recording rules to `cortex_request_duration_seconds`. #7528
* [ENHANCEMENT] Make the port used in ServiceMonitor for kube-state-metrics configurable. #7507
* [ENHANCEMENT] Produce a clearer error messages when multiple X-Scope-OrgID headers are present. #7704
* [ENHANCEMENT] Add `querier.kedaAutoscaling.predictiveScalingEnabled` to scale querier based on inflight queries 7 days ago. #7775
* [BUGFIX] Metamonitoring: update dashboards to drop unsupported `step` parameter in targets. #7157
* [BUGFIX] Recording rules: drop rules for metrics removed in 2.0: `cortex_memcache_request_duration_seconds` and `cortex_cache_request_duration_seconds`. #7514
* [BUGFIX] Store-gateway: setting "resources.requests.memory" with a quantity that used power-of-ten SI suffix, caused an error. #7506
* [BUGFIX] Do nor render empty fields for `subPath`, `args`, `env` & `envFrom` #7587

## 5.2.3

* [BUGFIX] admin-cache: set max connections to fix failure to start #7632

## 5.2.2

* [BUGFIX] Updated GEM image to v2.11.2. #7555

## 5.2.1

* [BUGFIX] Revert [PR 6999](https://github.com/grafana/mimir/pull/6999), introduced in 5.2.0, which broke installations relying on the default value of `blocks_storage.backend: s3`. If `mimir.structuredConfig.blocks_storage.backend: s3` wasn't explicitly set, then Mimir would fail to connect to S3 and will instead try to read and write blocks to the local filesystem. #7199

## 5.2.0

* [CHANGE] Remove deprecated configuration parameter `blocks_storage.bucket_store.max_chunk_pool_bytes`. #6673
* [CHANGE] Reduce `-server.grpc-max-concurrent-streams` from 1000 to 500 for ingester and to 100 for all components. #5666
* [CHANGE] Changed default `clusterDomain` from `cluster.local` to `cluster.local.` to reduce the number of DNS lookups made by Mimir. #6389
* [CHANGE] Change the default timeout used for index-queries caches from `200ms` to `450ms`. #6786
* [FEATURE] Added option to enable StatefulSetAutoDeletePVC for StatefulSets for compactor, ingester, store-gateway, and alertmanager via `*.persistance.enableRetentionPolicy`, `*.persistance.whenDeleted`, and `*.persistance.whenScaled`. #6106
* [FEATURE] Add pure Ingress option instead of the gateway service. #6932
* [ENHANCEMENT] Update the `rollout-operator` subchart to `0.10.0`. #6022 #6110 #6558 #6681
* [ENHANCEMENT] Add support for not setting replicas for distributor, querier, and query-frontend. #6373
* [ENHANCEMENT] Make Memcached connection limit configurable. #6715
* [BUGFIX] Let the unified gateway/nginx config listen on IPv6 as well. Followup to #5948. #6204
* [BUGFIX] Quote `checksum/config` when using external config. This allows setting `externalConfigVersion` to numeric values. #6407
* [BUGFIX] Update memcached-exporter to 0.14.1 due to CVE-2023-39325. #6861

## 5.1.4

* [BUGFIX] Update memcached-exporter to 0.14.1 due to CVE-2023-39325.

## 5.1.3

* [BUGFIX] Updated Mimir image to 2.10.4 and GEM images to v2.10.4. #6654

## 5.1.2

* [BUGFIX] Update Mimir image to 2.10.3 and GEM image to v2.10.3. #6427

## 5.1.1

* [BUGFIX] Update Mimir image to 2.10.2 and GEM image to v2.10.2. #6371

## 5.1.0

* [ENHANCEMENT] Update Mimir image to 2.10.0 and GEM image to v2.10.1. #6077
* [ENHANCEMENT] Make compactor podManagementPolicy configurable. #5902
* [ENHANCEMENT] Distributor: dynamically set `GOMAXPROCS` based on the CPU request. This should reduce distributor CPU utilization, assuming the CPU request is set to a value close to the actual utilization. #5588
* [ENHANCEMENT] Querier: dynamically set `GOMAXPROCS` based on the CPU request. This should reduce noisy neighbour issues created by the querier, whose CPU utilization could eventually saturate the Kubernetes node if unbounded. #5646
* [ENHANCEMENT] Sets the `appProtocol` value to `tcp` for the `gossip-ring-svc` service template. This allows memberlist to work with istio protocol selection. #5673
* [ENHANCEMENT] Update the `rollout-operator` subchart to `0.8.0`. #5718
* [ENHANCEMENT] Make store_gateway podManagementPolicy configurable. #5757
* [ENHANCEMENT] Set `maxUnavailable` to 0 for `distributor`, `overrides-exporter`, `querier`, `query-frontend`, `query-scheduler`, `ruler-querier`, `ruler-query-frontend`, `ruler-query-scheduler`, `nginx`, `gateway`, `admin-api`, `graphite-querier` and `graphite-write-proxy` deployments, to ensure they don't become completely unavailable during a rollout. #5924
* [ENHANCEMENT] Nginx: listen on IPv6 addresses. #5948
* [BUGFIX] Fix `global.podLabels` causing invalid indentation. #5625

## 5.0.0

* [CHANGE] Changed max unavailable ingesters and store-gateways in a zone to 50. #5327
* [CHANGE] Don't render PodSecurityPolicy on Kubernetes >=1.24. (was >= 1.25). This helps with upgrades between 1.24 and 1.25. To use a PSP in 1.24, toggle `rbac.forcePSPOnKubernetes124: true`. #5357
* [ENHANCEMENT] Ruler: configure the ruler storage cache when the metadata cache is enabled. #5326 #5334
* [ENHANCEMENT] Helm: support metricRelabelings in the monitoring serviceMonitor resources via `metaMonitoring.serviceMonitor.metricRelabelings`. #5340
* [ENHANCEMENT] Service Account: allow adding labels to the service account. #5355
* [ENHANCEMENT] Memcached: enable providing additional extended options (`-o/--extended`) via `<cache-section>.extraExtendedOptions`. #5353
* [ENHANCEMENT] Memcached exporter: enable adding additional CLI arguments via `memcachedExporter.extraArgs`. #5353
* [ENHANCEMENT] Memcached: allow mounting additional volumes to the memcached and exporter containers via `<cache-section>.extraVolumes` and `<cache-section>.extraVolumeMounts`. #5353

## 4.5.0

* [CHANGE] Query-frontend: enable cardinality estimation via `frontend.query_sharding_target_series_per_shard` in the Mimir configuration for query sharding by default if `results-cache.enabled` is true. #5128
* [CHANGE] Remove `graphite-web` component from the graphite proxy. The `graphite-web` component had several configuration issues which meant it was failing to process requests. #5133
* [ENHANCEMENT] Set `nginx` and `gateway` Nginx read timeout (`proxy_read_timeout`) to 300 seconds (increase from default 60 seconds), so that it doesn't interfere with the querier's default 120 seconds timeout (`mimir.structuredConfig.querier.timeout`). #4924
* [ENHANCEMENT] Update nginx image to `nginxinc/nginx-unprivileged:1.24-alpine`. #5066
* [ENHANCEMENT] Update the `rollout-operator` subchart to `0.5.0`. #4930
* [ENHANCEMENT] Store-gateway: set `GOMEMLIMIT` to the memory request value. This should reduce the likelihood the store-gateway may go out of memory, at the cost of an higher CPU utilization due to more frequent garbage collections when the memory utilization gets closer or above the configured requested memory. #4971
* [ENHANCEMENT] Store-gateway: dynamically set `GOMAXPROCS` based on the CPU request. This should reduce the likelihood a high load on the store-gateway will slow down the entire Kubernetes node. #5104
* [ENHANCEMENT] Add global.podLabels which can add POD labels to PODs directly controlled by this chart (mimir services, nginx). #5055
* [ENHANCEMENT] Enable the `track_sizes` feature for Memcached pods to help determine cache efficiency. #5209
* [BUGFIX] Fix Pod Anti-Affinity rule to allow ingesters of from the same zone to run on same node, by using `zone` label since the old `app.kubernetes.io/component` did not allow for this. #5031
* [ENHANCEMENT] Enable `PodDisruptionBudget`s by default for admin API, alertmanager, compactor, distributor, gateway, overrides-exporter, ruler, querier, query-frontend, query-scheduler, nginx, Graphite components, chunks cache, index cache, metadata cache and results cache.

## 4.4.1

* [CHANGE] Change number of Memcached max idle connections to 150. #4591
* [CHANGE] Set `unregister_on_shutdown` for `store-gateway` to `false` by default. #4690
* [FEATURE] Add support for Vault Agent. When enabled, the Pod annotations for TLS configurable components are updated to allow a running Vault Agent to fetch secrets from Vault and to inject them into a Pod. The annotations are updated for the following components: `admin-api`, `alertmanager`, `compactor`, `distributor`, `gateway`, `ingester`, `overrides-exporter`, `querier`, `query-frontend`, `query-scheduler`, `ruler`, `store-gateway`. #4660
* [FEATURE] Add documentation to use external Redis support for chunks-cache, metadata-cache and results-cache. #4348
* [FEATURE] Allow for deploying mixin dashboards as part of the helm chart. #4618
* [ENHANCEMENT] Update the `rollout-operator` subchart to `0.4.2`. #4524 #4659 #4780
* [ENHANCEMENT] Update the `memcached-exporter` to `v0.11.2`. #4570
* [ENHANCEMENT] Update memcached to `memcached:1.6.19-alpine`. #4581
* [ENHANCEMENT] Allow definition of multiple topology spread constraints. #4584
* [ENHANCEMENT] Expose image repo path as helm vars for containers created by grafana-agent-operator #4645
* [ENHANCEMENT] Update minio subchart to `5.0.7`. #4705
* [ENHANCEMENT] Configure ingester TSDB head compaction interval to 15m. #4870
* [ENHANCEMENT] Configure ingester TSDB WAL replay concurrency to 3. #4864
* [ENHANCEMENT] Configure compactor's first level compaction wait period to 25m. #4872
* [ENHANCEMENT] You can now configure `storageClass` per zone for Alertmanager, StoreGateway and Ingester. #4234
* [ENHANCEMENT] Add suffix to minio create buckets job to avoid mimir-distributed helm chart fail to upgrade when minio image version changes. #4936
* [BUGFIX] Helm-Chart: fix route to service port mapping. #4728
* [BUGFIX] Include podAnnotations on the tokengen Job. #4540
* [BUGFIX] Add http port in ingester and store-gateway headless services. #4573
* [BUGFIX] Set `gateway` and `nginx` HPA MetricTarget type to Utilization to align with usage of averageUtilization. #4642
* [BUGFIX] Add missing imagePullSecrets configuration to the `graphite-web` deployment template. #4716

## 4.3.1

* [BUGFIX] Updated Go version in Mimir and GEM images to 1.20.3 to fix CVE-2023-24538. #4803

## 4.3.0

* [CHANGE] Ruler: changed ruler deployment max surge from `0` to `50%`, and max unavailable from `1` to `0`. #4381
* [FEATURE] Add cache support for GEM's admin bucket. The cache will be enabled by default when you use the
  small.yaml, large.yaml, capped-small.yaml or capped-large.yaml Helm values file. #3740
  > **Note:** For more information, refer to the [Grafana Enterprise Metrics configuration](https://grafana.com/docs/enterprise-metrics/latest/config).
* [ENHANCEMENT] Update GEM image grafana/enterprise-metrics to v2.7.0. #4533
* [ENHANCEMENT] Support autoscaling/v2 HorizontalPodAutoscaler for nginx autoscaling starting with Kubernetes 1.23. #4285
* [ENHANCEMENT] Set default pod security context under `rbac.podSecurityContext` for easier install on OpenShift. #4272
* [BUGFIX] Allow override of Kubernetes version for nginx HPA. #4299
* [BUGFIX] Do not generate query-frontend-headless service if query scheduler is enabled. Fixes parity with jsonnet. #4353
* [BUGFIX] Apply `clusterLabel` to ServiceMonitors for kube-state-metrics, kubelet, and cadvisor. #4126
* [BUGFIX] Add http port in distributor headless service. Fixes parity with jsonnet. #4392
* [BUGFIX] Generate the pod security context on the pod level in graphite web deployment, instead of on container level. #4272
* [BUGFIX] Fix kube-state-metrics metricRelabelings dropping pods and deployments. #4485
* [BUGFIX] Allow for single extraArg flags in templated memcached args. #4407

## 4.2.1

* [BUGFIX] Updated Go version in Mimir and GEM images to 1.20.3 and 1.19.8 to fix CVE-2023-24538. #4818

## 4.2.0

* [ENHANCEMENT] Allow NGINX error log level to be overridden and access log to be disabled. #4230
* [ENHANCEMENT] Update GEM image grafana/enterprise-metrics to v2.6.0. #4279

## 4.1.0

* [CHANGE] Configured `max_total_query_length: 12000h` limit to match Mimir jsonnet-based deployment. #3879
* [ENHANCEMENT] Enable users to specify additional Kubernetes resource manifests using the `extraObjects` variable. #4102
* [ENHANCEMENT] Update the `rollout-operator` subchart to `0.2.0`. #3624
* [ENHANCEMENT] Add ability to manage PrometheusRule for metamonitoring with Prometheus operator from the Helm chart. The alerts are disabled by default but can be enabled with `prometheusRule.mimirAlerts` set to `true`. To enable the default rules, set `mimirRules` to `true`. #2134 #2609
* [ENHANCEMENT] Update memcached image to `memcached:1.6.17-alpine`. #3914
* [ENHANCEMENT] Update minio subchart to `5.0.4`. #3942
* [BUGFIX] Enable `rollout-operator` to use PodSecurityPolicies if necessary. #3686
* [BUGFIX] Fixed gateway's checksum/config when using nginx #3780
* [BUGFIX] Disable gateway's serviceMonitor when using nginx #3781
* [BUGFIX] Expose OTLP ingestion in the `gateway` NGINX configuration. #3851
* [BUGFIX] Use alertmanager headless service in `gateway` NGINX configuration. #3851
* [BUGFIX] Use `50Gi` persistent volume for ingesters in `capped-small.yaml`. #3919
* [BUGFIX] Set server variables in NGINX configuration so that IP addresses are re-resolved when TTLs expire. #4124
* [BUGFIX] Do not include namespace for the PodSecurityPolicy definition as it is not needed and some tools reject it outright. #4164

## 4.0.1

* [ENHANCEMENT] Bump Grafana Enterprise Metrics image version to 2.5.1 #3902

## 4.0.0

* [FEATURE] Support deploying NGINX via the `gateway` section. The `nginx` section will be removed in `7.0.0`. See
  [Migrate to using the unified proxy deployment for NGINX and GEM gateway](https://grafana.com/docs/helm-charts/mimir-distributed/latest/migration-guides/migrate-to-unified-proxy-deployment/)
* [CHANGE] **breaking change** **Data loss without action.** Enables [zone-aware replication](https://grafana.com/docs/mimir/latest/configure/configure-zone-aware-replication/) for ingesters and store-gateways by default. #2778
  - If you are **upgrading** an existing installation:
    - Turn off zone-aware replication, by setting the following values:
      ```yaml
      ingester:
        zoneAwareReplication:
          enabled: false
      store_gateway:
        zoneAwareReplication:
          enabled: false
      rollout_operator:
        enabled: false
      ```
    - After the upgrade you can migrate to the new zone-aware replication setup, see [Migrate from single zone to zone-aware replication with Helm](https://grafana.com/docs/mimir/latest/migration-guide/migrating-from-single-zone-with-helm/) guide.
  - If you are **installing** the chart:
    - Ingesters and store-gateways are installed with 3 logical zones, which means both ingesters and store-gateways start 3 replicas each.
* [CHANGE] **breaking change** Reduce the number of ingesters in small.yaml form 4 to 3. This should be more accurate size for the scale of 1M AS. Before upgrading refer to [Scaling down ingesters](https://grafana.com/docs/mimir/latest/operators-guide/run-production-environment/scaling-out/#scaling-down-ingesters) to scale down `ingester-3`. Alternatively override the number of ingesters to 4. #3035
* [CHANGE] **breaking change** Update minio subchart from `4.0.12` to `5.0.0`, which inherits the breaking change of minio gateway mode being removed. #3352
* [CHANGE] Nginx: uses the headless service of alertmanager, ingester and store-gateway as backends, because there are 3 separate services for each zone. #2778
* [CHANGE] Gateway: uses the headless service of alertmanager as backend, because there are 3 separate services for each zone. #2778
* [CHANGE] Update sizing plans (small.yaml, large.yaml, capped-small.yaml, capped-large.yaml). These reflect better how we recommend running Mimir and GEM in production. most plans have adjusted number of replicas and resource requirements. The only **breaking change** is in small.yaml which has reduced the number of ingesters from 4 to 3; for scaling down ingesters refer to [Scaling down ingesters](https://grafana.com/docs/mimir/latest/operators-guide/run-production-environment/scaling-out/#scaling-down-ingesters). #3035
* [CHANGE] Change default securityContext of Mimir and GEM Pods and containers, so that they comply with a [Restricted pod security policy](https://kubernetes.io/docs/concepts/security/pod-security-standards/).
  This changes what user the containers run as from `root` to `10001`. The files in the Pods' attached volumes should change ownership with the `fsGroup` change;
  most CSI drivers support changing the value of `fsGroup`, or kubelet is able to do the ownership change instead of the CSI driver. This is not the case for the HostPath driver.
  If you are using HostPath or another driver that doesn't support changing `fsGroup`, then you have a couple of options: A) set the `securityContext` of all Mimir and GEM components to `{}` in your values file; B) delete PersistentVolumes and PersistentVolumeClaims and upgrade the chart; C) add an initContainer to all components that use a PVC that changes ownership of the mounted volumes.
  If you take no action and `fsGroup` is not supported by your CSI driver, then components will fail to start. #3007
* [CHANGE] Restrict Pod seccomp profile to `runtime/default` in the default PodSecurityPolicy of the chart. #3007
* [CHANGE] Use the chart's service account for metamonitoring instead of creating one specific to metamonitoring. #3350
* [CHANGE] Use mimir for the nginx ingress example #3336
* [ENHANCEMENT] Metamonitoring: If enabled and no URL is configured, then metamonitoring metrics will be sent to
  Mimir under the `metamonitoring` tenant; this enhancement does not apply to GEM. #3176
* [ENHANCEMENT] Improve default rollout strategies. Now distributor, overrides_exporter, querier, query_frontend, admin_api, gateway, and graphite components can be upgraded more quickly and also can be rolled out with a single replica without downtime. #3029
* [ENHANCEMENT] Metamonitoring: make scrape interval configurable. #2945
* [ENHANCEMENT] Documented how to prevent a user from using a mismatched Helm chart `values.yaml` file. #3197
* [ENHANCEMENT] Update compactor configuration to match Jsonnet. #3353
  * This also now matches production configuration from Grafana Cloud
  * Set `compactor.compaction_interval` to `30m` (Decreased from `1h`)
  * Set `compactor.deletion_delay` to `2h` (Decreased from `12h`)
  * Set `compactor.max_closing_blocks_concurrency` to `2` (Increased from `1`)
  * Set `compactor.max_opening_blocks_concurrency` to `4` (Increased from `1`)
  * Set `compactor.symbols_flushers_concurrency` to `4` (Increased from `1`)
  * Set `compactor.sharding_ring.wait_stability_min_duration` to `1m` (Increased from `0`)
* [ENHANCEMENT] Update read path configuration to match Jsonnet #2998
  * This also now matches production configuration from Grafana Cloud
  * Set `blocks_storage.bucket_store.max_chunk_pool_bytes` to `12GiB` (Increased from `2GiB`)
  * Set `blocks_storage.bucket_Store.index_cache.memcached.max_item_size` to `5MiB` (Decreased from `15MiB`)
  * Set `frontend.grpc_client_config.max_send_msg_size` to `400MiB` (Increased from `100MiB`)
  * Set `limits.max_cache_freshness` to `10m` (Increased from `1m`)
  * Set `limits.max_query_parallelism` to `240` (Increased from `224`)
  * Set `query_scheduler.max_outstanding_requests_per_tenant` to `800` (Decreased from `1600`)
  * Set `store_gateway.sharding_ring.wait_stability_min_duration` to `1m` (Increased from `0`)
  * Set `frontend.results_cache.memcached.timeout` to `500ms` (Increased from `100ms`)
  * Unset `frontend.align_queries_with_step` (Was `true`, now defaults to `false`)
  * Unset `frontend.log_queries_longer_than` (Was `10s`, now defaults to `0`, which is disabled)
* [ENHANCEMENT] Added `usage_stats.installation_mode` configuration to track the installation mode via the anonymous usage statistics. #3294
* [ENHANCEMENT] Update grafana-agent-operator subchart to 0.2.8. Notable changes are being able to configure Pod's SecurityContext and Container's SecurityContext. #3350
* [ENHANCEMENT] Add possibility to configure fallbackConfig for alertmanager and set it by default. Now tenants without an alertmanager config will not see errors accessing the alertmanager UI or when using the alertmanager API. #3360
* [ENHANCEMENT] Add ability to set a `schedulerName` for alertmanager, compactor, ingester and store-gateway. This is needed for example for some storage providers. #3140
* [BUGFIX] Fix an issue that caused metamonitoring secrets to be created incorrectly #3170
* [BUGFIX] Nginx: fixed `imagePullSecret` value reference inconsistency. #3208
* [BUGFIX] Move the activity tracker log from /data to /active-query-tracker to remove ignore log messages. #3169
* [BUGFIX] Fix invalid ingress NGINX configuration due to newline in prometheusHttpPrefix Helm named templates. #3087
* [BUGFIX] Added missing endpoint for OTLP in NGINX #3479

## 3.3.0

* [ENHANCEMENT] Update GEM image grafana/enterprise-metrics to v2.4.0. #3445

## 3.2.0

* [CHANGE] Nginx: replace topology key previously used in `podAntiAffinity` (`failure-domain.beta.kubernetes.io/zone`) with a different one `topologySpreadConstraints` (`kubernetes.io/hostname`). #2722
* [CHANGE] Use `topologySpreadConstraints` instead of `podAntiAffinity` by default. #2722
  - **Important**: if you are not using the sizing plans (small.yaml, large.yaml, capped-small.yaml, capped-large.yaml) in production, you should reintroduce pod affinity rules for the ingester and store-gateway. This also fixes a missing label selector for the ingester.
     Merge the following to your custom values file:
     ```yaml
     ingester:
       affinity:
         podAntiAffinity:
           requiredDuringSchedulingIgnoredDuringExecution:
              - labelSelector:
                  matchExpressions:
                    - key: target
                      operator: In
                      values:
                        - ingester
                topologyKey: 'kubernetes.io/hostname'
              - labelSelector:
                  matchExpressions:
                    - key: app.kubernetes.io/component
                      operator: In
                      values:
                        - ingester
                topologyKey: 'kubernetes.io/hostname'
     store_gateway:
       affinity:
         podAntiAffinity:
           requiredDuringSchedulingIgnoredDuringExecution:
              - labelSelector:
                  matchExpressions:
                    - key: target
                      operator: In
                      values:
                        - store-gateway
                topologyKey: 'kubernetes.io/hostname'
              - labelSelector:
                  matchExpressions:
                    - key: app.kubernetes.io/component
                      operator: In
                      values:
                        - store-gateway
                topologyKey: 'kubernetes.io/hostname'
     ```
* [CHANGE] Ingresses for the GEM gateway and nginx will no longer render on Kubernetes versions <1.19. #2872
* [FEATURE] Add support for OpenShift Routes for Nginx #2908
* [FEATURE] Add support for `topologySpreadConstraints` to all components; add `topologySpreadConstraints` to GEM gateway, admin-api, and alertmanager, which did not have `podAntiAffinity` previously. #2722
* [ENHANCEMENT] Document `kubeVersionOverride`. If you rely on `helm template`, use this in your values to set the Kubernetes version. If unset helm will use the kubectl client version as the Kubernetes version with `helm template`, which may cause the chart to render incompatible manifests for the actual server version. #2872
* [ENHANCEMENT] Support autoscaling/v2 HorizontalPodAutoscaler for nginx autoscaling. This is used when deploying on Kubernetes >= 1.25. #2848
* [ENHANCEMENT] Monitoring: Add additional flags to conditionally enable log / metric scraping. #2936
* [ENHANCEMENT] Add podAntiAffinity to sizing plans (small.yaml, large.yaml, capped-small.yaml, capped-large.yaml). #2906
* [ENHANCEMENT] Add ability to configure and run mimir-continuous-test. #3117
* [BUGFIX] Fix wrong label selector in ingester anti affinity rules in the sizing plans. #2906
* [BUGFIX] Query-scheduler no longer periodically terminates connections from query-frontends and queriers. This caused some queries to time out and EOF errors in the logs. #3262

## 3.1.0

* [CHANGE] **breaking change** Update minio deprecated helm chart (<https://helm.min.io/>) to the supported chart's version (<https://charts.min.io/>). #2427
  - Renamed helm config values `minio.accessKey` to `minio.rootUser`.
  - Renamed helm config values `minio.secretKey` to `minio.rootPassword`.
  - Minio container images are now loaded from quay.io instead of Docker Hub. Set `minio.image.repository` value to override the default behavior.
* [CHANGE] Enable [query sharding](https://grafana.com/docs/mimir/latest/operators-guide/architecture/query-sharding/) by default. If you override the value of `mimir.config`, then take a look at `mimir.config` in the `values.yaml` from this version of the chart and incorporate the differences. If you override `mimir.config`, then consider switching to `mimir.structuredConfig`. To disable query sharding set `mimir.structuredConfig.frontend.parallelize_shardable_queries` to `false`. #2655
* [FEATURE] Add query-scheduler, which is now enabled by default. If you have copied the `mimir.config`, then update it to correctly configure the query-frontend and the querier. #2087
* [FEATURE] Added support to run graphite-proxy alongside GEM. It is disabled by default. Set `graphite.enabled=true` in your values config to get it running. #2711
* [ENHANCEMENT] Add backfill endpoints to Nginx configuration. #2478
* [ENHANCEMENT] Add `namespace` to smoke-test helm template to allow the job to be deployed within the same namespace as the rest of the deployment. #2515
* [ENHANCEMENT] Memberlist now uses DNS service-discovery by default. #2549 #2561
* [ENHANCEMENT] The Mimir configuration parameters `server.http_listen_port` and `server.grpc_listen_port` are now configurable in `mimir.structuredConfig`. #2561
* [ENHANCEMENT] Default to injecting the `no_auth_tenant` from the Mimir configuration as the value for `X-Scope-OrgID` in nginx. #2614
* [ENHANCEMENT] Default `ingester.ring.tokens-file-path` and `store-gateway.sharding-ring.tokens-file-path` to `/data/tokens` to prevent resharding on restarts. #2726
* [ENHANCEMENT] Upgrade memcached image tag to `memcached:1.6.16-alpine`. #2740
* [ENHANCEMENT] Upgrade nginx image tag to `nginxinc/nginx-unprivileged:1.22-alpine`. #2742
* [ENHANCEMENT] Upgrade minio subchart to `4.0.12`. #2759
* [ENHANCEMENT] Update agent-operator subchart to `0.2.5`. #3009
* [BUGFIX] `nginx.extraArgs` are now actually passed to the nginx container. #2336
* [BUGFIX] Add missing `containerSecurityContext` to alertmanager and tokengen job. #2416
* [BUGFIX] Add missing `containerSecutiryContext` to memcached exporter containers. #2666
* [BUGFIX] Do not use undocumented `mulf` function in templates. #2752
* [BUGFIX] Open port 80 for the Enterprise `gateway` service so that the read and write address reported by NOTES.txt is correct. Also deprecate the current default of 8080. #2860
* [BUGFIX] Periodically rebalance gRPC connection between GEM gateway and distributors after scale out of the distributors. #2862
* [BUGFIX] Remove PodSecurityPolicy when running against Kubernetes >= 1.25. #2870

## 3.0.0

* [CHANGE] **breaking change** The minimal Kubernetes version is now 1.20. This reflects the fact that Grafana does not test with older versions. #2297
* [CHANGE] **breaking change** Make `ConfigMap` the default for `configStorageType`. This means that the Mimir (or Enterprise Metrics) configuration is now created in and loaded from a ConfigMap instead of a Secret. #2277
  - Set to `Secret` to keep existing way of working. See related #2031, #2017, #2089.
  - In case the configuration is loaded from an external Secret, `useExternalConfig=true`, then `configStorageType` must be set to `Secret`.
  - Having the configuration in a ConfigMap means that `helm template` now shows the configuration directly and `helm diff upgrade` can show the changes to the configuration.
* [CHANGE] Enable multi-tenancy by default. This means `multitenancy_enabled` is now `true` for both Mimir and Enterprise Metrics. Nginx will inject `X-Scope-OrgID=anonymous` header if the header is not present, ensuring backwards compatibility. #2117
* [CHANGE] **breaking change** The value `serviceMonitor` and everything under it is moved to `metaMonitoring.serviceMonitor` to group all meta-monitoring settings under one section. #2236
* [CHANGE] Added support to install on OpenShift. #2219
  - **breaking change** The value `rbac.pspEnabled` was removed.
  - Added new `rbac.type` option. Allowed values are `psp` and `scc`, for Pod Security Policy and Security Context Constraints (OpenShift) respectively.
  - Added `rbac.create` option to enable/disable RBAC configuration.
  - mc path in Minio changed to be compatible with OpenShift security.
* [CHANGE] **breaking change** Chart now uses custom memcached templates to remove bitnami dependency. There are changes to the Helm values, listed below. #2064
  - The `memcached` section now contains common values shared across all memcached instances.
  - New `memcachedExporter` section was added to configure memcached metrics exporter.
  - New `chunks-cache` section was added that refers to previous `memcached` configuration.
  - The section `memcached-queries` is renamed to `index-cache`.
  - The section `memcached-metadata` is renamed to `metadata-cache`.
  - The section `memcached-results` is renamed to `results-cache`.
  - The value `memcached-*.replicaCount` is replaced with `*-cache.replicas` to align with the rest of the services.
    - Renamed `memcached.replicaCount` to `chunks-cache.replicas`.
    - Renamed `memcached-queries.replicaCount` to `index-cache.replicas`.
    - Renamed `memcached-metadata.replicaCount` to `metadata-cache.replicas`.
    - Renamed `memcached-results.replicaCount` to `results-cache.replicas`.
  - All memcached instances now share the same `ServiceAccount` that the chart uses for its services.
  - The value `memcached-*.architecture` was removed.
  - The value `memcached-*.arguments` was removed, the default arguments are now encoded in the template. Use `*-cache.extraArgs` to provide additional arguments as well as the values `*-cache.allocatedMemory`, `*-cache.maxItemMemory` and `*-cache.port` to set the memcached command line flags `-m`, `-I` and `-u`.
  - The remaining arguments are aligned with the rest of the chart's services, please consult the values file to check whether a parameter exists or was renamed.
* [CHANGE] Change default value for `blocks_storage.bucket_store.chunks_cache.memcached.timeout` to `450ms` to increase use of cached data. #2035
* [CHANGE] Remove setting `server.grpc_server_max_recv_msg_size` and `server.grpc_server_max_send_msg_size` to 100MB, since it is the default now, see #1884. #2300
* [FEATURE] Add `mimir-continuous-test` in smoke-test mode. Use `helm test` to run a smoke test of the read + write path.
* [FEATURE] Add meta-monitoring via the Grafana Agent Kubernetes operator: scrape metrics and collect logs from Mimir pods and ship them to a remote. #2068
* [ENHANCEMENT] Update memcached statefulset manifest #2321
  - Added imagePullSecrets block to pull images from private registry
  - Added resources block for memcachedExporter
* [ENHANCEMENT] ServiceMonitor object will now have default values based on release namesapce in the `namespace` and `namespaceSelector` fields. #2123
* [ENHANCEMENT] Set the `namespace` metadata field for all kubernetes objects to enable using `--namespace` correctly with Helm even if the specified namespace does not exist. #2123
* [ENHANCEMENT] The new value `serviceMonitor.clusterLabel` controls whether to add a `cluster` label and with what content to ServiceMonitor metrics. #2125
* [ENHANCEMENT] Set the flag `ingester.ring.instance-availability-zone` to `zone-default` for ingesters. This is the first step of introducing multi-zone ingesters. #2114
* [ENHANCEMENT] Add `mimir.structuredConfig` for adding and modifing `mimir.config` values after template evaulation. It can be used to alter individual values in the configuration and it's structured YAML instead of text. #2100
* [ENHANCEMENT] Add `global.podAnnotations` which can add POD annotations to PODs directly controlled by this chart (mimir services, nginx). #2099
* [ENHANCEMENT] Introduce the value `configStorageType` which can be either `ConfigMap` or `Secret`. This value sets where to store the Mimir/GEM application configuration. When using the value `ConfigMap`, make sure that any secrets, passwords, keys are injected from the environment from a separate `Secret`. See also: #2031, #2017. #2089
* [ENHANCEMENT] Add `global.extraEnv` and `global.extraEnvFrom` to values. This enables setting common environment variables and common injection of secrets to the POD environment of Mimir/GEM services and Nginx. Memcached and minio are out of scope for now. #2031
* [ENHANCEMENT] Add `extraEnvFrom` capability to all Mimir services to enable injecting secrets via environment variables. #2017
* [ENHANCEMENT] Enable `-config.expand-env=true` option in all Mimir services to be able to take secrets/settings from the environment and inject them into the Mimir configuration file. #2017
* [ENHANCEMENT] Add a simple test for enterprise installation #2027
* [ENHANCEMENT] Check for the containerSecurityContext in values file. #2112
* [ENHANCEMENT] Add `NOTES.txt` to show endpoints URLs for the user at install/upgrade. #2189
* [ENHANCEMENT] Add ServiceMonitor for overrides-exporter. #2068
* [ENHANCEMENT] Add `nginx.resolver` for allow custom resolver in nginx configuration and `nginx.extraContainers` which allow add side containers to the nginx deployment #2196

## 2.1.0

* [ENHANCEMENT] Bump image version to 2.1 #2001
  - For Grafana Mimir, see the release notes here: [Grafana Mimir 2.1](https://grafana.com/docs/mimir/latest/release-notes/v2.1/)
  - For Grafana Enterprise Metrics, see the release notes here: [Grafana Enterprise Metrics 2.1](https://grafana.com/docs/enterprise-metrics/v2.1.x/release-notes/v2-1/)
* [ENHANCEMENT] Disable `ingester.ring.unregister-on-shutdown` and `distributor.extend-writes` #1994
  - This will prevent resharding every series during a rolling ingester restart
  - Under some circumstances the previous values (both enabled) could cause write path degredation during rolling restarts
* [ENHANCEMENT] Add support for the results cache used by the query frontend #1993
  - This will result in additional resource usage due to the addition of one or
    more memcached replicas. This applies when using small.yaml, large.yaml,
    capped-large.yaml, capped-small.yaml, or when setting
    `memcached-results.enabled=true`
* [BUGFIX] Set up using older bitnami chart repository for memcached as old charts were deleted from the current one. #1998
* [BUGFIX] Use grpc round-robin for distributor clients in GEM gateway and self-monitoring
  - This utilizes an additional headless service for the distributor pods

## 2.0.14

* [BUGFIX] exclude headless services from ServiceMonitors to prevent duplication of prometheus scrape targets #1308

## 2.0.13

* [ENHANCEMENT] Removed `rbac.create` option. #1317

## 2.0.12

* [ENHANCEMENT] Add memberlist named port to container spec. #1311

## 2.0.11

* [ENHANCEMENT] Turn `ruler` and `override-exporter` into optional components. #1304

## 2.0.10

* [ENHANCEMENT] Reorder some values for consistency. #1302
* [BUGFIX] Add missing `admin_api.env`, `gateway.env` and `overrides_exporter.env` values. #1302
* [BUGFIX] Remove `<service>.extraPorts` from values as it has no effect. #1302

## 2.0.9

* [ENHANCEMENT] Disable gateway ingress by default. #1303
* [BUGFIX] Fix null port at gateway ingress definition. #1303

## 2.0.8

* [ENHANCEMENT] Add validation if `activity_tracker.filepath` is missing in `mimir.config`. #1290
* [ENHANCEMENT] Add validation if `server.http_listen_port` or `server.grpc_listen_port` is set in `mimir.config`. #1290
* [BUGFIX] Add missing empty array definition for `extraVolumeMounts` in admin_api, gateway and override-exporter. #1290
* [BUGFIX] Fix wrong template called in nginx helper. #1290

## 2.0.7

* [ENHANCEMENT] Add option to modify the port for the GEM gateway service. #1270

## 2.0.6

* [ENHANCEMENT] Add option for an ingress on GEM gateway. #1266

## 2.0.5

* [BUGFIX] Use new component name system for gateway ingress. This regression has been introduced with #1203. #1260

## 2.0.4

* [ENHANCEMENT] Determine PodDisruptionBudget APIVersion based on running version of k8s #1229

## 2.0.3

* [ENHANCEMENT] Update README.md with helm-docs version 1.8.1 instead of old 1.4.0. #1230

## 2.0.2

* [ENHANCEMENT] Update Grafana Enterprise Metrics docker image tag to v2.0.1 #1241

## 2.0.1

* [BUGFIX] Honor `global.clusterDomain` when referencing internal services, e.g. alertmanager or nginx gateway. #1227

## 2.0.0

* [CHANGE] **Breaking** for existing users of `mimir-distributed`: the naming convention is changed to have shorter resource names, as in `<release>-mimir-distributed-store-gateway` is now just `<release>-mimir-store-gateway`. To have the previous names, please specify `nameOverride: mimir-distributed` in the values. #1203
* [CHANGE] The chart `enterprise-metrics` is renamed to `mimir-distributed`. #1203
* [CHANGE] **Breaking** Configuration for Grafana Enterprise Metrics is now in the value `mimir.config` as a helm template **string**.
  Please consult the [Grafana Enterprise Migration Guide](https://grafana.com/docs/enterprise-metrics/latest/migrating-from-gem-1.7/) to learn more about how to upgrade the configuration.
  Except for the following parameters specified as command line parameters in the Pod templates,
  everything is now set in this string-typed value, giving a definitive source of configuration.
  Exceptions:
    > The `-target=` must be provided individually.\
    The `-config.file=` obviously.\
    User defined arguments from `.<service>.extraArgs`.
* [CHANGE] **Breaking** Kubernetes object labels now follow the [kubernetes standard](https://kubernetes.io/docs/concepts/overview/working-with-objects/common-labels/) (e.g. `app.kubernetes.io/component=ingester`). To enable smooth upgrade and compatibility with previous Grafana Enterprise Metrics Helm chart, the value `enterprise.legacyLabels` should be set to `true`.
* [CHANGE] **Breaking** Ingesters only support `StatefulSet` from now on as chunks storage was removed in favour of blocks storage.
* [CHANGE] **Breaking** Compactor is a required component, the value `compactor.enabled` is removed.
* [CHANGE] **Breaking** The configuration parameter `server.http_listen_port` and `server.grpc_listen_port` cannot be changed from their defaults.
* [CHANGE] The default for `ingester.ring.replication_factor` is now 3 and there will be 3 ingesters started even with the default `values.yaml`.
  On the other hand, Pod anti affinity is turned off by default to allow single node deployment.
* [FEATURE] Upgrade to [Grafana Enterprise Metrics v2.0.0](https://grafana.com/docs/enterprise-metrics/v2.0.x/)
* [FEATURE] Reworked chart to enable installing Grafana Mimir open source software version without licensed features.
* [FEATURE] Added the value `nameOverride` to enable migration from Cortex helm chart.
* [FEATURE] The alertmanager can be disabled with `alertmanager.enabled: false`, to support the use case of external alertmanager.
* [FEATURE] Added definitions of `ServiceMonitor` objects for Prometheus monitoring. Configuration is done via the `serviceMonitor` values. This enables partial functionality of Grafana Mimir dashboards out of the box - without alerts and recording rules pre-loaded.
* [ENHANCEMENT] Minio bucket creation is not tied to `admin-api` anymore, moved to its own job `templates/minio/create-bucket-job.yaml`.
* [BUGFIX] `.<service>.PodDisruptionBudget` was not working. Added template definition for all services. Pod disruption budget is enabled for the ingesters and store-gateways by default.
* [BUGFIX] Fix typo in value `.alertmanager.statefulset` to `.alertmanager.statefulSet`.
* [BUGFIX] Remove unused value `.useExternalLicense`.

## Entries from enterprise-metrics chart

## 1.8.1

* [ENHANCEMENT] Support Grafana Mimir monitoring mixin labels by setting container names to the component names.
  This will make it easier to select different components in cadvisor metrics.
  Previously, all containers used "enterprise-metrics" as the container name.
  Now, for example, the ingester Pod will have a container name "ingester" rather than "enterprise-metrics".

## 1.8.0

* [FEATURE] Upgrade to [Grafana Enterprise Metrics v1.7.0](https://grafana.com/docs/metrics-enterprise/latest/downloads/#v170----january-6th-2022).

## 1.7.3

* [BUGFIX] Alertmanager does not fail anymore to load configuration via the API. #945

## 1.7.2

* [CHANGE] The Ingester statefulset now uses podManagementPolicy Parallel, upgrading requires recreating the statefulset #920

## 1.7.1

* [BUGFIX] Remove chunks related default limits. #867

## 1.7.0

* [FEATURE] Upgrade to [Grafana Enterprise Metrics v1.6.1](https://grafana.com/docs/metrics-enterprise/latest/downloads/#v161----november-18th-2021). #839

## 1.6.0

* [FEATURE] Upgrade to [Grafana Enterprise Metrics v1.5.1](https://grafana.com/docs/metrics-enterprise/latest/downloads/#v151----september-21st-2021). #729
* [CHANGE] Production values set the ingester replication factor to three to avoid data loss.
  The resource calculations of these values already factored in this replication factor but did not apply it in the configuration.
  If you have not reduced the compute resources in these values then this change should have no impact besides increased resilience to ingester failure.
  If you have reduced the compute resources, consider increasing them back to the recommended values before installing this version. #729

## 1.5.6

* [BUGFIX] YAML exports are no longer included as part of the Helm chart. #726

## 1.5.5

* [BUGFIX] Ensure all PodSpecs have configurable initContainers. #708

## 1.5.4

* [BUGFIX] Adds a `Service` resource for the Compactor Pods and adds Compactor to the default set of gateway proxy URLs. In previous chart versions the Compactor would not show up in the GEM plugin "Ring Health" tab because the gateway did not know how to reach Compactor. #714

## 1.5.3

* [BUGFIX] This change does not affect single replica deployments of the
  admin-api but does fix the potential for an inconsistent state when
  running with multiple replicas of the admin-api and experiencing
  parallel writes for the same objects. #675

## 1.5.2

* [CHANGE] Removed all references to Consul in the yaml files since GEM will be focused on deploying with memberlist. Deleted the multi-kv-consul-primary-values.yaml and multi-kv-memberlist-primary-values.yaml files since they assume you're running Consul as your primary or second kvstore. #674

## 1.5.1

* [BUGFIX] Unused `ingress` configuration section removed from `values.yaml`. #658

## 1.5.0

* [FEATURE] Upgrade to [Grafana Enterprise Metrics v1.5.0](https://grafana.com/docs/metrics-enterprise/latest/downloads/#v150----august-24th-2021). #641

## 1.4.7

* [CHANGE] Enabled enterprise authentication by default.
  > **Breaking:** This change can cause losing access to the GEM cluster in case `auth.type` has not
  > been set explicitly.
  > This is a security related change and therefore released in a patch release.

## 1.4.6

* [FEATURE] Run an instance of the GEM overrides-exporter by default. #590

## 1.4.5

* [BUGFIX] Add `memberlist.join` configuration to the ruler. #618

## 1.4.4

* [CHANGE] Removed livenessProbe configuration as it can often be more detrimental than having none. Users can still configure livenessProbes with the per App configuration hooks. #594

## 1.4.3

* [ENHANCEMENT] Added values files for installations that require setting resource limits. #583

## 1.4.2

* [CHANGE] The compactor data directory configuration has been corrected to `/data`. #562
  > **Note:** The compactor is stateless and no data stored in the existing data directory needs to be moved in order to facilitate this upgrade.
  > For more information, refer to the [Cortex Compactor documentation](https://cortexmetrics.io/docs/blocks-storage/compactor/).
* [FEATURE] Upgrade to [Grafana Enterprise Metrics v1.4.2](https://grafana.com/docs/metrics-enterprise/latest/downloads/#v142----jul-21st-2021) #562

## 1.4.1

* [BUGFIX] Fixed DNS address of distributor client for self-monitoring. #569

## 1.4.0

* [CHANGE] Use updated querier response compression configuration, changed in 1.4.0. #524
* [CHANGE] Use updated alertmanager storage configuration, changed in 1.4.0. #524
* [FEATURE] Upgrade to [Grafana Enterprise Metrics v1.4.1](https://grafana.com/docs/metrics-enterprise/latest/downloads/#v141----june-29th-2021). #524
* [FEATURE] Enable [GEM self-monitoring](https://grafana.com/docs/metrics-enterprise/latest/self-monitoring/). #524

## 1.3.5

* [CHANGE] The GRPC port on the query-frontend and store-gateway Kubernetes Services have been changed to match the naming of all other services. #523
* [FEATURE] Expose GRPC port on all GEM services. #523

## 1.3.4

* [BUGFIX] Removed symlinks from chart to fix Rancher repository imports. #504

## 1.3.3

* [FEATURE] The GEM config now uses the `{{ .Release.Name }}` variable as the default value for `cluster_name` which removes the need to additionally override this setting during an initial install. #500

## 1.3.2

* [FEATURE] Chart memcached dependencies are now at the latest release. This includes the memcached and the related exporter. #467

## 1.3.1

* [BUGFIX] Use non-deprecated alertmanager flags for cluster peers. #441
* [BUGFIX] Make store-gateway Service not headless. #441

## 1.3.0

* [FEATURE] Upgrade to [Grafana Enterprise Metrics v1.3.0](https://grafana.com/docs/metrics-enterprise/latest/downloads/#v130----april-26th-2021). #415

## 1.2.0

* [CHANGE] The chart now uses memberlist for the ring key-value store removing the need to run Consul. #340
  > **Warning:** Existing clusters will need to follow an upgrade procedure.
  > **Warning:** Existing clusters should first be upgraded to `v1.1.1` and use that version for migration before upgrading to `v1.2.0`.
  To upgrade to using memberlist:
  1. Ensure you are running the `v1.1.1` version of the chart.
  2. Deploy runtime `multi_kv_config` to use Consul as a primary and memberlist as the secondary key-value store.
     The values for such a change can be found in the [`multi-kv-consul-primary-values.yaml`](./multi-kv-consul-primary-values.yaml).
  3. Verify the configuration is in use by querying the [Configuration](https://cortexmetrics.io/docs/api/#configuration) HTTP API endpoint.
  4. Deploy runtime `multi_kv_config` to use memberlist as the primary and Consul as the secondary key-value store.
     The values for such a change can be found in [`multi-kv-memberlist-primary-values.yaml`](./multi-kv-memberlist-primary-values.yaml)
  5. Verify the configuration is in use by querying the [Configuration](https://cortexmetrics.io/docs/api/#configuration) HTTP API endpoint.
  6. Deploy `v1.2.0` helm chart which configures memberlist as the sole key-value store and removes the Consul resources.

## 1.1.1

* [FEATURE] Facilitate some runtime configuration of microservices. #342
* [FEATURE] Upgrade to [Grafana Enterprise Metrics v1.2.0](https://grafana.com/docs/metrics-enterprise/latest/downloads/#v120----march-10-2021). #342

## 1.1.0

* [CHANGE] The memcached chart from the deprecated Helm stable repository has been removed and replaced with a Bitnami chart. #333
  > **Warning:** This change will result in the cycling of your memcached Pods and will invalidate the existing cache.
* [CHANGE] Memcached Pod resource limits have been lowered to match requests. #333
* [FEATURE] YAML exports have been created for all chart values files. #333
* [BUGFIX] The values for the querier/ruler/store-gateway `-<prefix>.memcached.max-item-size` have been corrected to match the limit configured on the memcached server. #333

## 1.0.0

* [FEATURE] Initial versioned release. ##168

## Entries from mimir-distributed chart

## 0.1.8

* [BUGFIX] Fix nginx routing for rules and expose buildinfo. #1233

## 0.1.7

* [BUGFIX] Remove misplaced config value and add affinity rules in `capped-small.yaml` and `capped-large.yaml`. #1225

## 0.1.6

* [CHANGE] **Breaking** Compactor is a required component, the value `compactor.enabled` is removed. #1193
* [FEATURE] The alertmanager can be disabled with `alertmanager.enabled: false`, to support the use case of external alertmanager. #1193

## 0.1.5

* [BUGFIX] Fix labels for Mimir dashboards. #1190

## 0.1.4

* [BUGFIX] Fix documentation link missing slash. #1177

## 0.1.3

* [FEATURE] Add ServiceMonitor definitions. #1156

## 0.1.2

* [BUGFIX] Fix the naming of minio configmap and secret in the parent chart. #1152

## 0.1.1

* [BUGFIX] CI fixes. #1144

## 0.1.0

* [FEATURE] Initial commit, Mimir only, derived from `enterprise-metrics` chart. #1141<|MERGE_RESOLUTION|>--- conflicted
+++ resolved
@@ -29,11 +29,8 @@
 
 ## main / unreleased
 
-<<<<<<< HEAD
+* [CHANGE] Memcached: Update to Memcached 1.6.34. #10318
 * [BUGFIX] Fix calculation of `mimir.siToBytes` and use floating point arithmetics. #10044
-=======
-* [CHANGE] Memcached: Update to Memcached 1.6.34. #10318
->>>>>>> 4723282e
 
 ## 5.6.0-rc.0
 
