--- conflicted
+++ resolved
@@ -29,15 +29,10 @@
 
 ## main / unreleased
 
-<<<<<<< HEAD
-* [ENHANCEMENT] Dashboards: allow switching between using classic or native histograms in dashboards. #7674
-  * Overview dashboard: status, read/write latency and queries/ingestion per sec panels, `cortex_request_duration_seconds` metric.
-  * Reads dashboard: `cortex_request_duration_seconds` metric. #8752
-=======
 * [ENHANCEMENT] Dashboards: allow switching between using classic or native histograms in dashboards.
   * Overview dashboard: status, read/write latency and queries/ingestion per sec panels, `cortex_request_duration_seconds` metric. #7674
   * Writes dashboard: `cortex_request_duration_seconds` metric. #8757
->>>>>>> b576c793
+  * Reads dashboard: `cortex_request_duration_seconds` metric. #8752
 * [ENHANCEMENT] Memcached: Update to Memcached 1.6.28 and memcached-exporter 0.14.4. #8557
 * [ENHANCEMENT] Add missing fields in multiple topology spread constraints. #8533
 * [ENHANCEMENT] Add support for setting the image pull secrets, node selectors, tolerations and topology spread constraints for the Grafana Agent pods used for metamonitoring. #8670
