# Changelog

## Deprecated features

This section contains deprecated features and interfaces that the chart exposes. The deprecation policy of the chart is to
remove a deprecated item from the third major release after it has been deprecated it.

### List

* GEM gateway: remove port 8080 on the Service resource. Deprecated in `3.1.0` and will be removed in `6.0.0`.
  * __How to migrate__: replace usages of port 8080 with port 80; these usages can be in dashboards, Prometheus remote-write configurations, or automation for updating rules.
* NGINX configuration via `nginx` top-level values sections is being merged with by the `gateway` section. The
  `nginx` section is deprecated in `4.0.0` and will be removed in `7.0.0`.
  * __How to migrate__: refer to [Migrate to using the unified proxy deployment for NGINX and GEM gateway](https://grafana.com/docs/helm-charts/mimir-distributed/latest/migration-guides/migrate-to-unified-proxy-deployment/)

## Format of changelog

This changelog is continued from `enterprise-metrics` after Grafana Enterprise Metrics was added to `mimir-distributed` in PR #1203.
All notable changes to this chart will be documented in this file.

Entries should be ordered as follows:

* [CHANGE]
* [FEATURE]
* [ENHANCEMENT]
* [BUGFIX]

Entries should include a reference to the Pull Request that introduced the change.

## main / unreleased

<<<<<<< HEAD
* [ENHANCEMENT] Add support for setting type and internal traffic policy for Kubernetes service. Set `internalTrafficPolicy=Cluster` by default in all services with type `ClusterIP`. #9619
=======
## 5.5.1

>>>>>>> d8d4caf3
* [BUGFIX] Fix incorrect use of topology spread constraints in `GrafanaAgent` CRD of metamonitoring. #9669

## 5.5.0

* [ENHANCEMENT] Upgrade Mimir and GEM to [2.14.0](https://github.com/grafana/mimir/blob/main/CHANGELOG.md#2140). #9591
* [ENHANCEMENT] Dashboards: allow switching between using classic or native histograms in dashboards.
  * Overview dashboard: status, read/write latency and queries/ingestion per sec panels, `cortex_request_duration_seconds` metric. #7674
  * Writes dashboard: `cortex_request_duration_seconds` metric. #8757
  * Reads dashboard: `cortex_request_duration_seconds` metric. #8752
  * Rollout progress dashboard: `cortex_request_duration_seconds` metric. #8779
  * Alertmanager dashboard: `cortex_request_duration_seconds` metric. #8792
  * Ruler dashboard: `cortex_request_duration_seconds` metric. #8795
  * Queries dashboard: `cortex_request_duration_seconds` metric. #8800
  * Remote ruler reads dashboard: `cortex_request_duration_seconds` metric. #8801
* [ENHANCEMENT] Memcached: Update to Memcached 1.6.31 and memcached-exporter 0.14.4. #8557 #9305
* [ENHANCEMENT] Add missing fields in multiple topology spread constraints. #8533
* [ENHANCEMENT] Add support for setting the image pull secrets, node selectors, tolerations and topology spread constraints for the Grafana Agent pods used for metamonitoring. #8670
* [ENHANCEMENT] Add support for setting resource requests and limits in the Grafana Agent pods used for metamonitoring. #8715
* [ENHANCEMENT] Add support for setting namespace for dashboard config maps. #8813
* [ENHANCEMENT] Add support for string `extraObjects` for better support with templating. #8825
* [ENHANCEMENT] Allow setting read and write urls in continous-test. #8741
* [ENHANCEMENT] Add support for running continuous-test with GEM. #8837
* [ENHANCEMENT] Alerts: `RequestErrors` and `RulerRemoteEvaluationFailing` have been enriched with a native histogram version. #9004
* [ENHANCEMENT] Add support for sigv4 authentication for remote write in metamonitoring. #9279
* [ENHANCEMENT] Ingester: set GOMAXPROCS to help with Go scheduling overhead when running on machines with lots of CPU cores. #9283
* [ENHANCEMENT] GEM: enable logging of access policy name and token name that execute query in query-frontend. #9348
* [ENHANCEMENT] Update rollout-operator to `v0.19.1` (Helm chart version `v0.18.0`). #9388
* [BUGFIX] Add missing container security context to run `continuous-test` under the restricted security policy. #8653
* [BUGFIX] Add `global.extraVolumeMounts` to the exporter container on memcached statefulsets #8787
* [BUGFIX] Fix helm releases failing when `querier.kedaAutoscaling.predictiveScalingEnabled=true`. #8731
* [BUGFIX] Alertmanager: Set -server.http-idle-timeout to avoid EOF errors in ruler. #8192
* [BUGFIX] Helm: fix second relabeling in ServiceMonitor and PVC template in compactor to not show diff in ArgoCD. #9195
* [BUGFIX] Helm: create query-scheduler `PodDisruptionBudget` only when the component is enabled. #9270

## 5.4.1

* [CHANGE] Upgrade GEM version to v2.13.1.

## 5.4.0

* [FEATURE] Add support for a dedicated query path for the ruler. This allows for the isolation of ruler and user query paths. Enable it via `ruler.remoteEvaluationDedicatedQueryPath: true`. #7964
* [CHANGE] Fine-tuned `terminationGracePeriodSeconds` for the following components: #7361 #7364
  * Alertmanager: changed from `60` to `900`
  * Distributor: changed from `60` to `100`
  * Ingester: changed from `240` to `1200`
  * Overrides-exporter: changed from `60` to `30`
  * Ruler: changed from `180` to `600`
  * Store-gateway: changed from `240` to `120`
  * Compactor: changed from `240` to `900`
  * Chunks-cache: changed from `60` to `30`
  * Index-cache: changed from `60` to `30`
  * Metadata-cache: changed from `60` to `30`
  * Results-cache: changed from `60` to `30`
* [CHANGE] Smoke-test: remove the `smoke_test.image` and `continuous_test.image` sections and reuse the main Mimir image from the top `image` section using the new `-target=continuous-test` CLI flag. #7923
* [ENHANCEMENT] Dashboards: allow switching between using classic of native histograms in dashboards. #7627
  * Overview dashboard, Status panel, `cortex_request_duration_seconds` metric.
* [ENHANCEMENT] Alerts: exclude `529` and `598` status codes from failure codes in `MimirRequestsError`. #7889
* [ENHANCEMENT] The new value `metaMonitoring.grafanaAgent.logs.clusterLabel` controls whether to add a `cluster` label and with what content to PodLogs logs. #7764
* [ENHANCEMENT] The new values `global.extraVolumes` and `global.extraVolumeMounts` adds volumes and volumeMounts to all pods directly managed by mimir-distributed. #7922
* [ENHANCEMENT] Smoke-test: Parameterized `backoffLimit` for smoke tests in Helm chart to accommodate slower startup environments like k3d. #8025
* [ENHANCEMENT] Add a volumeClaimTemplates section to the `chunks-cache`, `index-cache`, `metadata-cache`, and `results-cache` components. #8016
* [ENHANCEMENT] Add 'gateway.nginx.config.clientMaxBodySize' to the `gateway` to allow setting the maximum allowed size of the client request body. #7960 #8497
* [ENHANCEMENT] Update rollout-operator to `v0.17.0`. #8399
* [ENHANCEMENT] Omit rendering empty `subPath`, `args`, `env`, and `envFrom` in resource manifests. #7587
* [BUGFIX] Helm: Allowed setting static NodePort for nginx gateway via `gateway.service.nodePort`. #6966
* [BUGFIX] Helm: Expose AM configs in the `gateway` NGINX configuration. #8248
* [BUGFIX] Helm: fix ServiceMonitor and PVC template to not show diff in ArgoCD. #8829

## 5.3.0

* [CHANGE] Do not render resource blocks for `initContainers`, `nodeSelector`, `affinity` and `tolerations` if they are empty. #7559
* [CHANGE] Rollout-operator: remove default CPU limit. #7125
* [CHANGE] Ring: relaxed the hash ring heartbeat period and timeout for distributor, ingester, store-gateway and compactor: #6860
  * `-distributor.ring.heartbeat-period` set to `1m`
  * `-distributor.ring.heartbeat-timeout` set to `4m`
  * `-ingester.ring.heartbeat-period` set to `2m`
  * `-ingester.ring.heartbeat-timeout` set to `10m`
  * `-store-gateway.sharding-ring.heartbeat-period` set to `1m`
  * `-store-gateway.sharding-ring.heartbeat-timeout` set to `4m`
  * `-compactor.ring.heartbeat-period` set to `1m`
  * `-compactor.ring.heartbeat-timeout` set to `4m`
* [CHANGE] Ruler: Set `-distributor.remote-timeout` to 10s in order to accommodate writing large rule results to the ingester. #7143
* [CHANGE] Remove `-server.grpc.keepalive.max-connection-age` and `-server.grpc.keepalive.max-connection-age-grace` from default config. The configuration now applied directly to distributor, fixing parity with jsonnet. #7269
* [CHANGE] Remove `-server.grpc.keepalive.max-connection-idle` from default config. The configuration now applied directly to distributor, fixing parity with jsonnet. #7298
* [CHANGE] Distributor: termination grace period increased from 60s to 100s. #7361
* [CHANGE] Memcached: Change default read timeout for chunks and index caches to `750ms` from `450ms`. #7778
* [FEATURE] Added experimental feature for deploying [KEDA](https://keda.sh) ScaledObjects as part of the helm chart for the components: distributor, querier, query-frontend and ruler. #7282 #7392 #7431 #7679
  * Autoscaling can be enabled via `distributor.kedaAutoscaling`, `ruler.kedaAutoscaling`, `query_frontend.kedaAutoscaling`, and `querier.kedaAutoscaling`.
  * Global configuration of `promtheusAddress`, `pollingInterval` and `customHeaders` can be found in `kedaAutoscaling`section.
  * Requires metamonitoring or custom installed Prometheus compatible solution, for more details on metamonitoring see [Monitor the health of your system](https://grafana.com/docs/helm-charts/mimir-distributed/latest/run-production-environment-with-helm/monitor-system-health/).
  * For migration please use `preserveReplicas` option of each component. This option should be enabled, when first time enabling KEDA autoscaling for a component, to preserve the current number of replicas. After the autoscaler takes over and is ready to scale the component, this option can be disabled. After disabling this option, the `replicas` field inside the components deployment will be ignored and the autoscaler will manage the number of replicas.
* [FEATURE] Gateway: Allow to configure whether or not NGINX binds IPv6 via `gateway.nginx.config.enableIPv6`. #7421
* [ENHANCEMENT] Add `jaegerReporterMaxQueueSize` Helm value for all components where configuring `JAEGER_REPORTER_MAX_QUEUE_SIZE` makes sense, and override the Jaeger client's default value of 100 for components expected to generate many trace spans. #7068 #7086 #7259
* [ENHANCEMENT] Rollout-operator: upgraded to v0.13.0. #7469
* [ENHANCEMENT] Query-frontend: configured `-shutdown-delay`, `-server.grpc.keepalive.max-connection-age` and termination grace period to reduce the likelihood of queries hitting terminated query-frontends. #7129
* [ENHANCEMENT] Distributor: reduced `-server.grpc.keepalive.max-connection-age` from `2m` to `60s` and configured `-shutdown-delay` to `90s` in order to reduce the chances of failed gRPC write requests when distributors gracefully shutdown. #7361
* [ENHANCEMENT] Add the possibility to create a dedicated serviceAccount for the `ruler` component by setting `ruler.serviceAccount.create` to true in the values. #7132
* [ENHANCEMENT] nginx, Gateway: set `proxy_http_version: 1.1` to proxy to HTTP 1.1. #5040
* [ENHANCEMENT] Gateway: make Ingress/Route host templateable. #7218
* [ENHANCEMENT] Make the PSP template configurable via `rbac.podSecurityPolicy`. #7190
* [ENHANCEMENT] Recording rules: add native histogram recording rules to `cortex_request_duration_seconds`. #7528
* [ENHANCEMENT] Make the port used in ServiceMonitor for kube-state-metrics configurable. #7507
* [ENHANCEMENT] Produce a clearer error messages when multiple X-Scope-OrgID headers are present. #7704
* [ENHANCEMENT] Add `querier.kedaAutoscaling.predictiveScalingEnabled` to scale querier based on inflight queries 7 days ago. #7775
* [BUGFIX] Metamonitoring: update dashboards to drop unsupported `step` parameter in targets. #7157
* [BUGFIX] Recording rules: drop rules for metrics removed in 2.0: `cortex_memcache_request_duration_seconds` and `cortex_cache_request_duration_seconds`. #7514
* [BUGFIX] Store-gateway: setting "resources.requests.memory" with a quantity that used power-of-ten SI suffix, caused an error. #7506
* [BUGFIX] Do nor render empty fields for `subPath`, `args`, `env` & `envFrom` #7587

## 5.2.3

* [BUGFIX] admin-cache: set max connections to fix failure to start #7632

## 5.2.2

* [BUGFIX] Updated GEM image to v2.11.2. #7555

## 5.2.1

* [BUGFIX] Revert [PR 6999](https://github.com/grafana/mimir/pull/6999), introduced in 5.2.0, which broke installations relying on the default value of `blocks_storage.backend: s3`. If `mimir.structuredConfig.blocks_storage.backend: s3` wasn't explicitly set, then Mimir would fail to connect to S3 and will instead try to read and write blocks to the local filesystem. #7199

## 5.2.0

* [CHANGE] Remove deprecated configuration parameter `blocks_storage.bucket_store.max_chunk_pool_bytes`. #6673
* [CHANGE] Reduce `-server.grpc-max-concurrent-streams` from 1000 to 500 for ingester and to 100 for all components. #5666
* [CHANGE] Changed default `clusterDomain` from `cluster.local` to `cluster.local.` to reduce the number of DNS lookups made by Mimir. #6389
* [CHANGE] Change the default timeout used for index-queries caches from `200ms` to `450ms`. #6786
* [FEATURE] Added option to enable StatefulSetAutoDeletePVC for StatefulSets for compactor, ingester, store-gateway, and alertmanager via `*.persistance.enableRetentionPolicy`, `*.persistance.whenDeleted`, and `*.persistance.whenScaled`. #6106
* [FEATURE] Add pure Ingress option instead of the gateway service. #6932
* [ENHANCEMENT] Update the `rollout-operator` subchart to `0.10.0`. #6022 #6110 #6558 #6681
* [ENHANCEMENT] Add support for not setting replicas for distributor, querier, and query-frontend. #6373
* [ENHANCEMENT] Make Memcached connection limit configurable. #6715
* [BUGFIX] Let the unified gateway/nginx config listen on IPv6 as well. Followup to #5948. #6204
* [BUGFIX] Quote `checksum/config` when using external config. This allows setting `externalConfigVersion` to numeric values. #6407
* [BUGFIX] Update memcached-exporter to 0.14.1 due to CVE-2023-39325. #6861

## 5.1.4

* [BUGFIX] Update memcached-exporter to 0.14.1 due to CVE-2023-39325.

## 5.1.3

* [BUGFIX] Updated Mimir image to 2.10.4 and GEM images to v2.10.4. #6654

## 5.1.2

* [BUGFIX] Update Mimir image to 2.10.3 and GEM image to v2.10.3. #6427

## 5.1.1

* [BUGFIX] Update Mimir image to 2.10.2 and GEM image to v2.10.2. #6371

## 5.1.0

* [ENHANCEMENT] Update Mimir image to 2.10.0 and GEM image to v2.10.1. #6077
* [ENHANCEMENT] Make compactor podManagementPolicy configurable. #5902
* [ENHANCEMENT] Distributor: dynamically set `GOMAXPROCS` based on the CPU request. This should reduce distributor CPU utilization, assuming the CPU request is set to a value close to the actual utilization. #5588
* [ENHANCEMENT] Querier: dynamically set `GOMAXPROCS` based on the CPU request. This should reduce noisy neighbour issues created by the querier, whose CPU utilization could eventually saturate the Kubernetes node if unbounded. #5646
* [ENHANCEMENT] Sets the `appProtocol` value to `tcp` for the `gossip-ring-svc` service template. This allows memberlist to work with istio protocol selection. #5673
* [ENHANCEMENT] Update the `rollout-operator` subchart to `0.8.0`. #5718
* [ENHANCEMENT] Make store_gateway podManagementPolicy configurable. #5757
* [ENHANCEMENT] Set `maxUnavailable` to 0 for `distributor`, `overrides-exporter`, `querier`, `query-frontend`, `query-scheduler`, `ruler-querier`, `ruler-query-frontend`, `ruler-query-scheduler`, `nginx`, `gateway`, `admin-api`, `graphite-querier` and `graphite-write-proxy` deployments, to ensure they don't become completely unavailable during a rollout. #5924
* [ENHANCEMENT] Nginx: listen on IPv6 addresses. #5948
* [BUGFIX] Fix `global.podLabels` causing invalid indentation. #5625

## 5.0.0

* [CHANGE] Changed max unavailable ingesters and store-gateways in a zone to 50. #5327
* [CHANGE] Don't render PodSecurityPolicy on Kubernetes >=1.24. (was >= 1.25). This helps with upgrades between 1.24 and 1.25. To use a PSP in 1.24, toggle `rbac.forcePSPOnKubernetes124: true`. #5357
* [ENHANCEMENT] Ruler: configure the ruler storage cache when the metadata cache is enabled. #5326 #5334
* [ENHANCEMENT] Helm: support metricRelabelings in the monitoring serviceMonitor resources via `metaMonitoring.serviceMonitor.metricRelabelings`. #5340
* [ENHANCEMENT] Service Account: allow adding labels to the service account. #5355
* [ENHANCEMENT] Memcached: enable providing additional extended options (`-o/--extended`) via `<cache-section>.extraExtendedOptions`. #5353
* [ENHANCEMENT] Memcached exporter: enable adding additional CLI arguments via `memcachedExporter.extraArgs`. #5353
* [ENHANCEMENT] Memcached: allow mounting additional volumes to the memcached and exporter containers via `<cache-section>.extraVolumes` and `<cache-section>.extraVolumeMounts`. #5353

## 4.5.0

* [CHANGE] Query-frontend: enable cardinality estimation via `frontend.query_sharding_target_series_per_shard` in the Mimir configuration for query sharding by default if `results-cache.enabled` is true. #5128
* [CHANGE] Remove `graphite-web` component from the graphite proxy. The `graphite-web` component had several configuration issues which meant it was failing to process requests. #5133
* [ENHANCEMENT] Set `nginx` and `gateway` Nginx read timeout (`proxy_read_timeout`) to 300 seconds (increase from default 60 seconds), so that it doesn't interfere with the querier's default 120 seconds timeout (`mimir.structuredConfig.querier.timeout`). #4924
* [ENHANCEMENT] Update nginx image to `nginxinc/nginx-unprivileged:1.24-alpine`. #5066
* [ENHANCEMENT] Update the `rollout-operator` subchart to `0.5.0`. #4930
* [ENHANCEMENT] Store-gateway: set `GOMEMLIMIT` to the memory request value. This should reduce the likelihood the store-gateway may go out of memory, at the cost of an higher CPU utilization due to more frequent garbage collections when the memory utilization gets closer or above the configured requested memory. #4971
* [ENHANCEMENT] Store-gateway: dynamically set `GOMAXPROCS` based on the CPU request. This should reduce the likelihood a high load on the store-gateway will slow down the entire Kubernetes node. #5104
* [ENHANCEMENT] Add global.podLabels which can add POD labels to PODs directly controlled by this chart (mimir services, nginx). #5055
* [ENHANCEMENT] Enable the `track_sizes` feature for Memcached pods to help determine cache efficiency. #5209
* [BUGFIX] Fix Pod Anti-Affinity rule to allow ingesters of from the same zone to run on same node, by using `zone` label since the old `app.kubernetes.io/component` did not allow for this. #5031
* [ENHANCEMENT] Enable `PodDisruptionBudget`s by default for admin API, alertmanager, compactor, distributor, gateway, overrides-exporter, ruler, querier, query-frontend, query-scheduler, nginx, Graphite components, chunks cache, index cache, metadata cache and results cache.

## 4.4.1

* [CHANGE] Change number of Memcached max idle connections to 150. #4591
* [CHANGE] Set `unregister_on_shutdown` for `store-gateway` to `false` by default. #4690
* [FEATURE] Add support for Vault Agent. When enabled, the Pod annotations for TLS configurable components are updated to allow a running Vault Agent to fetch secrets from Vault and to inject them into a Pod. The annotations are updated for the following components: `admin-api`, `alertmanager`, `compactor`, `distributor`, `gateway`, `ingester`, `overrides-exporter`, `querier`, `query-frontend`, `query-scheduler`, `ruler`, `store-gateway`. #4660
* [FEATURE] Add documentation to use external Redis support for chunks-cache, metadata-cache and results-cache. #4348
* [FEATURE] Allow for deploying mixin dashboards as part of the helm chart. #4618
* [ENHANCEMENT] Update the `rollout-operator` subchart to `0.4.2`. #4524 #4659 #4780
* [ENHANCEMENT] Update the `memcached-exporter` to `v0.11.2`. #4570
* [ENHANCEMENT] Update memcached to `memcached:1.6.19-alpine`. #4581
* [ENHANCEMENT] Allow definition of multiple topology spread constraints. #4584
* [ENHANCEMENT] Expose image repo path as helm vars for containers created by grafana-agent-operator #4645
* [ENHANCEMENT] Update minio subchart to `5.0.7`. #4705
* [ENHANCEMENT] Configure ingester TSDB head compaction interval to 15m. #4870
* [ENHANCEMENT] Configure ingester TSDB WAL replay concurrency to 3. #4864
* [ENHANCEMENT] Configure compactor's first level compaction wait period to 25m. #4872
* [ENHANCEMENT] You can now configure `storageClass` per zone for Alertmanager, StoreGateway and Ingester. #4234
* [ENHANCEMENT] Add suffix to minio create buckets job to avoid mimir-distributed helm chart fail to upgrade when minio image version changes. #4936
* [BUGFIX] Helm-Chart: fix route to service port mapping. #4728
* [BUGFIX] Include podAnnotations on the tokengen Job. #4540
* [BUGFIX] Add http port in ingester and store-gateway headless services. #4573
* [BUGFIX] Set `gateway` and `nginx` HPA MetricTarget type to Utilization to align with usage of averageUtilization. #4642
* [BUGFIX] Add missing imagePullSecrets configuration to the `graphite-web` deployment template. #4716

## 4.3.1

* [BUGFIX] Updated Go version in Mimir and GEM images to 1.20.3 to fix CVE-2023-24538. #4803

## 4.3.0

* [CHANGE] Ruler: changed ruler deployment max surge from `0` to `50%`, and max unavailable from `1` to `0`. #4381
* [FEATURE] Add cache support for GEM's admin bucket. The cache will be enabled by default when you use the
  small.yaml, large.yaml, capped-small.yaml or capped-large.yaml Helm values file. #3740
  > **Note:** For more information, refer to the [Grafana Enterprise Metrics configuration](https://grafana.com/docs/enterprise-metrics/latest/config).
* [ENHANCEMENT] Update GEM image grafana/enterprise-metrics to v2.7.0. #4533
* [ENHANCEMENT] Support autoscaling/v2 HorizontalPodAutoscaler for nginx autoscaling starting with Kubernetes 1.23. #4285
* [ENHANCEMENT] Set default pod security context under `rbac.podSecurityContext` for easier install on OpenShift. #4272
* [BUGFIX] Allow override of Kubernetes version for nginx HPA. #4299
* [BUGFIX] Do not generate query-frontend-headless service if query scheduler is enabled. Fixes parity with jsonnet. #4353
* [BUGFIX] Apply `clusterLabel` to ServiceMonitors for kube-state-metrics, kubelet, and cadvisor. #4126
* [BUGFIX] Add http port in distributor headless service. Fixes parity with jsonnet. #4392
* [BUGFIX] Generate the pod security context on the pod level in graphite web deployment, instead of on container level. #4272
* [BUGFIX] Fix kube-state-metrics metricRelabelings dropping pods and deployments. #4485
* [BUGFIX] Allow for single extraArg flags in templated memcached args. #4407

## 4.2.1

* [BUGFIX] Updated Go version in Mimir and GEM images to 1.20.3 and 1.19.8 to fix CVE-2023-24538. #4818

## 4.2.0

* [ENHANCEMENT] Allow NGINX error log level to be overridden and access log to be disabled. #4230
* [ENHANCEMENT] Update GEM image grafana/enterprise-metrics to v2.6.0. #4279

## 4.1.0

* [CHANGE] Configured `max_total_query_length: 12000h` limit to match Mimir jsonnet-based deployment. #3879
* [ENHANCEMENT] Enable users to specify additional Kubernetes resource manifests using the `extraObjects` variable. #4102
* [ENHANCEMENT] Update the `rollout-operator` subchart to `0.2.0`. #3624
* [ENHANCEMENT] Add ability to manage PrometheusRule for metamonitoring with Prometheus operator from the Helm chart. The alerts are disabled by default but can be enabled with `prometheusRule.mimirAlerts` set to `true`. To enable the default rules, set `mimirRules` to `true`. #2134 #2609
* [ENHANCEMENT] Update memcached image to `memcached:1.6.17-alpine`. #3914
* [ENHANCEMENT] Update minio subchart to `5.0.4`. #3942
* [BUGFIX] Enable `rollout-operator` to use PodSecurityPolicies if necessary. #3686
* [BUGFIX] Fixed gateway's checksum/config when using nginx #3780
* [BUGFIX] Disable gateway's serviceMonitor when using nginx #3781
* [BUGFIX] Expose OTLP ingestion in the `gateway` NGINX configuration. #3851
* [BUGFIX] Use alertmanager headless service in `gateway` NGINX configuration. #3851
* [BUGFIX] Use `50Gi` persistent volume for ingesters in `capped-small.yaml`. #3919
* [BUGFIX] Set server variables in NGINX configuration so that IP addresses are re-resolved when TTLs expire. #4124
* [BUGFIX] Do not include namespace for the PodSecurityPolicy definition as it is not needed and some tools reject it outright. #4164

## 4.0.1

* [ENHANCEMENT] Bump Grafana Enterprise Metrics image version to 2.5.1 #3902

## 4.0.0

* [FEATURE] Support deploying NGINX via the `gateway` section. The `nginx` section will be removed in `7.0.0`. See
  [Migrate to using the unified proxy deployment for NGINX and GEM gateway](https://grafana.com/docs/helm-charts/mimir-distributed/latest/migration-guides/migrate-to-unified-proxy-deployment/)
* [CHANGE] **breaking change** **Data loss without action.** Enables [zone-aware replication](https://grafana.com/docs/mimir/latest/configure/configure-zone-aware-replication/) for ingesters and store-gateways by default. #2778
  - If you are **upgrading** an existing installation:
    - Turn off zone-aware replication, by setting the following values:
      ```yaml
      ingester:
        zoneAwareReplication:
          enabled: false
      store_gateway:
        zoneAwareReplication:
          enabled: false
      rollout_operator:
        enabled: false
      ```
    - After the upgrade you can migrate to the new zone-aware replication setup, see [Migrate from single zone to zone-aware replication with Helm](https://grafana.com/docs/mimir/latest/migration-guide/migrating-from-single-zone-with-helm/) guide.
  - If you are **installing** the chart:
    - Ingesters and store-gateways are installed with 3 logical zones, which means both ingesters and store-gateways start 3 replicas each.
* [CHANGE] **breaking change** Reduce the number of ingesters in small.yaml form 4 to 3. This should be more accurate size for the scale of 1M AS. Before upgrading refer to [Scaling down ingesters](https://grafana.com/docs/mimir/latest/operators-guide/run-production-environment/scaling-out/#scaling-down-ingesters) to scale down `ingester-3`. Alternatively override the number of ingesters to 4. #3035
* [CHANGE] **breaking change** Update minio subchart from `4.0.12` to `5.0.0`, which inherits the breaking change of minio gateway mode being removed. #3352
* [CHANGE] Nginx: uses the headless service of alertmanager, ingester and store-gateway as backends, because there are 3 separate services for each zone. #2778
* [CHANGE] Gateway: uses the headless service of alertmanager as backend, because there are 3 separate services for each zone. #2778
* [CHANGE] Update sizing plans (small.yaml, large.yaml, capped-small.yaml, capped-large.yaml). These reflect better how we recommend running Mimir and GEM in production. most plans have adjusted number of replicas and resource requirements. The only **breaking change** is in small.yaml which has reduced the number of ingesters from 4 to 3; for scaling down ingesters refer to [Scaling down ingesters](https://grafana.com/docs/mimir/latest/operators-guide/run-production-environment/scaling-out/#scaling-down-ingesters). #3035
* [CHANGE] Change default securityContext of Mimir and GEM Pods and containers, so that they comply with a [Restricted pod security policy](https://kubernetes.io/docs/concepts/security/pod-security-standards/).
  This changes what user the containers run as from `root` to `10001`. The files in the Pods' attached volumes should change ownership with the `fsGroup` change;
  most CSI drivers support changing the value of `fsGroup`, or kubelet is able to do the ownership change instead of the CSI driver. This is not the case for the HostPath driver.
  If you are using HostPath or another driver that doesn't support changing `fsGroup`, then you have a couple of options: A) set the `securityContext` of all Mimir and GEM components to `{}` in your values file; B) delete PersistentVolumes and PersistentVolumeClaims and upgrade the chart; C) add an initContainer to all components that use a PVC that changes ownership of the mounted volumes.
  If you take no action and `fsGroup` is not supported by your CSI driver, then components will fail to start. #3007
* [CHANGE] Restrict Pod seccomp profile to `runtime/default` in the default PodSecurityPolicy of the chart. #3007
* [CHANGE] Use the chart's service account for metamonitoring instead of creating one specific to metamonitoring. #3350
* [CHANGE] Use mimir for the nginx ingress example #3336
* [ENHANCEMENT] Metamonitoring: If enabled and no URL is configured, then metamonitoring metrics will be sent to
  Mimir under the `metamonitoring` tenant; this enhancement does not apply to GEM. #3176
* [ENHANCEMENT] Improve default rollout strategies. Now distributor, overrides_exporter, querier, query_frontend, admin_api, gateway, and graphite components can be upgraded more quickly and also can be rolled out with a single replica without downtime. #3029
* [ENHANCEMENT] Metamonitoring: make scrape interval configurable. #2945
* [ENHANCEMENT] Documented how to prevent a user from using a mismatched Helm chart `values.yaml` file. #3197
* [ENHANCEMENT] Update compactor configuration to match Jsonnet. #3353
  * This also now matches production configuration from Grafana Cloud
  * Set `compactor.compaction_interval` to `30m` (Decreased from `1h`)
  * Set `compactor.deletion_delay` to `2h` (Decreased from `12h`)
  * Set `compactor.max_closing_blocks_concurrency` to `2` (Increased from `1`)
  * Set `compactor.max_opening_blocks_concurrency` to `4` (Increased from `1`)
  * Set `compactor.symbols_flushers_concurrency` to `4` (Increased from `1`)
  * Set `compactor.sharding_ring.wait_stability_min_duration` to `1m` (Increased from `0`)
* [ENHANCEMENT] Update read path configuration to match Jsonnet #2998
  * This also now matches production configuration from Grafana Cloud
  * Set `blocks_storage.bucket_store.max_chunk_pool_bytes` to `12GiB` (Increased from `2GiB`)
  * Set `blocks_storage.bucket_Store.index_cache.memcached.max_item_size` to `5MiB` (Decreased from `15MiB`)
  * Set `frontend.grpc_client_config.max_send_msg_size` to `400MiB` (Increased from `100MiB`)
  * Set `limits.max_cache_freshness` to `10m` (Increased from `1m`)
  * Set `limits.max_query_parallelism` to `240` (Increased from `224`)
  * Set `query_scheduler.max_outstanding_requests_per_tenant` to `800` (Decreased from `1600`)
  * Set `store_gateway.sharding_ring.wait_stability_min_duration` to `1m` (Increased from `0`)
  * Set `frontend.results_cache.memcached.timeout` to `500ms` (Increased from `100ms`)
  * Unset `frontend.align_queries_with_step` (Was `true`, now defaults to `false`)
  * Unset `frontend.log_queries_longer_than` (Was `10s`, now defaults to `0`, which is disabled)
* [ENHANCEMENT] Added `usage_stats.installation_mode` configuration to track the installation mode via the anonymous usage statistics. #3294
* [ENHANCEMENT] Update grafana-agent-operator subchart to 0.2.8. Notable changes are being able to configure Pod's SecurityContext and Container's SecurityContext. #3350
* [ENHANCEMENT] Add possibility to configure fallbackConfig for alertmanager and set it by default. Now tenants without an alertmanager config will not see errors accessing the alertmanager UI or when using the alertmanager API. #3360
* [ENHANCEMENT] Add ability to set a `schedulerName` for alertmanager, compactor, ingester and store-gateway. This is needed for example for some storage providers. #3140
* [BUGFIX] Fix an issue that caused metamonitoring secrets to be created incorrectly #3170
* [BUGFIX] Nginx: fixed `imagePullSecret` value reference inconsistency. #3208
* [BUGFIX] Move the activity tracker log from /data to /active-query-tracker to remove ignore log messages. #3169
* [BUGFIX] Fix invalid ingress NGINX configuration due to newline in prometheusHttpPrefix Helm named templates. #3087
* [BUGFIX] Added missing endpoint for OTLP in NGINX #3479

## 3.3.0

* [ENHANCEMENT] Update GEM image grafana/enterprise-metrics to v2.4.0. #3445

## 3.2.0

* [CHANGE] Nginx: replace topology key previously used in `podAntiAffinity` (`failure-domain.beta.kubernetes.io/zone`) with a different one `topologySpreadConstraints` (`kubernetes.io/hostname`). #2722
* [CHANGE] Use `topologySpreadConstraints` instead of `podAntiAffinity` by default. #2722
  - **Important**: if you are not using the sizing plans (small.yaml, large.yaml, capped-small.yaml, capped-large.yaml) in production, you should reintroduce pod affinity rules for the ingester and store-gateway. This also fixes a missing label selector for the ingester.
     Merge the following to your custom values file:
     ```yaml
     ingester:
       affinity:
         podAntiAffinity:
           requiredDuringSchedulingIgnoredDuringExecution:
              - labelSelector:
                  matchExpressions:
                    - key: target
                      operator: In
                      values:
                        - ingester
                topologyKey: 'kubernetes.io/hostname'
              - labelSelector:
                  matchExpressions:
                    - key: app.kubernetes.io/component
                      operator: In
                      values:
                        - ingester
                topologyKey: 'kubernetes.io/hostname'
     store_gateway:
       affinity:
         podAntiAffinity:
           requiredDuringSchedulingIgnoredDuringExecution:
              - labelSelector:
                  matchExpressions:
                    - key: target
                      operator: In
                      values:
                        - store-gateway
                topologyKey: 'kubernetes.io/hostname'
              - labelSelector:
                  matchExpressions:
                    - key: app.kubernetes.io/component
                      operator: In
                      values:
                        - store-gateway
                topologyKey: 'kubernetes.io/hostname'
     ```
* [CHANGE] Ingresses for the GEM gateway and nginx will no longer render on Kubernetes versions <1.19. #2872
* [FEATURE] Add support for OpenShift Routes for Nginx #2908
* [FEATURE] Add support for `topologySpreadConstraints` to all components; add `topologySpreadConstraints` to GEM gateway, admin-api, and alertmanager, which did not have `podAntiAffinity` previously. #2722
* [ENHANCEMENT] Document `kubeVersionOverride`. If you rely on `helm template`, use this in your values to set the Kubernetes version. If unset helm will use the kubectl client version as the Kubernetes version with `helm template`, which may cause the chart to render incompatible manifests for the actual server version. #2872
* [ENHANCEMENT] Support autoscaling/v2 HorizontalPodAutoscaler for nginx autoscaling. This is used when deploying on Kubernetes >= 1.25. #2848
* [ENHANCEMENT] Monitoring: Add additional flags to conditionally enable log / metric scraping. #2936
* [ENHANCEMENT] Add podAntiAffinity to sizing plans (small.yaml, large.yaml, capped-small.yaml, capped-large.yaml). #2906
* [ENHANCEMENT] Add ability to configure and run mimir-continuous-test. #3117
* [BUGFIX] Fix wrong label selector in ingester anti affinity rules in the sizing plans. #2906
* [BUGFIX] Query-scheduler no longer periodically terminates connections from query-frontends and queriers. This caused some queries to time out and EOF errors in the logs. #3262

## 3.1.0

* [CHANGE] **breaking change** Update minio deprecated helm chart (<https://helm.min.io/>) to the supported chart's version (<https://charts.min.io/>). #2427
  - Renamed helm config values `minio.accessKey` to `minio.rootUser`.
  - Renamed helm config values `minio.secretKey` to `minio.rootPassword`.
  - Minio container images are now loaded from quay.io instead of Docker Hub. Set `minio.image.repository` value to override the default behavior.
* [CHANGE] Enable [query sharding](https://grafana.com/docs/mimir/latest/operators-guide/architecture/query-sharding/) by default. If you override the value of `mimir.config`, then take a look at `mimir.config` in the `values.yaml` from this version of the chart and incorporate the differences. If you override `mimir.config`, then consider switching to `mimir.structuredConfig`. To disable query sharding set `mimir.structuredConfig.frontend.parallelize_shardable_queries` to `false`. #2655
* [FEATURE] Add query-scheduler, which is now enabled by default. If you have copied the `mimir.config`, then update it to correctly configure the query-frontend and the querier. #2087
* [FEATURE] Added support to run graphite-proxy alongside GEM. It is disabled by default. Set `graphite.enabled=true` in your values config to get it running. #2711
* [ENHANCEMENT] Add backfill endpoints to Nginx configuration. #2478
* [ENHANCEMENT] Add `namespace` to smoke-test helm template to allow the job to be deployed within the same namespace as the rest of the deployment. #2515
* [ENHANCEMENT] Memberlist now uses DNS service-discovery by default. #2549 #2561
* [ENHANCEMENT] The Mimir configuration parameters `server.http_listen_port` and `server.grpc_listen_port` are now configurable in `mimir.structuredConfig`. #2561
* [ENHANCEMENT] Default to injecting the `no_auth_tenant` from the Mimir configuration as the value for `X-Scope-OrgID` in nginx. #2614
* [ENHANCEMENT] Default `ingester.ring.tokens-file-path` and `store-gateway.sharding-ring.tokens-file-path` to `/data/tokens` to prevent resharding on restarts. #2726
* [ENHANCEMENT] Upgrade memcached image tag to `memcached:1.6.16-alpine`. #2740
* [ENHANCEMENT] Upgrade nginx image tag to `nginxinc/nginx-unprivileged:1.22-alpine`. #2742
* [ENHANCEMENT] Upgrade minio subchart to `4.0.12`. #2759
* [ENHANCEMENT] Update agent-operator subchart to `0.2.5`. #3009
* [BUGFIX] `nginx.extraArgs` are now actually passed to the nginx container. #2336
* [BUGFIX] Add missing `containerSecurityContext` to alertmanager and tokengen job. #2416
* [BUGFIX] Add missing `containerSecutiryContext` to memcached exporter containers. #2666
* [BUGFIX] Do not use undocumented `mulf` function in templates. #2752
* [BUGFIX] Open port 80 for the Enterprise `gateway` service so that the read and write address reported by NOTES.txt is correct. Also deprecate the current default of 8080. #2860
* [BUGFIX] Periodically rebalance gRPC connection between GEM gateway and distributors after scale out of the distributors. #2862
* [BUGFIX] Remove PodSecurityPolicy when running against Kubernetes >= 1.25. #2870

## 3.0.0

* [CHANGE] **breaking change** The minimal Kubernetes version is now 1.20. This reflects the fact that Grafana does not test with older versions. #2297
* [CHANGE] **breaking change** Make `ConfigMap` the default for `configStorageType`. This means that the Mimir (or Enterprise Metrics) configuration is now created in and loaded from a ConfigMap instead of a Secret. #2277
  - Set to `Secret` to keep existing way of working. See related #2031, #2017, #2089.
  - In case the configuration is loaded from an external Secret, `useExternalConfig=true`, then `configStorageType` must be set to `Secret`.
  - Having the configuration in a ConfigMap means that `helm template` now shows the configuration directly and `helm diff upgrade` can show the changes to the configuration.
* [CHANGE] Enable multi-tenancy by default. This means `multitenancy_enabled` is now `true` for both Mimir and Enterprise Metrics. Nginx will inject `X-Scope-OrgID=anonymous` header if the header is not present, ensuring backwards compatibility. #2117
* [CHANGE] **breaking change** The value `serviceMonitor` and everything under it is moved to `metaMonitoring.serviceMonitor` to group all meta-monitoring settings under one section. #2236
* [CHANGE] Added support to install on OpenShift. #2219
  - **breaking change** The value `rbac.pspEnabled` was removed.
  - Added new `rbac.type` option. Allowed values are `psp` and `scc`, for Pod Security Policy and Security Context Constraints (OpenShift) respectively.
  - Added `rbac.create` option to enable/disable RBAC configuration.
  - mc path in Minio changed to be compatible with OpenShift security.
* [CHANGE] **breaking change** Chart now uses custom memcached templates to remove bitnami dependency. There are changes to the Helm values, listed below. #2064
  - The `memcached` section now contains common values shared across all memcached instances.
  - New `memcachedExporter` section was added to configure memcached metrics exporter.
  - New `chunks-cache` section was added that refers to previous `memcached` configuration.
  - The section `memcached-queries` is renamed to `index-cache`.
  - The section `memcached-metadata` is renamed to `metadata-cache`.
  - The section `memcached-results` is renamed to `results-cache`.
  - The value `memcached-*.replicaCount` is replaced with `*-cache.replicas` to align with the rest of the services.
    - Renamed `memcached.replicaCount` to `chunks-cache.replicas`.
    - Renamed `memcached-queries.replicaCount` to `index-cache.replicas`.
    - Renamed `memcached-metadata.replicaCount` to `metadata-cache.replicas`.
    - Renamed `memcached-results.replicaCount` to `results-cache.replicas`.
  - All memcached instances now share the same `ServiceAccount` that the chart uses for its services.
  - The value `memcached-*.architecture` was removed.
  - The value `memcached-*.arguments` was removed, the default arguments are now encoded in the template. Use `*-cache.extraArgs` to provide additional arguments as well as the values `*-cache.allocatedMemory`, `*-cache.maxItemMemory` and `*-cache.port` to set the memcached command line flags `-m`, `-I` and `-u`.
  - The remaining arguments are aligned with the rest of the chart's services, please consult the values file to check whether a parameter exists or was renamed.
* [CHANGE] Change default value for `blocks_storage.bucket_store.chunks_cache.memcached.timeout` to `450ms` to increase use of cached data. #2035
* [CHANGE] Remove setting `server.grpc_server_max_recv_msg_size` and `server.grpc_server_max_send_msg_size` to 100MB, since it is the default now, see #1884. #2300
* [FEATURE] Add `mimir-continuous-test` in smoke-test mode. Use `helm test` to run a smoke test of the read + write path.
* [FEATURE] Add meta-monitoring via the Grafana Agent Kubernetes operator: scrape metrics and collect logs from Mimir pods and ship them to a remote. #2068
* [ENHANCEMENT] Update memcached statefulset manifest #2321
  - Added imagePullSecrets block to pull images from private registry
  - Added resources block for memcachedExporter
* [ENHANCEMENT] ServiceMonitor object will now have default values based on release namesapce in the `namespace` and `namespaceSelector` fields. #2123
* [ENHANCEMENT] Set the `namespace` metadata field for all kubernetes objects to enable using `--namespace` correctly with Helm even if the specified namespace does not exist. #2123
* [ENHANCEMENT] The new value `serviceMonitor.clusterLabel` controls whether to add a `cluster` label and with what content to ServiceMonitor metrics. #2125
* [ENHANCEMENT] Set the flag `ingester.ring.instance-availability-zone` to `zone-default` for ingesters. This is the first step of introducing multi-zone ingesters. #2114
* [ENHANCEMENT] Add `mimir.structuredConfig` for adding and modifing `mimir.config` values after template evaulation. It can be used to alter individual values in the configuration and it's structured YAML instead of text. #2100
* [ENHANCEMENT] Add `global.podAnnotations` which can add POD annotations to PODs directly controlled by this chart (mimir services, nginx). #2099
* [ENHANCEMENT] Introduce the value `configStorageType` which can be either `ConfigMap` or `Secret`. This value sets where to store the Mimir/GEM application configuration. When using the value `ConfigMap`, make sure that any secrets, passwords, keys are injected from the environment from a separate `Secret`. See also: #2031, #2017. #2089
* [ENHANCEMENT] Add `global.extraEnv` and `global.extraEnvFrom` to values. This enables setting common environment variables and common injection of secrets to the POD environment of Mimir/GEM services and Nginx. Memcached and minio are out of scope for now. #2031
* [ENHANCEMENT] Add `extraEnvFrom` capability to all Mimir services to enable injecting secrets via environment variables. #2017
* [ENHANCEMENT] Enable `-config.expand-env=true` option in all Mimir services to be able to take secrets/settings from the environment and inject them into the Mimir configuration file. #2017
* [ENHANCEMENT] Add a simple test for enterprise installation #2027
* [ENHANCEMENT] Check for the containerSecurityContext in values file. #2112
* [ENHANCEMENT] Add `NOTES.txt` to show endpoints URLs for the user at install/upgrade. #2189
* [ENHANCEMENT] Add ServiceMonitor for overrides-exporter. #2068
* [ENHANCEMENT] Add `nginx.resolver` for allow custom resolver in nginx configuration and `nginx.extraContainers` which allow add side containers to the nginx deployment #2196

## 2.1.0

* [ENHANCEMENT] Bump image version to 2.1 #2001
  - For Grafana Mimir, see the release notes here: [Grafana Mimir 2.1](https://grafana.com/docs/mimir/latest/release-notes/v2.1/)
  - For Grafana Enterprise Metrics, see the release notes here: [Grafana Enterprise Metrics 2.1](https://grafana.com/docs/enterprise-metrics/v2.1.x/release-notes/v2-1/)
* [ENHANCEMENT] Disable `ingester.ring.unregister-on-shutdown` and `distributor.extend-writes` #1994
  - This will prevent resharding every series during a rolling ingester restart
  - Under some circumstances the previous values (both enabled) could cause write path degredation during rolling restarts
* [ENHANCEMENT] Add support for the results cache used by the query frontend #1993
  - This will result in additional resource usage due to the addition of one or
    more memcached replicas. This applies when using small.yaml, large.yaml,
    capped-large.yaml, capped-small.yaml, or when setting
    `memcached-results.enabled=true`
* [BUGFIX] Set up using older bitnami chart repository for memcached as old charts were deleted from the current one. #1998
* [BUGFIX] Use grpc round-robin for distributor clients in GEM gateway and self-monitoring
  - This utilizes an additional headless service for the distributor pods

## 2.0.14

* [BUGFIX] exclude headless services from ServiceMonitors to prevent duplication of prometheus scrape targets #1308

## 2.0.13

* [ENHANCEMENT] Removed `rbac.create` option. #1317

## 2.0.12

* [ENHANCEMENT] Add memberlist named port to container spec. #1311

## 2.0.11

* [ENHANCEMENT] Turn `ruler` and `override-exporter` into optional components. #1304

## 2.0.10

* [ENHANCEMENT] Reorder some values for consistency. #1302
* [BUGFIX] Add missing `admin_api.env`, `gateway.env` and `overrides_exporter.env` values. #1302
* [BUGFIX] Remove `<service>.extraPorts` from values as it has no effect. #1302

## 2.0.9

* [ENHANCEMENT] Disable gateway ingress by default. #1303
* [BUGFIX] Fix null port at gateway ingress definition. #1303

## 2.0.8

* [ENHANCEMENT] Add validation if `activity_tracker.filepath` is missing in `mimir.config`. #1290
* [ENHANCEMENT] Add validation if `server.http_listen_port` or `server.grpc_listen_port` is set in `mimir.config`. #1290
* [BUGFIX] Add missing empty array definition for `extraVolumeMounts` in admin_api, gateway and override-exporter. #1290
* [BUGFIX] Fix wrong template called in nginx helper. #1290

## 2.0.7

* [ENHANCEMENT] Add option to modify the port for the GEM gateway service. #1270

## 2.0.6

* [ENHANCEMENT] Add option for an ingress on GEM gateway. #1266

## 2.0.5

* [BUGFIX] Use new component name system for gateway ingress. This regression has been introduced with #1203. #1260

## 2.0.4

* [ENHANCEMENT] Determine PodDisruptionBudget APIVersion based on running version of k8s #1229

## 2.0.3

* [ENHANCEMENT] Update README.md with helm-docs version 1.8.1 instead of old 1.4.0. #1230

## 2.0.2

* [ENHANCEMENT] Update Grafana Enterprise Metrics docker image tag to v2.0.1 #1241

## 2.0.1

* [BUGFIX] Honor `global.clusterDomain` when referencing internal services, e.g. alertmanager or nginx gateway. #1227

## 2.0.0

* [CHANGE] **Breaking** for existing users of `mimir-distributed`: the naming convention is changed to have shorter resource names, as in `<release>-mimir-distributed-store-gateway` is now just `<release>-mimir-store-gateway`. To have the previous names, please specify `nameOverride: mimir-distributed` in the values. #1203
* [CHANGE] The chart `enterprise-metrics` is renamed to `mimir-distributed`. #1203
* [CHANGE] **Breaking** Configuration for Grafana Enterprise Metrics is now in the value `mimir.config` as a helm template **string**.
  Please consult the [Grafana Enterprise Migration Guide](https://grafana.com/docs/enterprise-metrics/latest/migrating-from-gem-1.7/) to learn more about how to upgrade the configuration.
  Except for the following parameters specified as command line parameters in the Pod templates,
  everything is now set in this string-typed value, giving a definitive source of configuration.
  Exceptions:
    > The `-target=` must be provided individually.\
    The `-config.file=` obviously.\
    User defined arguments from `.<service>.extraArgs`.
* [CHANGE] **Breaking** Kubernetes object labels now follow the [kubernetes standard](https://kubernetes.io/docs/concepts/overview/working-with-objects/common-labels/) (e.g. `app.kubernetes.io/component=ingester`). To enable smooth upgrade and compatibility with previous Grafana Enterprise Metrics Helm chart, the value `enterprise.legacyLabels` should be set to `true`.
* [CHANGE] **Breaking** Ingesters only support `StatefulSet` from now on as chunks storage was removed in favour of blocks storage.
* [CHANGE] **Breaking** Compactor is a required component, the value `compactor.enabled` is removed.
* [CHANGE] **Breaking** The configuration parameter `server.http_listen_port` and `server.grpc_listen_port` cannot be changed from their defaults.
* [CHANGE] The default for `ingester.ring.replication_factor` is now 3 and there will be 3 ingesters started even with the default `values.yaml`.
  On the other hand, Pod anti affinity is turned off by default to allow single node deployment.
* [FEATURE] Upgrade to [Grafana Enterprise Metrics v2.0.0](https://grafana.com/docs/enterprise-metrics/v2.0.x/)
* [FEATURE] Reworked chart to enable installing Grafana Mimir open source software version without licensed features.
* [FEATURE] Added the value `nameOverride` to enable migration from Cortex helm chart.
* [FEATURE] The alertmanager can be disabled with `alertmanager.enabled: false`, to support the use case of external alertmanager.
* [FEATURE] Added definitions of `ServiceMonitor` objects for Prometheus monitoring. Configuration is done via the `serviceMonitor` values. This enables partial functionality of Grafana Mimir dashboards out of the box - without alerts and recording rules pre-loaded.
* [ENHANCEMENT] Minio bucket creation is not tied to `admin-api` anymore, moved to its own job `templates/minio/create-bucket-job.yaml`.
* [BUGFIX] `.<service>.PodDisruptionBudget` was not working. Added template definition for all services. Pod disruption budget is enabled for the ingesters and store-gateways by default.
* [BUGFIX] Fix typo in value `.alertmanager.statefulset` to `.alertmanager.statefulSet`.
* [BUGFIX] Remove unused value `.useExternalLicense`.

## Entries from enterprise-metrics chart

## 1.8.1

* [ENHANCEMENT] Support Grafana Mimir monitoring mixin labels by setting container names to the component names.
  This will make it easier to select different components in cadvisor metrics.
  Previously, all containers used "enterprise-metrics" as the container name.
  Now, for example, the ingester Pod will have a container name "ingester" rather than "enterprise-metrics".

## 1.8.0

* [FEATURE] Upgrade to [Grafana Enterprise Metrics v1.7.0](https://grafana.com/docs/metrics-enterprise/latest/downloads/#v170----january-6th-2022).

## 1.7.3

* [BUGFIX] Alertmanager does not fail anymore to load configuration via the API. #945

## 1.7.2

* [CHANGE] The Ingester statefulset now uses podManagementPolicy Parallel, upgrading requires recreating the statefulset #920

## 1.7.1

* [BUGFIX] Remove chunks related default limits. #867

## 1.7.0

* [FEATURE] Upgrade to [Grafana Enterprise Metrics v1.6.1](https://grafana.com/docs/metrics-enterprise/latest/downloads/#v161----november-18th-2021). #839

## 1.6.0

* [FEATURE] Upgrade to [Grafana Enterprise Metrics v1.5.1](https://grafana.com/docs/metrics-enterprise/latest/downloads/#v151----september-21st-2021). #729
* [CHANGE] Production values set the ingester replication factor to three to avoid data loss.
  The resource calculations of these values already factored in this replication factor but did not apply it in the configuration.
  If you have not reduced the compute resources in these values then this change should have no impact besides increased resilience to ingester failure.
  If you have reduced the compute resources, consider increasing them back to the recommended values before installing this version. #729

## 1.5.6

* [BUGFIX] YAML exports are no longer included as part of the Helm chart. #726

## 1.5.5

* [BUGFIX] Ensure all PodSpecs have configurable initContainers. #708

## 1.5.4

* [BUGFIX] Adds a `Service` resource for the Compactor Pods and adds Compactor to the default set of gateway proxy URLs. In previous chart versions the Compactor would not show up in the GEM plugin "Ring Health" tab because the gateway did not know how to reach Compactor. #714

## 1.5.3

* [BUGFIX] This change does not affect single replica deployments of the
  admin-api but does fix the potential for an inconsistent state when
  running with multiple replicas of the admin-api and experiencing
  parallel writes for the same objects. #675

## 1.5.2

* [CHANGE] Removed all references to Consul in the yaml files since GEM will be focused on deploying with memberlist. Deleted the multi-kv-consul-primary-values.yaml and multi-kv-memberlist-primary-values.yaml files since they assume you're running Consul as your primary or second kvstore. #674

## 1.5.1

* [BUGFIX] Unused `ingress` configuration section removed from `values.yaml`. #658

## 1.5.0

* [FEATURE] Upgrade to [Grafana Enterprise Metrics v1.5.0](https://grafana.com/docs/metrics-enterprise/latest/downloads/#v150----august-24th-2021). #641

## 1.4.7

* [CHANGE] Enabled enterprise authentication by default.
  > **Breaking:** This change can cause losing access to the GEM cluster in case `auth.type` has not
  > been set explicitly.
  > This is a security related change and therefore released in a patch release.

## 1.4.6

* [FEATURE] Run an instance of the GEM overrides-exporter by default. #590

## 1.4.5

* [BUGFIX] Add `memberlist.join` configuration to the ruler. #618

## 1.4.4

* [CHANGE] Removed livenessProbe configuration as it can often be more detrimental than having none. Users can still configure livenessProbes with the per App configuration hooks. #594

## 1.4.3

* [ENHANCEMENT] Added values files for installations that require setting resource limits. #583

## 1.4.2

* [CHANGE] The compactor data directory configuration has been corrected to `/data`. #562
  > **Note:** The compactor is stateless and no data stored in the existing data directory needs to be moved in order to facilitate this upgrade.
  > For more information, refer to the [Cortex Compactor documentation](https://cortexmetrics.io/docs/blocks-storage/compactor/).
* [FEATURE] Upgrade to [Grafana Enterprise Metrics v1.4.2](https://grafana.com/docs/metrics-enterprise/latest/downloads/#v142----jul-21st-2021) #562

## 1.4.1

* [BUGFIX] Fixed DNS address of distributor client for self-monitoring. #569

## 1.4.0

* [CHANGE] Use updated querier response compression configuration, changed in 1.4.0. #524
* [CHANGE] Use updated alertmanager storage configuration, changed in 1.4.0. #524
* [FEATURE] Upgrade to [Grafana Enterprise Metrics v1.4.1](https://grafana.com/docs/metrics-enterprise/latest/downloads/#v141----june-29th-2021). #524
* [FEATURE] Enable [GEM self-monitoring](https://grafana.com/docs/metrics-enterprise/latest/self-monitoring/). #524

## 1.3.5

* [CHANGE] The GRPC port on the query-frontend and store-gateway Kubernetes Services have been changed to match the naming of all other services. #523
* [FEATURE] Expose GRPC port on all GEM services. #523

## 1.3.4

* [BUGFIX] Removed symlinks from chart to fix Rancher repository imports. #504

## 1.3.3

* [FEATURE] The GEM config now uses the `{{ .Release.Name }}` variable as the default value for `cluster_name` which removes the need to additionally override this setting during an initial install. #500

## 1.3.2

* [FEATURE] Chart memcached dependencies are now at the latest release. This includes the memcached and the related exporter. #467

## 1.3.1

* [BUGFIX] Use non-deprecated alertmanager flags for cluster peers. #441
* [BUGFIX] Make store-gateway Service not headless. #441

## 1.3.0

* [FEATURE] Upgrade to [Grafana Enterprise Metrics v1.3.0](https://grafana.com/docs/metrics-enterprise/latest/downloads/#v130----april-26th-2021). #415

## 1.2.0

* [CHANGE] The chart now uses memberlist for the ring key-value store removing the need to run Consul. #340
  > **Warning:** Existing clusters will need to follow an upgrade procedure.
  > **Warning:** Existing clusters should first be upgraded to `v1.1.1` and use that version for migration before upgrading to `v1.2.0`.
  To upgrade to using memberlist:
  1. Ensure you are running the `v1.1.1` version of the chart.
  2. Deploy runtime `multi_kv_config` to use Consul as a primary and memberlist as the secondary key-value store.
     The values for such a change can be found in the [`multi-kv-consul-primary-values.yaml`](./multi-kv-consul-primary-values.yaml).
  3. Verify the configuration is in use by querying the [Configuration](https://cortexmetrics.io/docs/api/#configuration) HTTP API endpoint.
  4. Deploy runtime `multi_kv_config` to use memberlist as the primary and Consul as the secondary key-value store.
     The values for such a change can be found in [`multi-kv-memberlist-primary-values.yaml`](./multi-kv-memberlist-primary-values.yaml)
  5. Verify the configuration is in use by querying the [Configuration](https://cortexmetrics.io/docs/api/#configuration) HTTP API endpoint.
  6. Deploy `v1.2.0` helm chart which configures memberlist as the sole key-value store and removes the Consul resources.

## 1.1.1

* [FEATURE] Facilitate some runtime configuration of microservices. #342
* [FEATURE] Upgrade to [Grafana Enterprise Metrics v1.2.0](https://grafana.com/docs/metrics-enterprise/latest/downloads/#v120----march-10-2021). #342

## 1.1.0

* [CHANGE] The memcached chart from the deprecated Helm stable repository has been removed and replaced with a Bitnami chart. #333
  > **Warning:** This change will result in the cycling of your memcached Pods and will invalidate the existing cache.
* [CHANGE] Memcached Pod resource limits have been lowered to match requests. #333
* [FEATURE] YAML exports have been created for all chart values files. #333
* [BUGFIX] The values for the querier/ruler/store-gateway `-<prefix>.memcached.max-item-size` have been corrected to match the limit configured on the memcached server. #333

## 1.0.0

* [FEATURE] Initial versioned release. ##168

## Entries from mimir-distributed chart

## 0.1.8

* [BUGFIX] Fix nginx routing for rules and expose buildinfo. #1233

## 0.1.7

* [BUGFIX] Remove misplaced config value and add affinity rules in `capped-small.yaml` and `capped-large.yaml`. #1225

## 0.1.6

* [CHANGE] **Breaking** Compactor is a required component, the value `compactor.enabled` is removed. #1193
* [FEATURE] The alertmanager can be disabled with `alertmanager.enabled: false`, to support the use case of external alertmanager. #1193

## 0.1.5

* [BUGFIX] Fix labels for Mimir dashboards. #1190

## 0.1.4

* [BUGFIX] Fix documentation link missing slash. #1177

## 0.1.3

* [FEATURE] Add ServiceMonitor definitions. #1156

## 0.1.2

* [BUGFIX] Fix the naming of minio configmap and secret in the parent chart. #1152

## 0.1.1

* [BUGFIX] CI fixes. #1144

## 0.1.0

* [FEATURE] Initial commit, Mimir only, derived from `enterprise-metrics` chart. #1141<|MERGE_RESOLUTION|>--- conflicted
+++ resolved
@@ -29,12 +29,10 @@
 
 ## main / unreleased
 
-<<<<<<< HEAD
 * [ENHANCEMENT] Add support for setting type and internal traffic policy for Kubernetes service. Set `internalTrafficPolicy=Cluster` by default in all services with type `ClusterIP`. #9619
-=======
+
 ## 5.5.1
 
->>>>>>> d8d4caf3
 * [BUGFIX] Fix incorrect use of topology spread constraints in `GrafanaAgent` CRD of metamonitoring. #9669
 
 ## 5.5.0
