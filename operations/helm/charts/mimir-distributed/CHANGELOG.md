# Changelog

## Deprecated features

This section contains deprecated features and interfaces that the chart exposes. The deprecation policy of the chart is to
remove a deprecated item from the third major release after it has been deprecated it.

### List

* GEM gateway: remove port 8080 on the Service resource. Deprecated in `3.1.0` and will be removed in `6.0.0`.
  * __How to migrate__: replace usages of port 8080 with port 80; these usages can be in dashboards, Prometheus remote-write configurations, or automation for updating rules.
* NGINX configuration via `nginx` top-level values sections is being merged with by the `gateway` section. The
  `nginx` section is deprecated in `4.0.0` and will be removed in `7.0.0`.
  * __How to migrate__: refer to [Migrate to using the unified proxy deployment for NGINX and GEM gateway](https://grafana.com/docs/mimir/latest/operators-guide/deploying-grafana-mimir/migrate-to-unified-gateway-deployment/)

## Format of changelog

This changelog is continued from `enterprise-metrics` after Grafana Enterprise Metrics was added to `mimir-distributed` in PR #1203.
All notable changes to this chart will be documented in this file.

Entries should be ordered as follows:
- [CHANGE]
- [FEATURE]
- [ENHANCEMENT]
- [BUGFIX]

Entries should include a reference to the Pull Request that introduced the change.

## main / unreleased

## 5.0.0

* [CHANGE] Changed max unavailable ingesters and store-gateways in a zone to 50. #5327
* [CHANGE] Don't render PodSecurityPolicy on Kubernetes >=1.24. (was >= 1.25). This helps with upgrades between 1.24 and 1.25. To use a PSP in 1.24, toggle `rbac.forcePSPOnKubernetes124: true`. #5357
* [ENHANCEMENT] Ruler: configure the ruler storage cache when the metadata cache is enabled. #5326 #5334
* [ENHANCEMENT] Helm: support metricRelabelings in the monitoring serviceMonitor resources via `metaMonitoring.serviceMonitor.metricRelabelings`. #5340
* [ENHANCEMENT] Service Account: allow adding labels to the service account. #5355
* [ENHANCEMENT] Memcached: enable providing additional extended options (`-o/--extended`) via `<cache-section>.extraExtendedOptions`. #5353
* [ENHANCEMENT] Memcached exporter: enable adding additional CLI arguments via `memcachedExporter.extraArgs`. #5353
* [ENHANCEMENT] Memcached: allow mounting additional volumes to the memcached and exporter containers via `<cache-section>.extraVolumes` and `<cache-section>.extraVolumeMounts`. #5353

## 4.5.0

* [CHANGE] Query-frontend: enable cardinality estimation via `frontend.query_sharding_target_series_per_shard` in the Mimir configuration for query sharding by default if `results-cache.enabled` is true. #5128
* [CHANGE] Remove `graphite-web` component from the graphite proxy. The `graphite-web` component had several configuration issues which meant it was failing to process requests. #5133
* [ENHANCEMENT] Set `nginx` and `gateway` Nginx read timeout (`proxy_read_timeout`) to 300 seconds (increase from default 60 seconds), so that it doesn't interfere with the querier's default 120 seconds timeout (`mimir.structuredConfig.querier.timeout`). #4924
* [ENHANCEMENT] Update nginx image to `nginxinc/nginx-unprivileged:1.24-alpine`. #5066
* [ENHANCEMENT] Update the `rollout-operator` subchart to `0.5.0`. #4930
* [ENHANCEMENT] Store-gateway: set `GOMEMLIMIT` to the memory request value. This should reduce the likelihood the store-gateway may go out of memory, at the cost of an higher CPU utilization due to more frequent garbage collections when the memory utilization gets closer or above the configured requested memory. #4971
* [ENHANCEMENT] Store-gateway: dynamically set `GOMAXPROCS` based on the CPU request. This should reduce the likelihood a high load on the store-gateway will slow down the entire Kubernetes node. #5104
* [ENHANCEMENT] Add global.podLabels which can add POD labels to PODs directly controlled by this chart (mimir services, nginx). #5055
* [ENHANCEMENT] Enable the `track_sizes` feature for Memcached pods to help determine cache efficiency. #5209
* [BUGFIX] Fix Pod Anti-Affinity rule to allow ingesters of from the same zone to run on same node, by using `zone` label since the old `app.kubernetes.io/component` did not allow for this. #5031
<<<<<<< HEAD
* [ENHANCEMENT] Adds the optional appProtocol field to the memberlist service. This allows memberlist to work with istio protocol selection. You can configure the appProtocol via the `mimir.memberlistAppProtocol` value. #5177
=======
* [ENHANCEMENT] Enable `PodDisruptionBudget`s by default for admin API, alertmanager, compactor, distributor, gateway, overrides-exporter, ruler, querier, query-frontend, query-scheduler, nginx, Graphite components, chunks cache, index cache, metadata cache and results cache.
>>>>>>> 20327509

## 4.4.1

* [CHANGE] Change number of Memcached max idle connections to 150. #4591
* [CHANGE] Set `unregister_on_shutdown` for `store-gateway` to `false` by default. #4690
* [FEATURE] Add support for Vault Agent. When enabled, the Pod annotations for TLS configurable components are updated to allow a running Vault Agent to fetch secrets from Vault and to inject them into a Pod. The annotations are updated for the following components: `admin-api`, `alertmanager`, `compactor`, `distributor`, `gateway`, `ingester`, `overrides-exporter`, `querier`, `query-frontend`, `query-scheduler`, `ruler`, `store-gateway`. #4660
* [FEATURE] Add documentation to use external Redis support for chunks-cache, metadata-cache and results-cache. #4348
* [FEATURE] Allow for deploying mixin dashboards as part of the helm chart. #4618
* [ENHANCEMENT] Update the `rollout-operator` subchart to `0.4.2`. #4524 #4659 #4780
* [ENHANCEMENT] Update the `memcached-exporter` to `v0.11.2`. #4570
* [ENHANCEMENT] Update memcached to `memcached:1.6.19-alpine`. #4581
* [ENHANCEMENT] Allow definition of multiple topology spread constraints. #4584
* [ENHANCEMENT] Expose image repo path as helm vars for containers created by grafana-agent-operator #4645
* [ENHANCEMENT] Update minio subchart to `5.0.7`. #4705
* [ENHANCEMENT] Configure ingester TSDB head compaction interval to 15m. #4870
* [ENHANCEMENT] Configure ingester TSDB WAL replay concurrency to 3. #4864
* [ENHANCEMENT] Configure compactor's first level compaction wait period to 25m. #4872
* [ENHANCEMENT] You can now configure `storageClass` per zone for Alertmanager, StoreGateway and Ingester. #4234
* [ENHANCEMENT] Add suffix to minio create buckets job to avoid mimir-distributed helm chart fail to upgrade when minio image version changes. #4936
* [BUGFIX] Helm-Chart: fix route to service port mapping. #4728
* [BUGFIX] Include podAnnotations on the tokengen Job. #4540
* [BUGFIX] Add http port in ingester and store-gateway headless services. #4573
* [BUGFIX] Set `gateway` and `nginx` HPA MetricTarget type to Utilization to align with usage of averageUtilization. #4642
* [BUGFIX] Add missing imagePullSecrets configuration to the `graphite-web` deployment template. #4716

## 4.3.1

* [BUGFIX] Updated Go version in Mimir and GEM images to 1.20.3 to fix CVE-2023-24538. #4803

## 4.3.0

* [CHANGE] Ruler: changed ruler deployment max surge from `0` to `50%`, and max unavailable from `1` to `0`. #4381
* [FEATURE] Add cache support for GEM's admin bucket. The cache will be enabled by default when you use the
  small.yaml, large.yaml, capped-small.yaml or capped-large.yaml Helm values file. #3740
  > **Note:** For more information, refer to the [Grafana Enterprise Metrics configuration](https://grafana.com/docs/enterprise-metrics/latest/config).
* [ENHANCEMENT] Update GEM image grafana/enterprise-metrics to v2.7.0. #4533
* [ENHANCEMENT] Support autoscaling/v2 HorizontalPodAutoscaler for nginx autoscaling starting with Kubernetes 1.23. #4285
* [ENHANCEMENT] Set default pod security context under `rbac.podSecurityContext` for easier install on OpenShift. #4272
* [BUGFIX] Allow override of Kubernetes version for nginx HPA. #4299
* [BUGFIX] Do not generate query-frontend-headless service if query scheduler is enabled. Fixes parity with jsonnet. #4353
* [BUGFIX] Apply `clusterLabel` to ServiceMonitors for kube-state-metrics, kubelet, and cadvisor. #4126
* [BUGFIX] Add http port in distributor headless service. Fixes parity with jsonnet. #4392
* [BUGFIX] Generate the pod security context on the pod level in graphite web deployment, instead of on container level. #4272
* [BUGFIX] Fix kube-state-metrics metricRelabelings dropping pods and deployments. #4485
* [BUGFIX] Allow for single extraArg flags in templated memcached args. #4407

## 4.2.1

* [BUGFIX] Updated Go version in Mimir and GEM images to 1.20.3 and 1.19.8 to fix CVE-2023-24538. #4818

## 4.2.0

* [ENHANCEMENT] Allow NGINX error log level to be overridden and access log to be disabled. #4230
* [ENHANCEMENT] Update GEM image grafana/enterprise-metrics to v2.6.0. #4279

## 4.1.0

* [CHANGE] Configured `max_total_query_length: 12000h` limit to match Mimir jsonnet-based deployment. #3879
* [ENHANCEMENT] Enable users to specify additional Kubernetes resource manifests using the `extraObjects` variable. #4102
* [ENHANCEMENT] Update the `rollout-operator` subchart to `0.2.0`. #3624
* [ENHANCEMENT] Add ability to manage PrometheusRule for metamonitoring with Prometheus operator from the Helm chart. The alerts are disabled by default but can be enabled with `prometheusRule.mimirAlerts` set to `true`. To enable the default rules, set `mimirRules` to `true`. #2134 #2609
* [ENHANCEMENT] Update memcached image to `memcached:1.6.17-alpine`. #3914
* [ENHANCEMENT] Update minio subchart to `5.0.4`. #3942
* [BUGFIX] Enable `rollout-operator` to use PodSecurityPolicies if necessary. #3686
* [BUGFIX] Fixed gateway's checksum/config when using nginx #3780
* [BUGFIX] Disable gateway's serviceMonitor when using nginx #3781
* [BUGFIX] Expose OTLP ingestion in the `gateway` NGINX configuration. #3851
* [BUGFIX] Use alertmanager headless service in `gateway` NGINX configuration. #3851
* [BUGFIX] Use `50Gi` persistent volume for ingesters in `capped-small.yaml`. #3919
* [BUGFIX] Set server variables in NGINX configuration so that IP addresses are re-resolved when TTLs expire. #4124
* [BUGFIX] Do not include namespace for the PodSecurityPolicy definition as it is not needed and some tools reject it outright. #4164

## 4.0.1

* [ENHANCEMENT] Bump Grafana Enterprise Metrics image version to 2.5.1 #3902

## 4.0.0

* [FEATURE] Support deploying NGINX via the `gateway` section. The `nginx` section will be removed in `7.0.0`. See
  [Migrate to using the unified proxy deployment for NGINX and GEM gateway](https://grafana.com/docs/mimir/latest/operators-guide/deploying-grafana-mimir/migrate-to-unified-gateway-deployment/)
* [CHANGE] **breaking change** **Data loss without action.** Enables [zone-aware replication](https://grafana.com/docs/mimir/latest/configure/configure-zone-aware-replication/) for ingesters and store-gateways by default. #2778
  - If you are **upgrading** an existing installation:
    - Turn off zone-aware replication, by setting the following values:
      ```yaml
      ingester:
        zoneAwareReplication:
          enabled: false
      store_gateway:
        zoneAwareReplication:
          enabled: false
      rollout_operator:
        enabled: false
      ```
    - After the upgrade you can migrate to the new zone-aware replication setup, see [Migrate from single zone to zone-aware replication with Helm](https://grafana.com/docs/mimir/latest/migration-guide/migrating-from-single-zone-with-helm/) guide.
  - If you are **installing** the chart:
    - Ingesters and store-gateways are installed with 3 logical zones, which means both ingesters and store-gateways start 3 replicas each.
* [CHANGE] **breaking change** Reduce the number of ingesters in small.yaml form 4 to 3. This should be more accurate size for the scale of 1M AS. Before upgrading refer to [Scaling down ingesters](https://grafana.com/docs/mimir/latest/operators-guide/run-production-environment/scaling-out/#scaling-down-ingesters) to scale down `ingester-3`. Alternatively override the number of ingesters to 4. #3035
* [CHANGE] **breaking change** Update minio subchart from `4.0.12` to `5.0.0`, which inherits the breaking change of minio gateway mode being removed. #3352
* [CHANGE] Nginx: uses the headless service of alertmanager, ingester and store-gateway as backends, because there are 3 separate services for each zone. #2778
* [CHANGE] Gateway: uses the headless service of alertmanager as backend, because there are 3 separate services for each zone. #2778
* [CHANGE] Update sizing plans (small.yaml, large.yaml, capped-small.yaml, capped-large.yaml). These reflect better how we recommend running Mimir and GEM in production. most plans have adjusted number of replicas and resource requirements. The only **breaking change** is in small.yaml which has reduced the number of ingesters from 4 to 3; for scaling down ingesters refer to [Scaling down ingesters](https://grafana.com/docs/mimir/latest/operators-guide/run-production-environment/scaling-out/#scaling-down-ingesters). #3035
* [CHANGE] Change default securityContext of Mimir and GEM Pods and containers, so that they comply with a [Restricted pod security policy](https://kubernetes.io/docs/concepts/security/pod-security-standards/).
  This changes what user the containers run as from `root` to `10001`. The files in the Pods' attached volumes should change ownership with the `fsGroup` change;
  most CSI drivers support changing the value of `fsGroup`, or kubelet is able to do the ownership change instead of the CSI driver. This is not the case for the HostPath driver.
  If you are using HostPath or another driver that doesn't support changing `fsGroup`, then you have a couple of options: A) set the `securityContext` of all Mimir and GEM components to `{}` in your values file; B) delete PersistentVolumes and PersistentVolumeClaims and upgrade the chart; C) add an initContainer to all components that use a PVC that changes ownership of the mounted volumes.
  If you take no action and `fsGroup` is not supported by your CSI driver, then components will fail to start. #3007
* [CHANGE] Restrict Pod seccomp profile to `runtime/default` in the default PodSecurityPolicy of the chart. #3007
* [CHANGE] Use the chart's service account for metamonitoring instead of creating one specific to metamonitoring. #3350
* [CHANGE] Use mimir for the nginx ingress example #3336
* [ENHANCEMENT] Metamonitoring: If enabled and no URL is configured, then metamonitoring metrics will be sent to
  Mimir under the `metamonitoring` tenant; this enhancement does not apply to GEM. #3176
* [ENHANCEMENT] Improve default rollout strategies. Now distributor, overrides_exporter, querier, query_frontend, admin_api, gateway, and graphite components can be upgraded more quickly and also can be rolled out with a single replica without downtime. #3029
* [ENHANCEMENT] Metamonitoring: make scrape interval configurable. #2945
* [ENHANCEMENT] Documented how to prevent a user from using a mismatched Helm chart `values.yaml` file. #3197
* [ENHANCEMENT] Update compactor configuration to match Jsonnet. #3353
  * This also now matches production configuration from Grafana Cloud
  * Set `compactor.compaction_interval` to `30m` (Decreased from `1h`)
  * Set `compactor.deletion_delay` to `2h` (Decreased from `12h`)
  * Set `compactor.max_closing_blocks_concurrency` to `2` (Increased from `1`)
  * Set `compactor.max_opening_blocks_concurrency` to `4` (Increased from `1`)
  * Set `compactor.symbols_flushers_concurrency` to `4` (Increased from `1`)
  * Set `compactor.sharding_ring.wait_stability_min_duration` to `1m` (Increased from `0`)
* [ENHANCEMENT] Update read path configuration to match Jsonnet #2998
  * This also now matches production configuration from Grafana Cloud
  * Set `blocks_storage.bucket_store.max_chunk_pool_bytes` to `12GiB` (Increased from `2GiB`)
  * Set `blocks_storage.bucket_Store.index_cache.memcached.max_item_size` to `5MiB` (Decreased from `15MiB`)
  * Set `frontend.grpc_client_config.max_send_msg_size` to `400MiB` (Increased from `100MiB`)
  * Set `limits.max_cache_freshness` to `10m` (Increased from `1m`)
  * Set `limits.max_query_parallelism` to `240` (Increased from `224`)
  * Set `query_scheduler.max_outstanding_requests_per_tenant` to `800` (Decreased from `1600`)
  * Set `store_gateway.sharding_ring.wait_stability_min_duration` to `1m` (Increased from `0`)
  * Set `frontend.results_cache.memcached.timeout` to `500ms` (Increased from `100ms`)
  * Unset `frontend.align_queries_with_step` (Was `true`, now defaults to `false`)
  * Unset `frontend.log_queries_longer_than` (Was `10s`, now defaults to `0`, which is disabled)
* [ENHANCEMENT] Added `usage_stats.installation_mode` configuration to track the installation mode via the anonymous usage statistics. #3294
* [ENHANCEMENT] Update grafana-agent-operator subchart to 0.2.8. Notable changes are being able to configure Pod's SecurityContext and Container's SecurityContext. #3350
* [ENHANCEMENT] Add possibility to configure fallbackConfig for alertmanager and set it by default. Now tenants without an alertmanager config will not see errors accessing the alertmanager UI or when using the alertmanager API. #3360
* [ENHANCEMENT] Add ability to set a `schedulerName` for alertmanager, compactor, ingester and store-gateway. This is needed for example for some storage providers. #3140
* [BUGFIX] Fix an issue that caused metamonitoring secrets to be created incorrectly #3170
* [BUGFIX] Nginx: fixed `imagePullSecret` value reference inconsistency. #3208
* [BUGFIX] Move the activity tracker log from /data to /active-query-tracker to remove ignore log messages. #3169
* [BUGFIX] Fix invalid ingress NGINX configuration due to newline in prometheusHttpPrefix Helm named templates. #3087
* [BUGFIX] Added missing endpoint for OTLP in NGINX #3479

## 3.3.0

* [ENHANCEMENT] Update GEM image grafana/enterprise-metrics to v2.4.0. #3445

## 3.2.0

* [CHANGE] Nginx: replace topology key previously used in `podAntiAffinity` (`failure-domain.beta.kubernetes.io/zone`) with a different one `topologySpreadConstraints` (`kubernetes.io/hostname`). #2722
* [CHANGE] Use `topologySpreadConstraints` instead of `podAntiAffinity` by default. #2722
  - **Important**: if you are not using the sizing plans (small.yaml, large.yaml, capped-small.yaml, capped-large.yaml) in production, you should reintroduce pod affinity rules for the ingester and store-gateway. This also fixes a missing label selector for the ingester.
     Merge the following to your custom values file:
     ```yaml
     ingester:
       affinity:
         podAntiAffinity:
           requiredDuringSchedulingIgnoredDuringExecution:
              - labelSelector:
                  matchExpressions:
                    - key: target
                      operator: In
                      values:
                        - ingester
                topologyKey: 'kubernetes.io/hostname'
              - labelSelector:
                  matchExpressions:
                    - key: app.kubernetes.io/component
                      operator: In
                      values:
                        - ingester
                topologyKey: 'kubernetes.io/hostname'
     store_gateway:
       affinity:
         podAntiAffinity:
           requiredDuringSchedulingIgnoredDuringExecution:
              - labelSelector:
                  matchExpressions:
                    - key: target
                      operator: In
                      values:
                        - store-gateway
                topologyKey: 'kubernetes.io/hostname'
              - labelSelector:
                  matchExpressions:
                    - key: app.kubernetes.io/component
                      operator: In
                      values:
                        - store-gateway
                topologyKey: 'kubernetes.io/hostname'
     ```
* [CHANGE] Ingresses for the GEM gateway and nginx will no longer render on Kubernetes versions <1.19. #2872
* [FEATURE] Add support for OpenShift Routes for Nginx #2908
* [FEATURE] Add support for `topologySpreadConstraints` to all components; add `topologySpreadConstraints` to GEM gateway, admin-api, and alertmanager, which did not have `podAntiAffinity` previously. #2722
* [ENHANCEMENT] Document `kubeVersionOverride`. If you rely on `helm template`, use this in your values to set the Kubernetes version. If unset helm will use the kubectl client version as the Kubernetes version with `helm template`, which may cause the chart to render incompatible manifests for the actual server version. #2872
* [ENHANCEMENT] Support autoscaling/v2 HorizontalPodAutoscaler for nginx autoscaling. This is used when deploying on Kubernetes >= 1.25. #2848
* [ENHANCEMENT] Monitoring: Add additional flags to conditionally enable log / metric scraping. #2936
* [ENHANCEMENT] Add podAntiAffinity to sizing plans (small.yaml, large.yaml, capped-small.yaml, capped-large.yaml). #2906
* [ENHANCEMENT] Add ability to configure and run mimir-continuous-test. #3117
* [BUGFIX] Fix wrong label selector in ingester anti affinity rules in the sizing plans. #2906
* [BUGFIX] Query-scheduler no longer periodically terminates connections from query-frontends and queriers. This caused some queries to time out and EOF errors in the logs. #3262

## 3.1.0

* [CHANGE] **breaking change** Update minio deprecated helm chart (<https://helm.min.io/>) to the supported chart's version (<https://charts.min.io/>). #2427
  - Renamed helm config values `minio.accessKey` to `minio.rootUser`.
  - Renamed helm config values `minio.secretKey` to `minio.rootPassword`.
  - Minio container images are now loaded from quay.io instead of Docker Hub. Set `minio.image.repository` value to override the default behavior.
* [CHANGE] Enable [query sharding](https://grafana.com/docs/mimir/latest/operators-guide/architecture/query-sharding/) by default. If you override the value of `mimir.config`, then take a look at `mimir.config` in the `values.yaml` from this version of the chart and incorporate the differences. If you override `mimir.config`, then consider switching to `mimir.structuredConfig`. To disable query sharding set `mimir.structuredConfig.frontend.parallelize_shardable_queries` to `false`. #2655
* [FEATURE] Add query-scheduler, which is now enabled by default. If you have copied the `mimir.config`, then update it to correctly configure the query-frontend and the querier. #2087
* [FEATURE] Added support to run graphite-proxy alongside GEM. It is disabled by default. Set `graphite.enabled=true` in your values config to get it running. #2711
* [ENHANCEMENT] Add backfill endpoints to Nginx configuration. #2478
* [ENHANCEMENT] Add `namespace` to smoke-test helm template to allow the job to be deployed within the same namespace as the rest of the deployment. #2515
* [ENHANCEMENT] Memberlist now uses DNS service-discovery by default. #2549 #2561
* [ENHANCEMENT] The Mimir configuration parameters `server.http_listen_port` and `server.grpc_listen_port` are now configurable in `mimir.structuredConfig`. #2561
* [ENHANCEMENT] Default to injecting the `no_auth_tenant` from the Mimir configuration as the value for `X-Scope-OrgID` in nginx. #2614
* [ENHANCEMENT] Default `ingester.ring.tokens-file-path` and `store-gateway.sharding-ring.tokens-file-path` to `/data/tokens` to prevent resharding on restarts. #2726
* [ENHANCEMENT] Upgrade memcached image tag to `memcached:1.6.16-alpine`. #2740
* [ENHANCEMENT] Upgrade nginx image tag to `nginxinc/nginx-unprivileged:1.22-alpine`. #2742
* [ENHANCEMENT] Upgrade minio subchart to `4.0.12`. #2759
* [ENHANCEMENT] Update agent-operator subchart to `0.2.5`. #3009
* [BUGFIX] `nginx.extraArgs` are now actually passed to the nginx container. #2336
* [BUGFIX] Add missing `containerSecurityContext` to alertmanager and tokengen job. #2416
* [BUGFIX] Add missing `containerSecutiryContext` to memcached exporter containers. #2666
* [BUGFIX] Do not use undocumented `mulf` function in templates. #2752
* [BUGFIX] Open port 80 for the Enterprise `gateway` service so that the read and write address reported by NOTES.txt is correct. Also deprecate the current default of 8080. #2860
* [BUGFIX] Periodically rebalance gRPC connection between GEM gateway and distributors after scale out of the distributors. #2862
* [BUGFIX] Remove PodSecurityPolicy when running against Kubernetes >= 1.25. #2870

## 3.0.0

* [CHANGE] **breaking change** The minimal Kubernetes version is now 1.20. This reflects the fact that Grafana does not test with older versions. #2297
* [CHANGE] **breaking change** Make `ConfigMap` the default for `configStorageType`. This means that the Mimir (or Enterprise Metrics) configuration is now created in and loaded from a ConfigMap instead of a Secret. #2277
  - Set to `Secret` to keep existing way of working. See related #2031, #2017, #2089.
  - In case the configuration is loaded from an external Secret, `useExternalConfig=true`, then `configStorageType` must be set to `Secret`.
  - Having the configuration in a ConfigMap means that `helm template` now shows the configuration directly and `helm diff upgrade` can show the changes to the configuration.
* [CHANGE] Enable multi-tenancy by default. This means `multitenancy_enabled` is now `true` for both Mimir and Enterprise Metrics. Nginx will inject `X-Scope-OrgID=anonymous` header if the header is not present, ensuring backwards compatibility. #2117
* [CHANGE] **breaking change** The value `serviceMonitor` and everything under it is moved to `metaMonitoring.serviceMonitor` to group all meta-monitoring settings under one section. #2236
* [CHANGE] Added support to install on OpenShift. #2219
  - **breaking change** The value `rbac.pspEnabled` was removed.
  - Added new `rbac.type` option. Allowed values are `psp` and `scc`, for Pod Security Policy and Security Context Constraints (OpenShift) respectively.
  - Added `rbac.create` option to enable/disable RBAC configuration.
  - mc path in Minio changed to be compatible with OpenShift security.
* [CHANGE] **breaking change** Chart now uses custom memcached templates to remove bitnami dependency. There are changes to the Helm values, listed below. #2064
  - The `memcached` section now contains common values shared across all memcached instances.
  - New `memcachedExporter` section was added to configure memcached metrics exporter.
  - New `chunks-cache` section was added that refers to previous `memcached` configuration.
  - The section `memcached-queries` is renamed to `index-cache`.
  - The section `memcached-metadata` is renamed to `metadata-cache`.
  - The section `memcached-results` is renamed to `results-cache`.
  - The value `memcached-*.replicaCount` is replaced with `*-cache.replicas` to align with the rest of the services.
    - Renamed `memcached.replicaCount` to `chunks-cache.replicas`.
    - Renamed `memcached-queries.replicaCount` to `index-cache.replicas`.
    - Renamed `memcached-metadata.replicaCount` to `metadata-cache.replicas`.
    - Renamed `memcached-results.replicaCount` to `results-cache.replicas`.
  - All memcached instances now share the same `ServiceAccount` that the chart uses for its services.
  - The value `memcached-*.architecture` was removed.
  - The value `memcached-*.arguments` was removed, the default arguments are now encoded in the template. Use `*-cache.extraArgs` to provide additional arguments as well as the values `*-cache.allocatedMemory`, `*-cache.maxItemMemory` and `*-cache.port` to set the memcached command line flags `-m`, `-I` and `-u`.
  - The remaining arguments are aligned with the rest of the chart's services, please consult the values file to check whether a parameter exists or was renamed.
* [CHANGE] Change default value for `blocks_storage.bucket_store.chunks_cache.memcached.timeout` to `450ms` to increase use of cached data. #2035
* [CHANGE] Remove setting `server.grpc_server_max_recv_msg_size` and `server.grpc_server_max_send_msg_size` to 100MB, since it is the default now, see #1884. #2300
* [FEATURE] Add `mimir-continuous-test` in smoke-test mode. Use `helm test` to run a smoke test of the read + write path.
* [FEATURE] Add meta-monitoring via the Grafana Agent Kubernetes operator: scrape metrics and collect logs from Mimir pods and ship them to a remote. #2068
* [ENHANCEMENT] Update memcached statefulset manifest #2321
  - Added imagePullSecrets block to pull images from private registry
  - Added resources block for memcachedExporter
* [ENHANCEMENT] ServiceMonitor object will now have default values based on release namesapce in the `namespace` and `namespaceSelector` fields. #2123
* [ENHANCEMENT] Set the `namespace` metadata field for all kubernetes objects to enable using `--namespace` correctly with Helm even if the specified namespace does not exist. #2123
* [ENHANCEMENT] The new value `serviceMonitor.clusterLabel` controls whether to add a `cluster` label and with what content to ServiceMonitor metrics. #2125
* [ENHANCEMENT] Set the flag `ingester.ring.instance-availability-zone` to `zone-default` for ingesters. This is the first step of introducing multi-zone ingesters. #2114
* [ENHANCEMENT] Add `mimir.structuredConfig` for adding and modifing `mimir.config` values after template evaulation. It can be used to alter individual values in the configuration and it's structured YAML instead of text. #2100
* [ENHANCEMENT] Add `global.podAnnotations` which can add POD annotations to PODs directly controlled by this chart (mimir services, nginx). #2099
* [ENHANCEMENT] Introduce the value `configStorageType` which can be either `ConfigMap` or `Secret`. This value sets where to store the Mimir/GEM application configuration. When using the value `ConfigMap`, make sure that any secrets, passwords, keys are injected from the environment from a separate `Secret`. See also: #2031, #2017. #2089
* [ENHANCEMENT] Add `global.extraEnv` and `global.extraEnvFrom` to values. This enables setting common environment variables and common injection of secrets to the POD environment of Mimir/GEM services and Nginx. Memcached and minio are out of scope for now. #2031
* [ENHANCEMENT] Add `extraEnvFrom` capability to all Mimir services to enable injecting secrets via environment variables. #2017
* [ENHANCEMENT] Enable `-config.expand-env=true` option in all Mimir services to be able to take secrets/settings from the environment and inject them into the Mimir configuration file. #2017
* [ENHANCEMENT] Add a simple test for enterprise installation #2027
* [ENHANCEMENT] Check for the containerSecurityContext in values file. #2112
* [ENHANCEMENT] Add `NOTES.txt` to show endpoints URLs for the user at install/upgrade. #2189
* [ENHANCEMENT] Add ServiceMonitor for overrides-exporter. #2068
* [ENHANCEMENT] Add `nginx.resolver` for allow custom resolver in nginx configuration and `nginx.extraContainers` which allow add side containers to the nginx deployment #2196

## 2.1.0

* [ENHANCEMENT] Bump image version to 2.1 #2001
  - For Grafana Mimir, see the release notes here: [Grafana Mimir 2.1](https://grafana.com/docs/mimir/latest/release-notes/v2.1/)
  - For Grafana Enterprise Metrics, see the release notes here: [Grafana Enterprise Metrics 2.1](https://grafana.com/docs/enterprise-metrics/v2.1.x/release-notes/v2-1/)
* [ENHANCEMENT] Disable `ingester.ring.unregister-on-shutdown` and `distributor.extend-writes` #1994
  - This will prevent resharding every series during a rolling ingester restart
  - Under some circumstances the previous values (both enabled) could cause write path degredation during rolling restarts
* [ENHANCEMENT] Add support for the results cache used by the query frontend #1993
  - This will result in additional resource usage due to the addition of one or
    more memcached replicas. This applies when using small.yaml, large.yaml,
    capped-large.yaml, capped-small.yaml, or when setting
    `memcached-results.enabled=true`
* [BUGFIX] Set up using older bitnami chart repository for memcached as old charts were deleted from the current one. #1998
* [BUGFIX] Use grpc round-robin for distributor clients in GEM gateway and self-monitoring
  - This utilizes an additional headless service for the distributor pods

## 2.0.14

* [BUGFIX] exclude headless services from ServiceMonitors to prevent duplication of prometheus scrape targets #1308

## 2.0.13

* [ENHANCEMENT] Removed `rbac.create` option. #1317

## 2.0.12

* [ENHANCEMENT] Add memberlist named port to container spec. #1311

## 2.0.11

* [ENHANCEMENT] Turn `ruler` and `override-exporter` into optional components. #1304

## 2.0.10

* [ENHANCEMENT] Reorder some values for consistency. #1302
* [BUGFIX] Add missing `admin_api.env`, `gateway.env` and `overrides_exporter.env` values. #1302
* [BUGFIX] Remove `<service>.extraPorts` from values as it has no effect. #1302

## 2.0.9

* [ENHANCEMENT] Disable gateway ingress by default. #1303
* [BUGFIX] Fix null port at gateway ingress definition. #1303

## 2.0.8

* [ENHANCEMENT] Add validation if `activity_tracker.filepath` is missing in `mimir.config`. #1290
* [ENHANCEMENT] Add validation if `server.http_listen_port` or `server.grpc_listen_port` is set in `mimir.config`. #1290
* [BUGFIX] Add missing empty array definition for `extraVolumeMounts` in admin_api, gateway and override-exporter. #1290
* [BUGFIX] Fix wrong template called in nginx helper. #1290

## 2.0.7

* [ENHANCEMENT] Add option to modify the port for the GEM gateway service. #1270

## 2.0.6

* [ENHANCEMENT] Add option for an ingress on GEM gateway. #1266

## 2.0.5

* [BUGFIX] Use new component name system for gateway ingress. This regression has been introduced with #1203. #1260

## 2.0.4

* [ENHANCEMENT] Determine PodDisruptionBudget APIVersion based on running version of k8s #1229

## 2.0.3

* [ENHANCEMENT] Update README.md with helm-docs version 1.8.1 instead of old 1.4.0. #1230

## 2.0.2

* [ENHANCEMENT] Update Grafana Enterprise Metrics docker image tag to v2.0.1 #1241

## 2.0.1

* [BUGFIX] Honor `global.clusterDomain` when referencing internal services, e.g. alertmanager or nginx gateway. #1227

## 2.0.0

* [CHANGE] **Breaking** for existing users of `mimir-distributed`: the naming convention is changed to have shorter resource names, as in `<release>-mimir-distributed-store-gateway` is now just `<release>-mimir-store-gateway`. To have the previous names, please specify `nameOverride: mimir-distributed` in the values. #1203
* [CHANGE] The chart `enterprise-metrics` is renamed to `mimir-distributed`. #1203
* [CHANGE] **Breaking** Configuration for Grafana Enterprise Metrics is now in the value `mimir.config` as a helm template **string**.
  Please consult the [Grafana Enterprise Migration Guide](https://grafana.com/docs/enterprise-metrics/latest/migrating-from-gem-1.7/) to learn more about how to upgrade the configuration.
  Except for the following parameters specified as command line parameters in the Pod templates,
  everything is now set in this string-typed value, giving a definitive source of configuration.
  Exceptions:
    > The `-target=` must be provided individually.\
    The `-config.file=` obviously.\
    User defined arguments from `.<service>.extraArgs`.
* [CHANGE] **Breaking** Kubernetes object labels now follow the [kubernetes standard](https://kubernetes.io/docs/concepts/overview/working-with-objects/common-labels/) (e.g. `app.kubernetes.io/component=ingester`). To enable smooth upgrade and compatibility with previous Grafana Enterprise Metrics Helm chart, the value `enterprise.legacyLabels` should be set to `true`.
* [CHANGE] **Breaking** Ingesters only support `StatefulSet` from now on as chunks storage was removed in favour of blocks storage.
* [CHANGE] **Breaking** Compactor is a required component, the value `compactor.enabled` is removed.
* [CHANGE] **Breaking** The configuration parameter `server.http_listen_port` and `server.grpc_listen_port` cannot be changed from their defaults.
* [CHANGE] The default for `ingester.ring.replication_factor` is now 3 and there will be 3 ingesters started even with the default `values.yaml`.
  On the other hand, Pod anti affinity is turned off by default to allow single node deployment.
* [FEATURE] Upgrade to [Grafana Enterprise Metrics v2.0.0](https://grafana.com/docs/enterprise-metrics/v2.0.x/)
* [FEATURE] Reworked chart to enable installing Grafana Mimir open source software version without licensed features.
* [FEATURE] Added the value `nameOverride` to enable migration from Cortex helm chart.
* [FEATURE] The alertmanager can be disabled with `alertmanager.enabled: false`, to support the use case of external alertmanager.
* [FEATURE] Added definitions of `ServiceMonitor` objects for Prometheus monitoring. Configuration is done via the `serviceMonitor` values. This enables partial functionality of Grafana Mimir dashboards out of the box - without alerts and recording rules pre-loaded.
* [ENHANCEMENT] Minio bucket creation is not tied to `admin-api` anymore, moved to its own job `templates/minio/create-bucket-job.yaml`.
* [BUGFIX] `.<service>.PodDisruptionBudget` was not working. Added template definition for all services. Pod disruption budget is enabled for the ingesters and store-gateways by default.
* [BUGFIX] Fix typo in value `.alertmanager.statefulset` to `.alertmanager.statefulSet`.
* [BUGFIX] Remove unused value `.useExternalLicense`.

## Entries from enterprise-metrics chart

## 1.8.1

* [ENHANCEMENT] Support Grafana Mimir monitoring mixin labels by setting container names to the component names.
  This will make it easier to select different components in cadvisor metrics.
  Previously, all containers used "enterprise-metrics" as the container name.
  Now, for example, the ingester Pod will have a container name "ingester" rather than "enterprise-metrics".

## 1.8.0

* [FEATURE] Upgrade to [Grafana Enterprise Metrics v1.7.0](https://grafana.com/docs/metrics-enterprise/latest/downloads/#v170----january-6th-2022).

## 1.7.3

* [BUGFIX] Alertmanager does not fail anymore to load configuration via the API. #945

## 1.7.2

* [CHANGE] The Ingester statefulset now uses podManagementPolicy Parallel, upgrading requires recreating the statefulset #920

## 1.7.1

* [BUGFIX] Remove chunks related default limits. #867

## 1.7.0

* [FEATURE] Upgrade to [Grafana Enterprise Metrics v1.6.1](https://grafana.com/docs/metrics-enterprise/latest/downloads/#v161----november-18th-2021). #839

## 1.6.0

* [FEATURE] Upgrade to [Grafana Enterprise Metrics v1.5.1](https://grafana.com/docs/metrics-enterprise/latest/downloads/#v151----september-21st-2021). #729
* [CHANGE] Production values set the ingester replication factor to three to avoid data loss.
  The resource calculations of these values already factored in this replication factor but did not apply it in the configuration.
  If you have not reduced the compute resources in these values then this change should have no impact besides increased resilience to ingester failure.
  If you have reduced the compute resources, consider increasing them back to the recommended values before installing this version. #729

## 1.5.6

* [BUGFIX] YAML exports are no longer included as part of the Helm chart. #726

## 1.5.5

* [BUGFIX] Ensure all PodSpecs have configurable initContainers. #708

## 1.5.4

* [BUGFIX] Adds a `Service` resource for the Compactor Pods and adds Compactor to the default set of gateway proxy URLs. In previous chart versions the Compactor would not show up in the GEM plugin "Ring Health" tab because the gateway did not know how to reach Compactor. #714

## 1.5.3

* [BUGFIX] This change does not affect single replica deployments of the
  admin-api but does fix the potential for an inconsistent state when
  running with multiple replicas of the admin-api and experiencing
  parallel writes for the same objects. #675

## 1.5.2

* [CHANGE] Removed all references to Consul in the yaml files since GEM will be focused on deploying with memberlist. Deleted the multi-kv-consul-primary-values.yaml and multi-kv-memberlist-primary-values.yaml files since they assume you're running Consul as your primary or second kvstore. #674

## 1.5.1

* [BUGFIX] Unused `ingress` configuration section removed from `values.yaml`. #658

## 1.5.0

* [FEATURE] Upgrade to [Grafana Enterprise Metrics v1.5.0](https://grafana.com/docs/metrics-enterprise/latest/downloads/#v150----august-24th-2021). #641

## 1.4.7

* [CHANGE] Enabled enterprise authentication by default.
  > **Breaking:** This change can cause losing access to the GEM cluster in case `auth.type` has not
  > been set explicitly.
  > This is a security related change and therefore released in a patch release.

## 1.4.6

* [FEATURE] Run an instance of the GEM overrides-exporter by default. #590

## 1.4.5

* [BUGFIX] Add `memberlist.join` configuration to the ruler. #618

## 1.4.4

* [CHANGE] Removed livenessProbe configuration as it can often be more detrimental than having none. Users can still configure livenessProbes with the per App configuration hooks. #594

## 1.4.3

* [ENHANCEMENT] Added values files for installations that require setting resource limits. #583

## 1.4.2

* [CHANGE] The compactor data directory configuration has been corrected to `/data`. #562
  > **Note:** The compactor is stateless and no data stored in the existing data directory needs to be moved in order to facilitate this upgrade.
  > For more information, refer to the [Cortex Compactor documentation](https://cortexmetrics.io/docs/blocks-storage/compactor/).
* [FEATURE] Upgrade to [Grafana Enterprise Metrics v1.4.2](https://grafana.com/docs/metrics-enterprise/latest/downloads/#v142----jul-21st-2021) #562

## 1.4.1

* [BUGFIX] Fixed DNS address of distributor client for self-monitoring. #569

## 1.4.0

* [CHANGE] Use updated querier response compression configuration, changed in 1.4.0. #524
* [CHANGE] Use updated alertmanager storage configuration, changed in 1.4.0. #524
* [FEATURE] Upgrade to [Grafana Enterprise Metrics v1.4.1](https://grafana.com/docs/metrics-enterprise/latest/downloads/#v141----june-29th-2021). #524
* [FEATURE] Enable [GEM self-monitoring](https://grafana.com/docs/metrics-enterprise/latest/self-monitoring/). #524

## 1.3.5

* [CHANGE] The GRPC port on the query-frontend and store-gateway Kubernetes Services have been changed to match the naming of all other services. #523
* [FEATURE] Expose GRPC port on all GEM services. #523

## 1.3.4

* [BUGFIX] Removed symlinks from chart to fix Rancher repository imports. #504

## 1.3.3

* [FEATURE] The GEM config now uses the `{{ .Release.Name }}` variable as the default value for `cluster_name` which removes the need to additionally override this setting during an initial install. #500

## 1.3.2

* [FEATURE] Chart memcached dependencies are now at the latest release. This includes the memcached and the related exporter. #467

## 1.3.1

* [BUGFIX] Use non-deprecated alertmanager flags for cluster peers. #441
* [BUGFIX] Make store-gateway Service not headless. #441

## 1.3.0

* [FEATURE] Upgrade to [Grafana Enterprise Metrics v1.3.0](https://grafana.com/docs/metrics-enterprise/latest/downloads/#v130----april-26th-2021). #415

## 1.2.0

* [CHANGE] The chart now uses memberlist for the ring key-value store removing the need to run Consul. #340
  > **Warning:** Existing clusters will need to follow an upgrade procedure.
  > **Warning:** Existing clusters should first be upgraded to `v1.1.1` and use that version for migration before upgrading to `v1.2.0`.
  To upgrade to using memberlist:
  1. Ensure you are running the `v1.1.1` version of the chart.
  2. Deploy runtime `multi_kv_config` to use Consul as a primary and memberlist as the secondary key-value store.
     The values for such a change can be found in the [`multi-kv-consul-primary-values.yaml`](./multi-kv-consul-primary-values.yaml).
  3. Verify the configuration is in use by querying the [Configuration](https://cortexmetrics.io/docs/api/#configuration) HTTP API endpoint.
  4. Deploy runtime `multi_kv_config` to use memberlist as the primary and Consul as the secondary key-value store.
     The values for such a change can be found in [`multi-kv-memberlist-primary-values.yaml`](./multi-kv-memberlist-primary-values.yaml)
  5. Verify the configuration is in use by querying the [Configuration](https://cortexmetrics.io/docs/api/#configuration) HTTP API endpoint.
  6. Deploy `v1.2.0` helm chart which configures memberlist as the sole key-value store and removes the Consul resources.

## 1.1.1

* [FEATURE] Facilitate some runtime configuration of microservices. #342
* [FEATURE] Upgrade to [Grafana Enterprise Metrics v1.2.0](https://grafana.com/docs/metrics-enterprise/latest/downloads/#v120----march-10-2021). #342

## 1.1.0

* [CHANGE] The memcached chart from the deprecated Helm stable repository has been removed and replaced with a Bitnami chart. #333
  > **Warning:** This change will result in the cycling of your memcached Pods and will invalidate the existing cache.
* [CHANGE] Memcached Pod resource limits have been lowered to match requests. #333
* [FEATURE] YAML exports have been created for all chart values files. #333
* [BUGFIX] The values for the querier/ruler/store-gateway `-<prefix>.memcached.max-item-size` have been corrected to match the limit configured on the memcached server. #333

## 1.0.0

* [FEATURE] Initial versioned release. ##168

## Entries from mimir-distributed chart

## 0.1.8

* [BUGFIX] Fix nginx routing for rules and expose buildinfo. #1233

## 0.1.7

* [BUGFIX] Remove misplaced config value and add affinity rules in `capped-small.yaml` and `capped-large.yaml`. #1225

## 0.1.6

* [CHANGE] **Breaking** Compactor is a required component, the value `compactor.enabled` is removed. #1193
* [FEATURE] The alertmanager can be disabled with `alertmanager.enabled: false`, to support the use case of external alertmanager. #1193

## 0.1.5

* [BUGFIX] Fix labels for Mimir dashboards. #1190

## 0.1.4

* [BUGFIX] Fix documentation link missing slash. #1177

## 0.1.3

* [FEATURE] Add ServiceMonitor definitions. #1156

## 0.1.2

* [BUGFIX] Fix the naming of minio configmap and secret in the parent chart. #1152

## 0.1.1

* [BUGFIX] CI fixes. #1144

## 0.1.0

* [FEATURE] Initial commit, Mimir only, derived from `enterprise-metrics` chart. #1141<|MERGE_RESOLUTION|>--- conflicted
+++ resolved
@@ -38,6 +38,7 @@
 * [ENHANCEMENT] Memcached: enable providing additional extended options (`-o/--extended`) via `<cache-section>.extraExtendedOptions`. #5353
 * [ENHANCEMENT] Memcached exporter: enable adding additional CLI arguments via `memcachedExporter.extraArgs`. #5353
 * [ENHANCEMENT] Memcached: allow mounting additional volumes to the memcached and exporter containers via `<cache-section>.extraVolumes` and `<cache-section>.extraVolumeMounts`. #5353
+* [ENHANCEMENT] Adds the optional appProtocol field to the memberlist service. This allows memberlist to work with istio protocol selection. You can configure the appProtocol via the `mimir.memberlistAppProtocol` value. #5177
 
 ## 4.5.0
 
@@ -51,11 +52,7 @@
 * [ENHANCEMENT] Add global.podLabels which can add POD labels to PODs directly controlled by this chart (mimir services, nginx). #5055
 * [ENHANCEMENT] Enable the `track_sizes` feature for Memcached pods to help determine cache efficiency. #5209
 * [BUGFIX] Fix Pod Anti-Affinity rule to allow ingesters of from the same zone to run on same node, by using `zone` label since the old `app.kubernetes.io/component` did not allow for this. #5031
-<<<<<<< HEAD
-* [ENHANCEMENT] Adds the optional appProtocol field to the memberlist service. This allows memberlist to work with istio protocol selection. You can configure the appProtocol via the `mimir.memberlistAppProtocol` value. #5177
-=======
 * [ENHANCEMENT] Enable `PodDisruptionBudget`s by default for admin API, alertmanager, compactor, distributor, gateway, overrides-exporter, ruler, querier, query-frontend, query-scheduler, nginx, Graphite components, chunks cache, index cache, metadata cache and results cache.
->>>>>>> 20327509
 
 ## 4.4.1
 
