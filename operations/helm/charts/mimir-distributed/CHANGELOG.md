# Changelog

This changelog is continued from `enterprise-metrics` after Grafana Enterprise Metrics was added to `mimir-distributed` in PR #1203.
All notable changes to this chart will be documented in this file.

Entries should be ordered as follows:
- [CHANGE]
- [FEATURE]
- [ENHANCEMENT]
- [BUGFIX]

Entries should include a reference to the Pull Request that introduced the change.

## main / unreleased
* [CHANGE] Enable multi-tenancy by default. This means `multitenancy_enabled` is now `true` for both Mimir and Enterprise Metrics. Nginx will inject `X-Scope-OrgID=anonymous` header if the header is not present, ensuring backwards compatibility. #2117
* [CHANGE] **breaking change** The value `serviceMonitor` and everything under it is moved to `metaMonitoring.serviceMonitor` to group all meta-monitoring settings under one section. #2236
* [CHANGE] **breaking change** Chart now uses custom memcached templates to remove bitnami dependency. There are changes to the Helm values, listed bellow. #2064
  - The `memcached` section now contains common values shared across all memcached instances.
  - New `memcachedExporter` section was added to configure memcached metrics exporter.
  - New `memcached-chunks` section was added that refers to previous `memcached` configuration.
  - The section `memcached-queries` is renamed to `memcached-index-queries`.
  - The value `memcached-*.replicaCount` is replaced with `memcached-*.replicas` to align with the rest of the services.
    - Renamed `memcached.replicaCount` to `memcached-chunks.replicas`.
    - Renamed `memcached-queries.replicaCount` to `memcached-index-queries.replicas`.
    - Renamed `memcached-metadata.replicaCount` to `memcached-metadata.replicas`.
    - Renamed `memcached-results.replicaCount` to `memcached-results.replicas`.
  - All memcached instances now share the same `ServiceAccount` that the chart uses for its services.
  - The value `memcached-*.architecture` was removed.
  - The value `memcached-*.arguments` was removed, the default arguments are now encoded in the template. Use `memcached-*.extraArgs` to provide additional arguments as well as the values `memcached-*.allocatedMemory`, `memcached-*.maxItemMemory` and `memcached-*.port` to set the memcached command line flags `-m`, `-I` and `-u`.
  - The remaining arguments are aligned with the rest of the chart's services, please consult the values file to check whether a parameter exists or was renamed.
* [CHANGE] Change default value for `blocks_storage.bucket_store.chunks_cache.memcached.timeout` to `450ms` to increase use of cached data. #2035
* [FEATURE] Add `mimir-continuous-test` in smoke-test mode. Use `helm test` to run a smoke test of the read + write path.
* [FEATURE] Add meta-monitoring via the Grafana Agent Kubernetes operator: scrape metrics and collect logs from Mimir pods and ship them to a remote. #2068
* [ENHANCEMENT] ServiceMonitor object will now have default values based on release namesapce in the `namespace` and `namespaceSelector` fields. #2123
* [ENHANCEMENT] Set the `namespace` metadata field for all kubernetes objects to enable using `--namespace` correctly with Helm even if the specified namespace does not exist. #2123
* [ENHANCEMENT] The new value `serviceMonitor.clusterLabel` controls whether to add a `cluster` label and with what content to ServiceMonitor metrics. #2125
* [ENHANCEMENT] Set the flag `ingester.ring.instance-availability-zone` to `zone-default` for ingesters. This is the first step of introducing multi-zone ingesters. #2114
* [ENHANCEMENT] Add `mimir.structuredConfig` for adding and modifing `mimir.config` values after template evaulation. It can be used to alter individual values in the configuration and it's structured YAML instead of text. #2100
* [ENHANCEMENT] Add `global.podAnnotations` which can add POD annotations to PODs directly controlled by this chart (mimir services, nginx). #2099
* [ENHANCEMENT] Introduce the value `configStorageType` which can be either `ConfigMap` or `Secret`. This value sets where to store the Mimir/GEM application configuration. When using the value `ConfigMap`, make sure that any secrets, passwords, keys are injected from the environment from a separate `Secret`. See also: #2031, #2017. #2089
* [ENHANCEMENT] Add `global.extraEnv` and `global.extraEnvFrom` to values. This enables setting common environment variables and common injection of secrets to the POD environment of Mimir/GEM services and Nginx. Memcached and minio are out of scope for now. #2031
* [ENHANCEMENT] Add `extraEnvFrom` capability to all Mimir services to enable injecting secrets via environment variables. #2017
* [ENHANCEMENT] Enable `-config.expand-env=true` option in all Mimir services to be able to take secrets/settings from the environment and inject them into the Mimir configuration file. #2017
* [ENHANCEMENT] Add a simple test for enterprise installation #2027
<<<<<<< HEAD
* [ENHANCEMENT] Add ability to manage PrometheusRule from helm chart
=======
* [ENHANCEMENT] Check for the containerSecurityContext in values file. #2112
* [ENHANCEMENT] Add `NOTES.txt` to show endpoints URLs for the user at install/upgrade. #2189
* [ENHANCEMENT] Add ServiceMonitor for overrides-exporter. #2068
>>>>>>> 8fabc835

## 2.1.0-beta.7

* [ENHANCEMENT] Bump image version to 2.1 #2001
  - For Grafana Mimir, see the release notes here: [Grafana Mimir 2.1](https://grafana.com/docs/mimir/latest/release-notes/v2.1/)
  - For Grafana Enterprise Metrics, see the release notes here: [Grafana Enterprise Metrics 2.1](https://grafana.com/docs/enterprise-metrics/v2.1.x/release-notes/v2-1/)

## 2.1.0-beta.6

* [ENHANCEMENT] Disable `ingester.ring.unregister-on-shutdown` and `distributor.extend-writes` #1994
  - This will prevent resharding every series during a rolling ingester restart
  - Under some circumstances the previous values (both enabled) could cause write path degredation during rolling restarts

## 2.1.0-beta.5

* [ENHANCEMENT] Add support for the results cache used by the query frontend #1993
  - This will result in additional resource usage due to the addition of one or
    more memcached replicas. This applies when using small.yaml, large.yaml,
    capped-large.yaml, capped-small.yaml, or when setting
    `memcached-results.enabled=true`

## 2.1.0-beta.4

* [BUGFIX] Set up using older bitnami chart repository for memcached as old charts were deleted from the current one. #1998

## 2.1.0-beta.3

* [BUGFIX] Use grpc round-robin for distributor clients in GEM gateway and self-monitoring
  - This utilizes an additional headless service for the distributor pods

## 2.1.0-beta.2

* [ENHANCEMENT] Version bump only for release tests.

## 2.1.0-beta.1

* [ENHANCEMENT] Version bump only for release tests.

## 2.0.14

* [BUGFIX] exclude headless services from ServiceMonitors to prevent duplication of prometheus scrape targets #1308

## 2.0.13

* [ENHANCEMENT] Removed `rbac.create` option. #1317

## 2.0.12

* [ENHANCEMENT] Add memberlist named port to container spec. #1311

## 2.0.11

* [ENHANCEMENT] Turn `ruler` and `override-exporter` into optional components. #1304

## 2.0.10

* [ENHANCEMENT] Reorder some values for consistency. #1302
* [BUGFIX] Add missing `admin_api.env`, `gateway.env` and `overrides_exporter.env` values. #1302
* [BUGFIX] Remove `<service>.extraPorts` from values as it has no effect. #1302

## 2.0.9

* [ENHANCEMENT] Disable gateway ingress by default. #1303
* [BUGFIX] Fix null port at gateway ingress definition. #1303

## 2.0.8

* [ENHANCEMENT] Add validation if `activity_tracker.filepath` is missing in `mimir.config`. #1290
* [ENHANCEMENT] Add validation if `server.http_listen_port` or `server.grpc_listen_port` is set in `mimir.config`. #1290
* [BUGFIX] Add missing empty array definition for `extraVolumeMounts` in admin_api, gateway and override-exporter. #1290
* [BUGFIX] Fix wrong template called in nginx helper. #1290

## 2.0.7

* [ENHANCEMENT] Add option to modify the port for the GEM gateway service. #1270

## 2.0.6

* [ENHANCEMENT] Add option for an ingress on GEM gateway. #1266

## 2.0.5

* [BUGFIX] Use new component name system for gateway ingress. This regression has been introduced with #1203. #1260

## 2.0.4

* [ENHANCEMENT] Determine PodDisruptionBudget APIVersion based on running version of k8s #1229

## 2.0.3

* [ENHANCEMENT] Update README.md with helm-docs version 1.8.1 instead of old 1.4.0. #1230

## 2.0.2

* [ENHANCEMENT] Update Grafana Enterprise Metrics docker image tag to v2.0.1 #1241

## 2.0.1

* [BUGFIX] Honor `global.clusterDomain` when referencing internal services, e.g. alertmanager or nginx gateway. #1227

## 2.0.0

* [CHANGE] **Breaking** for existing users of `mimir-distributed`: the naming convention is changed to have shorter resource names, as in `<release>-mimir-distributed-store-gateway` is now just `<release>-mimir-store-gateway`. To have the previous names, please specify `nameOverride: mimir-distributed` in the values. #1203
* [CHANGE] The chart `enterprise-metrics` is renamed to `mimir-distributed`. #1203
* [CHANGE] **Breaking** Configuration for Grafana Enterprise Metrics is now in the value `mimir.config` as a helm template **string**.
  Please consult the [Grafana Enterprise Migration Guide](https://grafana.com/docs/enterprise-metrics/latest/migrating-from-gem-1.7/) to learn more about how to upgrade the configuration.
  Except for the following parameters specified as command line parameters in the Pod templates,
  everything is now set in this string-typed value, giving a definitive source of configuration.
  Exceptions:
    > The `-target=` must be provided individually.\
    The `-config.file=` obviously.\
    User defined arguments from `.<service>.extraArgs`.
* [CHANGE] **Breaking** Kubernetes object labels now follow the [kubernetes standard](https://kubernetes.io/docs/concepts/overview/working-with-objects/common-labels/) (e.g. `app.kubernetes.io/component=ingester`). To enable smooth upgrade and compatibility with previous Grafana Enterprise Metrics Helm chart, the value `enterprise.legacyLabels` should be set to `true`.
* [CHANGE] **Breaking** Ingesters only support `StatefulSet` from now on as chunks storage was removed in favour of blocks storage.
* [CHANGE] **Breaking** Compactor is a required component, the value `compactor.enabled` is removed.
* [CHANGE] **Breaking** The configuration parameter `server.http_listen_port` and `server.grpc_listen_port` cannot be changed from their defaults.
* [CHANGE] The default for `ingester.ring.replication_factor` is now 3 and there will be 3 ingesters started even with the default `values.yaml`.
  On the other hand, Pod anti affinity is turned off by default to allow single node deployment.
* [FEATURE] Upgrade to [Grafana Enterprise Metrics v2.0.0](https://grafana.com/docs/enterprise-metrics/v2.0.x/)
* [FEATURE] Reworked chart to enable installing Grafana Mimir open source software version without licensed features.
* [FEATURE] Added the value `nameOverride` to enable migration from Cortex helm chart.
* [FEATURE] The alertmanager can be disabled with `alertmanager.enabled: false`, to support the use case of external alertmanager.
* [FEATURE] Added definitions of `ServiceMonitor` objects for Prometheus monitoring. Configuration is done via the `serviceMonitor` values. This enables partial functionality of Grafana Mimir dashboards out of the box - without alerts and recording rules pre-loaded.
* [ENHANCEMENT] Minio bucket creation is not tied to `admin-api` anymore, moved to its own job `templates/minio/create-bucket-job.yaml`.
* [BUGFIX] `.<service>.PodDisruptionBudget` was not working. Added template definition for all services. Pod disruption budget is enabled for the ingesters and store-gateways by default.
* [BUGFIX] Fix typo in value `.alertmanager.statefulset` to `.alertmanager.statefulSet`.
* [BUGFIX] Remove unused value `.useExternalLicense`.

## Entries from enterprise-metrics chart

## 1.8.1

* [ENHANCEMENT] Support Grafana Mimir monitoring mixin labels by setting container names to the component names.
  This will make it easier to select different components in cadvisor metrics.
  Previously, all containers used "enterprise-metrics" as the container name.
  Now, for example, the ingester Pod will have a container name "ingester" rather than "enterprise-metrics".

## 1.8.0

* [FEATURE] Upgrade to [Grafana Enterprise Metrics v1.7.0](https://grafana.com/docs/metrics-enterprise/latest/downloads/#v170----january-6th-2022).

## 1.7.3

* [BUGFIX] Alertmanager does not fail anymore to load configuration via the API. #945

## 1.7.2

* [CHANGE] The Ingester statefulset now uses podManagementPolicy Parallel, upgrading requires recreating the statefulset #920

## 1.7.1

* [BUGFIX] Remove chunks related default limits. #867

## 1.7.0

* [FEATURE] Upgrade to [Grafana Enterprise Metrics v1.6.1](https://grafana.com/docs/metrics-enterprise/latest/downloads/#v161----november-18th-2021). #839

## 1.6.0

* [FEATURE] Upgrade to [Grafana Enterprise Metrics v1.5.1](https://grafana.com/docs/metrics-enterprise/latest/downloads/#v151----september-21st-2021). #729
* [CHANGE] Production values set the ingester replication factor to three to avoid data loss.
  The resource calculations of these values already factored in this replication factor but did not apply it in the configuration.
  If you have not reduced the compute resources in these values then this change should have no impact besides increased resilience to ingester failure.
  If you have reduced the compute resources, consider increasing them back to the recommended values before installing this version. #729

## 1.5.6

* [BUGFIX] YAML exports are no longer included as part of the Helm chart. #726

## 1.5.5

* [BUGFIX] Ensure all PodSpecs have configurable initContainers. #708

## 1.5.4

* [BUGFIX] Adds a `Service` resource for the Compactor Pods and adds Compactor to the default set of gateway proxy URLs. In previous chart versions the Compactor would not show up in the GEM plugin "Ring Health" tab because the gateway did not know how to reach Compactor. #714

## 1.5.3

* [BUGFIX] This change does not affect single replica deployments of the
  admin-api but does fix the potential for an inconsistent state when
  running with multiple replicas of the admin-api and experiencing
  parallel writes for the same objects. #675

## 1.5.2

* [CHANGE] Removed all references to Consul in the yaml files since GEM will be focused on deploying with memberlist. Deleted the multi-kv-consul-primary-values.yaml and multi-kv-memberlist-primary-values.yaml files since they assume you're running Consul as your primary or second kvstore. #674

## 1.5.1

* [BUGFIX] Unused `ingress` configuration section removed from `values.yaml`. #658

## 1.5.0

* [FEATURE] Upgrade to [Grafana Enterprise Metrics v1.5.0](https://grafana.com/docs/metrics-enterprise/latest/downloads/#v150----august-24th-2021). #641

## 1.4.7

* [CHANGE] Enabled enterprise authentication by default.
  > **Breaking:** This change can cause losing access to the GEM cluster in case `auth.type` has not
  > been set explicitly.
  > This is a security related change and therefore released in a patch release.

## 1.4.6

* [FEATURE] Run an instance of the GEM overrides-exporter by default. #590

## 1.4.5

* [BUGFIX] Add `memberlist.join` configuration to the ruler. #618

## 1.4.4

* [CHANGE] Removed livenessProbe configuration as it can often be more detrimental than having none. Users can still configure livenessProbes with the per App configuration hooks. #594

## 1.4.3

* [ENHANCEMENT] Added values files for installations that require setting resource limits. #583

## 1.4.2

* [CHANGE] The compactor data directory configuration has been corrected to `/data`. #562
  > **Note:** The compactor is stateless and no data stored in the existing data directory needs to be moved in order to facilitate this upgrade.
  > For more information, refer to the [Cortex Compactor documentation](https://cortexmetrics.io/docs/blocks-storage/compactor/).
* [FEATURE] Upgrade to [Grafana Enterprise Metrics v1.4.2](https://grafana.com/docs/metrics-enterprise/latest/downloads/#v142----jul-21st-2021) #562

## 1.4.1

* [BUGFIX] Fixed DNS address of distributor client for self-monitoring. #569

## 1.4.0

* [CHANGE] Use updated querier response compression configuration, changed in 1.4.0. #524
* [CHANGE] Use updated alertmanager storage configuration, changed in 1.4.0. #524
* [FEATURE] Upgrade to [Grafana Enterprise Metrics v1.4.1](https://grafana.com/docs/metrics-enterprise/latest/downloads/#v141----june-29th-2021). #524
* [FEATURE] Enable [GEM self-monitoring](https://grafana.com/docs/metrics-enterprise/latest/self-monitoring/). #524

## 1.3.5

* [CHANGE] The GRPC port on the query-frontend and store-gateway Kubernetes Services have been changed to match the naming of all other services. #523
* [FEATURE] Expose GRPC port on all GEM services. #523

## 1.3.4

* [BUGFIX] Removed symlinks from chart to fix Rancher repository imports. #504

## 1.3.3

* [FEATURE] The GEM config now uses the `{{ .Release.Name }}` variable as the default value for `cluster_name` which removes the need to additionally override this setting during an initial install. #500

## 1.3.2

* [FEATURE] Chart memcached dependencies are now at the latest release. This includes the memcached and the related exporter. #467

## 1.3.1

* [BUGFIX] Use non-deprecated alertmanager flags for cluster peers. #441
* [BUGFIX] Make store-gateway Service not headless. #441

## 1.3.0

* [FEATURE] Upgrade to [Grafana Enterprise Metrics v1.3.0](https://grafana.com/docs/metrics-enterprise/latest/downloads/#v130----april-26th-2021). #415

## 1.2.0

* [CHANGE] The chart now uses memberlist for the ring key-value store removing the need to run Consul. #340
  > **Warning:** Existing clusters will need to follow an upgrade procedure.
  > **Warning:** Existing clusters should first be upgraded to `v1.1.1` and use that version for migration before upgrading to `v1.2.0`.
  To upgrade to using memberlist:
  1. Ensure you are running the `v1.1.1` version of the chart.
  2. Deploy runtime `multi_kv_config` to use Consul as a primary and memberlist as the secondary key-value store.
     The values for such a change can be found in the [`multi-kv-consul-primary-values.yaml`](./multi-kv-consul-primary-values.yaml).
  3. Verify the configuration is in use by querying the [Configuration](https://cortexmetrics.io/docs/api/#configuration) HTTP API endpoint.
  4. Deploy runtime `multi_kv_config` to use memberlist as the primary and Consul as the secondary key-value store.
     The values for such a change can be found in [`multi-kv-memberlist-primary-values.yaml`](./multi-kv-memberlist-primary-values.yaml)
  5. Verify the configuration is in use by querying the [Configuration](https://cortexmetrics.io/docs/api/#configuration) HTTP API endpoint.
  6. Deploy `v1.2.0` helm chart which configures memberlist as the sole key-value store and removes the Consul resources.

## 1.1.1

* [FEATURE] Facilitate some runtime configuration of microservices. #342
* [FEATURE] Upgrade to [Grafana Enterprise Metrics v1.2.0](https://grafana.com/docs/metrics-enterprise/latest/downloads/#v120----march-10-2021). #342

## 1.1.0

* [CHANGE] The memcached chart from the deprecated Helm stable repository has been removed and replaced with a Bitnami chart. #333
  > **Warning:** This change will result in the cycling of your memcached Pods and will invalidate the existing cache.
* [CHANGE] Memcached Pod resource limits have been lowered to match requests. #333
* [FEATURE] YAML exports have been created for all chart values files. #333
* [BUGFIX] The values for the querier/ruler/store-gateway `-<prefix>.memcached.max-item-size` have been corrected to match the limit configured on the memcached server. #333

## 1.0.0

* [FEATURE] Initial versioned release. ##168

## Entries from mimir-distributed chart

## 0.1.8

* [BUGFIX] Fix nginx routing for rules and expose buildinfo. #1233

## 0.1.7

* [BUGFIX] Remove misplaced config value and add affinity rules in `capped-small.yaml` and `capped-large.yaml`. #1225

## 0.1.6

* [CHANGE] **Breaking** Compactor is a required component, the value `compactor.enabled` is removed. #1193
* [FEATURE] The alertmanager can be disabled with `alertmanager.enabled: false`, to support the use case of external alertmanager. #1193

## 0.1.5

* [BUGFIX] Fix labels for Mimir dashboards. #1190

## 0.1.4

* [BUGFIX] Fix documentation link missing slash. #1177

## 0.1.3

* [FEATURE] Add ServiceMonitor definitions. #1156

## 0.1.2

* [BUGFIX] Fix the naming of minio configmap and secret in the parent chart. #1152

## 0.1.1

* [BUGFIX] CI fixes. #1144

## 0.1.0

* [FEATURE] Initial commit, Mimir only, derived from `enterprise-metrics` chart. #1141<|MERGE_RESOLUTION|>--- conflicted
+++ resolved
@@ -42,13 +42,10 @@
 * [ENHANCEMENT] Add `extraEnvFrom` capability to all Mimir services to enable injecting secrets via environment variables. #2017
 * [ENHANCEMENT] Enable `-config.expand-env=true` option in all Mimir services to be able to take secrets/settings from the environment and inject them into the Mimir configuration file. #2017
 * [ENHANCEMENT] Add a simple test for enterprise installation #2027
-<<<<<<< HEAD
 * [ENHANCEMENT] Add ability to manage PrometheusRule from helm chart
-=======
 * [ENHANCEMENT] Check for the containerSecurityContext in values file. #2112
 * [ENHANCEMENT] Add `NOTES.txt` to show endpoints URLs for the user at install/upgrade. #2189
 * [ENHANCEMENT] Add ServiceMonitor for overrides-exporter. #2068
->>>>>>> 8fabc835
 
 ## 2.1.0-beta.7
 
