# Changelog

## Deprecated features

This section contains deprecated features and interfaces that the chart exposes. The deprecation policy of the chart is to
remove a deprecated item from the third major release after it has been deprecated it.

### List

* GEM gateway: remove port 8080 on the Service resource. Deprecated in `3.1.0` and will be removed in `6.0.0`.
  * __How to migrate__: replace usages of port 8080 with port 80; these usages can be in dashboards, Prometheus remote-write configurations, or automation for updating rules.
* NGINX configuration via `nginx` top-level values sections is being merged with by the `gateway` section. The
  `nginx` section is deprecated in `4.0.0` and will be removed in `7.0.0`.
  * __How to migrate__: refer to [Migrate to using the unified proxy deployment for NGINX and GEM gateway](https://grafana.com/docs/helm-charts/mimir-distributed/latest/migration-guides/migrate-to-unified-proxy-deployment/)

## Format of changelog

This changelog is continued from `enterprise-metrics` after Grafana Enterprise Metrics was added to `mimir-distributed` in PR #1203.
All notable changes to this chart will be documented in this file.

Entries should be ordered as follows:
- [CHANGE]
- [FEATURE]
- [ENHANCEMENT]
- [BUGFIX]

Entries should include a reference to the Pull Request that introduced the change.

## main / unreleased

* [CHANGE] Rollout-operator: remove default CPU limit. #7125
* [CHANGE] Ring: relaxed the hash ring heartbeat period and timeout for distributor, ingester, store-gateway and compactor: #6860
  * `-distributor.ring.heartbeat-period` set to `1m`
  * `-distributor.ring.heartbeat-timeout` set to `4m`
  * `-ingester.ring.heartbeat-period` set to `2m`
  * `-ingester.ring.heartbeat-timeout` set to `10m`
  * `-store-gateway.sharding-ring.heartbeat-period` set to `1m`
  * `-store-gateway.sharding-ring.heartbeat-timeout` set to `4m`
  * `-compactor.ring.heartbeat-period` set to `1m`
  * `-compactor.ring.heartbeat-timeout` set to `4m`
* [CHANGE] Ruler: Set `-distributor.remote-timeout` to 10s in order to accommodate writing large rule results to the ingester. #7143
* [CHANGE] Remove `-server.grpc.keepalive.max-connection-age` and `-server.grpc.keepalive.max-connection-age-grace` from default config. The configuration now applied directly to distributor, fixing parity with jsonnet. #7269
* [CHANGE] Remove `-server.grpc.keepalive.max-connection-idle` from default config. The configuration now applied directly to distributor, fixing parity with jsonnet. #7298
* [ENHANCEMENT] Add `jaegerReporterMaxQueueSize` Helm value for all components where configuring `JAEGER_REPORTER_MAX_QUEUE_SIZE` makes sense, and override the Jaeger client's default value of 100 for components expected to generate many trace spans. #7068 #7086 #7259
* [ENHANCEMENT] Rollout-operator: upgraded to v0.10.1. #7125
* [ENHANCEMENT] Query-frontend: configured `-shutdown-delay`, `-server.grpc.keepalive.max-connection-age` and termination grace period to reduce the likelihood of queries hitting terminated query-frontends. #7129
<<<<<<< HEAD
* [ENHANCEMENT] Gateway: ingress/route host is templateable. #7218
=======
* [ENHANCEMENT] nginx, Gateway: set `proxy_http_version: 1.1` to proxy to HTTP 1.1. #5040
>>>>>>> 49163931
* [BUGFIX] Metamonitoring: update dashboards to drop unsupported `step` parameter in targets. #7157

## 5.2.1

* [BUGFIX] Revert [PR 6999](https://github.com/grafana/mimir/pull/6999), introduced in 5.2.0, which broke installations relying on the default value of `blocks_storage.backend: s3`. If `mimir.structuredConfig.blocks_storage.backend: s3` wasn't explicitly set, then Mimir would fail to connect to S3 and will instead try to read and write blocks to the local filesystem. #7199

## 5.2.0

* [CHANGE] Remove deprecated configuration parameter `blocks_storage.bucket_store.max_chunk_pool_bytes`. #6673
* [CHANGE] Reduce `-server.grpc-max-concurrent-streams` from 1000 to 500 for ingester and to 100 for all components. #5666
* [CHANGE] Changed default `clusterDomain` from `cluster.local` to `cluster.local.` to reduce the number of DNS lookups made by Mimir. #6389
* [CHANGE] Change the default timeout used for index-queries caches from `200ms` to `450ms`. #6786
* [FEATURE] Added option to enable StatefulSetAutoDeletePVC for StatefulSets for compactor, ingester, store-gateway, and alertmanager via `*.persistance.enableRetentionPolicy`, `*.persistance.whenDeleted`, and `*.persistance.whenScaled`. #6106
* [FEATURE] Add pure Ingress option instead of the gateway service. #6932
* [ENHANCEMENT] Update the `rollout-operator` subchart to `0.10.0`. #6022 #6110 #6558 #6681
* [ENHANCEMENT] Add support for not setting replicas for distributor, querier, and query-frontend. #6373
* [ENHANCEMENT] Make Memcached connection limit configurable. #6715
* [BUGFIX] Let the unified gateway/nginx config listen on IPv6 as well. Followup to #5948. #6204
* [BUGFIX] Quote `checksum/config` when using external config. This allows setting `externalConfigVersion` to numeric values. #6407
* [BUGFIX] Update memcached-exporter to 0.14.1 due to CVE-2023-39325. #6861

## 5.1.4

* [BUGFIX] Update memcached-exporter to 0.14.1 due to CVE-2023-39325.

## 5.1.3

* [BUGFIX] Updated Mimir image to 2.10.4 and GEM images to v2.10.4. #6654

## 5.1.2

* [BUGFIX] Update Mimir image to 2.10.3 and GEM image to v2.10.3. #6427

## 5.1.1

* [BUGFIX] Update Mimir image to 2.10.2 and GEM image to v2.10.2. #6371

## 5.1.0

* [ENHANCEMENT] Update Mimir image to 2.10.0 and GEM image to v2.10.1. #6077
* [ENHANCEMENT] Make compactor podManagementPolicy configurable. #5902
* [ENHANCEMENT] Distributor: dynamically set `GOMAXPROCS` based on the CPU request. This should reduce distributor CPU utilization, assuming the CPU request is set to a value close to the actual utilization. #5588
* [ENHANCEMENT] Querier: dynamically set `GOMAXPROCS` based on the CPU request. This should reduce noisy neighbour issues created by the querier, whose CPU utilization could eventually saturate the Kubernetes node if unbounded. #5646
* [ENHANCEMENT] Sets the `appProtocol` value to `tcp` for the `gossip-ring-svc` service template. This allows memberlist to work with istio protocol selection. #5673
* [ENHANCEMENT] Update the `rollout-operator` subchart to `0.8.0`. #5718
* [ENHANCEMENT] Make store_gateway podManagementPolicy configurable. #5757
* [ENHANCEMENT] Set `maxUnavailable` to 0 for `distributor`, `overrides-exporter`, `querier`, `query-frontend`, `query-scheduler`, `ruler-querier`, `ruler-query-frontend`, `ruler-query-scheduler`, `nginx`, `gateway`, `admin-api`, `graphite-querier` and `graphite-write-proxy` deployments, to ensure they don't become completely unavailable during a rollout. #5924
* [ENHANCEMENT] Nginx: listen on IPv6 addresses. #5948
* [BUGFIX] Fix `global.podLabels` causing invalid indentation. #5625

## 5.0.0

* [CHANGE] Changed max unavailable ingesters and store-gateways in a zone to 50. #5327
* [CHANGE] Don't render PodSecurityPolicy on Kubernetes >=1.24. (was >= 1.25). This helps with upgrades between 1.24 and 1.25. To use a PSP in 1.24, toggle `rbac.forcePSPOnKubernetes124: true`. #5357
* [ENHANCEMENT] Ruler: configure the ruler storage cache when the metadata cache is enabled. #5326 #5334
* [ENHANCEMENT] Helm: support metricRelabelings in the monitoring serviceMonitor resources via `metaMonitoring.serviceMonitor.metricRelabelings`. #5340
* [ENHANCEMENT] Service Account: allow adding labels to the service account. #5355
* [ENHANCEMENT] Memcached: enable providing additional extended options (`-o/--extended`) via `<cache-section>.extraExtendedOptions`. #5353
* [ENHANCEMENT] Memcached exporter: enable adding additional CLI arguments via `memcachedExporter.extraArgs`. #5353
* [ENHANCEMENT] Memcached: allow mounting additional volumes to the memcached and exporter containers via `<cache-section>.extraVolumes` and `<cache-section>.extraVolumeMounts`. #5353

## 4.5.0

* [CHANGE] Query-frontend: enable cardinality estimation via `frontend.query_sharding_target_series_per_shard` in the Mimir configuration for query sharding by default if `results-cache.enabled` is true. #5128
* [CHANGE] Remove `graphite-web` component from the graphite proxy. The `graphite-web` component had several configuration issues which meant it was failing to process requests. #5133
* [ENHANCEMENT] Set `nginx` and `gateway` Nginx read timeout (`proxy_read_timeout`) to 300 seconds (increase from default 60 seconds), so that it doesn't interfere with the querier's default 120 seconds timeout (`mimir.structuredConfig.querier.timeout`). #4924
* [ENHANCEMENT] Update nginx image to `nginxinc/nginx-unprivileged:1.24-alpine`. #5066
* [ENHANCEMENT] Update the `rollout-operator` subchart to `0.5.0`. #4930
* [ENHANCEMENT] Store-gateway: set `GOMEMLIMIT` to the memory request value. This should reduce the likelihood the store-gateway may go out of memory, at the cost of an higher CPU utilization due to more frequent garbage collections when the memory utilization gets closer or above the configured requested memory. #4971
* [ENHANCEMENT] Store-gateway: dynamically set `GOMAXPROCS` based on the CPU request. This should reduce the likelihood a high load on the store-gateway will slow down the entire Kubernetes node. #5104
* [ENHANCEMENT] Add global.podLabels which can add POD labels to PODs directly controlled by this chart (mimir services, nginx). #5055
* [ENHANCEMENT] Enable the `track_sizes` feature for Memcached pods to help determine cache efficiency. #5209
* [BUGFIX] Fix Pod Anti-Affinity rule to allow ingesters of from the same zone to run on same node, by using `zone` label since the old `app.kubernetes.io/component` did not allow for this. #5031
* [ENHANCEMENT] Enable `PodDisruptionBudget`s by default for admin API, alertmanager, compactor, distributor, gateway, overrides-exporter, ruler, querier, query-frontend, query-scheduler, nginx, Graphite components, chunks cache, index cache, metadata cache and results cache.

## 4.4.1

* [CHANGE] Change number of Memcached max idle connections to 150. #4591
* [CHANGE] Set `unregister_on_shutdown` for `store-gateway` to `false` by default. #4690
* [FEATURE] Add support for Vault Agent. When enabled, the Pod annotations for TLS configurable components are updated to allow a running Vault Agent to fetch secrets from Vault and to inject them into a Pod. The annotations are updated for the following components: `admin-api`, `alertmanager`, `compactor`, `distributor`, `gateway`, `ingester`, `overrides-exporter`, `querier`, `query-frontend`, `query-scheduler`, `ruler`, `store-gateway`. #4660
* [FEATURE] Add documentation to use external Redis support for chunks-cache, metadata-cache and results-cache. #4348
* [FEATURE] Allow for deploying mixin dashboards as part of the helm chart. #4618
* [ENHANCEMENT] Update the `rollout-operator` subchart to `0.4.2`. #4524 #4659 #4780
* [ENHANCEMENT] Update the `memcached-exporter` to `v0.11.2`. #4570
* [ENHANCEMENT] Update memcached to `memcached:1.6.19-alpine`. #4581
* [ENHANCEMENT] Allow definition of multiple topology spread constraints. #4584
* [ENHANCEMENT] Expose image repo path as helm vars for containers created by grafana-agent-operator #4645
* [ENHANCEMENT] Update minio subchart to `5.0.7`. #4705
* [ENHANCEMENT] Configure ingester TSDB head compaction interval to 15m. #4870
* [ENHANCEMENT] Configure ingester TSDB WAL replay concurrency to 3. #4864
* [ENHANCEMENT] Configure compactor's first level compaction wait period to 25m. #4872
* [ENHANCEMENT] You can now configure `storageClass` per zone for Alertmanager, StoreGateway and Ingester. #4234
* [ENHANCEMENT] Add suffix to minio create buckets job to avoid mimir-distributed helm chart fail to upgrade when minio image version changes. #4936
* [BUGFIX] Helm-Chart: fix route to service port mapping. #4728
* [BUGFIX] Include podAnnotations on the tokengen Job. #4540
* [BUGFIX] Add http port in ingester and store-gateway headless services. #4573
* [BUGFIX] Set `gateway` and `nginx` HPA MetricTarget type to Utilization to align with usage of averageUtilization. #4642
* [BUGFIX] Add missing imagePullSecrets configuration to the `graphite-web` deployment template. #4716

## 4.3.1

* [BUGFIX] Updated Go version in Mimir and GEM images to 1.20.3 to fix CVE-2023-24538. #4803

## 4.3.0

* [CHANGE] Ruler: changed ruler deployment max surge from `0` to `50%`, and max unavailable from `1` to `0`. #4381
* [FEATURE] Add cache support for GEM's admin bucket. The cache will be enabled by default when you use the
  small.yaml, large.yaml, capped-small.yaml or capped-large.yaml Helm values file. #3740
  > **Note:** For more information, refer to the [Grafana Enterprise Metrics configuration](https://grafana.com/docs/enterprise-metrics/latest/config).
* [ENHANCEMENT] Update GEM image grafana/enterprise-metrics to v2.7.0. #4533
* [ENHANCEMENT] Support autoscaling/v2 HorizontalPodAutoscaler for nginx autoscaling starting with Kubernetes 1.23. #4285
* [ENHANCEMENT] Set default pod security context under `rbac.podSecurityContext` for easier install on OpenShift. #4272
* [BUGFIX] Allow override of Kubernetes version for nginx HPA. #4299
* [BUGFIX] Do not generate query-frontend-headless service if query scheduler is enabled. Fixes parity with jsonnet. #4353
* [BUGFIX] Apply `clusterLabel` to ServiceMonitors for kube-state-metrics, kubelet, and cadvisor. #4126
* [BUGFIX] Add http port in distributor headless service. Fixes parity with jsonnet. #4392
* [BUGFIX] Generate the pod security context on the pod level in graphite web deployment, instead of on container level. #4272
* [BUGFIX] Fix kube-state-metrics metricRelabelings dropping pods and deployments. #4485
* [BUGFIX] Allow for single extraArg flags in templated memcached args. #4407

## 4.2.1

* [BUGFIX] Updated Go version in Mimir and GEM images to 1.20.3 and 1.19.8 to fix CVE-2023-24538. #4818

## 4.2.0

* [ENHANCEMENT] Allow NGINX error log level to be overridden and access log to be disabled. #4230
* [ENHANCEMENT] Update GEM image grafana/enterprise-metrics to v2.6.0. #4279

## 4.1.0

* [CHANGE] Configured `max_total_query_length: 12000h` limit to match Mimir jsonnet-based deployment. #3879
* [ENHANCEMENT] Enable users to specify additional Kubernetes resource manifests using the `extraObjects` variable. #4102
* [ENHANCEMENT] Update the `rollout-operator` subchart to `0.2.0`. #3624
* [ENHANCEMENT] Add ability to manage PrometheusRule for metamonitoring with Prometheus operator from the Helm chart. The alerts are disabled by default but can be enabled with `prometheusRule.mimirAlerts` set to `true`. To enable the default rules, set `mimirRules` to `true`. #2134 #2609
* [ENHANCEMENT] Update memcached image to `memcached:1.6.17-alpine`. #3914
* [ENHANCEMENT] Update minio subchart to `5.0.4`. #3942
* [BUGFIX] Enable `rollout-operator` to use PodSecurityPolicies if necessary. #3686
* [BUGFIX] Fixed gateway's checksum/config when using nginx #3780
* [BUGFIX] Disable gateway's serviceMonitor when using nginx #3781
* [BUGFIX] Expose OTLP ingestion in the `gateway` NGINX configuration. #3851
* [BUGFIX] Use alertmanager headless service in `gateway` NGINX configuration. #3851
* [BUGFIX] Use `50Gi` persistent volume for ingesters in `capped-small.yaml`. #3919
* [BUGFIX] Set server variables in NGINX configuration so that IP addresses are re-resolved when TTLs expire. #4124
* [BUGFIX] Do not include namespace for the PodSecurityPolicy definition as it is not needed and some tools reject it outright. #4164

## 4.0.1

* [ENHANCEMENT] Bump Grafana Enterprise Metrics image version to 2.5.1 #3902

## 4.0.0

* [FEATURE] Support deploying NGINX via the `gateway` section. The `nginx` section will be removed in `7.0.0`. See
  [Migrate to using the unified proxy deployment for NGINX and GEM gateway](https://grafana.com/docs/helm-charts/mimir-distributed/latest/migration-guides/migrate-to-unified-proxy-deployment/)
* [CHANGE] **breaking change** **Data loss without action.** Enables [zone-aware replication](https://grafana.com/docs/mimir/latest/configure/configure-zone-aware-replication/) for ingesters and store-gateways by default. #2778
  - If you are **upgrading** an existing installation:
    - Turn off zone-aware replication, by setting the following values:
      ```yaml
      ingester:
        zoneAwareReplication:
          enabled: false
      store_gateway:
        zoneAwareReplication:
          enabled: false
      rollout_operator:
        enabled: false
      ```
    - After the upgrade you can migrate to the new zone-aware replication setup, see [Migrate from single zone to zone-aware replication with Helm](https://grafana.com/docs/mimir/latest/migration-guide/migrating-from-single-zone-with-helm/) guide.
  - If you are **installing** the chart:
    - Ingesters and store-gateways are installed with 3 logical zones, which means both ingesters and store-gateways start 3 replicas each.
* [CHANGE] **breaking change** Reduce the number of ingesters in small.yaml form 4 to 3. This should be more accurate size for the scale of 1M AS. Before upgrading refer to [Scaling down ingesters](https://grafana.com/docs/mimir/latest/operators-guide/run-production-environment/scaling-out/#scaling-down-ingesters) to scale down `ingester-3`. Alternatively override the number of ingesters to 4. #3035
* [CHANGE] **breaking change** Update minio subchart from `4.0.12` to `5.0.0`, which inherits the breaking change of minio gateway mode being removed. #3352
* [CHANGE] Nginx: uses the headless service of alertmanager, ingester and store-gateway as backends, because there are 3 separate services for each zone. #2778
* [CHANGE] Gateway: uses the headless service of alertmanager as backend, because there are 3 separate services for each zone. #2778
* [CHANGE] Update sizing plans (small.yaml, large.yaml, capped-small.yaml, capped-large.yaml). These reflect better how we recommend running Mimir and GEM in production. most plans have adjusted number of replicas and resource requirements. The only **breaking change** is in small.yaml which has reduced the number of ingesters from 4 to 3; for scaling down ingesters refer to [Scaling down ingesters](https://grafana.com/docs/mimir/latest/operators-guide/run-production-environment/scaling-out/#scaling-down-ingesters). #3035
* [CHANGE] Change default securityContext of Mimir and GEM Pods and containers, so that they comply with a [Restricted pod security policy](https://kubernetes.io/docs/concepts/security/pod-security-standards/).
  This changes what user the containers run as from `root` to `10001`. The files in the Pods' attached volumes should change ownership with the `fsGroup` change;
  most CSI drivers support changing the value of `fsGroup`, or kubelet is able to do the ownership change instead of the CSI driver. This is not the case for the HostPath driver.
  If you are using HostPath or another driver that doesn't support changing `fsGroup`, then you have a couple of options: A) set the `securityContext` of all Mimir and GEM components to `{}` in your values file; B) delete PersistentVolumes and PersistentVolumeClaims and upgrade the chart; C) add an initContainer to all components that use a PVC that changes ownership of the mounted volumes.
  If you take no action and `fsGroup` is not supported by your CSI driver, then components will fail to start. #3007
* [CHANGE] Restrict Pod seccomp profile to `runtime/default` in the default PodSecurityPolicy of the chart. #3007
* [CHANGE] Use the chart's service account for metamonitoring instead of creating one specific to metamonitoring. #3350
* [CHANGE] Use mimir for the nginx ingress example #3336
* [ENHANCEMENT] Metamonitoring: If enabled and no URL is configured, then metamonitoring metrics will be sent to
  Mimir under the `metamonitoring` tenant; this enhancement does not apply to GEM. #3176
* [ENHANCEMENT] Improve default rollout strategies. Now distributor, overrides_exporter, querier, query_frontend, admin_api, gateway, and graphite components can be upgraded more quickly and also can be rolled out with a single replica without downtime. #3029
* [ENHANCEMENT] Metamonitoring: make scrape interval configurable. #2945
* [ENHANCEMENT] Documented how to prevent a user from using a mismatched Helm chart `values.yaml` file. #3197
* [ENHANCEMENT] Update compactor configuration to match Jsonnet. #3353
  * This also now matches production configuration from Grafana Cloud
  * Set `compactor.compaction_interval` to `30m` (Decreased from `1h`)
  * Set `compactor.deletion_delay` to `2h` (Decreased from `12h`)
  * Set `compactor.max_closing_blocks_concurrency` to `2` (Increased from `1`)
  * Set `compactor.max_opening_blocks_concurrency` to `4` (Increased from `1`)
  * Set `compactor.symbols_flushers_concurrency` to `4` (Increased from `1`)
  * Set `compactor.sharding_ring.wait_stability_min_duration` to `1m` (Increased from `0`)
* [ENHANCEMENT] Update read path configuration to match Jsonnet #2998
  * This also now matches production configuration from Grafana Cloud
  * Set `blocks_storage.bucket_store.max_chunk_pool_bytes` to `12GiB` (Increased from `2GiB`)
  * Set `blocks_storage.bucket_Store.index_cache.memcached.max_item_size` to `5MiB` (Decreased from `15MiB`)
  * Set `frontend.grpc_client_config.max_send_msg_size` to `400MiB` (Increased from `100MiB`)
  * Set `limits.max_cache_freshness` to `10m` (Increased from `1m`)
  * Set `limits.max_query_parallelism` to `240` (Increased from `224`)
  * Set `query_scheduler.max_outstanding_requests_per_tenant` to `800` (Decreased from `1600`)
  * Set `store_gateway.sharding_ring.wait_stability_min_duration` to `1m` (Increased from `0`)
  * Set `frontend.results_cache.memcached.timeout` to `500ms` (Increased from `100ms`)
  * Unset `frontend.align_queries_with_step` (Was `true`, now defaults to `false`)
  * Unset `frontend.log_queries_longer_than` (Was `10s`, now defaults to `0`, which is disabled)
* [ENHANCEMENT] Added `usage_stats.installation_mode` configuration to track the installation mode via the anonymous usage statistics. #3294
* [ENHANCEMENT] Update grafana-agent-operator subchart to 0.2.8. Notable changes are being able to configure Pod's SecurityContext and Container's SecurityContext. #3350
* [ENHANCEMENT] Add possibility to configure fallbackConfig for alertmanager and set it by default. Now tenants without an alertmanager config will not see errors accessing the alertmanager UI or when using the alertmanager API. #3360
* [ENHANCEMENT] Add ability to set a `schedulerName` for alertmanager, compactor, ingester and store-gateway. This is needed for example for some storage providers. #3140
* [BUGFIX] Fix an issue that caused metamonitoring secrets to be created incorrectly #3170
* [BUGFIX] Nginx: fixed `imagePullSecret` value reference inconsistency. #3208
* [BUGFIX] Move the activity tracker log from /data to /active-query-tracker to remove ignore log messages. #3169
* [BUGFIX] Fix invalid ingress NGINX configuration due to newline in prometheusHttpPrefix Helm named templates. #3087
* [BUGFIX] Added missing endpoint for OTLP in NGINX #3479

## 3.3.0

* [ENHANCEMENT] Update GEM image grafana/enterprise-metrics to v2.4.0. #3445

## 3.2.0

* [CHANGE] Nginx: replace topology key previously used in `podAntiAffinity` (`failure-domain.beta.kubernetes.io/zone`) with a different one `topologySpreadConstraints` (`kubernetes.io/hostname`). #2722
* [CHANGE] Use `topologySpreadConstraints` instead of `podAntiAffinity` by default. #2722
  - **Important**: if you are not using the sizing plans (small.yaml, large.yaml, capped-small.yaml, capped-large.yaml) in production, you should reintroduce pod affinity rules for the ingester and store-gateway. This also fixes a missing label selector for the ingester.
     Merge the following to your custom values file:
     ```yaml
     ingester:
       affinity:
         podAntiAffinity:
           requiredDuringSchedulingIgnoredDuringExecution:
              - labelSelector:
                  matchExpressions:
                    - key: target
                      operator: In
                      values:
                        - ingester
                topologyKey: 'kubernetes.io/hostname'
              - labelSelector:
                  matchExpressions:
                    - key: app.kubernetes.io/component
                      operator: In
                      values:
                        - ingester
                topologyKey: 'kubernetes.io/hostname'
     store_gateway:
       affinity:
         podAntiAffinity:
           requiredDuringSchedulingIgnoredDuringExecution:
              - labelSelector:
                  matchExpressions:
                    - key: target
                      operator: In
                      values:
                        - store-gateway
                topologyKey: 'kubernetes.io/hostname'
              - labelSelector:
                  matchExpressions:
                    - key: app.kubernetes.io/component
                      operator: In
                      values:
                        - store-gateway
                topologyKey: 'kubernetes.io/hostname'
     ```
* [CHANGE] Ingresses for the GEM gateway and nginx will no longer render on Kubernetes versions <1.19. #2872
* [FEATURE] Add support for OpenShift Routes for Nginx #2908
* [FEATURE] Add support for `topologySpreadConstraints` to all components; add `topologySpreadConstraints` to GEM gateway, admin-api, and alertmanager, which did not have `podAntiAffinity` previously. #2722
* [ENHANCEMENT] Document `kubeVersionOverride`. If you rely on `helm template`, use this in your values to set the Kubernetes version. If unset helm will use the kubectl client version as the Kubernetes version with `helm template`, which may cause the chart to render incompatible manifests for the actual server version. #2872
* [ENHANCEMENT] Support autoscaling/v2 HorizontalPodAutoscaler for nginx autoscaling. This is used when deploying on Kubernetes >= 1.25. #2848
* [ENHANCEMENT] Monitoring: Add additional flags to conditionally enable log / metric scraping. #2936
* [ENHANCEMENT] Add podAntiAffinity to sizing plans (small.yaml, large.yaml, capped-small.yaml, capped-large.yaml). #2906
* [ENHANCEMENT] Add ability to configure and run mimir-continuous-test. #3117
* [BUGFIX] Fix wrong label selector in ingester anti affinity rules in the sizing plans. #2906
* [BUGFIX] Query-scheduler no longer periodically terminates connections from query-frontends and queriers. This caused some queries to time out and EOF errors in the logs. #3262

## 3.1.0

* [CHANGE] **breaking change** Update minio deprecated helm chart (<https://helm.min.io/>) to the supported chart's version (<https://charts.min.io/>). #2427
  - Renamed helm config values `minio.accessKey` to `minio.rootUser`.
  - Renamed helm config values `minio.secretKey` to `minio.rootPassword`.
  - Minio container images are now loaded from quay.io instead of Docker Hub. Set `minio.image.repository` value to override the default behavior.
* [CHANGE] Enable [query sharding](https://grafana.com/docs/mimir/latest/operators-guide/architecture/query-sharding/) by default. If you override the value of `mimir.config`, then take a look at `mimir.config` in the `values.yaml` from this version of the chart and incorporate the differences. If you override `mimir.config`, then consider switching to `mimir.structuredConfig`. To disable query sharding set `mimir.structuredConfig.frontend.parallelize_shardable_queries` to `false`. #2655
* [FEATURE] Add query-scheduler, which is now enabled by default. If you have copied the `mimir.config`, then update it to correctly configure the query-frontend and the querier. #2087
* [FEATURE] Added support to run graphite-proxy alongside GEM. It is disabled by default. Set `graphite.enabled=true` in your values config to get it running. #2711
* [ENHANCEMENT] Add backfill endpoints to Nginx configuration. #2478
* [ENHANCEMENT] Add `namespace` to smoke-test helm template to allow the job to be deployed within the same namespace as the rest of the deployment. #2515
* [ENHANCEMENT] Memberlist now uses DNS service-discovery by default. #2549 #2561
* [ENHANCEMENT] The Mimir configuration parameters `server.http_listen_port` and `server.grpc_listen_port` are now configurable in `mimir.structuredConfig`. #2561
* [ENHANCEMENT] Default to injecting the `no_auth_tenant` from the Mimir configuration as the value for `X-Scope-OrgID` in nginx. #2614
* [ENHANCEMENT] Default `ingester.ring.tokens-file-path` and `store-gateway.sharding-ring.tokens-file-path` to `/data/tokens` to prevent resharding on restarts. #2726
* [ENHANCEMENT] Upgrade memcached image tag to `memcached:1.6.16-alpine`. #2740
* [ENHANCEMENT] Upgrade nginx image tag to `nginxinc/nginx-unprivileged:1.22-alpine`. #2742
* [ENHANCEMENT] Upgrade minio subchart to `4.0.12`. #2759
* [ENHANCEMENT] Update agent-operator subchart to `0.2.5`. #3009
* [BUGFIX] `nginx.extraArgs` are now actually passed to the nginx container. #2336
* [BUGFIX] Add missing `containerSecurityContext` to alertmanager and tokengen job. #2416
* [BUGFIX] Add missing `containerSecutiryContext` to memcached exporter containers. #2666
* [BUGFIX] Do not use undocumented `mulf` function in templates. #2752
* [BUGFIX] Open port 80 for the Enterprise `gateway` service so that the read and write address reported by NOTES.txt is correct. Also deprecate the current default of 8080. #2860
* [BUGFIX] Periodically rebalance gRPC connection between GEM gateway and distributors after scale out of the distributors. #2862
* [BUGFIX] Remove PodSecurityPolicy when running against Kubernetes >= 1.25. #2870

## 3.0.0

* [CHANGE] **breaking change** The minimal Kubernetes version is now 1.20. This reflects the fact that Grafana does not test with older versions. #2297
* [CHANGE] **breaking change** Make `ConfigMap` the default for `configStorageType`. This means that the Mimir (or Enterprise Metrics) configuration is now created in and loaded from a ConfigMap instead of a Secret. #2277
  - Set to `Secret` to keep existing way of working. See related #2031, #2017, #2089.
  - In case the configuration is loaded from an external Secret, `useExternalConfig=true`, then `configStorageType` must be set to `Secret`.
  - Having the configuration in a ConfigMap means that `helm template` now shows the configuration directly and `helm diff upgrade` can show the changes to the configuration.
* [CHANGE] Enable multi-tenancy by default. This means `multitenancy_enabled` is now `true` for both Mimir and Enterprise Metrics. Nginx will inject `X-Scope-OrgID=anonymous` header if the header is not present, ensuring backwards compatibility. #2117
* [CHANGE] **breaking change** The value `serviceMonitor` and everything under it is moved to `metaMonitoring.serviceMonitor` to group all meta-monitoring settings under one section. #2236
* [CHANGE] Added support to install on OpenShift. #2219
  - **breaking change** The value `rbac.pspEnabled` was removed.
  - Added new `rbac.type` option. Allowed values are `psp` and `scc`, for Pod Security Policy and Security Context Constraints (OpenShift) respectively.
  - Added `rbac.create` option to enable/disable RBAC configuration.
  - mc path in Minio changed to be compatible with OpenShift security.
* [CHANGE] **breaking change** Chart now uses custom memcached templates to remove bitnami dependency. There are changes to the Helm values, listed below. #2064
  - The `memcached` section now contains common values shared across all memcached instances.
  - New `memcachedExporter` section was added to configure memcached metrics exporter.
  - New `chunks-cache` section was added that refers to previous `memcached` configuration.
  - The section `memcached-queries` is renamed to `index-cache`.
  - The section `memcached-metadata` is renamed to `metadata-cache`.
  - The section `memcached-results` is renamed to `results-cache`.
  - The value `memcached-*.replicaCount` is replaced with `*-cache.replicas` to align with the rest of the services.
    - Renamed `memcached.replicaCount` to `chunks-cache.replicas`.
    - Renamed `memcached-queries.replicaCount` to `index-cache.replicas`.
    - Renamed `memcached-metadata.replicaCount` to `metadata-cache.replicas`.
    - Renamed `memcached-results.replicaCount` to `results-cache.replicas`.
  - All memcached instances now share the same `ServiceAccount` that the chart uses for its services.
  - The value `memcached-*.architecture` was removed.
  - The value `memcached-*.arguments` was removed, the default arguments are now encoded in the template. Use `*-cache.extraArgs` to provide additional arguments as well as the values `*-cache.allocatedMemory`, `*-cache.maxItemMemory` and `*-cache.port` to set the memcached command line flags `-m`, `-I` and `-u`.
  - The remaining arguments are aligned with the rest of the chart's services, please consult the values file to check whether a parameter exists or was renamed.
* [CHANGE] Change default value for `blocks_storage.bucket_store.chunks_cache.memcached.timeout` to `450ms` to increase use of cached data. #2035
* [CHANGE] Remove setting `server.grpc_server_max_recv_msg_size` and `server.grpc_server_max_send_msg_size` to 100MB, since it is the default now, see #1884. #2300
* [FEATURE] Add `mimir-continuous-test` in smoke-test mode. Use `helm test` to run a smoke test of the read + write path.
* [FEATURE] Add meta-monitoring via the Grafana Agent Kubernetes operator: scrape metrics and collect logs from Mimir pods and ship them to a remote. #2068
* [ENHANCEMENT] Update memcached statefulset manifest #2321
  - Added imagePullSecrets block to pull images from private registry
  - Added resources block for memcachedExporter
* [ENHANCEMENT] ServiceMonitor object will now have default values based on release namesapce in the `namespace` and `namespaceSelector` fields. #2123
* [ENHANCEMENT] Set the `namespace` metadata field for all kubernetes objects to enable using `--namespace` correctly with Helm even if the specified namespace does not exist. #2123
* [ENHANCEMENT] The new value `serviceMonitor.clusterLabel` controls whether to add a `cluster` label and with what content to ServiceMonitor metrics. #2125
* [ENHANCEMENT] Set the flag `ingester.ring.instance-availability-zone` to `zone-default` for ingesters. This is the first step of introducing multi-zone ingesters. #2114
* [ENHANCEMENT] Add `mimir.structuredConfig` for adding and modifing `mimir.config` values after template evaulation. It can be used to alter individual values in the configuration and it's structured YAML instead of text. #2100
* [ENHANCEMENT] Add `global.podAnnotations` which can add POD annotations to PODs directly controlled by this chart (mimir services, nginx). #2099
* [ENHANCEMENT] Introduce the value `configStorageType` which can be either `ConfigMap` or `Secret`. This value sets where to store the Mimir/GEM application configuration. When using the value `ConfigMap`, make sure that any secrets, passwords, keys are injected from the environment from a separate `Secret`. See also: #2031, #2017. #2089
* [ENHANCEMENT] Add `global.extraEnv` and `global.extraEnvFrom` to values. This enables setting common environment variables and common injection of secrets to the POD environment of Mimir/GEM services and Nginx. Memcached and minio are out of scope for now. #2031
* [ENHANCEMENT] Add `extraEnvFrom` capability to all Mimir services to enable injecting secrets via environment variables. #2017
* [ENHANCEMENT] Enable `-config.expand-env=true` option in all Mimir services to be able to take secrets/settings from the environment and inject them into the Mimir configuration file. #2017
* [ENHANCEMENT] Add a simple test for enterprise installation #2027
* [ENHANCEMENT] Check for the containerSecurityContext in values file. #2112
* [ENHANCEMENT] Add `NOTES.txt` to show endpoints URLs for the user at install/upgrade. #2189
* [ENHANCEMENT] Add ServiceMonitor for overrides-exporter. #2068
* [ENHANCEMENT] Add `nginx.resolver` for allow custom resolver in nginx configuration and `nginx.extraContainers` which allow add side containers to the nginx deployment #2196

## 2.1.0

* [ENHANCEMENT] Bump image version to 2.1 #2001
  - For Grafana Mimir, see the release notes here: [Grafana Mimir 2.1](https://grafana.com/docs/mimir/latest/release-notes/v2.1/)
  - For Grafana Enterprise Metrics, see the release notes here: [Grafana Enterprise Metrics 2.1](https://grafana.com/docs/enterprise-metrics/v2.1.x/release-notes/v2-1/)
* [ENHANCEMENT] Disable `ingester.ring.unregister-on-shutdown` and `distributor.extend-writes` #1994
  - This will prevent resharding every series during a rolling ingester restart
  - Under some circumstances the previous values (both enabled) could cause write path degredation during rolling restarts
* [ENHANCEMENT] Add support for the results cache used by the query frontend #1993
  - This will result in additional resource usage due to the addition of one or
    more memcached replicas. This applies when using small.yaml, large.yaml,
    capped-large.yaml, capped-small.yaml, or when setting
    `memcached-results.enabled=true`
* [BUGFIX] Set up using older bitnami chart repository for memcached as old charts were deleted from the current one. #1998
* [BUGFIX] Use grpc round-robin for distributor clients in GEM gateway and self-monitoring
  - This utilizes an additional headless service for the distributor pods

## 2.0.14

* [BUGFIX] exclude headless services from ServiceMonitors to prevent duplication of prometheus scrape targets #1308

## 2.0.13

* [ENHANCEMENT] Removed `rbac.create` option. #1317

## 2.0.12

* [ENHANCEMENT] Add memberlist named port to container spec. #1311

## 2.0.11

* [ENHANCEMENT] Turn `ruler` and `override-exporter` into optional components. #1304

## 2.0.10

* [ENHANCEMENT] Reorder some values for consistency. #1302
* [BUGFIX] Add missing `admin_api.env`, `gateway.env` and `overrides_exporter.env` values. #1302
* [BUGFIX] Remove `<service>.extraPorts` from values as it has no effect. #1302

## 2.0.9

* [ENHANCEMENT] Disable gateway ingress by default. #1303
* [BUGFIX] Fix null port at gateway ingress definition. #1303

## 2.0.8

* [ENHANCEMENT] Add validation if `activity_tracker.filepath` is missing in `mimir.config`. #1290
* [ENHANCEMENT] Add validation if `server.http_listen_port` or `server.grpc_listen_port` is set in `mimir.config`. #1290
* [BUGFIX] Add missing empty array definition for `extraVolumeMounts` in admin_api, gateway and override-exporter. #1290
* [BUGFIX] Fix wrong template called in nginx helper. #1290

## 2.0.7

* [ENHANCEMENT] Add option to modify the port for the GEM gateway service. #1270

## 2.0.6

* [ENHANCEMENT] Add option for an ingress on GEM gateway. #1266

## 2.0.5

* [BUGFIX] Use new component name system for gateway ingress. This regression has been introduced with #1203. #1260

## 2.0.4

* [ENHANCEMENT] Determine PodDisruptionBudget APIVersion based on running version of k8s #1229

## 2.0.3

* [ENHANCEMENT] Update README.md with helm-docs version 1.8.1 instead of old 1.4.0. #1230

## 2.0.2

* [ENHANCEMENT] Update Grafana Enterprise Metrics docker image tag to v2.0.1 #1241

## 2.0.1

* [BUGFIX] Honor `global.clusterDomain` when referencing internal services, e.g. alertmanager or nginx gateway. #1227

## 2.0.0

* [CHANGE] **Breaking** for existing users of `mimir-distributed`: the naming convention is changed to have shorter resource names, as in `<release>-mimir-distributed-store-gateway` is now just `<release>-mimir-store-gateway`. To have the previous names, please specify `nameOverride: mimir-distributed` in the values. #1203
* [CHANGE] The chart `enterprise-metrics` is renamed to `mimir-distributed`. #1203
* [CHANGE] **Breaking** Configuration for Grafana Enterprise Metrics is now in the value `mimir.config` as a helm template **string**.
  Please consult the [Grafana Enterprise Migration Guide](https://grafana.com/docs/enterprise-metrics/latest/migrating-from-gem-1.7/) to learn more about how to upgrade the configuration.
  Except for the following parameters specified as command line parameters in the Pod templates,
  everything is now set in this string-typed value, giving a definitive source of configuration.
  Exceptions:
    > The `-target=` must be provided individually.\
    The `-config.file=` obviously.\
    User defined arguments from `.<service>.extraArgs`.
* [CHANGE] **Breaking** Kubernetes object labels now follow the [kubernetes standard](https://kubernetes.io/docs/concepts/overview/working-with-objects/common-labels/) (e.g. `app.kubernetes.io/component=ingester`). To enable smooth upgrade and compatibility with previous Grafana Enterprise Metrics Helm chart, the value `enterprise.legacyLabels` should be set to `true`.
* [CHANGE] **Breaking** Ingesters only support `StatefulSet` from now on as chunks storage was removed in favour of blocks storage.
* [CHANGE] **Breaking** Compactor is a required component, the value `compactor.enabled` is removed.
* [CHANGE] **Breaking** The configuration parameter `server.http_listen_port` and `server.grpc_listen_port` cannot be changed from their defaults.
* [CHANGE] The default for `ingester.ring.replication_factor` is now 3 and there will be 3 ingesters started even with the default `values.yaml`.
  On the other hand, Pod anti affinity is turned off by default to allow single node deployment.
* [FEATURE] Upgrade to [Grafana Enterprise Metrics v2.0.0](https://grafana.com/docs/enterprise-metrics/v2.0.x/)
* [FEATURE] Reworked chart to enable installing Grafana Mimir open source software version without licensed features.
* [FEATURE] Added the value `nameOverride` to enable migration from Cortex helm chart.
* [FEATURE] The alertmanager can be disabled with `alertmanager.enabled: false`, to support the use case of external alertmanager.
* [FEATURE] Added definitions of `ServiceMonitor` objects for Prometheus monitoring. Configuration is done via the `serviceMonitor` values. This enables partial functionality of Grafana Mimir dashboards out of the box - without alerts and recording rules pre-loaded.
* [ENHANCEMENT] Minio bucket creation is not tied to `admin-api` anymore, moved to its own job `templates/minio/create-bucket-job.yaml`.
* [BUGFIX] `.<service>.PodDisruptionBudget` was not working. Added template definition for all services. Pod disruption budget is enabled for the ingesters and store-gateways by default.
* [BUGFIX] Fix typo in value `.alertmanager.statefulset` to `.alertmanager.statefulSet`.
* [BUGFIX] Remove unused value `.useExternalLicense`.

## Entries from enterprise-metrics chart

## 1.8.1

* [ENHANCEMENT] Support Grafana Mimir monitoring mixin labels by setting container names to the component names.
  This will make it easier to select different components in cadvisor metrics.
  Previously, all containers used "enterprise-metrics" as the container name.
  Now, for example, the ingester Pod will have a container name "ingester" rather than "enterprise-metrics".

## 1.8.0

* [FEATURE] Upgrade to [Grafana Enterprise Metrics v1.7.0](https://grafana.com/docs/metrics-enterprise/latest/downloads/#v170----january-6th-2022).

## 1.7.3

* [BUGFIX] Alertmanager does not fail anymore to load configuration via the API. #945

## 1.7.2

* [CHANGE] The Ingester statefulset now uses podManagementPolicy Parallel, upgrading requires recreating the statefulset #920

## 1.7.1

* [BUGFIX] Remove chunks related default limits. #867

## 1.7.0

* [FEATURE] Upgrade to [Grafana Enterprise Metrics v1.6.1](https://grafana.com/docs/metrics-enterprise/latest/downloads/#v161----november-18th-2021). #839

## 1.6.0

* [FEATURE] Upgrade to [Grafana Enterprise Metrics v1.5.1](https://grafana.com/docs/metrics-enterprise/latest/downloads/#v151----september-21st-2021). #729
* [CHANGE] Production values set the ingester replication factor to three to avoid data loss.
  The resource calculations of these values already factored in this replication factor but did not apply it in the configuration.
  If you have not reduced the compute resources in these values then this change should have no impact besides increased resilience to ingester failure.
  If you have reduced the compute resources, consider increasing them back to the recommended values before installing this version. #729

## 1.5.6

* [BUGFIX] YAML exports are no longer included as part of the Helm chart. #726

## 1.5.5

* [BUGFIX] Ensure all PodSpecs have configurable initContainers. #708

## 1.5.4

* [BUGFIX] Adds a `Service` resource for the Compactor Pods and adds Compactor to the default set of gateway proxy URLs. In previous chart versions the Compactor would not show up in the GEM plugin "Ring Health" tab because the gateway did not know how to reach Compactor. #714

## 1.5.3

* [BUGFIX] This change does not affect single replica deployments of the
  admin-api but does fix the potential for an inconsistent state when
  running with multiple replicas of the admin-api and experiencing
  parallel writes for the same objects. #675

## 1.5.2

* [CHANGE] Removed all references to Consul in the yaml files since GEM will be focused on deploying with memberlist. Deleted the multi-kv-consul-primary-values.yaml and multi-kv-memberlist-primary-values.yaml files since they assume you're running Consul as your primary or second kvstore. #674

## 1.5.1

* [BUGFIX] Unused `ingress` configuration section removed from `values.yaml`. #658

## 1.5.0

* [FEATURE] Upgrade to [Grafana Enterprise Metrics v1.5.0](https://grafana.com/docs/metrics-enterprise/latest/downloads/#v150----august-24th-2021). #641

## 1.4.7

* [CHANGE] Enabled enterprise authentication by default.
  > **Breaking:** This change can cause losing access to the GEM cluster in case `auth.type` has not
  > been set explicitly.
  > This is a security related change and therefore released in a patch release.

## 1.4.6

* [FEATURE] Run an instance of the GEM overrides-exporter by default. #590

## 1.4.5

* [BUGFIX] Add `memberlist.join` configuration to the ruler. #618

## 1.4.4

* [CHANGE] Removed livenessProbe configuration as it can often be more detrimental than having none. Users can still configure livenessProbes with the per App configuration hooks. #594

## 1.4.3

* [ENHANCEMENT] Added values files for installations that require setting resource limits. #583

## 1.4.2

* [CHANGE] The compactor data directory configuration has been corrected to `/data`. #562
  > **Note:** The compactor is stateless and no data stored in the existing data directory needs to be moved in order to facilitate this upgrade.
  > For more information, refer to the [Cortex Compactor documentation](https://cortexmetrics.io/docs/blocks-storage/compactor/).
* [FEATURE] Upgrade to [Grafana Enterprise Metrics v1.4.2](https://grafana.com/docs/metrics-enterprise/latest/downloads/#v142----jul-21st-2021) #562

## 1.4.1

* [BUGFIX] Fixed DNS address of distributor client for self-monitoring. #569

## 1.4.0

* [CHANGE] Use updated querier response compression configuration, changed in 1.4.0. #524
* [CHANGE] Use updated alertmanager storage configuration, changed in 1.4.0. #524
* [FEATURE] Upgrade to [Grafana Enterprise Metrics v1.4.1](https://grafana.com/docs/metrics-enterprise/latest/downloads/#v141----june-29th-2021). #524
* [FEATURE] Enable [GEM self-monitoring](https://grafana.com/docs/metrics-enterprise/latest/self-monitoring/). #524

## 1.3.5

* [CHANGE] The GRPC port on the query-frontend and store-gateway Kubernetes Services have been changed to match the naming of all other services. #523
* [FEATURE] Expose GRPC port on all GEM services. #523

## 1.3.4

* [BUGFIX] Removed symlinks from chart to fix Rancher repository imports. #504

## 1.3.3

* [FEATURE] The GEM config now uses the `{{ .Release.Name }}` variable as the default value for `cluster_name` which removes the need to additionally override this setting during an initial install. #500

## 1.3.2

* [FEATURE] Chart memcached dependencies are now at the latest release. This includes the memcached and the related exporter. #467

## 1.3.1

* [BUGFIX] Use non-deprecated alertmanager flags for cluster peers. #441
* [BUGFIX] Make store-gateway Service not headless. #441

## 1.3.0

* [FEATURE] Upgrade to [Grafana Enterprise Metrics v1.3.0](https://grafana.com/docs/metrics-enterprise/latest/downloads/#v130----april-26th-2021). #415

## 1.2.0

* [CHANGE] The chart now uses memberlist for the ring key-value store removing the need to run Consul. #340
  > **Warning:** Existing clusters will need to follow an upgrade procedure.
  > **Warning:** Existing clusters should first be upgraded to `v1.1.1` and use that version for migration before upgrading to `v1.2.0`.
  To upgrade to using memberlist:
  1. Ensure you are running the `v1.1.1` version of the chart.
  2. Deploy runtime `multi_kv_config` to use Consul as a primary and memberlist as the secondary key-value store.
     The values for such a change can be found in the [`multi-kv-consul-primary-values.yaml`](./multi-kv-consul-primary-values.yaml).
  3. Verify the configuration is in use by querying the [Configuration](https://cortexmetrics.io/docs/api/#configuration) HTTP API endpoint.
  4. Deploy runtime `multi_kv_config` to use memberlist as the primary and Consul as the secondary key-value store.
     The values for such a change can be found in [`multi-kv-memberlist-primary-values.yaml`](./multi-kv-memberlist-primary-values.yaml)
  5. Verify the configuration is in use by querying the [Configuration](https://cortexmetrics.io/docs/api/#configuration) HTTP API endpoint.
  6. Deploy `v1.2.0` helm chart which configures memberlist as the sole key-value store and removes the Consul resources.

## 1.1.1

* [FEATURE] Facilitate some runtime configuration of microservices. #342
* [FEATURE] Upgrade to [Grafana Enterprise Metrics v1.2.0](https://grafana.com/docs/metrics-enterprise/latest/downloads/#v120----march-10-2021). #342

## 1.1.0

* [CHANGE] The memcached chart from the deprecated Helm stable repository has been removed and replaced with a Bitnami chart. #333
  > **Warning:** This change will result in the cycling of your memcached Pods and will invalidate the existing cache.
* [CHANGE] Memcached Pod resource limits have been lowered to match requests. #333
* [FEATURE] YAML exports have been created for all chart values files. #333
* [BUGFIX] The values for the querier/ruler/store-gateway `-<prefix>.memcached.max-item-size` have been corrected to match the limit configured on the memcached server. #333

## 1.0.0

* [FEATURE] Initial versioned release. ##168

## Entries from mimir-distributed chart

## 0.1.8

* [BUGFIX] Fix nginx routing for rules and expose buildinfo. #1233

## 0.1.7

* [BUGFIX] Remove misplaced config value and add affinity rules in `capped-small.yaml` and `capped-large.yaml`. #1225

## 0.1.6

* [CHANGE] **Breaking** Compactor is a required component, the value `compactor.enabled` is removed. #1193
* [FEATURE] The alertmanager can be disabled with `alertmanager.enabled: false`, to support the use case of external alertmanager. #1193

## 0.1.5

* [BUGFIX] Fix labels for Mimir dashboards. #1190

## 0.1.4

* [BUGFIX] Fix documentation link missing slash. #1177

## 0.1.3

* [FEATURE] Add ServiceMonitor definitions. #1156

## 0.1.2

* [BUGFIX] Fix the naming of minio configmap and secret in the parent chart. #1152

## 0.1.1

* [BUGFIX] CI fixes. #1144

## 0.1.0

* [FEATURE] Initial commit, Mimir only, derived from `enterprise-metrics` chart. #1141<|MERGE_RESOLUTION|>--- conflicted
+++ resolved
@@ -44,11 +44,8 @@
 * [ENHANCEMENT] Add `jaegerReporterMaxQueueSize` Helm value for all components where configuring `JAEGER_REPORTER_MAX_QUEUE_SIZE` makes sense, and override the Jaeger client's default value of 100 for components expected to generate many trace spans. #7068 #7086 #7259
 * [ENHANCEMENT] Rollout-operator: upgraded to v0.10.1. #7125
 * [ENHANCEMENT] Query-frontend: configured `-shutdown-delay`, `-server.grpc.keepalive.max-connection-age` and termination grace period to reduce the likelihood of queries hitting terminated query-frontends. #7129
-<<<<<<< HEAD
 * [ENHANCEMENT] Gateway: ingress/route host is templateable. #7218
-=======
 * [ENHANCEMENT] nginx, Gateway: set `proxy_http_version: 1.1` to proxy to HTTP 1.1. #5040
->>>>>>> 49163931
 * [BUGFIX] Metamonitoring: update dashboards to drop unsupported `step` parameter in targets. #7157
 
 ## 5.2.1
