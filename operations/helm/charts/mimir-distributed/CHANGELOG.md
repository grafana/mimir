--- conflicted
+++ resolved
@@ -31,11 +31,8 @@
 * [CHANGE] Rollout-operator: remove default CPU limit. #7125
 * [ENHANCEMENT] Add `jaegerReporterMaxQueueSize` Helm value for all components where configuring `JAEGER_REPORTER_MAX_QUEUE_SIZE` makes sense, and override the Jaeger client's default value of 100 for components expected to generate many trace spans. #7068 #7086
 * [ENHANCEMENT] Rollout-operator: upgraded to v0.10.1. #7125
-<<<<<<< HEAD
+* [ENHANCEMENT] Query-frontend: configured `-shutdown-delay`, `-server.grpc.keepalive.max-connection-age` and termination grace period to reduce the likelihood of queries hitting terminated query-frontends. #7129
 * [ENHANCEMENT] Add the possibility to create a dedicated serviceAccount for the `ruler` component.
-=======
-* [ENHANCEMENT] Query-frontend: configured `-shutdown-delay`, `-server.grpc.keepalive.max-connection-age` and termination grace period to reduce the likelihood of queries hitting terminated query-frontends. #7129
->>>>>>> 7968f4ce
 
 ## 5.2.0
 
