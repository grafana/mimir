# Changelog

## Deprecated features

This section contains deprecated features and interfaces that the chart exposes. The deprecation policy of the chart is to
remove a deprecated item from the third major release after it has been deprecated it.

### List

* GEM gateway: remove port 8080 on the Service resource. Deprecated in `3.1.0` and will be removed in `6.0.0`.
  * __How to migrate__: replace usages of port 8080 with port 80; these usages can be in dashboards, Prometheus remote-write configurations, or automation for updating rules.
* NGINX configuration via `nginx` top-level values sections is being merged with by the `gateway` section. The
  `nginx` section is deprecated in `4.0.0` and will be removed in `7.0.0`.
  * __How to migrate__: refer to [Migrate to using the unified proxy deployment for NGINX and GEM gateway](https://grafana.com/docs/mimir/latest/operators-guide/deploying-grafana-mimir/migrate-to-unified-gateway-deployment/)

## Format of changelog

This changelog is continued from `enterprise-metrics` after Grafana Enterprise Metrics was added to `mimir-distributed` in PR #1203.
All notable changes to this chart will be documented in this file.

Entries should be ordered as follows:
- [CHANGE]
- [FEATURE]
- [ENHANCEMENT]
- [BUGFIX]

Entries should include a reference to the Pull Request that introduced the change.

## main / unreleased

<<<<<<< HEAD
* [BUGFIX] Allow override of Kubernetes version for nginx HPA. #4299
=======
* [ENHANCEMENT] Support autoscaling/v2 HorizontalPodAutoscaler for nginx autoscaling starting with Kubernetes 1.23.
>>>>>>> adb9ae6d

## 4.2.0

* [ENHANCEMENT] Allow NGINX error log level to be overridden and access log to be disabled. #4230
* [ENHANCEMENT] Update GEM image grafana/enterprise-metrics to v2.6.0.

## 4.1.0

* [CHANGE] Configured `max_total_query_length: 12000h` limit to match Mimir jsonnet-based deployment. #3879
* [ENHANCEMENT] Enable users to specify additional Kubernetes resource manifests using the `extraObjects` variable. #4102
* [ENHANCEMENT] Update the `rollout-operator` subchart to `0.2.0`. #3624
* [ENHANCEMENT] Add ability to manage PrometheusRule for metamonitoring with Prometheus operator from the Helm chart. The alerts are disabled by default but can be enabled with `prometheusRule.mimirAlerts` set to `true`. To enable the default rules, set `mimirRules` to `true`. #2134 #2609
* [ENHANCEMENT] Update memcached image to `memcached:1.6.17-alpine`. #3914
* [ENHANCEMENT] Update minio subchart to `5.0.4`. #3942
* [BUGFIX] Enable `rollout-operator` to use PodSecurityPolicies if necessary. #3686
* [BUGFIX] Fixed gateway's checksum/config when using nginx #3780
* [BUGFIX] Disable gateway's serviceMonitor when using nginx #3781
* [BUGFIX] Expose OTLP ingestion in the `gateway` NGINX configuration. #3851
* [BUGFIX] Use alertmanager headless service in `gateway` NGINX configuration. #3851
* [BUGFIX] Use `50Gi` persistent volume for ingesters in `capped-small.yaml`. #3919
* [BUGFIX] Set server variables in NGINX configuration so that IP addresses are re-resolved when TTLs expire. #4124
* [BUGFIX] Do not include namespace for the PodSecurityPolicy definition as it is not needed and some tools reject it outright. #4164

## 4.0.1

* [ENHANCEMENT] Bump Grafana Enterprise Metrics image version to 2.5.1 #3902

## 4.0.0

* [FEATURE] Support deploying NGINX via the `gateway` section. The `nginx` section will be removed in `7.0.0`. See
  [Migrate to using the unified proxy deployment for NGINX and GEM gateway](https://grafana.com/docs/mimir/latest/operators-guide/deploying-grafana-mimir/migrate-to-unified-gateway-deployment/)
* [CHANGE] **breaking change** **Data loss without action.** Enables [zone-aware replication](https://grafana.com/docs/mimir/latest/operators-guide/configure/configure-zone-aware-replication/) for ingesters and store-gateways by default. #2778
  - If you are **upgrading** an existing installation:
    - Turn off zone-aware replication, by setting the following values:
      ```yaml
      ingester:
        zoneAwareReplication:
          enabled: false
      store_gateway:
        zoneAwareReplication:
          enabled: false
      rollout_operator:
        enabled: false
      ```
    - After the upgrade you can migrate to the new zone-aware replication setup, see [Migrate from single zone to zone-aware replication with Helm](https://grafana.com/docs/mimir/latest/migration-guide/migrating-from-single-zone-with-helm/) guide.
  - If you are **installing** the chart:
    - Ingesters and store-gateways are installed with 3 logical zones, which means both ingesters and store-gateways start 3 replicas each.
* [CHANGE] **breaking change** Reduce the number of ingesters in small.yaml form 4 to 3. This should be more accurate size for the scale of 1M AS. Before upgrading refer to [Scaling down ingesters](https://grafana.com/docs/mimir/latest/operators-guide/run-production-environment/scaling-out/#scaling-down-ingesters) to scale down `ingester-3`. Alternatively override the number of ingesters to 4. #3035
* [CHANGE] **breaking change** Update minio subchart from `4.0.12` to `5.0.0`, which inherits the breaking change of minio gateway mode being removed. #3352
* [CHANGE] Nginx: uses the headless service of alertmanager, ingester and store-gateway as backends, because there are 3 separate services for each zone. #2778
* [CHANGE] Gateway: uses the headless service of alertmanager as backend, because there are 3 separate services for each zone. #2778
* [CHANGE] Update sizing plans (small.yaml, large.yaml, capped-small.yaml, capped-large.yaml). These reflect better how we recommend running Mimir and GEM in production. most plans have adjusted number of replicas and resource requirements. The only **breaking change** is in small.yaml which has reduced the number of ingesters from 4 to 3; for scaling down ingesters refer to [Scaling down ingesters](https://grafana.com/docs/mimir/latest/operators-guide/run-production-environment/scaling-out/#scaling-down-ingesters). #3035
* [CHANGE] Change default securityContext of Mimir and GEM Pods and containers, so that they comply with a [Restricted pod security policy](https://kubernetes.io/docs/concepts/security/pod-security-standards/).
  This changes what user the containers run as from `root` to `10001`. The files in the Pods' attached volumes should change ownership with the `fsGroup` change;
  most CSI drivers support changing the value of `fsGroup`, or kubelet is able to do the ownership change instead of the CSI driver. This is not the case for the HostPath driver.
  If you are using HostPath or another driver that doesn't support changing `fsGroup`, then you have a couple of options: A) set the `securityContext` of all Mimir and GEM components to `{}` in your values file; B) delete PersistentVolumes and PersistentVolumeClaims and upgrade the chart; C) add an initContainer to all components that use a PVC that changes ownership of the mounted volumes.
  If you take no action and `fsGroup` is not supported by your CSI driver, then components will fail to start. #3007
* [CHANGE] Restrict Pod seccomp profile to `runtime/default` in the default PodSecurityPolicy of the chart. #3007
* [CHANGE] Use the chart's service account for metamonitoring instead of creating one specific to metamonitoring. #3350
* [CHANGE] Use mimir for the nginx ingress example #3336
* [ENHANCEMENT] Metamonitoring: If enabled and no URL is configured, then metamonitoring metrics will be sent to
  Mimir under the `metamonitoring` tenant; this enhancement does not apply to GEM. #3176
* [ENHANCEMENT] Improve default rollout strategies. Now distributor, overrides_exporter, querier, query_frontend, admin_api, gateway, and graphite components can be upgraded more quickly and also can be rolled out with a single replica without downtime. #3029
* [ENHANCEMENT] Metamonitoring: make scrape interval configurable. #2945
* [ENHANCEMENT] Documented how to prevent a user from using a mismatched Helm chart `values.yaml` file. #3197
* [ENHANCEMENT] Update compactor configuration to match Jsonnet. #3353
  * This also now matches production configuration from Grafana Cloud
  * Set `compactor.compaction_interval` to `30m` (Decreased from `1h`)
  * Set `compactor.deletion_delay` to `2h` (Decreased from `12h`)
  * Set `compactor.max_closing_blocks_concurrency` to `2` (Increased from `1`)
  * Set `compactor.max_opening_blocks_concurrency` to `4` (Increased from `1`)
  * Set `compactor.symbols_flushers_concurrency` to `4` (Increased from `1`)
  * Set `compactor.sharding_ring.wait_stability_min_duration` to `1m` (Increased from `0`)
* [ENHANCEMENT] Update read path configuration to match Jsonnet #2998
  * This also now matches production configuration from Grafana Cloud
  * Set `blocks_storage.bucket_store.max_chunk_pool_bytes` to `12GiB` (Increased from `2GiB`)
  * Set `blocks_storage.bucket_Store.index_cache.memcached.max_item_size` to `5MiB` (Decreased from `15MiB`)
  * Set `frontend.grpc_client_config.max_send_msg_size` to `400MiB` (Increased from `100MiB`)
  * Set `limits.max_cache_freshness` to `10m` (Increased from `1m`)
  * Set `limits.max_query_parallelism` to `240` (Increased from `224`)
  * Set `query_scheduler.max_outstanding_requests_per_tenant` to `800` (Decreased from `1600`)
  * Set `store_gateway.sharding_ring.wait_stability_min_duration` to `1m` (Increased from `0`)
  * Set `frontend.results_cache.memcached.timeout` to `500ms` (Increased from `100ms`)
  * Unset `frontend.align_queries_with_step` (Was `true`, now defaults to `false`)
  * Unset `frontend.log_queries_longer_than` (Was `10s`, now defaults to `0`, which is disabled)
* [ENHANCEMENT] Added `usage_stats.installation_mode` configuration to track the installation mode via the anonymous usage statistics. #3294
* [ENHANCEMENT] Update grafana-agent-operator subchart to 0.2.8. Notable changes are being able to configure Pod's SecurityContext and Container's SecurityContext. #3350
* [ENHANCEMENT] Add possibility to configure fallbackConfig for alertmanager and set it by default. Now tenants without an alertmanager config will not see errors accessing the alertmanager UI or when using the alertmanager API. #3360
* [ENHANCEMENT] Add ability to set a `schedulerName` for alertmanager, compactor, ingester and store-gateway. This is needed for example for some storage providers. #3140
* [BUGFIX] Fix an issue that caused metamonitoring secrets to be created incorrectly #3170
* [BUGFIX] Nginx: fixed `imagePullSecret` value reference inconsistency. #3208
* [BUGFIX] Move the activity tracker log from /data to /active-query-tracker to remove ignore log messages. #3169
* [BUGFIX] Fix invalid ingress NGINX configuration due to newline in prometheusHttpPrefix Helm named templates. #3087
* [BUGFIX] Added missing endpoint for OTLP in NGINX #3479

## 3.3.0

* [ENHANCEMENT] Update GEM image grafana/enterprise-metrics to v2.4.0. #3445

## 3.2.0

* [CHANGE] Nginx: replace topology key previously used in `podAntiAffinity` (`failure-domain.beta.kubernetes.io/zone`) with a different one `topologySpreadConstraints` (`kubernetes.io/hostname`). #2722
* [CHANGE] Use `topologySpreadConstraints` instead of `podAntiAffinity` by default. #2722
  - **Important**: if you are not using the sizing plans (small.yaml, large.yaml, capped-small.yaml, capped-large.yaml) in production, you should reintroduce pod affinity rules for the ingester and store-gateway. This also fixes a missing label selector for the ingester.
     Merge the following to your custom values file:
     ```yaml
     ingester:
       affinity:
         podAntiAffinity:
           requiredDuringSchedulingIgnoredDuringExecution:
              - labelSelector:
                  matchExpressions:
                    - key: target
                      operator: In
                      values:
                        - ingester
                topologyKey: 'kubernetes.io/hostname'
              - labelSelector:
                  matchExpressions:
                    - key: app.kubernetes.io/component
                      operator: In
                      values:
                        - ingester
                topologyKey: 'kubernetes.io/hostname'
     store_gateway:
       affinity:
         podAntiAffinity:
           requiredDuringSchedulingIgnoredDuringExecution:
              - labelSelector:
                  matchExpressions:
                    - key: target
                      operator: In
                      values:
                        - store-gateway
                topologyKey: 'kubernetes.io/hostname'
              - labelSelector:
                  matchExpressions:
                    - key: app.kubernetes.io/component
                      operator: In
                      values:
                        - store-gateway
                topologyKey: 'kubernetes.io/hostname'
     ```
* [CHANGE] Ingresses for the GEM gateway and nginx will no longer render on Kubernetes versions <1.19. #2872
* [FEATURE] Add support for OpenShift Routes for Nginx #2908
* [FEATURE] Add support for `topologySpreadConstraints` to all components; add `topologySpreadConstraints` to GEM gateway, admin-api, and alertmanager, which did not have `podAntiAffinity` previously. #2722
* [ENHANCEMENT] Document `kubeVersionOverride`. If you rely on `helm template`, use this in your values to set the Kubernetes version. If unset helm will use the kubectl client version as the Kubernetes version with `helm template`, which may cause the chart to render incompatible manifests for the actual server version. #2872
* [ENHANCEMENT] Support autoscaling/v2 HorizontalPodAutoscaler for nginx autoscaling. This is used when deploying on Kubernetes >= 1.25. #2848
* [ENHANCEMENT] Monitoring: Add additional flags to conditionally enable log / metric scraping. #2936
* [ENHANCEMENT] Add podAntiAffinity to sizing plans (small.yaml, large.yaml, capped-small.yaml, capped-large.yaml). #2906
* [ENHANCEMENT] Add ability to configure and run mimir-continuous-test. #3117
* [BUGFIX] Fix wrong label selector in ingester anti affinity rules in the sizing plans. #2906
* [BUGFIX] Query-scheduler no longer periodically terminates connections from query-frontends and queriers. This caused some queries to time out and EOF errors in the logs. #3262

## 3.1.0

* [CHANGE] **breaking change** Update minio deprecated helm chart (<https://helm.min.io/>) to the supported chart's version (<https://charts.min.io/>). #2427
  - Renamed helm config values `minio.accessKey` to `minio.rootUser`.
  - Renamed helm config values `minio.secretKey` to `minio.rootPassword`.
  - Minio container images are now loaded from quay.io instead of Docker Hub. Set `minio.image.repository` value to override the default behavior.
* [CHANGE] Enable [query sharding](https://grafana.com/docs/mimir/latest/operators-guide/architecture/query-sharding/) by default. If you override the value of `mimir.config`, then take a look at `mimir.config` in the `values.yaml` from this version of the chart and incorporate the differences. If you override `mimir.config`, then consider switching to `mimir.structuredConfig`. To disable query sharding set `mimir.structuredConfig.frontend.parallelize_shardable_queries` to `false`. #2655
* [FEATURE] Add query-scheduler, which is now enabled by default. If you have copied the `mimir.config`, then update it to correctly configure the query-frontend and the querier. #2087
* [FEATURE] Added support to run graphite-proxy alongside GEM. It is disabled by default. Set `graphite.enabled=true` in your values config to get it running. #2711
* [ENHANCEMENT] Add backfill endpoints to Nginx configuration. #2478
* [ENHANCEMENT] Add `namespace` to smoke-test helm template to allow the job to be deployed within the same namespace as the rest of the deployment. #2515
* [ENHANCEMENT] Memberlist now uses DNS service-discovery by default. #2549 #2561
* [ENHANCEMENT] The Mimir configuration parameters `server.http_listen_port` and `server.grpc_listen_port` are now configurable in `mimir.structuredConfig`. #2561
* [ENHANCEMENT] Default to injecting the `no_auth_tenant` from the Mimir configuration as the value for `X-Scope-OrgID` in nginx. #2614
* [ENHANCEMENT] Default `ingester.ring.tokens-file-path` and `store-gateway.sharding-ring.tokens-file-path` to `/data/tokens` to prevent resharding on restarts. #2726
* [ENHANCEMENT] Upgrade memcached image tag to `memcached:1.6.16-alpine`. #2740
* [ENHANCEMENT] Upgrade nginx image tag to `nginxinc/nginx-unprivileged:1.22-alpine`. #2742
* [ENHANCEMENT] Upgrade minio subchart to `4.0.12`. #2759
* [ENHANCEMENT] Update agent-operator subchart to `0.2.5`. #3009
* [BUGFIX] `nginx.extraArgs` are now actually passed to the nginx container. #2336
* [BUGFIX] Add missing `containerSecurityContext` to alertmanager and tokengen job. #2416
* [BUGFIX] Add missing `containerSecutiryContext` to memcached exporter containers. #2666
* [BUGFIX] Do not use undocumented `mulf` function in templates. #2752
* [BUGFIX] Open port 80 for the Enterprise `gateway` service so that the read and write address reported by NOTES.txt is correct. Also deprecate the current default of 8080. #2860
* [BUGFIX] Periodically rebalance gRPC connection between GEM gateway and distributors after scale out of the distributors. #2862
* [BUGFIX] Remove PodSecurityPolicy when running against Kubernetes >= 1.25. #2870

## 3.0.0

* [CHANGE] **breaking change** The minimal Kubernetes version is now 1.20. This reflects the fact that Grafana does not test with older versions. #2297
* [CHANGE] **breaking change** Make `ConfigMap` the default for `configStorageType`. This means that the Mimir (or Enterprise Metrics) configuration is now created in and loaded from a ConfigMap instead of a Secret. #2277
  - Set to `Secret` to keep existing way of working. See related #2031, #2017, #2089.
  - In case the configuration is loaded from an external Secret, `useExternalConfig=true`, then `configStorageType` must be set to `Secret`.
  - Having the configuration in a ConfigMap means that `helm template` now shows the configuration directly and `helm diff upgrade` can show the changes to the configuration.
* [CHANGE] Enable multi-tenancy by default. This means `multitenancy_enabled` is now `true` for both Mimir and Enterprise Metrics. Nginx will inject `X-Scope-OrgID=anonymous` header if the header is not present, ensuring backwards compatibility. #2117
* [CHANGE] **breaking change** The value `serviceMonitor` and everything under it is moved to `metaMonitoring.serviceMonitor` to group all meta-monitoring settings under one section. #2236
* [CHANGE] Added support to install on OpenShift. #2219
  - **breaking change** The value `rbac.pspEnabled` was removed.
  - Added new `rbac.type` option. Allowed values are `psp` and `scc`, for Pod Security Policy and Security Context Constraints (OpenShift) respectively.
  - Added `rbac.create` option to enable/disable RBAC configuration.
  - mc path in Minio changed to be compatible with OpenShift security.
* [CHANGE] **breaking change** Chart now uses custom memcached templates to remove bitnami dependency. There are changes to the Helm values, listed below. #2064
  - The `memcached` section now contains common values shared across all memcached instances.
  - New `memcachedExporter` section was added to configure memcached metrics exporter.
  - New `chunks-cache` section was added that refers to previous `memcached` configuration.
  - The section `memcached-queries` is renamed to `index-cache`.
  - The section `memcached-metadata` is renamed to `metadata-cache`.
  - The section `memcached-results` is renamed to `results-cache`.
  - The value `memcached-*.replicaCount` is replaced with `*-cache.replicas` to align with the rest of the services.
    - Renamed `memcached.replicaCount` to `chunks-cache.replicas`.
    - Renamed `memcached-queries.replicaCount` to `index-cache.replicas`.
    - Renamed `memcached-metadata.replicaCount` to `metadata-cache.replicas`.
    - Renamed `memcached-results.replicaCount` to `results-cache.replicas`.
  - All memcached instances now share the same `ServiceAccount` that the chart uses for its services.
  - The value `memcached-*.architecture` was removed.
  - The value `memcached-*.arguments` was removed, the default arguments are now encoded in the template. Use `*-cache.extraArgs` to provide additional arguments as well as the values `*-cache.allocatedMemory`, `*-cache.maxItemMemory` and `*-cache.port` to set the memcached command line flags `-m`, `-I` and `-u`.
  - The remaining arguments are aligned with the rest of the chart's services, please consult the values file to check whether a parameter exists or was renamed.
* [CHANGE] Change default value for `blocks_storage.bucket_store.chunks_cache.memcached.timeout` to `450ms` to increase use of cached data. #2035
* [CHANGE] Remove setting `server.grpc_server_max_recv_msg_size` and `server.grpc_server_max_send_msg_size` to 100MB, since it is the default now, see #1884. #2300
* [FEATURE] Add `mimir-continuous-test` in smoke-test mode. Use `helm test` to run a smoke test of the read + write path.
* [FEATURE] Add meta-monitoring via the Grafana Agent Kubernetes operator: scrape metrics and collect logs from Mimir pods and ship them to a remote. #2068
* [ENHANCEMENT] Update memcached statefulset manifest #2321
  - Added imagePullSecrets block to pull images from private registry
  - Added resources block for memcachedExporter
* [ENHANCEMENT] ServiceMonitor object will now have default values based on release namesapce in the `namespace` and `namespaceSelector` fields. #2123
* [ENHANCEMENT] Set the `namespace` metadata field for all kubernetes objects to enable using `--namespace` correctly with Helm even if the specified namespace does not exist. #2123
* [ENHANCEMENT] The new value `serviceMonitor.clusterLabel` controls whether to add a `cluster` label and with what content to ServiceMonitor metrics. #2125
* [ENHANCEMENT] Set the flag `ingester.ring.instance-availability-zone` to `zone-default` for ingesters. This is the first step of introducing multi-zone ingesters. #2114
* [ENHANCEMENT] Add `mimir.structuredConfig` for adding and modifing `mimir.config` values after template evaulation. It can be used to alter individual values in the configuration and it's structured YAML instead of text. #2100
* [ENHANCEMENT] Add `global.podAnnotations` which can add POD annotations to PODs directly controlled by this chart (mimir services, nginx). #2099
* [ENHANCEMENT] Introduce the value `configStorageType` which can be either `ConfigMap` or `Secret`. This value sets where to store the Mimir/GEM application configuration. When using the value `ConfigMap`, make sure that any secrets, passwords, keys are injected from the environment from a separate `Secret`. See also: #2031, #2017. #2089
* [ENHANCEMENT] Add `global.extraEnv` and `global.extraEnvFrom` to values. This enables setting common environment variables and common injection of secrets to the POD environment of Mimir/GEM services and Nginx. Memcached and minio are out of scope for now. #2031
* [ENHANCEMENT] Add `extraEnvFrom` capability to all Mimir services to enable injecting secrets via environment variables. #2017
* [ENHANCEMENT] Enable `-config.expand-env=true` option in all Mimir services to be able to take secrets/settings from the environment and inject them into the Mimir configuration file. #2017
* [ENHANCEMENT] Add a simple test for enterprise installation #2027
* [ENHANCEMENT] Check for the containerSecurityContext in values file. #2112
* [ENHANCEMENT] Add `NOTES.txt` to show endpoints URLs for the user at install/upgrade. #2189
* [ENHANCEMENT] Add ServiceMonitor for overrides-exporter. #2068
* [ENHANCEMENT] Add `nginx.resolver` for allow custom resolver in nginx configuration and `nginx.extraContainers` which allow add side containers to the nginx deployment #2196

## 2.1.0

* [ENHANCEMENT] Bump image version to 2.1 #2001
  - For Grafana Mimir, see the release notes here: [Grafana Mimir 2.1](https://grafana.com/docs/mimir/latest/release-notes/v2.1/)
  - For Grafana Enterprise Metrics, see the release notes here: [Grafana Enterprise Metrics 2.1](https://grafana.com/docs/enterprise-metrics/v2.1.x/release-notes/v2-1/)
* [ENHANCEMENT] Disable `ingester.ring.unregister-on-shutdown` and `distributor.extend-writes` #1994
  - This will prevent resharding every series during a rolling ingester restart
  - Under some circumstances the previous values (both enabled) could cause write path degredation during rolling restarts
* [ENHANCEMENT] Add support for the results cache used by the query frontend #1993
  - This will result in additional resource usage due to the addition of one or
    more memcached replicas. This applies when using small.yaml, large.yaml,
    capped-large.yaml, capped-small.yaml, or when setting
    `memcached-results.enabled=true`
* [BUGFIX] Set up using older bitnami chart repository for memcached as old charts were deleted from the current one. #1998
* [BUGFIX] Use grpc round-robin for distributor clients in GEM gateway and self-monitoring
  - This utilizes an additional headless service for the distributor pods

## 2.0.14

* [BUGFIX] exclude headless services from ServiceMonitors to prevent duplication of prometheus scrape targets #1308

## 2.0.13

* [ENHANCEMENT] Removed `rbac.create` option. #1317

## 2.0.12

* [ENHANCEMENT] Add memberlist named port to container spec. #1311

## 2.0.11

* [ENHANCEMENT] Turn `ruler` and `override-exporter` into optional components. #1304

## 2.0.10

* [ENHANCEMENT] Reorder some values for consistency. #1302
* [BUGFIX] Add missing `admin_api.env`, `gateway.env` and `overrides_exporter.env` values. #1302
* [BUGFIX] Remove `<service>.extraPorts` from values as it has no effect. #1302

## 2.0.9

* [ENHANCEMENT] Disable gateway ingress by default. #1303
* [BUGFIX] Fix null port at gateway ingress definition. #1303

## 2.0.8

* [ENHANCEMENT] Add validation if `activity_tracker.filepath` is missing in `mimir.config`. #1290
* [ENHANCEMENT] Add validation if `server.http_listen_port` or `server.grpc_listen_port` is set in `mimir.config`. #1290
* [BUGFIX] Add missing empty array definition for `extraVolumeMounts` in admin_api, gateway and override-exporter. #1290
* [BUGFIX] Fix wrong template called in nginx helper. #1290

## 2.0.7

* [ENHANCEMENT] Add option to modify the port for the GEM gateway service. #1270

## 2.0.6

* [ENHANCEMENT] Add option for an ingress on GEM gateway. #1266

## 2.0.5

* [BUGFIX] Use new component name system for gateway ingress. This regression has been introduced with #1203. #1260

## 2.0.4

* [ENHANCEMENT] Determine PodDisruptionBudget APIVersion based on running version of k8s #1229

## 2.0.3

* [ENHANCEMENT] Update README.md with helm-docs version 1.8.1 instead of old 1.4.0. #1230

## 2.0.2

* [ENHANCEMENT] Update Grafana Enterprise Metrics docker image tag to v2.0.1 #1241

## 2.0.1

* [BUGFIX] Honor `global.clusterDomain` when referencing internal services, e.g. alertmanager or nginx gateway. #1227

## 2.0.0

* [CHANGE] **Breaking** for existing users of `mimir-distributed`: the naming convention is changed to have shorter resource names, as in `<release>-mimir-distributed-store-gateway` is now just `<release>-mimir-store-gateway`. To have the previous names, please specify `nameOverride: mimir-distributed` in the values. #1203
* [CHANGE] The chart `enterprise-metrics` is renamed to `mimir-distributed`. #1203
* [CHANGE] **Breaking** Configuration for Grafana Enterprise Metrics is now in the value `mimir.config` as a helm template **string**.
  Please consult the [Grafana Enterprise Migration Guide](https://grafana.com/docs/enterprise-metrics/latest/migrating-from-gem-1.7/) to learn more about how to upgrade the configuration.
  Except for the following parameters specified as command line parameters in the Pod templates,
  everything is now set in this string-typed value, giving a definitive source of configuration.
  Exceptions:
    > The `-target=` must be provided individually.\
    The `-config.file=` obviously.\
    User defined arguments from `.<service>.extraArgs`.
* [CHANGE] **Breaking** Kubernetes object labels now follow the [kubernetes standard](https://kubernetes.io/docs/concepts/overview/working-with-objects/common-labels/) (e.g. `app.kubernetes.io/component=ingester`). To enable smooth upgrade and compatibility with previous Grafana Enterprise Metrics Helm chart, the value `enterprise.legacyLabels` should be set to `true`.
* [CHANGE] **Breaking** Ingesters only support `StatefulSet` from now on as chunks storage was removed in favour of blocks storage.
* [CHANGE] **Breaking** Compactor is a required component, the value `compactor.enabled` is removed.
* [CHANGE] **Breaking** The configuration parameter `server.http_listen_port` and `server.grpc_listen_port` cannot be changed from their defaults.
* [CHANGE] The default for `ingester.ring.replication_factor` is now 3 and there will be 3 ingesters started even with the default `values.yaml`.
  On the other hand, Pod anti affinity is turned off by default to allow single node deployment.
* [FEATURE] Upgrade to [Grafana Enterprise Metrics v2.0.0](https://grafana.com/docs/enterprise-metrics/v2.0.x/)
* [FEATURE] Reworked chart to enable installing Grafana Mimir open source software version without licensed features.
* [FEATURE] Added the value `nameOverride` to enable migration from Cortex helm chart.
* [FEATURE] The alertmanager can be disabled with `alertmanager.enabled: false`, to support the use case of external alertmanager.
* [FEATURE] Added definitions of `ServiceMonitor` objects for Prometheus monitoring. Configuration is done via the `serviceMonitor` values. This enables partial functionality of Grafana Mimir dashboards out of the box - without alerts and recording rules pre-loaded.
* [ENHANCEMENT] Minio bucket creation is not tied to `admin-api` anymore, moved to its own job `templates/minio/create-bucket-job.yaml`.
* [BUGFIX] `.<service>.PodDisruptionBudget` was not working. Added template definition for all services. Pod disruption budget is enabled for the ingesters and store-gateways by default.
* [BUGFIX] Fix typo in value `.alertmanager.statefulset` to `.alertmanager.statefulSet`.
* [BUGFIX] Remove unused value `.useExternalLicense`.

## Entries from enterprise-metrics chart

## 1.8.1

* [ENHANCEMENT] Support Grafana Mimir monitoring mixin labels by setting container names to the component names.
  This will make it easier to select different components in cadvisor metrics.
  Previously, all containers used "enterprise-metrics" as the container name.
  Now, for example, the ingester Pod will have a container name "ingester" rather than "enterprise-metrics".

## 1.8.0

* [FEATURE] Upgrade to [Grafana Enterprise Metrics v1.7.0](https://grafana.com/docs/metrics-enterprise/latest/downloads/#v170----january-6th-2022).

## 1.7.3

* [BUGFIX] Alertmanager does not fail anymore to load configuration via the API. #945

## 1.7.2

* [CHANGE] The Ingester statefulset now uses podManagementPolicy Parallel, upgrading requires recreating the statefulset #920

## 1.7.1

* [BUGFIX] Remove chunks related default limits. #867

## 1.7.0

* [FEATURE] Upgrade to [Grafana Enterprise Metrics v1.6.1](https://grafana.com/docs/metrics-enterprise/latest/downloads/#v161----november-18th-2021). #839

## 1.6.0

* [FEATURE] Upgrade to [Grafana Enterprise Metrics v1.5.1](https://grafana.com/docs/metrics-enterprise/latest/downloads/#v151----september-21st-2021). #729
* [CHANGE] Production values set the ingester replication factor to three to avoid data loss.
  The resource calculations of these values already factored in this replication factor but did not apply it in the configuration.
  If you have not reduced the compute resources in these values then this change should have no impact besides increased resilience to ingester failure.
  If you have reduced the compute resources, consider increasing them back to the recommended values before installing this version. #729

## 1.5.6

* [BUGFIX] YAML exports are no longer included as part of the Helm chart. #726

## 1.5.5

* [BUGFIX] Ensure all PodSpecs have configurable initContainers. #708

## 1.5.4

* [BUGFIX] Adds a `Service` resource for the Compactor Pods and adds Compactor to the default set of gateway proxy URLs. In previous chart versions the Compactor would not show up in the GEM plugin "Ring Health" tab because the gateway did not know how to reach Compactor. #714

## 1.5.3

* [BUGFIX] This change does not affect single replica deployments of the
  admin-api but does fix the potential for an inconsistent state when
  running with multiple replicas of the admin-api and experiencing
  parallel writes for the same objects. #675

## 1.5.2

* [CHANGE] Removed all references to Consul in the yaml files since GEM will be focused on deploying with memberlist. Deleted the multi-kv-consul-primary-values.yaml and multi-kv-memberlist-primary-values.yaml files since they assume you're running Consul as your primary or second kvstore. #674

## 1.5.1

* [BUGFIX] Unused `ingress` configuration section removed from `values.yaml`. #658

## 1.5.0

* [FEATURE] Upgrade to [Grafana Enterprise Metrics v1.5.0](https://grafana.com/docs/metrics-enterprise/latest/downloads/#v150----august-24th-2021). #641

## 1.4.7

* [CHANGE] Enabled enterprise authentication by default.
  > **Breaking:** This change can cause losing access to the GEM cluster in case `auth.type` has not
  > been set explicitly.
  > This is a security related change and therefore released in a patch release.

## 1.4.6

* [FEATURE] Run an instance of the GEM overrides-exporter by default. #590

## 1.4.5

* [BUGFIX] Add `memberlist.join` configuration to the ruler. #618

## 1.4.4

* [CHANGE] Removed livenessProbe configuration as it can often be more detrimental than having none. Users can still configure livenessProbes with the per App configuration hooks. #594

## 1.4.3

* [ENHANCEMENT] Added values files for installations that require setting resource limits. #583

## 1.4.2

* [CHANGE] The compactor data directory configuration has been corrected to `/data`. #562
  > **Note:** The compactor is stateless and no data stored in the existing data directory needs to be moved in order to facilitate this upgrade.
  > For more information, refer to the [Cortex Compactor documentation](https://cortexmetrics.io/docs/blocks-storage/compactor/).
* [FEATURE] Upgrade to [Grafana Enterprise Metrics v1.4.2](https://grafana.com/docs/metrics-enterprise/latest/downloads/#v142----jul-21st-2021) #562

## 1.4.1

* [BUGFIX] Fixed DNS address of distributor client for self-monitoring. #569

## 1.4.0

* [CHANGE] Use updated querier response compression configuration, changed in 1.4.0. #524
* [CHANGE] Use updated alertmanager storage configuration, changed in 1.4.0. #524
* [FEATURE] Upgrade to [Grafana Enterprise Metrics v1.4.1](https://grafana.com/docs/metrics-enterprise/latest/downloads/#v141----june-29th-2021). #524
* [FEATURE] Enable [GEM self-monitoring](https://grafana.com/docs/metrics-enterprise/latest/self-monitoring/). #524

## 1.3.5

* [CHANGE] The GRPC port on the query-frontend and store-gateway Kubernetes Services have been changed to match the naming of all other services. #523
* [FEATURE] Expose GRPC port on all GEM services. #523

## 1.3.4

* [BUGFIX] Removed symlinks from chart to fix Rancher repository imports. #504

## 1.3.3

* [FEATURE] The GEM config now uses the `{{ .Release.Name }}` variable as the default value for `cluster_name` which removes the need to additionally override this setting during an initial install. #500

## 1.3.2

* [FEATURE] Chart memcached dependencies are now at the latest release. This includes the memcached and the related exporter. #467

## 1.3.1

* [BUGFIX] Use non-deprecated alertmanager flags for cluster peers. #441
* [BUGFIX] Make store-gateway Service not headless. #441

## 1.3.0

* [FEATURE] Upgrade to [Grafana Enterprise Metrics v1.3.0](https://grafana.com/docs/metrics-enterprise/latest/downloads/#v130----april-26th-2021). #415

## 1.2.0

* [CHANGE] The chart now uses memberlist for the ring key-value store removing the need to run Consul. #340
  > **Warning:** Existing clusters will need to follow an upgrade procedure.
  > **Warning:** Existing clusters should first be upgraded to `v1.1.1` and use that version for migration before upgrading to `v1.2.0`.
  To upgrade to using memberlist:
  1. Ensure you are running the `v1.1.1` version of the chart.
  2. Deploy runtime `multi_kv_config` to use Consul as a primary and memberlist as the secondary key-value store.
     The values for such a change can be found in the [`multi-kv-consul-primary-values.yaml`](./multi-kv-consul-primary-values.yaml).
  3. Verify the configuration is in use by querying the [Configuration](https://cortexmetrics.io/docs/api/#configuration) HTTP API endpoint.
  4. Deploy runtime `multi_kv_config` to use memberlist as the primary and Consul as the secondary key-value store.
     The values for such a change can be found in [`multi-kv-memberlist-primary-values.yaml`](./multi-kv-memberlist-primary-values.yaml)
  5. Verify the configuration is in use by querying the [Configuration](https://cortexmetrics.io/docs/api/#configuration) HTTP API endpoint.
  6. Deploy `v1.2.0` helm chart which configures memberlist as the sole key-value store and removes the Consul resources.

## 1.1.1

* [FEATURE] Facilitate some runtime configuration of microservices. #342
* [FEATURE] Upgrade to [Grafana Enterprise Metrics v1.2.0](https://grafana.com/docs/metrics-enterprise/latest/downloads/#v120----march-10-2021). #342

## 1.1.0

* [CHANGE] The memcached chart from the deprecated Helm stable repository has been removed and replaced with a Bitnami chart. #333
  > **Warning:** This change will result in the cycling of your memcached Pods and will invalidate the existing cache.
* [CHANGE] Memcached Pod resource limits have been lowered to match requests. #333
* [FEATURE] YAML exports have been created for all chart values files. #333
* [BUGFIX] The values for the querier/ruler/store-gateway `-<prefix>.memcached.max-item-size` have been corrected to match the limit configured on the memcached server. #333

## 1.0.0

* [FEATURE] Initial versioned release. ##168

## Entries from mimir-distributed chart

## 0.1.8

* [BUGFIX] Fix nginx routing for rules and expose buildinfo. #1233

## 0.1.7

* [BUGFIX] Remove misplaced config value and add affinity rules in `capped-small.yaml` and `capped-large.yaml`. #1225

## 0.1.6

* [CHANGE] **Breaking** Compactor is a required component, the value `compactor.enabled` is removed. #1193
* [FEATURE] The alertmanager can be disabled with `alertmanager.enabled: false`, to support the use case of external alertmanager. #1193

## 0.1.5

* [BUGFIX] Fix labels for Mimir dashboards. #1190

## 0.1.4

* [BUGFIX] Fix documentation link missing slash. #1177

## 0.1.3

* [FEATURE] Add ServiceMonitor definitions. #1156

## 0.1.2

* [BUGFIX] Fix the naming of minio configmap and secret in the parent chart. #1152

## 0.1.1

* [BUGFIX] CI fixes. #1144

## 0.1.0

* [FEATURE] Initial commit, Mimir only, derived from `enterprise-metrics` chart. #1141<|MERGE_RESOLUTION|>--- conflicted
+++ resolved
@@ -28,11 +28,8 @@
 
 ## main / unreleased
 
-<<<<<<< HEAD
 * [BUGFIX] Allow override of Kubernetes version for nginx HPA. #4299
-=======
-* [ENHANCEMENT] Support autoscaling/v2 HorizontalPodAutoscaler for nginx autoscaling starting with Kubernetes 1.23.
->>>>>>> adb9ae6d
+* [ENHANCEMENT] Support autoscaling/v2 HorizontalPodAutoscaler for nginx autoscaling starting with Kubernetes 1.23. #4285
 
 ## 4.2.0
 
