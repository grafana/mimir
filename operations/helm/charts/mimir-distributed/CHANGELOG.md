--- conflicted
+++ resolved
@@ -30,13 +30,8 @@
 ## main / unreleased
 
 * [ENHANCEMENT] Add Support to customize gossip ring k8s service annotations. #12718
-<<<<<<< HEAD
 * [ENHANCEMENT] Ruler querier and query-frontend: Add support for newly-introduced querier ring, which is used when performing query planning in query-frontends and distributing portions of the plan to queriers for execution. #13017
 * [ENHANCEMENT] Upgrade rollout-operator chart to [0.37.0](https://github.com/grafana/helm-charts/blob/main/charts/rollout-operator/README.md#upgrade-of-grafana-rollout-operator). Note required actions for upgrading the rollout-operator chart. #13245
-
-## 6.0.0-rc.0
-=======
->>>>>>> ffe7a32a
 
 ## 6.0.0
 
