--- conflicted
+++ resolved
@@ -36,11 +36,8 @@
 * [CHANGE] Query-scheduler: The query-scheduler is now a required component that is always used by queriers and query-frontends. #12188
 * [ENHANCEMENT] Gateway ingress: Support labels for gateway ingress. #11964
 * [ENHANCEMENT] Store-gateway: Configure options for emptyDir. #11951
-<<<<<<< HEAD
 * [ENHANCEMENT] Add support for `revisionhistorylimit` for all deployments. #12323
-=======
 * [ENHANCEMENT] Components with predefined `GOMAXPROCS` and/or `GOMEMLIMIT` environment variables (ie. distributor, ingester, querier, ruler-querier, store-gateway) allow user-defined overrides through the components `env` values. #11983
->>>>>>> 923ca16c
 
 ## 5.8.0-rc.0
 
