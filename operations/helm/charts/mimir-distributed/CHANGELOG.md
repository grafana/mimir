--- conflicted
+++ resolved
@@ -35,11 +35,8 @@
 * [ENHANCEMENT] helm: add `enabled` field for admin-api, compactor, distributor, gateway, ingester, querier, query-frontend and store-gateway components. This helps when deploying the GEM federation-frontend on its own. #9734
 * [BUGFIX] Fix PVC template in AlertManager to not show diff in ArgoCD. #9774
 * [BUGFIX] Fix how `fullnameOverride` is reflected in generated manifests. #9564
-<<<<<<< HEAD
 * [BUGFIX] Fix `extraObjects` linting with helm lint by padding with an extra new line. #9863
-=======
 * [BUGFIX] Alertmanager: Set -server.http-idle-timeout to avoid EOF errors in ruler, also for zone aware Alertmanager #9851
->>>>>>> 8f87734a
 
 ## 5.5.1
 * [BUGFIX] Fix incorrect use of topology spread constraints in `GrafanaAgent` CRD of metamonitoring. #9669
