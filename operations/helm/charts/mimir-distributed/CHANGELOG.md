--- conflicted
+++ resolved
@@ -30,6 +30,7 @@
 ## main / unreleased
 
 * [CHANGE] Distributor: Reduce calculated `GOMAXPROCS` to closer to the requested number of CPUs. #12150
+* [ENHANCEMENT] Add the possibility to add additional triggers for the `ScaledObjects` an make default triggers optional. #12124
 
 ## 5.8.0-rc.0
 
@@ -47,11 +48,6 @@
 * [BUGFIX] KEDA Autoscaling: Resolved an issue where the authModes field was missing from the ScaledObject definition for the querier when authentication was enabled. #11709
 * [BUGFIX] Fix indentation in the templates that resolve `extraVolumes` values. #11202
 * [BUGFIX] Added extraVolumes to provisioner to support mounting TLS certificates. #11400
-<<<<<<< HEAD
-* [ENHANCEMENT] Add values for setting annotations and labels for the rollout-operator. #6733 #11924
-* [ENHANCEMENT] Add the possibility to add additional triggers for the `ScaledObjects` an make default triggers optional. #12124
-=======
->>>>>>> a763320f
 
 ## 5.7.0
 
