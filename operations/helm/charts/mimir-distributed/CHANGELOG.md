# Changelog

## Deprecated features

This section contains deprecated features and interfaces that the chart exposes. The deprecation policy of the chart is to
remove a deprecated item from the third major release after it has been deprecated it.

### List

* GEM gateway: remove port 8080 on the Service resource. Deprecated in `3.1.0` and will be removed in `6.0.0`.
  * __How to migrate__: replace usages of port 8080 with port 80; these usages can be in dashboards, Prometheus remote-write configurations, or automation for updating rules.
* NGINX configuration via `nginx` top-level values sections is being merged with by the `gateway` section. The
  `nginx` section is deprecated in `4.0.0` and will be removed in `7.0.0`.
  * __How to migrate__: refer to [Migrate to using the unified proxy deployment for NGINX and GEM gateway](https://grafana.com/docs/helm-charts/mimir-distributed/latest/migration-guides/migrate-to-unified-proxy-deployment/)

## Format of changelog

This changelog is continued from `enterprise-metrics` after Grafana Enterprise Metrics was added to `mimir-distributed` in PR #1203.
All notable changes to this chart will be documented in this file.

Entries should be ordered as follows:

* [CHANGE]
* [FEATURE]
* [ENHANCEMENT]
* [BUGFIX]

Entries should include a reference to the Pull Request that introduced the change.

## main / unreleased

<<<<<<< HEAD
* [ENHANCEMENT] Add support for setting resource requests and limits in the Grafana Agent pods used for metamonitoring. #8715
* [ENHANCEMENT] Dashboards: allow switching between using classic or native histograms in dashboards. #7674
  * Overview dashboard: status, read/write latency and queries/ingestion per sec panels, `cortex_request_duration_seconds` metric.
=======
* [ENHANCEMENT] Dashboards: allow switching between using classic or native histograms in dashboards.
  * Overview dashboard: status, read/write latency and queries/ingestion per sec panels, `cortex_request_duration_seconds` metric. #7674
  * Writes dashboard: `cortex_request_duration_seconds` metric. #8757
  * Reads dashboard: `cortex_request_duration_seconds` metric. #8752
  * Rollout progress dashboard. #8779
  * Alertmanager dashboard. #8792
  * Ruler dashboard: `cortex_request_duration_seconds` metric. #8795
  * Queries dashboard: `cortex_request_duration_seconds` metric. #8800
>>>>>>> 44103823
* [ENHANCEMENT] Memcached: Update to Memcached 1.6.28 and memcached-exporter 0.14.4. #8557
* [ENHANCEMENT] Add missing fields in multiple topology spread constraints. #8533
* [ENHANCEMENT] Add support for setting the image pull secrets, node selectors, tolerations and topology spread constraints for the Grafana Agent pods used for metamonitoring. #8670
* [BUGFIX] Add missing container security context to run `continuous-test` under the restricted security policy. #8653
* [BUGFIX] Add `global.extraVolumeMounts` to the exporter container on memcached statefulsets #8787
* [BUGFIX] Fix helm releases failing when `querier.kedaAutoscaling.predictiveScalingEnabled=true`. #8731

## 5.4.0

* [FEATURE] Add support for a dedicated query path for the ruler. This allows for the isolation of ruler and user query paths. Enable it via `ruler.remoteEvaluationDedicatedQueryPath: true`. #7964
* [CHANGE] Fine-tuned `terminationGracePeriodSeconds` for the following components: #7361 #7364
  * Alertmanager: changed from `60` to `900`
  * Distributor: changed from `60` to `100`
  * Ingester: changed from `240` to `1200`
  * Overrides-exporter: changed from `60` to `30`
  * Ruler: changed from `180` to `600`
  * Store-gateway: changed from `240` to `120`
  * Compactor: changed from `240` to `900`
  * Chunks-cache: changed from `60` to `30`
  * Index-cache: changed from `60` to `30`
  * Metadata-cache: changed from `60` to `30`
  * Results-cache: changed from `60` to `30`
* [CHANGE] Smoke-test: remove the `smoke_test.image` and `continuous_test.image` sections and reuse the main Mimir image from the top `image` section using the new `-target=continuous-test` CLI flag. #7923
* [ENHANCEMENT] Dashboards: allow switching between using classic of native histograms in dashboards. #7627
  * Overview dashboard, Status panel, `cortex_request_duration_seconds` metric.
* [ENHANCEMENT] Alerts: exclude `529` and `598` status codes from failure codes in `MimirRequestsError`. #7889
* [ENHANCEMENT] The new value `metaMonitoring.grafanaAgent.logs.clusterLabel` controls whether to add a `cluster` label and with what content to PodLogs logs. #7764
* [ENHANCEMENT] The new values `global.extraVolumes` and `global.extraVolumeMounts` adds volumes and volumeMounts to all pods directly managed by mimir-distributed. #7922
* [ENHANCEMENT] Smoke-test: Parameterized `backoffLimit` for smoke tests in Helm chart to accommodate slower startup environments like k3d. #8025
* [ENHANCEMENT] Add a volumeClaimTemplates section to the `chunks-cache`, `index-cache`, `metadata-cache`, and `results-cache` components. #8016
* [ENHANCEMENT] Add 'gateway.nginx.config.clientMaxBodySize' to the `gateway` to allow setting the maximum allowed size of the client request body. #7960 #8497
* [ENHANCEMENT] Update rollout-operator to `v0.17.0`. #8399
* [ENHANCEMENT] Omit rendering empty `subPath`, `args`, `env`, and `envFrom` in resource manifests. #7587
* [BUGFIX] Helm: Allowed setting static NodePort for nginx gateway via `gateway.service.nodePort`. #6966
* [BUGFIX] Helm: Expose AM configs in the `gateway` NGINX configuration. #8248
* [BUGFIX] Helm: fix ServiceMonitor and PVC template to not show diff in ArgoCD. #8829
* [BUGFIX] Alertmanager: Set -server.http-idle-timeout to avoid EOF errors in ruler. #8192

## 5.3.0

* [CHANGE] Do not render resource blocks for `initContainers`, `nodeSelector`, `affinity` and `tolerations` if they are empty. #7559
* [CHANGE] Rollout-operator: remove default CPU limit. #7125
* [CHANGE] Ring: relaxed the hash ring heartbeat period and timeout for distributor, ingester, store-gateway and compactor: #6860
  * `-distributor.ring.heartbeat-period` set to `1m`
  * `-distributor.ring.heartbeat-timeout` set to `4m`
  * `-ingester.ring.heartbeat-period` set to `2m`
  * `-ingester.ring.heartbeat-timeout` set to `10m`
  * `-store-gateway.sharding-ring.heartbeat-period` set to `1m`
  * `-store-gateway.sharding-ring.heartbeat-timeout` set to `4m`
  * `-compactor.ring.heartbeat-period` set to `1m`
  * `-compactor.ring.heartbeat-timeout` set to `4m`
* [CHANGE] Ruler: Set `-distributor.remote-timeout` to 10s in order to accommodate writing large rule results to the ingester. #7143
* [CHANGE] Remove `-server.grpc.keepalive.max-connection-age` and `-server.grpc.keepalive.max-connection-age-grace` from default config. The configuration now applied directly to distributor, fixing parity with jsonnet. #7269
* [CHANGE] Remove `-server.grpc.keepalive.max-connection-idle` from default config. The configuration now applied directly to distributor, fixing parity with jsonnet. #7298
* [CHANGE] Distributor: termination grace period increased from 60s to 100s. #7361
* [CHANGE] Memcached: Change default read timeout for chunks and index caches to `750ms` from `450ms`. #7778
* [FEATURE] Added experimental feature for deploying [KEDA](https://keda.sh) ScaledObjects as part of the helm chart for the components: distributor, querier, query-frontend and ruler. #7282 #7392 #7431 #7679
  * Autoscaling can be enabled via `distributor.kedaAutoscaling`, `ruler.kedaAutoscaling`, `query_frontend.kedaAutoscaling`, and `querier.kedaAutoscaling`.
  * Global configuration of `promtheusAddress`, `pollingInterval` and `customHeaders` can be found in `kedaAutoscaling`section.
  * Requires metamonitoring or custom installed Prometheus compatible solution, for more details on metamonitoring see [Monitor the health of your system](https://grafana.com/docs/helm-charts/mimir-distributed/latest/run-production-environment-with-helm/monitor-system-health/).
  * For migration please use `preserveReplicas` option of each component. This option should be enabled, when first time enabling KEDA autoscaling for a component, to preserve the current number of replicas. After the autoscaler takes over and is ready to scale the component, this option can be disabled. After disabling this option, the `replicas` field inside the components deployment will be ignored and the autoscaler will manage the number of replicas.
* [FEATURE] Gateway: Allow to configure whether or not NGINX binds IPv6 via `gateway.nginx.config.enableIPv6`. #7421
* [ENHANCEMENT] Add `jaegerReporterMaxQueueSize` Helm value for all components where configuring `JAEGER_REPORTER_MAX_QUEUE_SIZE` makes sense, and override the Jaeger client's default value of 100 for components expected to generate many trace spans. #7068 #7086 #7259
* [ENHANCEMENT] Rollout-operator: upgraded to v0.13.0. #7469
* [ENHANCEMENT] Query-frontend: configured `-shutdown-delay`, `-server.grpc.keepalive.max-connection-age` and termination grace period to reduce the likelihood of queries hitting terminated query-frontends. #7129
* [ENHANCEMENT] Distributor: reduced `-server.grpc.keepalive.max-connection-age` from `2m` to `60s` and configured `-shutdown-delay` to `90s` in order to reduce the chances of failed gRPC write requests when distributors gracefully shutdown. #7361
* [ENHANCEMENT] Add the possibility to create a dedicated serviceAccount for the `ruler` component by setting `ruler.serviceAccount.create` to true in the values. #7132
* [ENHANCEMENT] nginx, Gateway: set `proxy_http_version: 1.1` to proxy to HTTP 1.1. #5040
* [ENHANCEMENT] Gateway: make Ingress/Route host templateable. #7218
* [ENHANCEMENT] Make the PSP template configurable via `rbac.podSecurityPolicy`. #7190
* [ENHANCEMENT] Recording rules: add native histogram recording rules to `cortex_request_duration_seconds`. #7528
* [ENHANCEMENT] Make the port used in ServiceMonitor for kube-state-metrics configurable. #7507
* [ENHANCEMENT] Produce a clearer error messages when multiple X-Scope-OrgID headers are present. #7704
* [ENHANCEMENT] Add `querier.kedaAutoscaling.predictiveScalingEnabled` to scale querier based on inflight queries 7 days ago. #7775
* [BUGFIX] Metamonitoring: update dashboards to drop unsupported `step` parameter in targets. #7157
* [BUGFIX] Recording rules: drop rules for metrics removed in 2.0: `cortex_memcache_request_duration_seconds` and `cortex_cache_request_duration_seconds`. #7514
* [BUGFIX] Store-gateway: setting "resources.requests.memory" with a quantity that used power-of-ten SI suffix, caused an error. #7506
* [BUGFIX] Do nor render empty fields for `subPath`, `args`, `env` & `envFrom` #7587

## 5.2.3

* [BUGFIX] admin-cache: set max connections to fix failure to start #7632

## 5.2.2

* [BUGFIX] Updated GEM image to v2.11.2. #7555

## 5.2.1

* [BUGFIX] Revert [PR 6999](https://github.com/grafana/mimir/pull/6999), introduced in 5.2.0, which broke installations relying on the default value of `blocks_storage.backend: s3`. If `mimir.structuredConfig.blocks_storage.backend: s3` wasn't explicitly set, then Mimir would fail to connect to S3 and will instead try to read and write blocks to the local filesystem. #7199

## 5.2.0

* [CHANGE] Remove deprecated configuration parameter `blocks_storage.bucket_store.max_chunk_pool_bytes`. #6673
* [CHANGE] Reduce `-server.grpc-max-concurrent-streams` from 1000 to 500 for ingester and to 100 for all components. #5666
* [CHANGE] Changed default `clusterDomain` from `cluster.local` to `cluster.local.` to reduce the number of DNS lookups made by Mimir. #6389
* [CHANGE] Change the default timeout used for index-queries caches from `200ms` to `450ms`. #6786
* [FEATURE] Added option to enable StatefulSetAutoDeletePVC for StatefulSets for compactor, ingester, store-gateway, and alertmanager via `*.persistance.enableRetentionPolicy`, `*.persistance.whenDeleted`, and `*.persistance.whenScaled`. #6106
* [FEATURE] Add pure Ingress option instead of the gateway service. #6932
* [ENHANCEMENT] Update the `rollout-operator` subchart to `0.10.0`. #6022 #6110 #6558 #6681
* [ENHANCEMENT] Add support for not setting replicas for distributor, querier, and query-frontend. #6373
* [ENHANCEMENT] Make Memcached connection limit configurable. #6715
* [BUGFIX] Let the unified gateway/nginx config listen on IPv6 as well. Followup to #5948. #6204
* [BUGFIX] Quote `checksum/config` when using external config. This allows setting `externalConfigVersion` to numeric values. #6407
* [BUGFIX] Update memcached-exporter to 0.14.1 due to CVE-2023-39325. #6861

## 5.1.4

* [BUGFIX] Update memcached-exporter to 0.14.1 due to CVE-2023-39325.

## 5.1.3

* [BUGFIX] Updated Mimir image to 2.10.4 and GEM images to v2.10.4. #6654

## 5.1.2

* [BUGFIX] Update Mimir image to 2.10.3 and GEM image to v2.10.3. #6427

## 5.1.1

* [BUGFIX] Update Mimir image to 2.10.2 and GEM image to v2.10.2. #6371

## 5.1.0

* [ENHANCEMENT] Update Mimir image to 2.10.0 and GEM image to v2.10.1. #6077
* [ENHANCEMENT] Make compactor podManagementPolicy configurable. #5902
* [ENHANCEMENT] Distributor: dynamically set `GOMAXPROCS` based on the CPU request. This should reduce distributor CPU utilization, assuming the CPU request is set to a value close to the actual utilization. #5588
* [ENHANCEMENT] Querier: dynamically set `GOMAXPROCS` based on the CPU request. This should reduce noisy neighbour issues created by the querier, whose CPU utilization could eventually saturate the Kubernetes node if unbounded. #5646
* [ENHANCEMENT] Sets the `appProtocol` value to `tcp` for the `gossip-ring-svc` service template. This allows memberlist to work with istio protocol selection. #5673
* [ENHANCEMENT] Update the `rollout-operator` subchart to `0.8.0`. #5718
* [ENHANCEMENT] Make store_gateway podManagementPolicy configurable. #5757
* [ENHANCEMENT] Set `maxUnavailable` to 0 for `distributor`, `overrides-exporter`, `querier`, `query-frontend`, `query-scheduler`, `ruler-querier`, `ruler-query-frontend`, `ruler-query-scheduler`, `nginx`, `gateway`, `admin-api`, `graphite-querier` and `graphite-write-proxy` deployments, to ensure they don't become completely unavailable during a rollout. #5924
* [ENHANCEMENT] Nginx: listen on IPv6 addresses. #5948
* [BUGFIX] Fix `global.podLabels` causing invalid indentation. #5625

## 5.0.0

* [CHANGE] Changed max unavailable ingesters and store-gateways in a zone to 50. #5327
* [CHANGE] Don't render PodSecurityPolicy on Kubernetes >=1.24. (was >= 1.25). This helps with upgrades between 1.24 and 1.25. To use a PSP in 1.24, toggle `rbac.forcePSPOnKubernetes124: true`. #5357
* [ENHANCEMENT] Ruler: configure the ruler storage cache when the metadata cache is enabled. #5326 #5334
* [ENHANCEMENT] Helm: support metricRelabelings in the monitoring serviceMonitor resources via `metaMonitoring.serviceMonitor.metricRelabelings`. #5340
* [ENHANCEMENT] Service Account: allow adding labels to the service account. #5355
* [ENHANCEMENT] Memcached: enable providing additional extended options (`-o/--extended`) via `<cache-section>.extraExtendedOptions`. #5353
* [ENHANCEMENT] Memcached exporter: enable adding additional CLI arguments via `memcachedExporter.extraArgs`. #5353
* [ENHANCEMENT] Memcached: allow mounting additional volumes to the memcached and exporter containers via `<cache-section>.extraVolumes` and `<cache-section>.extraVolumeMounts`. #5353

## 4.5.0

* [CHANGE] Query-frontend: enable cardinality estimation via `frontend.query_sharding_target_series_per_shard` in the Mimir configuration for query sharding by default if `results-cache.enabled` is true. #5128
* [CHANGE] Remove `graphite-web` component from the graphite proxy. The `graphite-web` component had several configuration issues which meant it was failing to process requests. #5133
* [ENHANCEMENT] Set `nginx` and `gateway` Nginx read timeout (`proxy_read_timeout`) to 300 seconds (increase from default 60 seconds), so that it doesn't interfere with the querier's default 120 seconds timeout (`mimir.structuredConfig.querier.timeout`). #4924
* [ENHANCEMENT] Update nginx image to `nginxinc/nginx-unprivileged:1.24-alpine`. #5066
* [ENHANCEMENT] Update the `rollout-operator` subchart to `0.5.0`. #4930
* [ENHANCEMENT] Store-gateway: set `GOMEMLIMIT` to the memory request value. This should reduce the likelihood the store-gateway may go out of memory, at the cost of an higher CPU utilization due to more frequent garbage collections when the memory utilization gets closer or above the configured requested memory. #4971
* [ENHANCEMENT] Store-gateway: dynamically set `GOMAXPROCS` based on the CPU request. This should reduce the likelihood a high load on the store-gateway will slow down the entire Kubernetes node. #5104
* [ENHANCEMENT] Add global.podLabels which can add POD labels to PODs directly controlled by this chart (mimir services, nginx). #5055
* [ENHANCEMENT] Enable the `track_sizes` feature for Memcached pods to help determine cache efficiency. #5209
* [BUGFIX] Fix Pod Anti-Affinity rule to allow ingesters of from the same zone to run on same node, by using `zone` label since the old `app.kubernetes.io/component` did not allow for this. #5031
* [ENHANCEMENT] Enable `PodDisruptionBudget`s by default for admin API, alertmanager, compactor, distributor, gateway, overrides-exporter, ruler, querier, query-frontend, query-scheduler, nginx, Graphite components, chunks cache, index cache, metadata cache and results cache.

## 4.4.1

* [CHANGE] Change number of Memcached max idle connections to 150. #4591
* [CHANGE] Set `unregister_on_shutdown` for `store-gateway` to `false` by default. #4690
* [FEATURE] Add support for Vault Agent. When enabled, the Pod annotations for TLS configurable components are updated to allow a running Vault Agent to fetch secrets from Vault and to inject them into a Pod. The annotations are updated for the following components: `admin-api`, `alertmanager`, `compactor`, `distributor`, `gateway`, `ingester`, `overrides-exporter`, `querier`, `query-frontend`, `query-scheduler`, `ruler`, `store-gateway`. #4660
* [FEATURE] Add documentation to use external Redis support for chunks-cache, metadata-cache and results-cache. #4348
* [FEATURE] Allow for deploying mixin dashboards as part of the helm chart. #4618
* [ENHANCEMENT] Update the `rollout-operator` subchart to `0.4.2`. #4524 #4659 #4780
* [ENHANCEMENT] Update the `memcached-exporter` to `v0.11.2`. #4570
* [ENHANCEMENT] Update memcached to `memcached:1.6.19-alpine`. #4581
* [ENHANCEMENT] Allow definition of multiple topology spread constraints. #4584
* [ENHANCEMENT] Expose image repo path as helm vars for containers created by grafana-agent-operator #4645
* [ENHANCEMENT] Update minio subchart to `5.0.7`. #4705
* [ENHANCEMENT] Configure ingester TSDB head compaction interval to 15m. #4870
* [ENHANCEMENT] Configure ingester TSDB WAL replay concurrency to 3. #4864
* [ENHANCEMENT] Configure compactor's first level compaction wait period to 25m. #4872
* [ENHANCEMENT] You can now configure `storageClass` per zone for Alertmanager, StoreGateway and Ingester. #4234
* [ENHANCEMENT] Add suffix to minio create buckets job to avoid mimir-distributed helm chart fail to upgrade when minio image version changes. #4936
* [BUGFIX] Helm-Chart: fix route to service port mapping. #4728
* [BUGFIX] Include podAnnotations on the tokengen Job. #4540
* [BUGFIX] Add http port in ingester and store-gateway headless services. #4573
* [BUGFIX] Set `gateway` and `nginx` HPA MetricTarget type to Utilization to align with usage of averageUtilization. #4642
* [BUGFIX] Add missing imagePullSecrets configuration to the `graphite-web` deployment template. #4716

## 4.3.1

* [BUGFIX] Updated Go version in Mimir and GEM images to 1.20.3 to fix CVE-2023-24538. #4803

## 4.3.0

* [CHANGE] Ruler: changed ruler deployment max surge from `0` to `50%`, and max unavailable from `1` to `0`. #4381
* [FEATURE] Add cache support for GEM's admin bucket. The cache will be enabled by default when you use the
  small.yaml, large.yaml, capped-small.yaml or capped-large.yaml Helm values file. #3740
  > **Note:** For more information, refer to the [Grafana Enterprise Metrics configuration](https://grafana.com/docs/enterprise-metrics/latest/config).
* [ENHANCEMENT] Update GEM image grafana/enterprise-metrics to v2.7.0. #4533
* [ENHANCEMENT] Support autoscaling/v2 HorizontalPodAutoscaler for nginx autoscaling starting with Kubernetes 1.23. #4285
* [ENHANCEMENT] Set default pod security context under `rbac.podSecurityContext` for easier install on OpenShift. #4272
* [BUGFIX] Allow override of Kubernetes version for nginx HPA. #4299
* [BUGFIX] Do not generate query-frontend-headless service if query scheduler is enabled. Fixes parity with jsonnet. #4353
* [BUGFIX] Apply `clusterLabel` to ServiceMonitors for kube-state-metrics, kubelet, and cadvisor. #4126
* [BUGFIX] Add http port in distributor headless service. Fixes parity with jsonnet. #4392
* [BUGFIX] Generate the pod security context on the pod level in graphite web deployment, instead of on container level. #4272
* [BUGFIX] Fix kube-state-metrics metricRelabelings dropping pods and deployments. #4485
* [BUGFIX] Allow for single extraArg flags in templated memcached args. #4407

## 4.2.1

* [BUGFIX] Updated Go version in Mimir and GEM images to 1.20.3 and 1.19.8 to fix CVE-2023-24538. #4818

## 4.2.0

* [ENHANCEMENT] Allow NGINX error log level to be overridden and access log to be disabled. #4230
* [ENHANCEMENT] Update GEM image grafana/enterprise-metrics to v2.6.0. #4279

## 4.1.0

* [CHANGE] Configured `max_total_query_length: 12000h` limit to match Mimir jsonnet-based deployment. #3879
* [ENHANCEMENT] Enable users to specify additional Kubernetes resource manifests using the `extraObjects` variable. #4102
* [ENHANCEMENT] Update the `rollout-operator` subchart to `0.2.0`. #3624
* [ENHANCEMENT] Add ability to manage PrometheusRule for metamonitoring with Prometheus operator from the Helm chart. The alerts are disabled by default but can be enabled with `prometheusRule.mimirAlerts` set to `true`. To enable the default rules, set `mimirRules` to `true`. #2134 #2609
* [ENHANCEMENT] Update memcached image to `memcached:1.6.17-alpine`. #3914
* [ENHANCEMENT] Update minio subchart to `5.0.4`. #3942
* [BUGFIX] Enable `rollout-operator` to use PodSecurityPolicies if necessary. #3686
* [BUGFIX] Fixed gateway's checksum/config when using nginx #3780
* [BUGFIX] Disable gateway's serviceMonitor when using nginx #3781
* [BUGFIX] Expose OTLP ingestion in the `gateway` NGINX configuration. #3851
* [BUGFIX] Use alertmanager headless service in `gateway` NGINX configuration. #3851
* [BUGFIX] Use `50Gi` persistent volume for ingesters in `capped-small.yaml`. #3919
* [BUGFIX] Set server variables in NGINX configuration so that IP addresses are re-resolved when TTLs expire. #4124
* [BUGFIX] Do not include namespace for the PodSecurityPolicy definition as it is not needed and some tools reject it outright. #4164

## 4.0.1

* [ENHANCEMENT] Bump Grafana Enterprise Metrics image version to 2.5.1 #3902

## 4.0.0

* [FEATURE] Support deploying NGINX via the `gateway` section. The `nginx` section will be removed in `7.0.0`. See
  [Migrate to using the unified proxy deployment for NGINX and GEM gateway](https://grafana.com/docs/helm-charts/mimir-distributed/latest/migration-guides/migrate-to-unified-proxy-deployment/)
* [CHANGE] **breaking change** **Data loss without action.** Enables [zone-aware replication](https://grafana.com/docs/mimir/latest/configure/configure-zone-aware-replication/) for ingesters and store-gateways by default. #2778
  - If you are **upgrading** an existing installation:
    - Turn off zone-aware replication, by setting the following values:
      ```yaml
      ingester:
        zoneAwareReplication:
          enabled: false
      store_gateway:
        zoneAwareReplication:
          enabled: false
      rollout_operator:
        enabled: false
      ```
    - After the upgrade you can migrate to the new zone-aware replication setup, see [Migrate from single zone to zone-aware replication with Helm](https://grafana.com/docs/mimir/latest/migration-guide/migrating-from-single-zone-with-helm/) guide.
  - If you are **installing** the chart:
    - Ingesters and store-gateways are installed with 3 logical zones, which means both ingesters and store-gateways start 3 replicas each.
* [CHANGE] **breaking change** Reduce the number of ingesters in small.yaml form 4 to 3. This should be more accurate size for the scale of 1M AS. Before upgrading refer to [Scaling down ingesters](https://grafana.com/docs/mimir/latest/operators-guide/run-production-environment/scaling-out/#scaling-down-ingesters) to scale down `ingester-3`. Alternatively override the number of ingesters to 4. #3035
* [CHANGE] **breaking change** Update minio subchart from `4.0.12` to `5.0.0`, which inherits the breaking change of minio gateway mode being removed. #3352
* [CHANGE] Nginx: uses the headless service of alertmanager, ingester and store-gateway as backends, because there are 3 separate services for each zone. #2778
* [CHANGE] Gateway: uses the headless service of alertmanager as backend, because there are 3 separate services for each zone. #2778
* [CHANGE] Update sizing plans (small.yaml, large.yaml, capped-small.yaml, capped-large.yaml). These reflect better how we recommend running Mimir and GEM in production. most plans have adjusted number of replicas and resource requirements. The only **breaking change** is in small.yaml which has reduced the number of ingesters from 4 to 3; for scaling down ingesters refer to [Scaling down ingesters](https://grafana.com/docs/mimir/latest/operators-guide/run-production-environment/scaling-out/#scaling-down-ingesters). #3035
* [CHANGE] Change default securityContext of Mimir and GEM Pods and containers, so that they comply with a [Restricted pod security policy](https://kubernetes.io/docs/concepts/security/pod-security-standards/).
  This changes what user the containers run as from `root` to `10001`. The files in the Pods' attached volumes should change ownership with the `fsGroup` change;
  most CSI drivers support changing the value of `fsGroup`, or kubelet is able to do the ownership change instead of the CSI driver. This is not the case for the HostPath driver.
  If you are using HostPath or another driver that doesn't support changing `fsGroup`, then you have a couple of options: A) set the `securityContext` of all Mimir and GEM components to `{}` in your values file; B) delete PersistentVolumes and PersistentVolumeClaims and upgrade the chart; C) add an initContainer to all components that use a PVC that changes ownership of the mounted volumes.
  If you take no action and `fsGroup` is not supported by your CSI driver, then components will fail to start. #3007
* [CHANGE] Restrict Pod seccomp profile to `runtime/default` in the default PodSecurityPolicy of the chart. #3007
* [CHANGE] Use the chart's service account for metamonitoring instead of creating one specific to metamonitoring. #3350
* [CHANGE] Use mimir for the nginx ingress example #3336
* [ENHANCEMENT] Metamonitoring: If enabled and no URL is configured, then metamonitoring metrics will be sent to
  Mimir under the `metamonitoring` tenant; this enhancement does not apply to GEM. #3176
* [ENHANCEMENT] Improve default rollout strategies. Now distributor, overrides_exporter, querier, query_frontend, admin_api, gateway, and graphite components can be upgraded more quickly and also can be rolled out with a single replica without downtime. #3029
* [ENHANCEMENT] Metamonitoring: make scrape interval configurable. #2945
* [ENHANCEMENT] Documented how to prevent a user from using a mismatched Helm chart `values.yaml` file. #3197
* [ENHANCEMENT] Update compactor configuration to match Jsonnet. #3353
  * This also now matches production configuration from Grafana Cloud
  * Set `compactor.compaction_interval` to `30m` (Decreased from `1h`)
  * Set `compactor.deletion_delay` to `2h` (Decreased from `12h`)
  * Set `compactor.max_closing_blocks_concurrency` to `2` (Increased from `1`)
  * Set `compactor.max_opening_blocks_concurrency` to `4` (Increased from `1`)
  * Set `compactor.symbols_flushers_concurrency` to `4` (Increased from `1`)
  * Set `compactor.sharding_ring.wait_stability_min_duration` to `1m` (Increased from `0`)
* [ENHANCEMENT] Update read path configuration to match Jsonnet #2998
  * This also now matches production configuration from Grafana Cloud
  * Set `blocks_storage.bucket_store.max_chunk_pool_bytes` to `12GiB` (Increased from `2GiB`)
  * Set `blocks_storage.bucket_Store.index_cache.memcached.max_item_size` to `5MiB` (Decreased from `15MiB`)
  * Set `frontend.grpc_client_config.max_send_msg_size` to `400MiB` (Increased from `100MiB`)
  * Set `limits.max_cache_freshness` to `10m` (Increased from `1m`)
  * Set `limits.max_query_parallelism` to `240` (Increased from `224`)
  * Set `query_scheduler.max_outstanding_requests_per_tenant` to `800` (Decreased from `1600`)
  * Set `store_gateway.sharding_ring.wait_stability_min_duration` to `1m` (Increased from `0`)
  * Set `frontend.results_cache.memcached.timeout` to `500ms` (Increased from `100ms`)
  * Unset `frontend.align_queries_with_step` (Was `true`, now defaults to `false`)
  * Unset `frontend.log_queries_longer_than` (Was `10s`, now defaults to `0`, which is disabled)
* [ENHANCEMENT] Added `usage_stats.installation_mode` configuration to track the installation mode via the anonymous usage statistics. #3294
* [ENHANCEMENT] Update grafana-agent-operator subchart to 0.2.8. Notable changes are being able to configure Pod's SecurityContext and Container's SecurityContext. #3350
* [ENHANCEMENT] Add possibility to configure fallbackConfig for alertmanager and set it by default. Now tenants without an alertmanager config will not see errors accessing the alertmanager UI or when using the alertmanager API. #3360
* [ENHANCEMENT] Add ability to set a `schedulerName` for alertmanager, compactor, ingester and store-gateway. This is needed for example for some storage providers. #3140
* [BUGFIX] Fix an issue that caused metamonitoring secrets to be created incorrectly #3170
* [BUGFIX] Nginx: fixed `imagePullSecret` value reference inconsistency. #3208
* [BUGFIX] Move the activity tracker log from /data to /active-query-tracker to remove ignore log messages. #3169
* [BUGFIX] Fix invalid ingress NGINX configuration due to newline in prometheusHttpPrefix Helm named templates. #3087
* [BUGFIX] Added missing endpoint for OTLP in NGINX #3479

## 3.3.0

* [ENHANCEMENT] Update GEM image grafana/enterprise-metrics to v2.4.0. #3445

## 3.2.0

* [CHANGE] Nginx: replace topology key previously used in `podAntiAffinity` (`failure-domain.beta.kubernetes.io/zone`) with a different one `topologySpreadConstraints` (`kubernetes.io/hostname`). #2722
* [CHANGE] Use `topologySpreadConstraints` instead of `podAntiAffinity` by default. #2722
  - **Important**: if you are not using the sizing plans (small.yaml, large.yaml, capped-small.yaml, capped-large.yaml) in production, you should reintroduce pod affinity rules for the ingester and store-gateway. This also fixes a missing label selector for the ingester.
     Merge the following to your custom values file:
     ```yaml
     ingester:
       affinity:
         podAntiAffinity:
           requiredDuringSchedulingIgnoredDuringExecution:
              - labelSelector:
                  matchExpressions:
                    - key: target
                      operator: In
                      values:
                        - ingester
                topologyKey: 'kubernetes.io/hostname'
              - labelSelector:
                  matchExpressions:
                    - key: app.kubernetes.io/component
                      operator: In
                      values:
                        - ingester
                topologyKey: 'kubernetes.io/hostname'
     store_gateway:
       affinity:
         podAntiAffinity:
           requiredDuringSchedulingIgnoredDuringExecution:
              - labelSelector:
                  matchExpressions:
                    - key: target
                      operator: In
                      values:
                        - store-gateway
                topologyKey: 'kubernetes.io/hostname'
              - labelSelector:
                  matchExpressions:
                    - key: app.kubernetes.io/component
                      operator: In
                      values:
                        - store-gateway
                topologyKey: 'kubernetes.io/hostname'
     ```
* [CHANGE] Ingresses for the GEM gateway and nginx will no longer render on Kubernetes versions <1.19. #2872
* [FEATURE] Add support for OpenShift Routes for Nginx #2908
* [FEATURE] Add support for `topologySpreadConstraints` to all components; add `topologySpreadConstraints` to GEM gateway, admin-api, and alertmanager, which did not have `podAntiAffinity` previously. #2722
* [ENHANCEMENT] Document `kubeVersionOverride`. If you rely on `helm template`, use this in your values to set the Kubernetes version. If unset helm will use the kubectl client version as the Kubernetes version with `helm template`, which may cause the chart to render incompatible manifests for the actual server version. #2872
* [ENHANCEMENT] Support autoscaling/v2 HorizontalPodAutoscaler for nginx autoscaling. This is used when deploying on Kubernetes >= 1.25. #2848
* [ENHANCEMENT] Monitoring: Add additional flags to conditionally enable log / metric scraping. #2936
* [ENHANCEMENT] Add podAntiAffinity to sizing plans (small.yaml, large.yaml, capped-small.yaml, capped-large.yaml). #2906
* [ENHANCEMENT] Add ability to configure and run mimir-continuous-test. #3117
* [BUGFIX] Fix wrong label selector in ingester anti affinity rules in the sizing plans. #2906
* [BUGFIX] Query-scheduler no longer periodically terminates connections from query-frontends and queriers. This caused some queries to time out and EOF errors in the logs. #3262

## 3.1.0

* [CHANGE] **breaking change** Update minio deprecated helm chart (<https://helm.min.io/>) to the supported chart's version (<https://charts.min.io/>). #2427
  - Renamed helm config values `minio.accessKey` to `minio.rootUser`.
  - Renamed helm config values `minio.secretKey` to `minio.rootPassword`.
  - Minio container images are now loaded from quay.io instead of Docker Hub. Set `minio.image.repository` value to override the default behavior.
* [CHANGE] Enable [query sharding](https://grafana.com/docs/mimir/latest/operators-guide/architecture/query-sharding/) by default. If you override the value of `mimir.config`, then take a look at `mimir.config` in the `values.yaml` from this version of the chart and incorporate the differences. If you override `mimir.config`, then consider switching to `mimir.structuredConfig`. To disable query sharding set `mimir.structuredConfig.frontend.parallelize_shardable_queries` to `false`. #2655
* [FEATURE] Add query-scheduler, which is now enabled by default. If you have copied the `mimir.config`, then update it to correctly configure the query-frontend and the querier. #2087
* [FEATURE] Added support to run graphite-proxy alongside GEM. It is disabled by default. Set `graphite.enabled=true` in your values config to get it running. #2711
* [ENHANCEMENT] Add backfill endpoints to Nginx configuration. #2478
* [ENHANCEMENT] Add `namespace` to smoke-test helm template to allow the job to be deployed within the same namespace as the rest of the deployment. #2515
* [ENHANCEMENT] Memberlist now uses DNS service-discovery by default. #2549 #2561
* [ENHANCEMENT] The Mimir configuration parameters `server.http_listen_port` and `server.grpc_listen_port` are now configurable in `mimir.structuredConfig`. #2561
* [ENHANCEMENT] Default to injecting the `no_auth_tenant` from the Mimir configuration as the value for `X-Scope-OrgID` in nginx. #2614
* [ENHANCEMENT] Default `ingester.ring.tokens-file-path` and `store-gateway.sharding-ring.tokens-file-path` to `/data/tokens` to prevent resharding on restarts. #2726
* [ENHANCEMENT] Upgrade memcached image tag to `memcached:1.6.16-alpine`. #2740
* [ENHANCEMENT] Upgrade nginx image tag to `nginxinc/nginx-unprivileged:1.22-alpine`. #2742
* [ENHANCEMENT] Upgrade minio subchart to `4.0.12`. #2759
* [ENHANCEMENT] Update agent-operator subchart to `0.2.5`. #3009
* [BUGFIX] `nginx.extraArgs` are now actually passed to the nginx container. #2336
* [BUGFIX] Add missing `containerSecurityContext` to alertmanager and tokengen job. #2416
* [BUGFIX] Add missing `containerSecutiryContext` to memcached exporter containers. #2666
* [BUGFIX] Do not use undocumented `mulf` function in templates. #2752
* [BUGFIX] Open port 80 for the Enterprise `gateway` service so that the read and write address reported by NOTES.txt is correct. Also deprecate the current default of 8080. #2860
* [BUGFIX] Periodically rebalance gRPC connection between GEM gateway and distributors after scale out of the distributors. #2862
* [BUGFIX] Remove PodSecurityPolicy when running against Kubernetes >= 1.25. #2870

## 3.0.0

* [CHANGE] **breaking change** The minimal Kubernetes version is now 1.20. This reflects the fact that Grafana does not test with older versions. #2297
* [CHANGE] **breaking change** Make `ConfigMap` the default for `configStorageType`. This means that the Mimir (or Enterprise Metrics) configuration is now created in and loaded from a ConfigMap instead of a Secret. #2277
  - Set to `Secret` to keep existing way of working. See related #2031, #2017, #2089.
  - In case the configuration is loaded from an external Secret, `useExternalConfig=true`, then `configStorageType` must be set to `Secret`.
  - Having the configuration in a ConfigMap means that `helm template` now shows the configuration directly and `helm diff upgrade` can show the changes to the configuration.
* [CHANGE] Enable multi-tenancy by default. This means `multitenancy_enabled` is now `true` for both Mimir and Enterprise Metrics. Nginx will inject `X-Scope-OrgID=anonymous` header if the header is not present, ensuring backwards compatibility. #2117
* [CHANGE] **breaking change** The value `serviceMonitor` and everything under it is moved to `metaMonitoring.serviceMonitor` to group all meta-monitoring settings under one section. #2236
* [CHANGE] Added support to install on OpenShift. #2219
  - **breaking change** The value `rbac.pspEnabled` was removed.
  - Added new `rbac.type` option. Allowed values are `psp` and `scc`, for Pod Security Policy and Security Context Constraints (OpenShift) respectively.
  - Added `rbac.create` option to enable/disable RBAC configuration.
  - mc path in Minio changed to be compatible with OpenShift security.
* [CHANGE] **breaking change** Chart now uses custom memcached templates to remove bitnami dependency. There are changes to the Helm values, listed below. #2064
  - The `memcached` section now contains common values shared across all memcached instances.
  - New `memcachedExporter` section was added to configure memcached metrics exporter.
  - New `chunks-cache` section was added that refers to previous `memcached` configuration.
  - The section `memcached-queries` is renamed to `index-cache`.
  - The section `memcached-metadata` is renamed to `metadata-cache`.
  - The section `memcached-results` is renamed to `results-cache`.
  - The value `memcached-*.replicaCount` is replaced with `*-cache.replicas` to align with the rest of the services.
    - Renamed `memcached.replicaCount` to `chunks-cache.replicas`.
    - Renamed `memcached-queries.replicaCount` to `index-cache.replicas`.
    - Renamed `memcached-metadata.replicaCount` to `metadata-cache.replicas`.
    - Renamed `memcached-results.replicaCount` to `results-cache.replicas`.
  - All memcached instances now share the same `ServiceAccount` that the chart uses for its services.
  - The value `memcached-*.architecture` was removed.
  - The value `memcached-*.arguments` was removed, the default arguments are now encoded in the template. Use `*-cache.extraArgs` to provide additional arguments as well as the values `*-cache.allocatedMemory`, `*-cache.maxItemMemory` and `*-cache.port` to set the memcached command line flags `-m`, `-I` and `-u`.
  - The remaining arguments are aligned with the rest of the chart's services, please consult the values file to check whether a parameter exists or was renamed.
* [CHANGE] Change default value for `blocks_storage.bucket_store.chunks_cache.memcached.timeout` to `450ms` to increase use of cached data. #2035
* [CHANGE] Remove setting `server.grpc_server_max_recv_msg_size` and `server.grpc_server_max_send_msg_size` to 100MB, since it is the default now, see #1884. #2300
* [FEATURE] Add `mimir-continuous-test` in smoke-test mode. Use `helm test` to run a smoke test of the read + write path.
* [FEATURE] Add meta-monitoring via the Grafana Agent Kubernetes operator: scrape metrics and collect logs from Mimir pods and ship them to a remote. #2068
* [ENHANCEMENT] Update memcached statefulset manifest #2321
  - Added imagePullSecrets block to pull images from private registry
  - Added resources block for memcachedExporter
* [ENHANCEMENT] ServiceMonitor object will now have default values based on release namesapce in the `namespace` and `namespaceSelector` fields. #2123
* [ENHANCEMENT] Set the `namespace` metadata field for all kubernetes objects to enable using `--namespace` correctly with Helm even if the specified namespace does not exist. #2123
* [ENHANCEMENT] The new value `serviceMonitor.clusterLabel` controls whether to add a `cluster` label and with what content to ServiceMonitor metrics. #2125
* [ENHANCEMENT] Set the flag `ingester.ring.instance-availability-zone` to `zone-default` for ingesters. This is the first step of introducing multi-zone ingesters. #2114
* [ENHANCEMENT] Add `mimir.structuredConfig` for adding and modifing `mimir.config` values after template evaulation. It can be used to alter individual values in the configuration and it's structured YAML instead of text. #2100
* [ENHANCEMENT] Add `global.podAnnotations` which can add POD annotations to PODs directly controlled by this chart (mimir services, nginx). #2099
* [ENHANCEMENT] Introduce the value `configStorageType` which can be either `ConfigMap` or `Secret`. This value sets where to store the Mimir/GEM application configuration. When using the value `ConfigMap`, make sure that any secrets, passwords, keys are injected from the environment from a separate `Secret`. See also: #2031, #2017. #2089
* [ENHANCEMENT] Add `global.extraEnv` and `global.extraEnvFrom` to values. This enables setting common environment variables and common injection of secrets to the POD environment of Mimir/GEM services and Nginx. Memcached and minio are out of scope for now. #2031
* [ENHANCEMENT] Add `extraEnvFrom` capability to all Mimir services to enable injecting secrets via environment variables. #2017
* [ENHANCEMENT] Enable `-config.expand-env=true` option in all Mimir services to be able to take secrets/settings from the environment and inject them into the Mimir configuration file. #2017
* [ENHANCEMENT] Add a simple test for enterprise installation #2027
* [ENHANCEMENT] Check for the containerSecurityContext in values file. #2112
* [ENHANCEMENT] Add `NOTES.txt` to show endpoints URLs for the user at install/upgrade. #2189
* [ENHANCEMENT] Add ServiceMonitor for overrides-exporter. #2068
* [ENHANCEMENT] Add `nginx.resolver` for allow custom resolver in nginx configuration and `nginx.extraContainers` which allow add side containers to the nginx deployment #2196

## 2.1.0

* [ENHANCEMENT] Bump image version to 2.1 #2001
  - For Grafana Mimir, see the release notes here: [Grafana Mimir 2.1](https://grafana.com/docs/mimir/latest/release-notes/v2.1/)
  - For Grafana Enterprise Metrics, see the release notes here: [Grafana Enterprise Metrics 2.1](https://grafana.com/docs/enterprise-metrics/v2.1.x/release-notes/v2-1/)
* [ENHANCEMENT] Disable `ingester.ring.unregister-on-shutdown` and `distributor.extend-writes` #1994
  - This will prevent resharding every series during a rolling ingester restart
  - Under some circumstances the previous values (both enabled) could cause write path degredation during rolling restarts
* [ENHANCEMENT] Add support for the results cache used by the query frontend #1993
  - This will result in additional resource usage due to the addition of one or
    more memcached replicas. This applies when using small.yaml, large.yaml,
    capped-large.yaml, capped-small.yaml, or when setting
    `memcached-results.enabled=true`
* [BUGFIX] Set up using older bitnami chart repository for memcached as old charts were deleted from the current one. #1998
* [BUGFIX] Use grpc round-robin for distributor clients in GEM gateway and self-monitoring
  - This utilizes an additional headless service for the distributor pods

## 2.0.14

* [BUGFIX] exclude headless services from ServiceMonitors to prevent duplication of prometheus scrape targets #1308

## 2.0.13

* [ENHANCEMENT] Removed `rbac.create` option. #1317

## 2.0.12

* [ENHANCEMENT] Add memberlist named port to container spec. #1311

## 2.0.11

* [ENHANCEMENT] Turn `ruler` and `override-exporter` into optional components. #1304

## 2.0.10

* [ENHANCEMENT] Reorder some values for consistency. #1302
* [BUGFIX] Add missing `admin_api.env`, `gateway.env` and `overrides_exporter.env` values. #1302
* [BUGFIX] Remove `<service>.extraPorts` from values as it has no effect. #1302

## 2.0.9

* [ENHANCEMENT] Disable gateway ingress by default. #1303
* [BUGFIX] Fix null port at gateway ingress definition. #1303

## 2.0.8

* [ENHANCEMENT] Add validation if `activity_tracker.filepath` is missing in `mimir.config`. #1290
* [ENHANCEMENT] Add validation if `server.http_listen_port` or `server.grpc_listen_port` is set in `mimir.config`. #1290
* [BUGFIX] Add missing empty array definition for `extraVolumeMounts` in admin_api, gateway and override-exporter. #1290
* [BUGFIX] Fix wrong template called in nginx helper. #1290

## 2.0.7

* [ENHANCEMENT] Add option to modify the port for the GEM gateway service. #1270

## 2.0.6

* [ENHANCEMENT] Add option for an ingress on GEM gateway. #1266

## 2.0.5

* [BUGFIX] Use new component name system for gateway ingress. This regression has been introduced with #1203. #1260

## 2.0.4

* [ENHANCEMENT] Determine PodDisruptionBudget APIVersion based on running version of k8s #1229

## 2.0.3

* [ENHANCEMENT] Update README.md with helm-docs version 1.8.1 instead of old 1.4.0. #1230

## 2.0.2

* [ENHANCEMENT] Update Grafana Enterprise Metrics docker image tag to v2.0.1 #1241

## 2.0.1

* [BUGFIX] Honor `global.clusterDomain` when referencing internal services, e.g. alertmanager or nginx gateway. #1227

## 2.0.0

* [CHANGE] **Breaking** for existing users of `mimir-distributed`: the naming convention is changed to have shorter resource names, as in `<release>-mimir-distributed-store-gateway` is now just `<release>-mimir-store-gateway`. To have the previous names, please specify `nameOverride: mimir-distributed` in the values. #1203
* [CHANGE] The chart `enterprise-metrics` is renamed to `mimir-distributed`. #1203
* [CHANGE] **Breaking** Configuration for Grafana Enterprise Metrics is now in the value `mimir.config` as a helm template **string**.
  Please consult the [Grafana Enterprise Migration Guide](https://grafana.com/docs/enterprise-metrics/latest/migrating-from-gem-1.7/) to learn more about how to upgrade the configuration.
  Except for the following parameters specified as command line parameters in the Pod templates,
  everything is now set in this string-typed value, giving a definitive source of configuration.
  Exceptions:
    > The `-target=` must be provided individually.\
    The `-config.file=` obviously.\
    User defined arguments from `.<service>.extraArgs`.
* [CHANGE] **Breaking** Kubernetes object labels now follow the [kubernetes standard](https://kubernetes.io/docs/concepts/overview/working-with-objects/common-labels/) (e.g. `app.kubernetes.io/component=ingester`). To enable smooth upgrade and compatibility with previous Grafana Enterprise Metrics Helm chart, the value `enterprise.legacyLabels` should be set to `true`.
* [CHANGE] **Breaking** Ingesters only support `StatefulSet` from now on as chunks storage was removed in favour of blocks storage.
* [CHANGE] **Breaking** Compactor is a required component, the value `compactor.enabled` is removed.
* [CHANGE] **Breaking** The configuration parameter `server.http_listen_port` and `server.grpc_listen_port` cannot be changed from their defaults.
* [CHANGE] The default for `ingester.ring.replication_factor` is now 3 and there will be 3 ingesters started even with the default `values.yaml`.
  On the other hand, Pod anti affinity is turned off by default to allow single node deployment.
* [FEATURE] Upgrade to [Grafana Enterprise Metrics v2.0.0](https://grafana.com/docs/enterprise-metrics/v2.0.x/)
* [FEATURE] Reworked chart to enable installing Grafana Mimir open source software version without licensed features.
* [FEATURE] Added the value `nameOverride` to enable migration from Cortex helm chart.
* [FEATURE] The alertmanager can be disabled with `alertmanager.enabled: false`, to support the use case of external alertmanager.
* [FEATURE] Added definitions of `ServiceMonitor` objects for Prometheus monitoring. Configuration is done via the `serviceMonitor` values. This enables partial functionality of Grafana Mimir dashboards out of the box - without alerts and recording rules pre-loaded.
* [ENHANCEMENT] Minio bucket creation is not tied to `admin-api` anymore, moved to its own job `templates/minio/create-bucket-job.yaml`.
* [BUGFIX] `.<service>.PodDisruptionBudget` was not working. Added template definition for all services. Pod disruption budget is enabled for the ingesters and store-gateways by default.
* [BUGFIX] Fix typo in value `.alertmanager.statefulset` to `.alertmanager.statefulSet`.
* [BUGFIX] Remove unused value `.useExternalLicense`.

## Entries from enterprise-metrics chart

## 1.8.1

* [ENHANCEMENT] Support Grafana Mimir monitoring mixin labels by setting container names to the component names.
  This will make it easier to select different components in cadvisor metrics.
  Previously, all containers used "enterprise-metrics" as the container name.
  Now, for example, the ingester Pod will have a container name "ingester" rather than "enterprise-metrics".

## 1.8.0

* [FEATURE] Upgrade to [Grafana Enterprise Metrics v1.7.0](https://grafana.com/docs/metrics-enterprise/latest/downloads/#v170----january-6th-2022).

## 1.7.3

* [BUGFIX] Alertmanager does not fail anymore to load configuration via the API. #945

## 1.7.2

* [CHANGE] The Ingester statefulset now uses podManagementPolicy Parallel, upgrading requires recreating the statefulset #920

## 1.7.1

* [BUGFIX] Remove chunks related default limits. #867

## 1.7.0

* [FEATURE] Upgrade to [Grafana Enterprise Metrics v1.6.1](https://grafana.com/docs/metrics-enterprise/latest/downloads/#v161----november-18th-2021). #839

## 1.6.0

* [FEATURE] Upgrade to [Grafana Enterprise Metrics v1.5.1](https://grafana.com/docs/metrics-enterprise/latest/downloads/#v151----september-21st-2021). #729
* [CHANGE] Production values set the ingester replication factor to three to avoid data loss.
  The resource calculations of these values already factored in this replication factor but did not apply it in the configuration.
  If you have not reduced the compute resources in these values then this change should have no impact besides increased resilience to ingester failure.
  If you have reduced the compute resources, consider increasing them back to the recommended values before installing this version. #729

## 1.5.6

* [BUGFIX] YAML exports are no longer included as part of the Helm chart. #726

## 1.5.5

* [BUGFIX] Ensure all PodSpecs have configurable initContainers. #708

## 1.5.4

* [BUGFIX] Adds a `Service` resource for the Compactor Pods and adds Compactor to the default set of gateway proxy URLs. In previous chart versions the Compactor would not show up in the GEM plugin "Ring Health" tab because the gateway did not know how to reach Compactor. #714

## 1.5.3

* [BUGFIX] This change does not affect single replica deployments of the
  admin-api but does fix the potential for an inconsistent state when
  running with multiple replicas of the admin-api and experiencing
  parallel writes for the same objects. #675

## 1.5.2

* [CHANGE] Removed all references to Consul in the yaml files since GEM will be focused on deploying with memberlist. Deleted the multi-kv-consul-primary-values.yaml and multi-kv-memberlist-primary-values.yaml files since they assume you're running Consul as your primary or second kvstore. #674

## 1.5.1

* [BUGFIX] Unused `ingress` configuration section removed from `values.yaml`. #658

## 1.5.0

* [FEATURE] Upgrade to [Grafana Enterprise Metrics v1.5.0](https://grafana.com/docs/metrics-enterprise/latest/downloads/#v150----august-24th-2021). #641

## 1.4.7

* [CHANGE] Enabled enterprise authentication by default.
  > **Breaking:** This change can cause losing access to the GEM cluster in case `auth.type` has not
  > been set explicitly.
  > This is a security related change and therefore released in a patch release.

## 1.4.6

* [FEATURE] Run an instance of the GEM overrides-exporter by default. #590

## 1.4.5

* [BUGFIX] Add `memberlist.join` configuration to the ruler. #618

## 1.4.4

* [CHANGE] Removed livenessProbe configuration as it can often be more detrimental than having none. Users can still configure livenessProbes with the per App configuration hooks. #594

## 1.4.3

* [ENHANCEMENT] Added values files for installations that require setting resource limits. #583

## 1.4.2

* [CHANGE] The compactor data directory configuration has been corrected to `/data`. #562
  > **Note:** The compactor is stateless and no data stored in the existing data directory needs to be moved in order to facilitate this upgrade.
  > For more information, refer to the [Cortex Compactor documentation](https://cortexmetrics.io/docs/blocks-storage/compactor/).
* [FEATURE] Upgrade to [Grafana Enterprise Metrics v1.4.2](https://grafana.com/docs/metrics-enterprise/latest/downloads/#v142----jul-21st-2021) #562

## 1.4.1

* [BUGFIX] Fixed DNS address of distributor client for self-monitoring. #569

## 1.4.0

* [CHANGE] Use updated querier response compression configuration, changed in 1.4.0. #524
* [CHANGE] Use updated alertmanager storage configuration, changed in 1.4.0. #524
* [FEATURE] Upgrade to [Grafana Enterprise Metrics v1.4.1](https://grafana.com/docs/metrics-enterprise/latest/downloads/#v141----june-29th-2021). #524
* [FEATURE] Enable [GEM self-monitoring](https://grafana.com/docs/metrics-enterprise/latest/self-monitoring/). #524

## 1.3.5

* [CHANGE] The GRPC port on the query-frontend and store-gateway Kubernetes Services have been changed to match the naming of all other services. #523
* [FEATURE] Expose GRPC port on all GEM services. #523

## 1.3.4

* [BUGFIX] Removed symlinks from chart to fix Rancher repository imports. #504

## 1.3.3

* [FEATURE] The GEM config now uses the `{{ .Release.Name }}` variable as the default value for `cluster_name` which removes the need to additionally override this setting during an initial install. #500

## 1.3.2

* [FEATURE] Chart memcached dependencies are now at the latest release. This includes the memcached and the related exporter. #467

## 1.3.1

* [BUGFIX] Use non-deprecated alertmanager flags for cluster peers. #441
* [BUGFIX] Make store-gateway Service not headless. #441

## 1.3.0

* [FEATURE] Upgrade to [Grafana Enterprise Metrics v1.3.0](https://grafana.com/docs/metrics-enterprise/latest/downloads/#v130----april-26th-2021). #415

## 1.2.0

* [CHANGE] The chart now uses memberlist for the ring key-value store removing the need to run Consul. #340
  > **Warning:** Existing clusters will need to follow an upgrade procedure.
  > **Warning:** Existing clusters should first be upgraded to `v1.1.1` and use that version for migration before upgrading to `v1.2.0`.
  To upgrade to using memberlist:
  1. Ensure you are running the `v1.1.1` version of the chart.
  2. Deploy runtime `multi_kv_config` to use Consul as a primary and memberlist as the secondary key-value store.
     The values for such a change can be found in the [`multi-kv-consul-primary-values.yaml`](./multi-kv-consul-primary-values.yaml).
  3. Verify the configuration is in use by querying the [Configuration](https://cortexmetrics.io/docs/api/#configuration) HTTP API endpoint.
  4. Deploy runtime `multi_kv_config` to use memberlist as the primary and Consul as the secondary key-value store.
     The values for such a change can be found in [`multi-kv-memberlist-primary-values.yaml`](./multi-kv-memberlist-primary-values.yaml)
  5. Verify the configuration is in use by querying the [Configuration](https://cortexmetrics.io/docs/api/#configuration) HTTP API endpoint.
  6. Deploy `v1.2.0` helm chart which configures memberlist as the sole key-value store and removes the Consul resources.

## 1.1.1

* [FEATURE] Facilitate some runtime configuration of microservices. #342
* [FEATURE] Upgrade to [Grafana Enterprise Metrics v1.2.0](https://grafana.com/docs/metrics-enterprise/latest/downloads/#v120----march-10-2021). #342

## 1.1.0

* [CHANGE] The memcached chart from the deprecated Helm stable repository has been removed and replaced with a Bitnami chart. #333
  > **Warning:** This change will result in the cycling of your memcached Pods and will invalidate the existing cache.
* [CHANGE] Memcached Pod resource limits have been lowered to match requests. #333
* [FEATURE] YAML exports have been created for all chart values files. #333
* [BUGFIX] The values for the querier/ruler/store-gateway `-<prefix>.memcached.max-item-size` have been corrected to match the limit configured on the memcached server. #333

## 1.0.0

* [FEATURE] Initial versioned release. ##168

## Entries from mimir-distributed chart

## 0.1.8

* [BUGFIX] Fix nginx routing for rules and expose buildinfo. #1233

## 0.1.7

* [BUGFIX] Remove misplaced config value and add affinity rules in `capped-small.yaml` and `capped-large.yaml`. #1225

## 0.1.6

* [CHANGE] **Breaking** Compactor is a required component, the value `compactor.enabled` is removed. #1193
* [FEATURE] The alertmanager can be disabled with `alertmanager.enabled: false`, to support the use case of external alertmanager. #1193

## 0.1.5

* [BUGFIX] Fix labels for Mimir dashboards. #1190

## 0.1.4

* [BUGFIX] Fix documentation link missing slash. #1177

## 0.1.3

* [FEATURE] Add ServiceMonitor definitions. #1156

## 0.1.2

* [BUGFIX] Fix the naming of minio configmap and secret in the parent chart. #1152

## 0.1.1

* [BUGFIX] CI fixes. #1144

## 0.1.0

* [FEATURE] Initial commit, Mimir only, derived from `enterprise-metrics` chart. #1141<|MERGE_RESOLUTION|>--- conflicted
+++ resolved
@@ -29,11 +29,6 @@
 
 ## main / unreleased
 
-<<<<<<< HEAD
-* [ENHANCEMENT] Add support for setting resource requests and limits in the Grafana Agent pods used for metamonitoring. #8715
-* [ENHANCEMENT] Dashboards: allow switching between using classic or native histograms in dashboards. #7674
-  * Overview dashboard: status, read/write latency and queries/ingestion per sec panels, `cortex_request_duration_seconds` metric.
-=======
 * [ENHANCEMENT] Dashboards: allow switching between using classic or native histograms in dashboards.
   * Overview dashboard: status, read/write latency and queries/ingestion per sec panels, `cortex_request_duration_seconds` metric. #7674
   * Writes dashboard: `cortex_request_duration_seconds` metric. #8757
@@ -42,10 +37,10 @@
   * Alertmanager dashboard. #8792
   * Ruler dashboard: `cortex_request_duration_seconds` metric. #8795
   * Queries dashboard: `cortex_request_duration_seconds` metric. #8800
->>>>>>> 44103823
 * [ENHANCEMENT] Memcached: Update to Memcached 1.6.28 and memcached-exporter 0.14.4. #8557
 * [ENHANCEMENT] Add missing fields in multiple topology spread constraints. #8533
 * [ENHANCEMENT] Add support for setting the image pull secrets, node selectors, tolerations and topology spread constraints for the Grafana Agent pods used for metamonitoring. #8670
+* [ENHANCEMENT] Add support for setting resource requests and limits in the Grafana Agent pods used for metamonitoring. #8715
 * [BUGFIX] Add missing container security context to run `continuous-test` under the restricted security policy. #8653
 * [BUGFIX] Add `global.extraVolumeMounts` to the exporter container on memcached statefulsets #8787
 * [BUGFIX] Fix helm releases failing when `querier.kedaAutoscaling.predictiveScalingEnabled=true`. #8731
