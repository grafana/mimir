# Changelog

## Deprecated features

This section contains deprecated features and interfaces that the chart exposes. The deprecation policy of the chart is to
remove a deprecated item from the third major release after it has been deprecated it.

### List

* GEM gateway: remove port 8080 on the Service resource. Deprecated in `3.1.0` and will be removed in `6.0.0`.
  * __How to migrate__: replace usages of port 8080 with port 80; these usages can be in dashboards, Prometheus remote-write configurations, or automation for updating rules.
* NGINX configuration via `nginx` top-level values sections is being merged with by the `gateway` section. The
  `nginx` section is deprecated in `4.0.0` and will be removed in `7.0.0`.
  * __How to migrate__: refer to [Migrate to using the unified proxy deployment for NGINX and GEM gateway](https://grafana.com/docs/helm-charts/mimir-distributed/latest/migration-guides/migrate-to-unified-proxy-deployment/)

## Format of changelog

This changelog is continued from `enterprise-metrics` after Grafana Enterprise Metrics was added to `mimir-distributed` in PR #1203.
All notable changes to this chart will be documented in this file.

Entries should be ordered as follows:

* [CHANGE]
* [FEATURE]
* [ENHANCEMENT]
* [BUGFIX]

Entries should include a reference to the Pull Request that introduced the change.

## main / unreleased

<<<<<<< HEAD
* [ENHANCEMENT] Support `GOMEMLIMIT` configuration via `global.goMemLimitPercentage` or per-component `goMemLimitPercentage`, applied to distributor, ingester, querier, query-frontend, store-gateway, and compactor.  
* [CHANGE] Store-gateway: When no `goMemLimitPercentage` is set, default `GOMEMLIMIT` to `resources.requests.memory` (legacy behavior preserved).
=======
* [CHANGE] Grafana Agent: Deprecate `metaMonitoring.grafanaAgent` values. #12307
  * Grafana Agent was deprecated in early 2024 and reaches End-of-Support at the end of 2025.
  * Instead of provisioning the agent's Kubernetes resources with the chart's `metaMonitoring.grafanaAgent.enabled`, collect Mimir's meta-monitoring data with an external collector. It's recommended to use Grafana k8s-monitoring, which manages the creation and lifecycle of Alloy instances and has built-in support for collecting telemetry from Grafana LGTM stacks.
>>>>>>> 2cfebb98
* [CHANGE] Distributor: Reduce calculated `GOMAXPROCS` to closer to the requested number of CPUs. #12150
* [CHANGE] Query-scheduler: The query-scheduler is now a required component that is always used by queriers and query-frontends. #12188
* [ENHANCEMENT] Gateway ingress: Support labels for gateway ingress. #11964
* [ENHANCEMENT] Store-gateway: Configure options for emptyDir. #11951
* [ENHANCEMENT] Add support for `revisionhistorylimit` for all deployments. #12323
* [ENHANCEMENT] Components with predefined `GOMAXPROCS` and/or `GOMEMLIMIT` environment variables (ie. distributor, ingester, querier, ruler-querier, store-gateway) allow user-defined overrides through the components `env` values. #11983

## 5.8.0

* [CHANGE] KEDA Autoscaling: Changed toPromQLLabelSelector from object to list of strings, adding support for all PromQL operators. #10945
* [CHANGE] Memcached: Set a timeout of `500ms` for the `ruler-storage` cache instead of the default `200ms`. #11231
* [CHANGE] All: Environment variable `JAEGER_REPORTER_MAX_QUEUE_SIZE` is no longer set. Components will use OTel's default value of `2048` unless explicitly configured. You can still configure `JAEGER_REPORTER_MAX_QUEUE_SIZE` if you configure tracing using Jaeger env vars, and you can always set `OTEL_BSP_MAX_QUEUE_SIZE` OTel configuration. #11700
* [CHANGE] Update rollout-operator to latest release, this includes support for `OTEL_` tracing environment variables. #11748 #11794
* [CHANGE] Enable `memberlist.abort-if-fast-join-fails` for ingesters using memberlist #11931
* [CHANGE] Memcached: Set resource requests for the Memcached Prometheus exporter by default. #11933
* [CHANGE] Add `store_gateway.grpcMaxQueryResponseSizeBytes` value to set the max store-gateway gRCP query response send size (and corresponsing querier receive size), and set to 200MB by default. #11968
* [ENHANCEMENT] Upgrade Mimir and GEM to [2.17.0](https://github.com/grafana/mimir/blob/main/CHANGELOG.md#2170). #12246
* [ENHANCEMENT] Add values for setting annotations and labels for the rollout-operator. #6733 #11924
* [BUGFIX] Memcached: Use `dnssrvnoa+` address prefix instead of `dns+` which results in DNS `SRV` record lookups instead of `A` or `AAAA`. This results in fewer cache evictions when the members of the Memcached cluster change. #11041
* [BUGFIX] Helm: Fix extra spaces in the extra-manifest helm chart.
* [BUGFIX] Helm: Work around [Helm PR 12879](https://github.com/helm/helm/pull/12879) not clearing fields with `null`, instead setting them to `null`. #11140
* [BUGFIX] KEDA Autoscaling: Resolved an issue where the authModes field was missing from the ScaledObject definition for the querier when authentication was enabled. #11709
* [BUGFIX] Fix indentation in the templates that resolve `extraVolumes` values. #11202
* [BUGFIX] Added extraVolumes to provisioner to support mounting TLS certificates. #11400

## 5.7.0

* [CHANGE] Tokengen: Added k8s secret storage for the admin token. #5237
* [CHANGE] Memcached: Update to Memcached 1.6.34. #10318
* [CHANGE] Ring: relaxed the hash ring heartbeat timeout for store-gateways: #10634
  * `-store-gateway.sharding-ring.heartbeat-timeout` set to `10m`
* [CHANGE] Memcached: Use 3 replicas for all cache types by default in `large.yaml` and `small.yaml`. #10739
* [CHANGE] Memcached: Honor `global.clusterDomain` when building hostnames for each cache cluster. #10858
* [ENHANCEMENT] Upgrade Mimir and GEM to [2.16.0](https://github.com/grafana/mimir/blob/main/CHANGELOG.md#2160). #10962
* [ENHANCEMENT] Minio: update subchart to v5.4.0. #10346
* [ENHANCEMENT] Individual mimir components can override their container images via the *.image values. The component's image definitions always override the values set in global `image` or `enterprise.image`. #10340
* [ENHANCEMENT] Alertmanager, compactor, ingester, and store-gateway StatefulSets can configure their PVC template name via the corresponding *.persistentVolume.name values. #10376
* [ENHANCEMENT] Set resources for smoke-test job. #10608
* [ENHANCEMENT] All components can expose additional ports with their respective services via the *.service.extraPorts values. This allows exposing the containers that components declare in `extraContainers`. #10659
* [ENHANCEMENT] Add optional Helm update job for provisioning tenants. #10864
* [ENHANCEMENT] Add extra values for KEDA autoscaling to support authentication, `ignoreNullValues`, `unsafeSsl`, and `PromQLLabelSelector`. #10265
* [BUGFIX] Create proper in-cluster remote URLs when gateway and nginx are disabled. #10625
* [BUGFIX] Fix calculation of `mimir.siToBytes` and use floating point arithmetics. #10044

## 5.6.0

* [ENHANCEMENT] Upgrade Mimir and GEM to [2.15.0](https://github.com/grafana/mimir/blob/main/CHANGELOG.md#2150). #10369 #10447
* [CHANGE] Update rollout-operator version to 0.20.0. #9995
* [CHANGE] Remove the `track_sizes` feature for Memcached pods since it is unused. #10032
* [FEATURE] Add support for GEM's federation-frontend. See the `federation_frontend` section in the values file. #9673
* [ENHANCEMENT] Add support for setting type and internal traffic policy for Kubernetes service. Set `internalTrafficPolicy=Cluster` by default in all services with type `ClusterIP`. #9619
* [ENHANCEMENT] Add the possibility to create a dedicated serviceAccount for the `alertmanager` component by setting `alertmanager.serviceAcount.create` to true in the values. #9781
* [ENHANCEMENT] helm: add `enabled` field for admin-api, compactor, distributor, gateway, ingester, querier, query-frontend and store-gateway components. This helps when deploying the GEM federation-frontend on its own. #9734
* [BUGFIX] Do not quote container command args passed via *.extraArgs values. #10029
* [BUGFIX] Update `serviceAccountName` in the `alertmanager-statefulset` template. #10016
* [BUGFIX] Fix PVC template in AlertManager to not show diff in ArgoCD. #9774
* [BUGFIX] Fix how `fullnameOverride` is reflected in generated manifests. #9564
* [BUGFIX] Fix `extraObjects` linting with helm lint by padding with an extra new line. #9863
* [BUGFIX] Alertmanager: Set -server.http-idle-timeout to avoid EOF errors in ruler, also for zone aware Alertmanager #9851

## 5.5.1
* [BUGFIX] Fix incorrect use of topology spread constraints in `GrafanaAgent` CRD of metamonitoring. #9669

## 5.5.0

* [ENHANCEMENT] Upgrade Mimir and GEM to [2.14.0](https://github.com/grafana/mimir/blob/main/CHANGELOG.md#2140). #9591
* [ENHANCEMENT] Dashboards: allow switching between using classic or native histograms in dashboards.
  * Overview dashboard: status, read/write latency and queries/ingestion per sec panels, `cortex_request_duration_seconds` metric. #7674
  * Writes dashboard: `cortex_request_duration_seconds` metric. #8757
  * Reads dashboard: `cortex_request_duration_seconds` metric. #8752
  * Rollout progress dashboard: `cortex_request_duration_seconds` metric. #8779
  * Alertmanager dashboard: `cortex_request_duration_seconds` metric. #8792
  * Ruler dashboard: `cortex_request_duration_seconds` metric. #8795
  * Queries dashboard: `cortex_request_duration_seconds` metric. #8800
  * Remote ruler reads dashboard: `cortex_request_duration_seconds` metric. #8801
* [ENHANCEMENT] Memcached: Update to Memcached 1.6.31 and memcached-exporter 0.14.4. #8557 #9305
* [ENHANCEMENT] Add missing fields in multiple topology spread constraints. #8533
* [ENHANCEMENT] Add support for setting the image pull secrets, node selectors, tolerations and topology spread constraints for the Grafana Agent pods used for metamonitoring. #8670
* [ENHANCEMENT] Add support for setting resource requests and limits in the Grafana Agent pods used for metamonitoring. #8715
* [ENHANCEMENT] Add support for setting namespace for dashboard config maps. #8813
* [ENHANCEMENT] Add support for string `extraObjects` for better support with templating. #8825
* [ENHANCEMENT] Allow setting read and write urls in continous-test. #8741
* [ENHANCEMENT] Add support for running continuous-test with GEM. #8837
* [ENHANCEMENT] Alerts: `RequestErrors` and `RulerRemoteEvaluationFailing` have been enriched with a native histogram version. #9004
* [ENHANCEMENT] Add support for sigv4 authentication for remote write in metamonitoring. #9279
* [ENHANCEMENT] Ingester: set GOMAXPROCS to help with Go scheduling overhead when running on machines with lots of CPU cores. #9283
* [ENHANCEMENT] GEM: enable logging of access policy name and token name that execute query in query-frontend. #9348
* [ENHANCEMENT] Update rollout-operator to `v0.19.1` (Helm chart version `v0.18.0`). #9388
* [BUGFIX] Add missing container security context to run `continuous-test` under the restricted security policy. #8653
* [BUGFIX] Add `global.extraVolumeMounts` to the exporter container on memcached statefulsets #8787
* [BUGFIX] Fix helm releases failing when `querier.kedaAutoscaling.predictiveScalingEnabled=true`. #8731
* [BUGFIX] Alertmanager: Set -server.http-idle-timeout to avoid EOF errors in ruler. #8192
* [BUGFIX] Helm: fix second relabeling in ServiceMonitor and PVC template in compactor to not show diff in ArgoCD. #9195
* [BUGFIX] Helm: create query-scheduler `PodDisruptionBudget` only when the component is enabled. #9270

## 5.4.1

* [CHANGE] Upgrade GEM version to v2.13.1.

## 5.4.0

* [FEATURE] Add support for a dedicated query path for the ruler. This allows for the isolation of ruler and user query paths. Enable it via `ruler.remoteEvaluationDedicatedQueryPath: true`. #7964
* [CHANGE] Fine-tuned `terminationGracePeriodSeconds` for the following components: #7361 #7364
  * Alertmanager: changed from `60` to `900`
  * Distributor: changed from `60` to `100`
  * Ingester: changed from `240` to `1200`
  * Overrides-exporter: changed from `60` to `30`
  * Ruler: changed from `180` to `600`
  * Store-gateway: changed from `240` to `120`
  * Compactor: changed from `240` to `900`
  * Chunks-cache: changed from `60` to `30`
  * Index-cache: changed from `60` to `30`
  * Metadata-cache: changed from `60` to `30`
  * Results-cache: changed from `60` to `30`
* [CHANGE] Smoke-test: remove the `smoke_test.image` and `continuous_test.image` sections and reuse the main Mimir image from the top `image` section using the new `-target=continuous-test` CLI flag. #7923
* [ENHANCEMENT] Dashboards: allow switching between using classic of native histograms in dashboards. #7627
  * Overview dashboard, Status panel, `cortex_request_duration_seconds` metric.
* [ENHANCEMENT] Alerts: exclude `529` and `598` status codes from failure codes in `MimirRequestsError`. #7889
* [ENHANCEMENT] The new value `metaMonitoring.grafanaAgent.logs.clusterLabel` controls whether to add a `cluster` label and with what content to PodLogs logs. #7764
* [ENHANCEMENT] The new values `global.extraVolumes` and `global.extraVolumeMounts` adds volumes and volumeMounts to all pods directly managed by mimir-distributed. #7922
* [ENHANCEMENT] Smoke-test: Parameterized `backoffLimit` for smoke tests in Helm chart to accommodate slower startup environments like k3d. #8025
* [ENHANCEMENT] Add a volumeClaimTemplates section to the `chunks-cache`, `index-cache`, `metadata-cache`, and `results-cache` components. #8016
* [ENHANCEMENT] Add 'gateway.nginx.config.clientMaxBodySize' to the `gateway` to allow setting the maximum allowed size of the client request body. #7960 #8497
* [ENHANCEMENT] Update rollout-operator to `v0.17.0`. #8399
* [ENHANCEMENT] Omit rendering empty `subPath`, `args`, `env`, and `envFrom` in resource manifests. #7587
* [BUGFIX] Helm: Allowed setting static NodePort for nginx gateway via `gateway.service.nodePort`. #6966
* [BUGFIX] Helm: Expose AM configs in the `gateway` NGINX configuration. #8248
* [BUGFIX] Helm: fix ServiceMonitor and PVC template to not show diff in ArgoCD. #8829

## 5.3.0

* [CHANGE] Do not render resource blocks for `initContainers`, `nodeSelector`, `affinity` and `tolerations` if they are empty. #7559
* [CHANGE] Rollout-operator: remove default CPU limit. #7125
* [CHANGE] Ring: relaxed the hash ring heartbeat period and timeout for distributor, ingester, store-gateway and compactor: #6860
  * `-distributor.ring.heartbeat-period` set to `1m`
  * `-distributor.ring.heartbeat-timeout` set to `4m`
  * `-ingester.ring.heartbeat-period` set to `2m`
  * `-ingester.ring.heartbeat-timeout` set to `10m`
  * `-store-gateway.sharding-ring.heartbeat-period` set to `1m`
  * `-store-gateway.sharding-ring.heartbeat-timeout` set to `4m`
  * `-compactor.ring.heartbeat-period` set to `1m`
  * `-compactor.ring.heartbeat-timeout` set to `4m`
* [CHANGE] Ruler: Set `-distributor.remote-timeout` to 10s in order to accommodate writing large rule results to the ingester. #7143
* [CHANGE] Remove `-server.grpc.keepalive.max-connection-age` and `-server.grpc.keepalive.max-connection-age-grace` from default config. The configuration now applied directly to distributor, fixing parity with jsonnet. #7269
* [CHANGE] Remove `-server.grpc.keepalive.max-connection-idle` from default config. The configuration now applied directly to distributor, fixing parity with jsonnet. #7298
* [CHANGE] Distributor: termination grace period increased from 60s to 100s. #7361
* [CHANGE] Memcached: Change default read timeout for chunks and index caches to `750ms` from `450ms`. #7778
* [FEATURE] Added experimental feature for deploying [KEDA](https://keda.sh) ScaledObjects as part of the helm chart for the components: distributor, querier, query-frontend and ruler. #7282 #7392 #7431 #7679
  * Autoscaling can be enabled via `distributor.kedaAutoscaling`, `ruler.kedaAutoscaling`, `query_frontend.kedaAutoscaling`, and `querier.kedaAutoscaling`.
  * Global configuration of `promtheusAddress`, `pollingInterval` and `customHeaders` can be found in `kedaAutoscaling`section.
  * Requires metamonitoring or custom installed Prometheus compatible solution, for more details on metamonitoring see [Monitor the health of your system](https://grafana.com/docs/helm-charts/mimir-distributed/latest/run-production-environment-with-helm/monitor-system-health/).
  * For migration please use `preserveReplicas` option of each component. This option should be enabled, when first time enabling KEDA autoscaling for a component, to preserve the current number of replicas. After the autoscaler takes over and is ready to scale the component, this option can be disabled. After disabling this option, the `replicas` field inside the components deployment will be ignored and the autoscaler will manage the number of replicas.
* [FEATURE] Gateway: Allow to configure whether or not NGINX binds IPv6 via `gateway.nginx.config.enableIPv6`. #7421
* [ENHANCEMENT] Add `jaegerReporterMaxQueueSize` Helm value for all components where configuring `JAEGER_REPORTER_MAX_QUEUE_SIZE` makes sense, and override the Jaeger client's default value of 100 for components expected to generate many trace spans. #7068 #7086 #7259
* [ENHANCEMENT] Rollout-operator: upgraded to v0.13.0. #7469
* [ENHANCEMENT] Query-frontend: configured `-shutdown-delay`, `-server.grpc.keepalive.max-connection-age` and termination grace period to reduce the likelihood of queries hitting terminated query-frontends. #7129
* [ENHANCEMENT] Distributor: reduced `-server.grpc.keepalive.max-connection-age` from `2m` to `60s` and configured `-shutdown-delay` to `90s` in order to reduce the chances of failed gRPC write requests when distributors gracefully shutdown. #7361
* [ENHANCEMENT] Add the possibility to create a dedicated serviceAccount for the `ruler` component by setting `ruler.serviceAccount.create` to true in the values. #7132
* [ENHANCEMENT] nginx, Gateway: set `proxy_http_version: 1.1` to proxy to HTTP 1.1. #5040
* [ENHANCEMENT] Gateway: make Ingress/Route host templateable. #7218
* [ENHANCEMENT] Make the PSP template configurable via `rbac.podSecurityPolicy`. #7190
* [ENHANCEMENT] Recording rules: add native histogram recording rules to `cortex_request_duration_seconds`. #7528
* [ENHANCEMENT] Make the port used in ServiceMonitor for kube-state-metrics configurable. #7507
* [ENHANCEMENT] Produce a clearer error messages when multiple X-Scope-OrgID headers are present. #7704
* [ENHANCEMENT] Add `querier.kedaAutoscaling.predictiveScalingEnabled` to scale querier based on inflight queries 7 days ago. #7775
* [BUGFIX] Metamonitoring: update dashboards to drop unsupported `step` parameter in targets. #7157
* [BUGFIX] Recording rules: drop rules for metrics removed in 2.0: `cortex_memcache_request_duration_seconds` and `cortex_cache_request_duration_seconds`. #7514
* [BUGFIX] Store-gateway: setting "resources.requests.memory" with a quantity that used power-of-ten SI suffix, caused an error. #7506
* [BUGFIX] Do nor render empty fields for `subPath`, `args`, `env` & `envFrom` #7587

## 5.2.3

* [BUGFIX] admin-cache: set max connections to fix failure to start #7632

## 5.2.2

* [BUGFIX] Updated GEM image to v2.11.2. #7555

## 5.2.1

* [BUGFIX] Revert [PR 6999](https://github.com/grafana/mimir/pull/6999), introduced in 5.2.0, which broke installations relying on the default value of `blocks_storage.backend: s3`. If `mimir.structuredConfig.blocks_storage.backend: s3` wasn't explicitly set, then Mimir would fail to connect to S3 and will instead try to read and write blocks to the local filesystem. #7199

## 5.2.0

* [CHANGE] Remove deprecated configuration parameter `blocks_storage.bucket_store.max_chunk_pool_bytes`. #6673
* [CHANGE] Reduce `-server.grpc-max-concurrent-streams` from 1000 to 500 for ingester and to 100 for all components. #5666
* [CHANGE] Changed default `clusterDomain` from `cluster.local` to `cluster.local.` to reduce the number of DNS lookups made by Mimir. #6389
* [CHANGE] Change the default timeout used for index-queries caches from `200ms` to `450ms`. #6786
* [FEATURE] Added option to enable StatefulSetAutoDeletePVC for StatefulSets for compactor, ingester, store-gateway, and alertmanager via `*.persistance.enableRetentionPolicy`, `*.persistance.whenDeleted`, and `*.persistance.whenScaled`. #6106
* [FEATURE] Add pure Ingress option instead of the gateway service. #6932
* [ENHANCEMENT] Update the `rollout-operator` subchart to `0.10.0`. #6022 #6110 #6558 #6681
* [ENHANCEMENT] Add support for not setting replicas for distributor, querier, and query-frontend. #6373
* [ENHANCEMENT] Make Memcached connection limit configurable. #6715
* [BUGFIX] Let the unified gateway/nginx config listen on IPv6 as well. Followup to #5948. #6204
* [BUGFIX] Quote `checksum/config` when using external config. This allows setting `externalConfigVersion` to numeric values. #6407
* [BUGFIX] Update memcached-exporter to 0.14.1 due to CVE-2023-39325. #6861

## 5.1.4

* [BUGFIX] Update memcached-exporter to 0.14.1 due to CVE-2023-39325.

## 5.1.3

* [BUGFIX] Updated Mimir image to 2.10.4 and GEM images to v2.10.4. #6654

## 5.1.2

* [BUGFIX] Update Mimir image to 2.10.3 and GEM image to v2.10.3. #6427

## 5.1.1

* [BUGFIX] Update Mimir image to 2.10.2 and GEM image to v2.10.2. #6371

## 5.1.0

* [ENHANCEMENT] Update Mimir image to 2.10.0 and GEM image to v2.10.1. #6077
* [ENHANCEMENT] Make compactor podManagementPolicy configurable. #5902
* [ENHANCEMENT] Distributor: dynamically set `GOMAXPROCS` based on the CPU request. This should reduce distributor CPU utilization, assuming the CPU request is set to a value close to the actual utilization. #5588
* [ENHANCEMENT] Querier: dynamically set `GOMAXPROCS` based on the CPU request. This should reduce noisy neighbour issues created by the querier, whose CPU utilization could eventually saturate the Kubernetes node if unbounded. #5646
* [ENHANCEMENT] Sets the `appProtocol` value to `tcp` for the `gossip-ring-svc` service template. This allows memberlist to work with istio protocol selection. #5673
* [ENHANCEMENT] Update the `rollout-operator` subchart to `0.8.0`. #5718
* [ENHANCEMENT] Make store_gateway podManagementPolicy configurable. #5757
* [ENHANCEMENT] Set `maxUnavailable` to 0 for `distributor`, `overrides-exporter`, `querier`, `query-frontend`, `query-scheduler`, `ruler-querier`, `ruler-query-frontend`, `ruler-query-scheduler`, `nginx`, `gateway`, `admin-api`, `graphite-querier` and `graphite-write-proxy` deployments, to ensure they don't become completely unavailable during a rollout. #5924
* [ENHANCEMENT] Nginx: listen on IPv6 addresses. #5948
* [BUGFIX] Fix `global.podLabels` causing invalid indentation. #5625

## 5.0.0

* [CHANGE] Changed max unavailable ingesters and store-gateways in a zone to 50. #5327
* [CHANGE] Don't render PodSecurityPolicy on Kubernetes >=1.24. (was >= 1.25). This helps with upgrades between 1.24 and 1.25. To use a PSP in 1.24, toggle `rbac.forcePSPOnKubernetes124: true`. #5357
* [ENHANCEMENT] Ruler: configure the ruler storage cache when the metadata cache is enabled. #5326 #5334
* [ENHANCEMENT] Helm: support metricRelabelings in the monitoring serviceMonitor resources via `metaMonitoring.serviceMonitor.metricRelabelings`. #5340
* [ENHANCEMENT] Service Account: allow adding labels to the service account. #5355
* [ENHANCEMENT] Memcached: enable providing additional extended options (`-o/--extended`) via `<cache-section>.extraExtendedOptions`. #5353
* [ENHANCEMENT] Memcached exporter: enable adding additional CLI arguments via `memcachedExporter.extraArgs`. #5353
* [ENHANCEMENT] Memcached: allow mounting additional volumes to the memcached and exporter containers via `<cache-section>.extraVolumes` and `<cache-section>.extraVolumeMounts`. #5353

## 4.5.0

* [CHANGE] Query-frontend: enable cardinality estimation via `frontend.query_sharding_target_series_per_shard` in the Mimir configuration for query sharding by default if `results-cache.enabled` is true. #5128
* [CHANGE] Remove `graphite-web` component from the graphite proxy. The `graphite-web` component had several configuration issues which meant it was failing to process requests. #5133
* [ENHANCEMENT] Set `nginx` and `gateway` Nginx read timeout (`proxy_read_timeout`) to 300 seconds (increase from default 60 seconds), so that it doesn't interfere with the querier's default 120 seconds timeout (`mimir.structuredConfig.querier.timeout`). #4924
* [ENHANCEMENT] Update nginx image to `nginxinc/nginx-unprivileged:1.24-alpine`. #5066
* [ENHANCEMENT] Update the `rollout-operator` subchart to `0.5.0`. #4930
* [ENHANCEMENT] Store-gateway: set `GOMEMLIMIT` to the memory request value. This should reduce the likelihood the store-gateway may go out of memory, at the cost of an higher CPU utilization due to more frequent garbage collections when the memory utilization gets closer or above the configured requested memory. #4971
* [ENHANCEMENT] Store-gateway: dynamically set `GOMAXPROCS` based on the CPU request. This should reduce the likelihood a high load on the store-gateway will slow down the entire Kubernetes node. #5104
* [ENHANCEMENT] Add global.podLabels which can add POD labels to PODs directly controlled by this chart (mimir services, nginx). #5055
* [ENHANCEMENT] Enable the `track_sizes` feature for Memcached pods to help determine cache efficiency. #5209
* [BUGFIX] Fix Pod Anti-Affinity rule to allow ingesters of from the same zone to run on same node, by using `zone` label since the old `app.kubernetes.io/component` did not allow for this. #5031
* [ENHANCEMENT] Enable `PodDisruptionBudget`s by default for admin API, alertmanager, compactor, distributor, gateway, overrides-exporter, ruler, querier, query-frontend, query-scheduler, nginx, Graphite components, chunks cache, index cache, metadata cache and results cache.

## 4.4.1

* [CHANGE] Change number of Memcached max idle connections to 150. #4591
* [CHANGE] Set `unregister_on_shutdown` for `store-gateway` to `false` by default. #4690
* [FEATURE] Add support for Vault Agent. When enabled, the Pod annotations for TLS configurable components are updated to allow a running Vault Agent to fetch secrets from Vault and to inject them into a Pod. The annotations are updated for the following components: `admin-api`, `alertmanager`, `compactor`, `distributor`, `gateway`, `ingester`, `overrides-exporter`, `querier`, `query-frontend`, `query-scheduler`, `ruler`, `store-gateway`. #4660
* [FEATURE] Add documentation to use external Redis support for chunks-cache, metadata-cache and results-cache. #4348
* [FEATURE] Allow for deploying mixin dashboards as part of the helm chart. #4618
* [ENHANCEMENT] Update the `rollout-operator` subchart to `0.4.2`. #4524 #4659 #4780
* [ENHANCEMENT] Update the `memcached-exporter` to `v0.11.2`. #4570
* [ENHANCEMENT] Update memcached to `memcached:1.6.19-alpine`. #4581
* [ENHANCEMENT] Allow definition of multiple topology spread constraints. #4584
* [ENHANCEMENT] Expose image repo path as helm vars for containers created by grafana-agent-operator #4645
* [ENHANCEMENT] Update minio subchart to `5.0.7`. #4705
* [ENHANCEMENT] Configure ingester TSDB head compaction interval to 15m. #4870
* [ENHANCEMENT] Configure ingester TSDB WAL replay concurrency to 3. #4864
* [ENHANCEMENT] Configure compactor's first level compaction wait period to 25m. #4872
* [ENHANCEMENT] You can now configure `storageClass` per zone for Alertmanager, StoreGateway and Ingester. #4234
* [ENHANCEMENT] Add suffix to minio create buckets job to avoid mimir-distributed helm chart fail to upgrade when minio image version changes. #4936
* [BUGFIX] Helm-Chart: fix route to service port mapping. #4728
* [BUGFIX] Include podAnnotations on the tokengen Job. #4540
* [BUGFIX] Add http port in ingester and store-gateway headless services. #4573
* [BUGFIX] Set `gateway` and `nginx` HPA MetricTarget type to Utilization to align with usage of averageUtilization. #4642
* [BUGFIX] Add missing imagePullSecrets configuration to the `graphite-web` deployment template. #4716

## 4.3.1

* [BUGFIX] Updated Go version in Mimir and GEM images to 1.20.3 to fix CVE-2023-24538. #4803

## 4.3.0

* [CHANGE] Ruler: changed ruler deployment max surge from `0` to `50%`, and max unavailable from `1` to `0`. #4381
* [FEATURE] Add cache support for GEM's admin bucket. The cache will be enabled by default when you use the
  small.yaml, large.yaml, capped-small.yaml or capped-large.yaml Helm values file. #3740
  > **Note:** For more information, refer to the [Grafana Enterprise Metrics configuration](https://grafana.com/docs/enterprise-metrics/latest/config).
* [ENHANCEMENT] Update GEM image grafana/enterprise-metrics to v2.7.0. #4533
* [ENHANCEMENT] Support autoscaling/v2 HorizontalPodAutoscaler for nginx autoscaling starting with Kubernetes 1.23. #4285
* [ENHANCEMENT] Set default pod security context under `rbac.podSecurityContext` for easier install on OpenShift. #4272
* [BUGFIX] Allow override of Kubernetes version for nginx HPA. #4299
* [BUGFIX] Do not generate query-frontend-headless service if query scheduler is enabled. Fixes parity with jsonnet. #4353
* [BUGFIX] Apply `clusterLabel` to ServiceMonitors for kube-state-metrics, kubelet, and cadvisor. #4126
* [BUGFIX] Add http port in distributor headless service. Fixes parity with jsonnet. #4392
* [BUGFIX] Generate the pod security context on the pod level in graphite web deployment, instead of on container level. #4272
* [BUGFIX] Fix kube-state-metrics metricRelabelings dropping pods and deployments. #4485
* [BUGFIX] Allow for single extraArg flags in templated memcached args. #4407

## 4.2.1

* [BUGFIX] Updated Go version in Mimir and GEM images to 1.20.3 and 1.19.8 to fix CVE-2023-24538. #4818

## 4.2.0

* [ENHANCEMENT] Allow NGINX error log level to be overridden and access log to be disabled. #4230
* [ENHANCEMENT] Update GEM image grafana/enterprise-metrics to v2.6.0. #4279

## 4.1.0

* [CHANGE] Configured `max_total_query_length: 12000h` limit to match Mimir jsonnet-based deployment. #3879
* [ENHANCEMENT] Enable users to specify additional Kubernetes resource manifests using the `extraObjects` variable. #4102
* [ENHANCEMENT] Update the `rollout-operator` subchart to `0.2.0`. #3624
* [ENHANCEMENT] Add ability to manage PrometheusRule for metamonitoring with Prometheus operator from the Helm chart. The alerts are disabled by default but can be enabled with `prometheusRule.mimirAlerts` set to `true`. To enable the default rules, set `mimirRules` to `true`. #2134 #2609
* [ENHANCEMENT] Update memcached image to `memcached:1.6.17-alpine`. #3914
* [ENHANCEMENT] Update minio subchart to `5.0.4`. #3942
* [BUGFIX] Enable `rollout-operator` to use PodSecurityPolicies if necessary. #3686
* [BUGFIX] Fixed gateway's checksum/config when using nginx #3780
* [BUGFIX] Disable gateway's serviceMonitor when using nginx #3781
* [BUGFIX] Expose OTLP ingestion in the `gateway` NGINX configuration. #3851
* [BUGFIX] Use alertmanager headless service in `gateway` NGINX configuration. #3851
* [BUGFIX] Use `50Gi` persistent volume for ingesters in `capped-small.yaml`. #3919
* [BUGFIX] Set server variables in NGINX configuration so that IP addresses are re-resolved when TTLs expire. #4124
* [BUGFIX] Do not include namespace for the PodSecurityPolicy definition as it is not needed and some tools reject it outright. #4164

## 4.0.1

* [ENHANCEMENT] Bump Grafana Enterprise Metrics image version to 2.5.1 #3902

## 4.0.0

* [FEATURE] Support deploying NGINX via the `gateway` section. The `nginx` section will be removed in `7.0.0`. See
  [Migrate to using the unified proxy deployment for NGINX and GEM gateway](https://grafana.com/docs/helm-charts/mimir-distributed/latest/migration-guides/migrate-to-unified-proxy-deployment/)
* [CHANGE] **breaking change** **Data loss without action.** Enables [zone-aware replication](https://grafana.com/docs/mimir/latest/configure/configure-zone-aware-replication/) for ingesters and store-gateways by default. #2778
  - If you are **upgrading** an existing installation:
    - Turn off zone-aware replication, by setting the following values:
      ```yaml
      ingester:
        zoneAwareReplication:
          enabled: false
      store_gateway:
        zoneAwareReplication:
          enabled: false
      rollout_operator:
        enabled: false
      ```
    - After the upgrade you can migrate to the new zone-aware replication setup, see [Migrate from single zone to zone-aware replication with Helm](https://grafana.com/docs/mimir/latest/migration-guide/migrating-from-single-zone-with-helm/) guide.
  - If you are **installing** the chart:
    - Ingesters and store-gateways are installed with 3 logical zones, which means both ingesters and store-gateways start 3 replicas each.
* [CHANGE] **breaking change** Reduce the number of ingesters in small.yaml form 4 to 3. This should be more accurate size for the scale of 1M AS. Before upgrading refer to [Scaling down ingesters](https://grafana.com/docs/mimir/latest/operators-guide/run-production-environment/scaling-out/#scaling-down-ingesters) to scale down `ingester-3`. Alternatively override the number of ingesters to 4. #3035
* [CHANGE] **breaking change** Update minio subchart from `4.0.12` to `5.0.0`, which inherits the breaking change of minio gateway mode being removed. #3352
* [CHANGE] Nginx: uses the headless service of alertmanager, ingester and store-gateway as backends, because there are 3 separate services for each zone. #2778
* [CHANGE] Gateway: uses the headless service of alertmanager as backend, because there are 3 separate services for each zone. #2778
* [CHANGE] Update sizing plans (small.yaml, large.yaml, capped-small.yaml, capped-large.yaml). These reflect better how we recommend running Mimir and GEM in production. most plans have adjusted number of replicas and resource requirements. The only **breaking change** is in small.yaml which has reduced the number of ingesters from 4 to 3; for scaling down ingesters refer to [Scaling down ingesters](https://grafana.com/docs/mimir/latest/operators-guide/run-production-environment/scaling-out/#scaling-down-ingesters). #3035
* [CHANGE] Change default securityContext of Mimir and GEM Pods and containers, so that they comply with a [Restricted pod security policy](https://kubernetes.io/docs/concepts/security/pod-security-standards/).
  This changes what user the containers run as from `root` to `10001`. The files in the Pods' attached volumes should change ownership with the `fsGroup` change;
  most CSI drivers support changing the value of `fsGroup`, or kubelet is able to do the ownership change instead of the CSI driver. This is not the case for the HostPath driver.
  If you are using HostPath or another driver that doesn't support changing `fsGroup`, then you have a couple of options: A) set the `securityContext` of all Mimir and GEM components to `{}` in your values file; B) delete PersistentVolumes and PersistentVolumeClaims and upgrade the chart; C) add an initContainer to all components that use a PVC that changes ownership of the mounted volumes.
  If you take no action and `fsGroup` is not supported by your CSI driver, then components will fail to start. #3007
* [CHANGE] Restrict Pod seccomp profile to `runtime/default` in the default PodSecurityPolicy of the chart. #3007
* [CHANGE] Use the chart's service account for metamonitoring instead of creating one specific to metamonitoring. #3350
* [CHANGE] Use mimir for the nginx ingress example #3336
* [ENHANCEMENT] Metamonitoring: If enabled and no URL is configured, then metamonitoring metrics will be sent to
  Mimir under the `metamonitoring` tenant; this enhancement does not apply to GEM. #3176
* [ENHANCEMENT] Improve default rollout strategies. Now distributor, overrides_exporter, querier, query_frontend, admin_api, gateway, and graphite components can be upgraded more quickly and also can be rolled out with a single replica without downtime. #3029
* [ENHANCEMENT] Metamonitoring: make scrape interval configurable. #2945
* [ENHANCEMENT] Documented how to prevent a user from using a mismatched Helm chart `values.yaml` file. #3197
* [ENHANCEMENT] Update compactor configuration to match Jsonnet. #3353
  * This also now matches production configuration from Grafana Cloud
  * Set `compactor.compaction_interval` to `30m` (Decreased from `1h`)
  * Set `compactor.deletion_delay` to `2h` (Decreased from `12h`)
  * Set `compactor.max_closing_blocks_concurrency` to `2` (Increased from `1`)
  * Set `compactor.max_opening_blocks_concurrency` to `4` (Increased from `1`)
  * Set `compactor.symbols_flushers_concurrency` to `4` (Increased from `1`)
  * Set `compactor.sharding_ring.wait_stability_min_duration` to `1m` (Increased from `0`)
* [ENHANCEMENT] Update read path configuration to match Jsonnet #2998
  * This also now matches production configuration from Grafana Cloud
  * Set `blocks_storage.bucket_store.max_chunk_pool_bytes` to `12GiB` (Increased from `2GiB`)
  * Set `blocks_storage.bucket_Store.index_cache.memcached.max_item_size` to `5MiB` (Decreased from `15MiB`)
  * Set `frontend.grpc_client_config.max_send_msg_size` to `400MiB` (Increased from `100MiB`)
  * Set `limits.max_cache_freshness` to `10m` (Increased from `1m`)
  * Set `limits.max_query_parallelism` to `240` (Increased from `224`)
  * Set `query_scheduler.max_outstanding_requests_per_tenant` to `800` (Decreased from `1600`)
  * Set `store_gateway.sharding_ring.wait_stability_min_duration` to `1m` (Increased from `0`)
  * Set `frontend.results_cache.memcached.timeout` to `500ms` (Increased from `100ms`)
  * Unset `frontend.align_queries_with_step` (Was `true`, now defaults to `false`)
  * Unset `frontend.log_queries_longer_than` (Was `10s`, now defaults to `0`, which is disabled)
* [ENHANCEMENT] Added `usage_stats.installation_mode` configuration to track the installation mode via the anonymous usage statistics. #3294
* [ENHANCEMENT] Update grafana-agent-operator subchart to 0.2.8. Notable changes are being able to configure Pod's SecurityContext and Container's SecurityContext. #3350
* [ENHANCEMENT] Add possibility to configure fallbackConfig for alertmanager and set it by default. Now tenants without an alertmanager config will not see errors accessing the alertmanager UI or when using the alertmanager API. #3360
* [ENHANCEMENT] Add ability to set a `schedulerName` for alertmanager, compactor, ingester and store-gateway. This is needed for example for some storage providers. #3140
* [BUGFIX] Fix an issue that caused metamonitoring secrets to be created incorrectly #3170
* [BUGFIX] Nginx: fixed `imagePullSecret` value reference inconsistency. #3208
* [BUGFIX] Move the activity tracker log from /data to /active-query-tracker to remove ignore log messages. #3169
* [BUGFIX] Fix invalid ingress NGINX configuration due to newline in prometheusHttpPrefix Helm named templates. #3087
* [BUGFIX] Added missing endpoint for OTLP in NGINX #3479

## 3.3.0

* [ENHANCEMENT] Update GEM image grafana/enterprise-metrics to v2.4.0. #3445

## 3.2.0

* [CHANGE] Nginx: replace topology key previously used in `podAntiAffinity` (`failure-domain.beta.kubernetes.io/zone`) with a different one `topologySpreadConstraints` (`kubernetes.io/hostname`). #2722
* [CHANGE] Use `topologySpreadConstraints` instead of `podAntiAffinity` by default. #2722
  - **Important**: if you are not using the sizing plans (small.yaml, large.yaml, capped-small.yaml, capped-large.yaml) in production, you should reintroduce pod affinity rules for the ingester and store-gateway. This also fixes a missing label selector for the ingester.
     Merge the following to your custom values file:
     ```yaml
     ingester:
       affinity:
         podAntiAffinity:
           requiredDuringSchedulingIgnoredDuringExecution:
              - labelSelector:
                  matchExpressions:
                    - key: target
                      operator: In
                      values:
                        - ingester
                topologyKey: 'kubernetes.io/hostname'
              - labelSelector:
                  matchExpressions:
                    - key: app.kubernetes.io/component
                      operator: In
                      values:
                        - ingester
                topologyKey: 'kubernetes.io/hostname'
     store_gateway:
       affinity:
         podAntiAffinity:
           requiredDuringSchedulingIgnoredDuringExecution:
              - labelSelector:
                  matchExpressions:
                    - key: target
                      operator: In
                      values:
                        - store-gateway
                topologyKey: 'kubernetes.io/hostname'
              - labelSelector:
                  matchExpressions:
                    - key: app.kubernetes.io/component
                      operator: In
                      values:
                        - store-gateway
                topologyKey: 'kubernetes.io/hostname'
     ```
* [CHANGE] Ingresses for the GEM gateway and nginx will no longer render on Kubernetes versions <1.19. #2872
* [FEATURE] Add support for OpenShift Routes for Nginx #2908
* [FEATURE] Add support for `topologySpreadConstraints` to all components; add `topologySpreadConstraints` to GEM gateway, admin-api, and alertmanager, which did not have `podAntiAffinity` previously. #2722
* [ENHANCEMENT] Document `kubeVersionOverride`. If you rely on `helm template`, use this in your values to set the Kubernetes version. If unset helm will use the kubectl client version as the Kubernetes version with `helm template`, which may cause the chart to render incompatible manifests for the actual server version. #2872
* [ENHANCEMENT] Support autoscaling/v2 HorizontalPodAutoscaler for nginx autoscaling. This is used when deploying on Kubernetes >= 1.25. #2848
* [ENHANCEMENT] Monitoring: Add additional flags to conditionally enable log / metric scraping. #2936
* [ENHANCEMENT] Add podAntiAffinity to sizing plans (small.yaml, large.yaml, capped-small.yaml, capped-large.yaml). #2906
* [ENHANCEMENT] Add ability to configure and run mimir-continuous-test. #3117
* [BUGFIX] Fix wrong label selector in ingester anti affinity rules in the sizing plans. #2906
* [BUGFIX] Query-scheduler no longer periodically terminates connections from query-frontends and queriers. This caused some queries to time out and EOF errors in the logs. #3262

## 3.1.0

* [CHANGE] **breaking change** Update minio deprecated helm chart (<https://helm.min.io/>) to the supported chart's version (<https://charts.min.io/>). #2427
  - Renamed helm config values `minio.accessKey` to `minio.rootUser`.
  - Renamed helm config values `minio.secretKey` to `minio.rootPassword`.
  - Minio container images are now loaded from quay.io instead of Docker Hub. Set `minio.image.repository` value to override the default behavior.
* [CHANGE] Enable [query sharding](https://grafana.com/docs/mimir/latest/operators-guide/architecture/query-sharding/) by default. If you override the value of `mimir.config`, then take a look at `mimir.config` in the `values.yaml` from this version of the chart and incorporate the differences. If you override `mimir.config`, then consider switching to `mimir.structuredConfig`. To disable query sharding set `mimir.structuredConfig.frontend.parallelize_shardable_queries` to `false`. #2655
* [FEATURE] Add query-scheduler, which is now enabled by default. If you have copied the `mimir.config`, then update it to correctly configure the query-frontend and the querier. #2087
* [FEATURE] Added support to run graphite-proxy alongside GEM. It is disabled by default. Set `graphite.enabled=true` in your values config to get it running. #2711
* [ENHANCEMENT] Add backfill endpoints to Nginx configuration. #2478
* [ENHANCEMENT] Add `namespace` to smoke-test helm template to allow the job to be deployed within the same namespace as the rest of the deployment. #2515
* [ENHANCEMENT] Memberlist now uses DNS service-discovery by default. #2549 #2561
* [ENHANCEMENT] The Mimir configuration parameters `server.http_listen_port` and `server.grpc_listen_port` are now configurable in `mimir.structuredConfig`. #2561
* [ENHANCEMENT] Default to injecting the `no_auth_tenant` from the Mimir configuration as the value for `X-Scope-OrgID` in nginx. #2614
* [ENHANCEMENT] Default `ingester.ring.tokens-file-path` and `store-gateway.sharding-ring.tokens-file-path` to `/data/tokens` to prevent resharding on restarts. #2726
* [ENHANCEMENT] Upgrade memcached image tag to `memcached:1.6.16-alpine`. #2740
* [ENHANCEMENT] Upgrade nginx image tag to `nginxinc/nginx-unprivileged:1.22-alpine`. #2742
* [ENHANCEMENT] Upgrade minio subchart to `4.0.12`. #2759
* [ENHANCEMENT] Update agent-operator subchart to `0.2.5`. #3009
* [BUGFIX] `nginx.extraArgs` are now actually passed to the nginx container. #2336
* [BUGFIX] Add missing `containerSecurityContext` to alertmanager and tokengen job. #2416
* [BUGFIX] Add missing `containerSecutiryContext` to memcached exporter containers. #2666
* [BUGFIX] Do not use undocumented `mulf` function in templates. #2752
* [BUGFIX] Open port 80 for the Enterprise `gateway` service so that the read and write address reported by NOTES.txt is correct. Also deprecate the current default of 8080. #2860
* [BUGFIX] Periodically rebalance gRPC connection between GEM gateway and distributors after scale out of the distributors. #2862
* [BUGFIX] Remove PodSecurityPolicy when running against Kubernetes >= 1.25. #2870

## 3.0.0

* [CHANGE] **breaking change** The minimal Kubernetes version is now 1.20. This reflects the fact that Grafana does not test with older versions. #2297
* [CHANGE] **breaking change** Make `ConfigMap` the default for `configStorageType`. This means that the Mimir (or Enterprise Metrics) configuration is now created in and loaded from a ConfigMap instead of a Secret. #2277
  - Set to `Secret` to keep existing way of working. See related #2031, #2017, #2089.
  - In case the configuration is loaded from an external Secret, `useExternalConfig=true`, then `configStorageType` must be set to `Secret`.
  - Having the configuration in a ConfigMap means that `helm template` now shows the configuration directly and `helm diff upgrade` can show the changes to the configuration.
* [CHANGE] Enable multi-tenancy by default. This means `multitenancy_enabled` is now `true` for both Mimir and Enterprise Metrics. Nginx will inject `X-Scope-OrgID=anonymous` header if the header is not present, ensuring backwards compatibility. #2117
* [CHANGE] **breaking change** The value `serviceMonitor` and everything under it is moved to `metaMonitoring.serviceMonitor` to group all meta-monitoring settings under one section. #2236
* [CHANGE] Added support to install on OpenShift. #2219
  - **breaking change** The value `rbac.pspEnabled` was removed.
  - Added new `rbac.type` option. Allowed values are `psp` and `scc`, for Pod Security Policy and Security Context Constraints (OpenShift) respectively.
  - Added `rbac.create` option to enable/disable RBAC configuration.
  - mc path in Minio changed to be compatible with OpenShift security.
* [CHANGE] **breaking change** Chart now uses custom memcached templates to remove bitnami dependency. There are changes to the Helm values, listed below. #2064
  - The `memcached` section now contains common values shared across all memcached instances.
  - New `memcachedExporter` section was added to configure memcached metrics exporter.
  - New `chunks-cache` section was added that refers to previous `memcached` configuration.
  - The section `memcached-queries` is renamed to `index-cache`.
  - The section `memcached-metadata` is renamed to `metadata-cache`.
  - The section `memcached-results` is renamed to `results-cache`.
  - The value `memcached-*.replicaCount` is replaced with `*-cache.replicas` to align with the rest of the services.
    - Renamed `memcached.replicaCount` to `chunks-cache.replicas`.
    - Renamed `memcached-queries.replicaCount` to `index-cache.replicas`.
    - Renamed `memcached-metadata.replicaCount` to `metadata-cache.replicas`.
    - Renamed `memcached-results.replicaCount` to `results-cache.replicas`.
  - All memcached instances now share the same `ServiceAccount` that the chart uses for its services.
  - The value `memcached-*.architecture` was removed.
  - The value `memcached-*.arguments` was removed, the default arguments are now encoded in the template. Use `*-cache.extraArgs` to provide additional arguments as well as the values `*-cache.allocatedMemory`, `*-cache.maxItemMemory` and `*-cache.port` to set the memcached command line flags `-m`, `-I` and `-u`.
  - The remaining arguments are aligned with the rest of the chart's services, please consult the values file to check whether a parameter exists or was renamed.
* [CHANGE] Change default value for `blocks_storage.bucket_store.chunks_cache.memcached.timeout` to `450ms` to increase use of cached data. #2035
* [CHANGE] Remove setting `server.grpc_server_max_recv_msg_size` and `server.grpc_server_max_send_msg_size` to 100MB, since it is the default now, see #1884. #2300
* [FEATURE] Add `mimir-continuous-test` in smoke-test mode. Use `helm test` to run a smoke test of the read + write path.
* [FEATURE] Add meta-monitoring via the Grafana Agent Kubernetes operator: scrape metrics and collect logs from Mimir pods and ship them to a remote. #2068
* [ENHANCEMENT] Update memcached statefulset manifest #2321
  - Added imagePullSecrets block to pull images from private registry
  - Added resources block for memcachedExporter
* [ENHANCEMENT] ServiceMonitor object will now have default values based on release namesapce in the `namespace` and `namespaceSelector` fields. #2123
* [ENHANCEMENT] Set the `namespace` metadata field for all kubernetes objects to enable using `--namespace` correctly with Helm even if the specified namespace does not exist. #2123
* [ENHANCEMENT] The new value `serviceMonitor.clusterLabel` controls whether to add a `cluster` label and with what content to ServiceMonitor metrics. #2125
* [ENHANCEMENT] Set the flag `ingester.ring.instance-availability-zone` to `zone-default` for ingesters. This is the first step of introducing multi-zone ingesters. #2114
* [ENHANCEMENT] Add `mimir.structuredConfig` for adding and modifing `mimir.config` values after template evaulation. It can be used to alter individual values in the configuration and it's structured YAML instead of text. #2100
* [ENHANCEMENT] Add `global.podAnnotations` which can add POD annotations to PODs directly controlled by this chart (mimir services, nginx). #2099
* [ENHANCEMENT] Introduce the value `configStorageType` which can be either `ConfigMap` or `Secret`. This value sets where to store the Mimir/GEM application configuration. When using the value `ConfigMap`, make sure that any secrets, passwords, keys are injected from the environment from a separate `Secret`. See also: #2031, #2017. #2089
* [ENHANCEMENT] Add `global.extraEnv` and `global.extraEnvFrom` to values. This enables setting common environment variables and common injection of secrets to the POD environment of Mimir/GEM services and Nginx. Memcached and minio are out of scope for now. #2031
* [ENHANCEMENT] Add `extraEnvFrom` capability to all Mimir services to enable injecting secrets via environment variables. #2017
* [ENHANCEMENT] Enable `-config.expand-env=true` option in all Mimir services to be able to take secrets/settings from the environment and inject them into the Mimir configuration file. #2017
* [ENHANCEMENT] Add a simple test for enterprise installation #2027
* [ENHANCEMENT] Check for the containerSecurityContext in values file. #2112
* [ENHANCEMENT] Add `NOTES.txt` to show endpoints URLs for the user at install/upgrade. #2189
* [ENHANCEMENT] Add ServiceMonitor for overrides-exporter. #2068
* [ENHANCEMENT] Add `nginx.resolver` for allow custom resolver in nginx configuration and `nginx.extraContainers` which allow add side containers to the nginx deployment #2196

## 2.1.0

* [ENHANCEMENT] Bump image version to 2.1 #2001
  - For Grafana Mimir, see the release notes here: [Grafana Mimir 2.1](https://grafana.com/docs/mimir/latest/release-notes/v2.1/)
  - For Grafana Enterprise Metrics, see the release notes here: [Grafana Enterprise Metrics 2.1](https://grafana.com/docs/enterprise-metrics/v2.1.x/release-notes/v2-1/)
* [ENHANCEMENT] Disable `ingester.ring.unregister-on-shutdown` and `distributor.extend-writes` #1994
  - This will prevent resharding every series during a rolling ingester restart
  - Under some circumstances the previous values (both enabled) could cause write path degredation during rolling restarts
* [ENHANCEMENT] Add support for the results cache used by the query frontend #1993
  - This will result in additional resource usage due to the addition of one or
    more memcached replicas. This applies when using small.yaml, large.yaml,
    capped-large.yaml, capped-small.yaml, or when setting
    `memcached-results.enabled=true`
* [BUGFIX] Set up using older bitnami chart repository for memcached as old charts were deleted from the current one. #1998
* [BUGFIX] Use grpc round-robin for distributor clients in GEM gateway and self-monitoring
  - This utilizes an additional headless service for the distributor pods

## 2.0.14

* [BUGFIX] exclude headless services from ServiceMonitors to prevent duplication of prometheus scrape targets #1308

## 2.0.13

* [ENHANCEMENT] Removed `rbac.create` option. #1317

## 2.0.12

* [ENHANCEMENT] Add memberlist named port to container spec. #1311

## 2.0.11

* [ENHANCEMENT] Turn `ruler` and `override-exporter` into optional components. #1304

## 2.0.10

* [ENHANCEMENT] Reorder some values for consistency. #1302
* [BUGFIX] Add missing `admin_api.env`, `gateway.env` and `overrides_exporter.env` values. #1302
* [BUGFIX] Remove `<service>.extraPorts` from values as it has no effect. #1302

## 2.0.9

* [ENHANCEMENT] Disable gateway ingress by default. #1303
* [BUGFIX] Fix null port at gateway ingress definition. #1303

## 2.0.8

* [ENHANCEMENT] Add validation if `activity_tracker.filepath` is missing in `mimir.config`. #1290
* [ENHANCEMENT] Add validation if `server.http_listen_port` or `server.grpc_listen_port` is set in `mimir.config`. #1290
* [BUGFIX] Add missing empty array definition for `extraVolumeMounts` in admin_api, gateway and override-exporter. #1290
* [BUGFIX] Fix wrong template called in nginx helper. #1290

## 2.0.7

* [ENHANCEMENT] Add option to modify the port for the GEM gateway service. #1270

## 2.0.6

* [ENHANCEMENT] Add option for an ingress on GEM gateway. #1266

## 2.0.5

* [BUGFIX] Use new component name system for gateway ingress. This regression has been introduced with #1203. #1260

## 2.0.4

* [ENHANCEMENT] Determine PodDisruptionBudget APIVersion based on running version of k8s #1229

## 2.0.3

* [ENHANCEMENT] Update README.md with helm-docs version 1.8.1 instead of old 1.4.0. #1230

## 2.0.2

* [ENHANCEMENT] Update Grafana Enterprise Metrics docker image tag to v2.0.1 #1241

## 2.0.1

* [BUGFIX] Honor `global.clusterDomain` when referencing internal services, e.g. alertmanager or nginx gateway. #1227

## 2.0.0

* [CHANGE] **Breaking** for existing users of `mimir-distributed`: the naming convention is changed to have shorter resource names, as in `<release>-mimir-distributed-store-gateway` is now just `<release>-mimir-store-gateway`. To have the previous names, please specify `nameOverride: mimir-distributed` in the values. #1203
* [CHANGE] The chart `enterprise-metrics` is renamed to `mimir-distributed`. #1203
* [CHANGE] **Breaking** Configuration for Grafana Enterprise Metrics is now in the value `mimir.config` as a helm template **string**.
  Please consult the [Grafana Enterprise Migration Guide](https://grafana.com/docs/enterprise-metrics/latest/migrating-from-gem-1.7/) to learn more about how to upgrade the configuration.
  Except for the following parameters specified as command line parameters in the Pod templates,
  everything is now set in this string-typed value, giving a definitive source of configuration.
  Exceptions:
    > The `-target=` must be provided individually.\
    The `-config.file=` obviously.\
    User defined arguments from `.<service>.extraArgs`.
* [CHANGE] **Breaking** Kubernetes object labels now follow the [kubernetes standard](https://kubernetes.io/docs/concepts/overview/working-with-objects/common-labels/) (e.g. `app.kubernetes.io/component=ingester`). To enable smooth upgrade and compatibility with previous Grafana Enterprise Metrics Helm chart, the value `enterprise.legacyLabels` should be set to `true`.
* [CHANGE] **Breaking** Ingesters only support `StatefulSet` from now on as chunks storage was removed in favour of blocks storage.
* [CHANGE] **Breaking** Compactor is a required component, the value `compactor.enabled` is removed.
* [CHANGE] **Breaking** The configuration parameter `server.http_listen_port` and `server.grpc_listen_port` cannot be changed from their defaults.
* [CHANGE] The default for `ingester.ring.replication_factor` is now 3 and there will be 3 ingesters started even with the default `values.yaml`.
  On the other hand, Pod anti affinity is turned off by default to allow single node deployment.
* [FEATURE] Upgrade to [Grafana Enterprise Metrics v2.0.0](https://grafana.com/docs/enterprise-metrics/v2.0.x/)
* [FEATURE] Reworked chart to enable installing Grafana Mimir open source software version without licensed features.
* [FEATURE] Added the value `nameOverride` to enable migration from Cortex helm chart.
* [FEATURE] The alertmanager can be disabled with `alertmanager.enabled: false`, to support the use case of external alertmanager.
* [FEATURE] Added definitions of `ServiceMonitor` objects for Prometheus monitoring. Configuration is done via the `serviceMonitor` values. This enables partial functionality of Grafana Mimir dashboards out of the box - without alerts and recording rules pre-loaded.
* [ENHANCEMENT] Minio bucket creation is not tied to `admin-api` anymore, moved to its own job `templates/minio/create-bucket-job.yaml`.
* [BUGFIX] `.<service>.PodDisruptionBudget` was not working. Added template definition for all services. Pod disruption budget is enabled for the ingesters and store-gateways by default.
* [BUGFIX] Fix typo in value `.alertmanager.statefulset` to `.alertmanager.statefulSet`.
* [BUGFIX] Remove unused value `.useExternalLicense`.

## Entries from enterprise-metrics chart

## 1.8.1

* [ENHANCEMENT] Support Grafana Mimir monitoring mixin labels by setting container names to the component names.
  This will make it easier to select different components in cadvisor metrics.
  Previously, all containers used "enterprise-metrics" as the container name.
  Now, for example, the ingester Pod will have a container name "ingester" rather than "enterprise-metrics".

## 1.8.0

* [FEATURE] Upgrade to [Grafana Enterprise Metrics v1.7.0](https://grafana.com/docs/metrics-enterprise/latest/downloads/#v170----january-6th-2022).

## 1.7.3

* [BUGFIX] Alertmanager does not fail anymore to load configuration via the API. #945

## 1.7.2

* [CHANGE] The Ingester statefulset now uses podManagementPolicy Parallel, upgrading requires recreating the statefulset #920

## 1.7.1

* [BUGFIX] Remove chunks related default limits. #867

## 1.7.0

* [FEATURE] Upgrade to [Grafana Enterprise Metrics v1.6.1](https://grafana.com/docs/metrics-enterprise/latest/downloads/#v161----november-18th-2021). #839

## 1.6.0

* [FEATURE] Upgrade to [Grafana Enterprise Metrics v1.5.1](https://grafana.com/docs/metrics-enterprise/latest/downloads/#v151----september-21st-2021). #729
* [CHANGE] Production values set the ingester replication factor to three to avoid data loss.
  The resource calculations of these values already factored in this replication factor but did not apply it in the configuration.
  If you have not reduced the compute resources in these values then this change should have no impact besides increased resilience to ingester failure.
  If you have reduced the compute resources, consider increasing them back to the recommended values before installing this version. #729

## 1.5.6

* [BUGFIX] YAML exports are no longer included as part of the Helm chart. #726

## 1.5.5

* [BUGFIX] Ensure all PodSpecs have configurable initContainers. #708

## 1.5.4

* [BUGFIX] Adds a `Service` resource for the Compactor Pods and adds Compactor to the default set of gateway proxy URLs. In previous chart versions the Compactor would not show up in the GEM plugin "Ring Health" tab because the gateway did not know how to reach Compactor. #714

## 1.5.3

* [BUGFIX] This change does not affect single replica deployments of the
  admin-api but does fix the potential for an inconsistent state when
  running with multiple replicas of the admin-api and experiencing
  parallel writes for the same objects. #675

## 1.5.2

* [CHANGE] Removed all references to Consul in the yaml files since GEM will be focused on deploying with memberlist. Deleted the multi-kv-consul-primary-values.yaml and multi-kv-memberlist-primary-values.yaml files since they assume you're running Consul as your primary or second kvstore. #674

## 1.5.1

* [BUGFIX] Unused `ingress` configuration section removed from `values.yaml`. #658

## 1.5.0

* [FEATURE] Upgrade to [Grafana Enterprise Metrics v1.5.0](https://grafana.com/docs/metrics-enterprise/latest/downloads/#v150----august-24th-2021). #641

## 1.4.7

* [CHANGE] Enabled enterprise authentication by default.
  > **Breaking:** This change can cause losing access to the GEM cluster in case `auth.type` has not
  > been set explicitly.
  > This is a security related change and therefore released in a patch release.

## 1.4.6

* [FEATURE] Run an instance of the GEM overrides-exporter by default. #590

## 1.4.5

* [BUGFIX] Add `memberlist.join` configuration to the ruler. #618

## 1.4.4

* [CHANGE] Removed livenessProbe configuration as it can often be more detrimental than having none. Users can still configure livenessProbes with the per App configuration hooks. #594

## 1.4.3

* [ENHANCEMENT] Added values files for installations that require setting resource limits. #583

## 1.4.2

* [CHANGE] The compactor data directory configuration has been corrected to `/data`. #562
  > **Note:** The compactor is stateless and no data stored in the existing data directory needs to be moved in order to facilitate this upgrade.
  > For more information, refer to the [Cortex Compactor documentation](https://cortexmetrics.io/docs/blocks-storage/compactor/).
* [FEATURE] Upgrade to [Grafana Enterprise Metrics v1.4.2](https://grafana.com/docs/metrics-enterprise/latest/downloads/#v142----jul-21st-2021) #562

## 1.4.1

* [BUGFIX] Fixed DNS address of distributor client for self-monitoring. #569

## 1.4.0

* [CHANGE] Use updated querier response compression configuration, changed in 1.4.0. #524
* [CHANGE] Use updated alertmanager storage configuration, changed in 1.4.0. #524
* [FEATURE] Upgrade to [Grafana Enterprise Metrics v1.4.1](https://grafana.com/docs/metrics-enterprise/latest/downloads/#v141----june-29th-2021). #524
* [FEATURE] Enable [GEM self-monitoring](https://grafana.com/docs/metrics-enterprise/latest/self-monitoring/). #524

## 1.3.5

* [CHANGE] The GRPC port on the query-frontend and store-gateway Kubernetes Services have been changed to match the naming of all other services. #523
* [FEATURE] Expose GRPC port on all GEM services. #523

## 1.3.4

* [BUGFIX] Removed symlinks from chart to fix Rancher repository imports. #504

## 1.3.3

* [FEATURE] The GEM config now uses the `{{ .Release.Name }}` variable as the default value for `cluster_name` which removes the need to additionally override this setting during an initial install. #500

## 1.3.2

* [FEATURE] Chart memcached dependencies are now at the latest release. This includes the memcached and the related exporter. #467

## 1.3.1

* [BUGFIX] Use non-deprecated alertmanager flags for cluster peers. #441
* [BUGFIX] Make store-gateway Service not headless. #441

## 1.3.0

* [FEATURE] Upgrade to [Grafana Enterprise Metrics v1.3.0](https://grafana.com/docs/metrics-enterprise/latest/downloads/#v130----april-26th-2021). #415

## 1.2.0

* [CHANGE] The chart now uses memberlist for the ring key-value store removing the need to run Consul. #340
  > **Warning:** Existing clusters will need to follow an upgrade procedure.
  > **Warning:** Existing clusters should first be upgraded to `v1.1.1` and use that version for migration before upgrading to `v1.2.0`.
  To upgrade to using memberlist:
  1. Ensure you are running the `v1.1.1` version of the chart.
  2. Deploy runtime `multi_kv_config` to use Consul as a primary and memberlist as the secondary key-value store.
     The values for such a change can be found in the [`multi-kv-consul-primary-values.yaml`](./multi-kv-consul-primary-values.yaml).
  3. Verify the configuration is in use by querying the [Configuration](https://cortexmetrics.io/docs/api/#configuration) HTTP API endpoint.
  4. Deploy runtime `multi_kv_config` to use memberlist as the primary and Consul as the secondary key-value store.
     The values for such a change can be found in [`multi-kv-memberlist-primary-values.yaml`](./multi-kv-memberlist-primary-values.yaml)
  5. Verify the configuration is in use by querying the [Configuration](https://cortexmetrics.io/docs/api/#configuration) HTTP API endpoint.
  6. Deploy `v1.2.0` helm chart which configures memberlist as the sole key-value store and removes the Consul resources.

## 1.1.1

* [FEATURE] Facilitate some runtime configuration of microservices. #342
* [FEATURE] Upgrade to [Grafana Enterprise Metrics v1.2.0](https://grafana.com/docs/metrics-enterprise/latest/downloads/#v120----march-10-2021). #342

## 1.1.0

* [CHANGE] The memcached chart from the deprecated Helm stable repository has been removed and replaced with a Bitnami chart. #333
  > **Warning:** This change will result in the cycling of your memcached Pods and will invalidate the existing cache.
* [CHANGE] Memcached Pod resource limits have been lowered to match requests. #333
* [FEATURE] YAML exports have been created for all chart values files. #333
* [BUGFIX] The values for the querier/ruler/store-gateway `-<prefix>.memcached.max-item-size` have been corrected to match the limit configured on the memcached server. #333

## 1.0.0

* [FEATURE] Initial versioned release. ##168

## Entries from mimir-distributed chart

## 0.1.8

* [BUGFIX] Fix nginx routing for rules and expose buildinfo. #1233

## 0.1.7

* [BUGFIX] Remove misplaced config value and add affinity rules in `capped-small.yaml` and `capped-large.yaml`. #1225

## 0.1.6

* [CHANGE] **Breaking** Compactor is a required component, the value `compactor.enabled` is removed. #1193
* [FEATURE] The alertmanager can be disabled with `alertmanager.enabled: false`, to support the use case of external alertmanager. #1193

## 0.1.5

* [BUGFIX] Fix labels for Mimir dashboards. #1190

## 0.1.4

* [BUGFIX] Fix documentation link missing slash. #1177

## 0.1.3

* [FEATURE] Add ServiceMonitor definitions. #1156

## 0.1.2

* [BUGFIX] Fix the naming of minio configmap and secret in the parent chart. #1152

## 0.1.1

* [BUGFIX] CI fixes. #1144

## 0.1.0

* [FEATURE] Initial commit, Mimir only, derived from `enterprise-metrics` chart. #1141<|MERGE_RESOLUTION|>--- conflicted
+++ resolved
@@ -29,14 +29,8 @@
 
 ## main / unreleased
 
-<<<<<<< HEAD
 * [ENHANCEMENT] Support `GOMEMLIMIT` configuration via `global.goMemLimitPercentage` or per-component `goMemLimitPercentage`, applied to distributor, ingester, querier, query-frontend, store-gateway, and compactor.  
 * [CHANGE] Store-gateway: When no `goMemLimitPercentage` is set, default `GOMEMLIMIT` to `resources.requests.memory` (legacy behavior preserved).
-=======
-* [CHANGE] Grafana Agent: Deprecate `metaMonitoring.grafanaAgent` values. #12307
-  * Grafana Agent was deprecated in early 2024 and reaches End-of-Support at the end of 2025.
-  * Instead of provisioning the agent's Kubernetes resources with the chart's `metaMonitoring.grafanaAgent.enabled`, collect Mimir's meta-monitoring data with an external collector. It's recommended to use Grafana k8s-monitoring, which manages the creation and lifecycle of Alloy instances and has built-in support for collecting telemetry from Grafana LGTM stacks.
->>>>>>> 2cfebb98
 * [CHANGE] Distributor: Reduce calculated `GOMAXPROCS` to closer to the requested number of CPUs. #12150
 * [CHANGE] Query-scheduler: The query-scheduler is now a required component that is always used by queriers and query-frontends. #12188
 * [ENHANCEMENT] Gateway ingress: Support labels for gateway ingress. #11964
