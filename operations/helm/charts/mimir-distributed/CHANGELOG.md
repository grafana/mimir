# Changelog

## Deprecated features

This section contains deprecated features and interfaces that the chart exposes. The deprecation policy of the chart is to
remove a deprecated item from the third major release after it has been deprecated it.

### List

* GEM gateway: remove port 8080 on the Service resource. Deprecated in `3.1.0` and will be removed in `6.0.0`.
  * __How to migrate__: replace usages of port 8080 with port 80; these usages can be in dashboards, Prometheus remote-write configurations, or automation for updating rules.
* NGINX configuration via `nginx` top-level values sections is being merged with by the `gateway` section. The
  `nginx` section is deprecated in `4.0.0` and will be removed in `7.0.0`.
  * __How to migrate__: refer to [Migrate to using the unified proxy deployment for NGINX and GEM gateway](https://grafana.com/docs/helm-charts/mimir-distributed/latest/migration-guides/migrate-to-unified-proxy-deployment/)

## Format of changelog

This changelog is continued from `enterprise-metrics` after Grafana Enterprise Metrics was added to `mimir-distributed` in PR #1203.
All notable changes to this chart will be documented in this file.

Entries should be ordered as follows:

* [CHANGE]
* [FEATURE]
* [ENHANCEMENT]
* [BUGFIX]

Entries should include a reference to the Pull Request that introduced the change.

## main / unreleased

<<<<<<< HEAD
* [FEATURE] Added experimental feature for deploying [KEDA](https://keda.sh) ScaledObjects as part of the helm chart for the components: distributor, querier, query-frontend and ruler. #7282 #7392 #7431
  * Autoscaling can be enabled via `distributor.kedaAutoscaling`, `ruler.kedaAutoscaling`, `query_frontend.kedaAutoscaling`, and `querier.kedaAutoscaling`.
  * Global configuration of `promtheusAddress`, `pollingInterval` and `customHeaders` can be found in `kedaAutoscaling`section.
  * Requires metamonitoring or custom installed Prometheus compatible solution, for more details on metamonitoring see [Monitor the health of your system](https://grafana.com/docs/helm-charts/mimir-distributed/latest/run-production-environment-with-helm/monitor-system-health/).
  * For migration please use `preserveReplicas` option of each component. This option should be enabled, when first time enabling KEDA autoscaling for a component, to preserve the current number of replicas. After the autoscaler takes over and is ready to scale the component, this option can be disabled. After disabling this option, the `replicas` field inside the components deployment will be ignored and the autoscaler will manage the number of replicas.
=======
* [CHANGE] Do not render resource blocks for `initContainers`, `nodeSelector`, `affinity` and `tolerations` if they are empty.
>>>>>>> 2091e9a4
* [CHANGE] Rollout-operator: remove default CPU limit. #7125
* [CHANGE] Ring: relaxed the hash ring heartbeat period and timeout for distributor, ingester, store-gateway and compactor: #6860
  * `-distributor.ring.heartbeat-period` set to `1m`
  * `-distributor.ring.heartbeat-timeout` set to `4m`
  * `-ingester.ring.heartbeat-period` set to `2m`
  * `-ingester.ring.heartbeat-timeout` set to `10m`
  * `-store-gateway.sharding-ring.heartbeat-period` set to `1m`
  * `-store-gateway.sharding-ring.heartbeat-timeout` set to `4m`
  * `-compactor.ring.heartbeat-period` set to `1m`
  * `-compactor.ring.heartbeat-timeout` set to `4m`
* [CHANGE] Ruler: Set `-distributor.remote-timeout` to 10s in order to accommodate writing large rule results to the ingester. #7143
* [CHANGE] Remove `-server.grpc.keepalive.max-connection-age` and `-server.grpc.keepalive.max-connection-age-grace` from default config. The configuration now applied directly to distributor, fixing parity with jsonnet. #7269
* [CHANGE] Remove `-server.grpc.keepalive.max-connection-idle` from default config. The configuration now applied directly to distributor, fixing parity with jsonnet. #7298
* [CHANGE] Distributor: termination grace period increased from 60s to 100s.
* [FEATURE] Added experimental feature for deploying [KEDA](https://keda.sh) ScaledObjects as part of the helm chart for the components: distributor, querier, query-frontend and ruler. #7282 #7392
  * Autoscaling can be enabled via `distributor.kedaAutoscaling`, `ruler.kedaAutoscaling`, `query_frontend.kedaAutoscaling`, and `querier.kedaAutoscaling`.
  * Global configuration of `promtheusAddress`, `pollingInterval` and `customHeaders` can be found in `kedaAutoscaling`section.
  * Requires metamonitoring or custom installed Prometheus compatible solution, for more details on metamonitoring see [Monitor the health of your system](https://grafana.com/docs/helm-charts/mimir-distributed/latest/run-production-environment-with-helm/monitor-system-health/). See [grafana/mimir#7367](https://github.com/grafana/mimir/issues/7367) for a migration procedure.
* [FEATURE] Gateway: Allow to configure whether or not NGINX binds IPv6 via `gateway.nginx.config.enableIPv6`. #7421
* [ENHANCEMENT] Add `jaegerReporterMaxQueueSize` Helm value for all components where configuring `JAEGER_REPORTER_MAX_QUEUE_SIZE` makes sense, and override the Jaeger client's default value of 100 for components expected to generate many trace spans. #7068 #7086 #7259
* [ENHANCEMENT] Rollout-operator: upgraded to v0.13.0. #7469
* [ENHANCEMENT] Query-frontend: configured `-shutdown-delay`, `-server.grpc.keepalive.max-connection-age` and termination grace period to reduce the likelihood of queries hitting terminated query-frontends. #7129
* [ENHANCEMENT] Distributor: reduced `-server.grpc.keepalive.max-connection-age` from `2m` to `60s` and configured `-shutdown-delay` to `90s` in order to reduce the chances of failed gRPC write requests when distributors gracefully shutdown. #7361
* [ENHANCEMENT] Add the possibility to create a dedicated serviceAccount for the `ruler` component by setting `ruler.serivceAcount.create` to true in the values. #7132
* [ENHANCEMENT] nginx, Gateway: set `proxy_http_version: 1.1` to proxy to HTTP 1.1. #5040
* [ENHANCEMENT] Gateway: make Ingress/Route host templateable. #7218
* [ENHANCEMENT] Make the PSP template configurable via `rbac.podSecurityPolicy`. #7190
* [ENHANCEMENT] Recording rules: add native histogram recording rules to `cortex_request_duration_seconds`. #7528
* [ENHANCEMENT] Make the port used in ServiceMonitor for kube-state-metrics configurable. #7507
* [BUGFIX] Metamonitoring: update dashboards to drop unsupported `step` parameter in targets. #7157
* [BUGFIX] Recording rules: drop rules for metrics removed in 2.0: `cortex_memcache_request_duration_seconds` and `cortex_cache_request_duration_seconds`. #7514
* [BUGFIX] Store-gateway: setting "resources.requests.memory" with a quantity that used power-of-ten SI suffix, caused an error. #7506

## 5.2.3

* [BUGFIX] admin-cache: set max connections to fix failure to start #7632

## 5.2.2

* [BUGFIX] Updated GEM image to v2.11.2. #7555

## 5.2.1

* [BUGFIX] Revert [PR 6999](https://github.com/grafana/mimir/pull/6999), introduced in 5.2.0, which broke installations relying on the default value of `blocks_storage.backend: s3`. If `mimir.structuredConfig.blocks_storage.backend: s3` wasn't explicitly set, then Mimir would fail to connect to S3 and will instead try to read and write blocks to the local filesystem. #7199

## 5.2.0

* [CHANGE] Remove deprecated configuration parameter `blocks_storage.bucket_store.max_chunk_pool_bytes`. #6673
* [CHANGE] Reduce `-server.grpc-max-concurrent-streams` from 1000 to 500 for ingester and to 100 for all components. #5666
* [CHANGE] Changed default `clusterDomain` from `cluster.local` to `cluster.local.` to reduce the number of DNS lookups made by Mimir. #6389
* [CHANGE] Change the default timeout used for index-queries caches from `200ms` to `450ms`. #6786
* [FEATURE] Added option to enable StatefulSetAutoDeletePVC for StatefulSets for compactor, ingester, store-gateway, and alertmanager via `*.persistance.enableRetentionPolicy`, `*.persistance.whenDeleted`, and `*.persistance.whenScaled`. #6106
* [FEATURE] Add pure Ingress option instead of the gateway service. #6932
* [ENHANCEMENT] Update the `rollout-operator` subchart to `0.10.0`. #6022 #6110 #6558 #6681
* [ENHANCEMENT] Add support for not setting replicas for distributor, querier, and query-frontend. #6373
* [ENHANCEMENT] Make Memcached connection limit configurable. #6715
* [BUGFIX] Let the unified gateway/nginx config listen on IPv6 as well. Followup to #5948. #6204
* [BUGFIX] Quote `checksum/config` when using external config. This allows setting `externalConfigVersion` to numeric values. #6407
* [BUGFIX] Update memcached-exporter to 0.14.1 due to CVE-2023-39325. #6861

## 5.1.4

* [BUGFIX] Update memcached-exporter to 0.14.1 due to CVE-2023-39325.

## 5.1.3

* [BUGFIX] Updated Mimir image to 2.10.4 and GEM images to v2.10.4. #6654

## 5.1.2

* [BUGFIX] Update Mimir image to 2.10.3 and GEM image to v2.10.3. #6427

## 5.1.1

* [BUGFIX] Update Mimir image to 2.10.2 and GEM image to v2.10.2. #6371

## 5.1.0

* [ENHANCEMENT] Update Mimir image to 2.10.0 and GEM image to v2.10.1. #6077
* [ENHANCEMENT] Make compactor podManagementPolicy configurable. #5902
* [ENHANCEMENT] Distributor: dynamically set `GOMAXPROCS` based on the CPU request. This should reduce distributor CPU utilization, assuming the CPU request is set to a value close to the actual utilization. #5588
* [ENHANCEMENT] Querier: dynamically set `GOMAXPROCS` based on the CPU request. This should reduce noisy neighbour issues created by the querier, whose CPU utilization could eventually saturate the Kubernetes node if unbounded. #5646
* [ENHANCEMENT] Sets the `appProtocol` value to `tcp` for the `gossip-ring-svc` service template. This allows memberlist to work with istio protocol selection. #5673
* [ENHANCEMENT] Update the `rollout-operator` subchart to `0.8.0`. #5718
* [ENHANCEMENT] Make store_gateway podManagementPolicy configurable. #5757
* [ENHANCEMENT] Set `maxUnavailable` to 0 for `distributor`, `overrides-exporter`, `querier`, `query-frontend`, `query-scheduler`, `ruler-querier`, `ruler-query-frontend`, `ruler-query-scheduler`, `nginx`, `gateway`, `admin-api`, `graphite-querier` and `graphite-write-proxy` deployments, to ensure they don't become completely unavailable during a rollout. #5924
* [ENHANCEMENT] Nginx: listen on IPv6 addresses. #5948
* [BUGFIX] Fix `global.podLabels` causing invalid indentation. #5625

## 5.0.0

* [CHANGE] Changed max unavailable ingesters and store-gateways in a zone to 50. #5327
* [CHANGE] Don't render PodSecurityPolicy on Kubernetes >=1.24. (was >= 1.25). This helps with upgrades between 1.24 and 1.25. To use a PSP in 1.24, toggle `rbac.forcePSPOnKubernetes124: true`. #5357
* [ENHANCEMENT] Ruler: configure the ruler storage cache when the metadata cache is enabled. #5326 #5334
* [ENHANCEMENT] Helm: support metricRelabelings in the monitoring serviceMonitor resources via `metaMonitoring.serviceMonitor.metricRelabelings`. #5340
* [ENHANCEMENT] Service Account: allow adding labels to the service account. #5355
* [ENHANCEMENT] Memcached: enable providing additional extended options (`-o/--extended`) via `<cache-section>.extraExtendedOptions`. #5353
* [ENHANCEMENT] Memcached exporter: enable adding additional CLI arguments via `memcachedExporter.extraArgs`. #5353
* [ENHANCEMENT] Memcached: allow mounting additional volumes to the memcached and exporter containers via `<cache-section>.extraVolumes` and `<cache-section>.extraVolumeMounts`. #5353

## 4.5.0

* [CHANGE] Query-frontend: enable cardinality estimation via `frontend.query_sharding_target_series_per_shard` in the Mimir configuration for query sharding by default if `results-cache.enabled` is true. #5128
* [CHANGE] Remove `graphite-web` component from the graphite proxy. The `graphite-web` component had several configuration issues which meant it was failing to process requests. #5133
* [ENHANCEMENT] Set `nginx` and `gateway` Nginx read timeout (`proxy_read_timeout`) to 300 seconds (increase from default 60 seconds), so that it doesn't interfere with the querier's default 120 seconds timeout (`mimir.structuredConfig.querier.timeout`). #4924
* [ENHANCEMENT] Update nginx image to `nginxinc/nginx-unprivileged:1.24-alpine`. #5066
* [ENHANCEMENT] Update the `rollout-operator` subchart to `0.5.0`. #4930
* [ENHANCEMENT] Store-gateway: set `GOMEMLIMIT` to the memory request value. This should reduce the likelihood the store-gateway may go out of memory, at the cost of an higher CPU utilization due to more frequent garbage collections when the memory utilization gets closer or above the configured requested memory. #4971
* [ENHANCEMENT] Store-gateway: dynamically set `GOMAXPROCS` based on the CPU request. This should reduce the likelihood a high load on the store-gateway will slow down the entire Kubernetes node. #5104
* [ENHANCEMENT] Add global.podLabels which can add POD labels to PODs directly controlled by this chart (mimir services, nginx). #5055
* [ENHANCEMENT] Enable the `track_sizes` feature for Memcached pods to help determine cache efficiency. #5209
* [BUGFIX] Fix Pod Anti-Affinity rule to allow ingesters of from the same zone to run on same node, by using `zone` label since the old `app.kubernetes.io/component` did not allow for this. #5031
* [ENHANCEMENT] Enable `PodDisruptionBudget`s by default for admin API, alertmanager, compactor, distributor, gateway, overrides-exporter, ruler, querier, query-frontend, query-scheduler, nginx, Graphite components, chunks cache, index cache, metadata cache and results cache.

## 4.4.1

* [CHANGE] Change number of Memcached max idle connections to 150. #4591
* [CHANGE] Set `unregister_on_shutdown` for `store-gateway` to `false` by default. #4690
* [FEATURE] Add support for Vault Agent. When enabled, the Pod annotations for TLS configurable components are updated to allow a running Vault Agent to fetch secrets from Vault and to inject them into a Pod. The annotations are updated for the following components: `admin-api`, `alertmanager`, `compactor`, `distributor`, `gateway`, `ingester`, `overrides-exporter`, `querier`, `query-frontend`, `query-scheduler`, `ruler`, `store-gateway`. #4660
* [FEATURE] Add documentation to use external Redis support for chunks-cache, metadata-cache and results-cache. #4348
* [FEATURE] Allow for deploying mixin dashboards as part of the helm chart. #4618
* [ENHANCEMENT] Update the `rollout-operator` subchart to `0.4.2`. #4524 #4659 #4780
* [ENHANCEMENT] Update the `memcached-exporter` to `v0.11.2`. #4570
* [ENHANCEMENT] Update memcached to `memcached:1.6.19-alpine`. #4581
* [ENHANCEMENT] Allow definition of multiple topology spread constraints. #4584
* [ENHANCEMENT] Expose image repo path as helm vars for containers created by grafana-agent-operator #4645
* [ENHANCEMENT] Update minio subchart to `5.0.7`. #4705
* [ENHANCEMENT] Configure ingester TSDB head compaction interval to 15m. #4870
* [ENHANCEMENT] Configure ingester TSDB WAL replay concurrency to 3. #4864
* [ENHANCEMENT] Configure compactor's first level compaction wait period to 25m. #4872
* [ENHANCEMENT] You can now configure `storageClass` per zone for Alertmanager, StoreGateway and Ingester. #4234
* [ENHANCEMENT] Add suffix to minio create buckets job to avoid mimir-distributed helm chart fail to upgrade when minio image version changes. #4936
* [BUGFIX] Helm-Chart: fix route to service port mapping. #4728
* [BUGFIX] Include podAnnotations on the tokengen Job. #4540
* [BUGFIX] Add http port in ingester and store-gateway headless services. #4573
* [BUGFIX] Set `gateway` and `nginx` HPA MetricTarget type to Utilization to align with usage of averageUtilization. #4642
* [BUGFIX] Add missing imagePullSecrets configuration to the `graphite-web` deployment template. #4716

## 4.3.1

* [BUGFIX] Updated Go version in Mimir and GEM images to 1.20.3 to fix CVE-2023-24538. #4803

## 4.3.0

* [CHANGE] Ruler: changed ruler deployment max surge from `0` to `50%`, and max unavailable from `1` to `0`. #4381
* [FEATURE] Add cache support for GEM's admin bucket. The cache will be enabled by default when you use the
  small.yaml, large.yaml, capped-small.yaml or capped-large.yaml Helm values file. #3740
  > **Note:** For more information, refer to the [Grafana Enterprise Metrics configuration](https://grafana.com/docs/enterprise-metrics/latest/config).
* [ENHANCEMENT] Update GEM image grafana/enterprise-metrics to v2.7.0. #4533
* [ENHANCEMENT] Support autoscaling/v2 HorizontalPodAutoscaler for nginx autoscaling starting with Kubernetes 1.23. #4285
* [ENHANCEMENT] Set default pod security context under `rbac.podSecurityContext` for easier install on OpenShift. #4272
* [BUGFIX] Allow override of Kubernetes version for nginx HPA. #4299
* [BUGFIX] Do not generate query-frontend-headless service if query scheduler is enabled. Fixes parity with jsonnet. #4353
* [BUGFIX] Apply `clusterLabel` to ServiceMonitors for kube-state-metrics, kubelet, and cadvisor. #4126
* [BUGFIX] Add http port in distributor headless service. Fixes parity with jsonnet. #4392
* [BUGFIX] Generate the pod security context on the pod level in graphite web deployment, instead of on container level. #4272
* [BUGFIX] Fix kube-state-metrics metricRelabelings dropping pods and deployments. #4485
* [BUGFIX] Allow for single extraArg flags in templated memcached args. #4407

## 4.2.1

* [BUGFIX] Updated Go version in Mimir and GEM images to 1.20.3 and 1.19.8 to fix CVE-2023-24538. #4818

## 4.2.0

* [ENHANCEMENT] Allow NGINX error log level to be overridden and access log to be disabled. #4230
* [ENHANCEMENT] Update GEM image grafana/enterprise-metrics to v2.6.0. #4279

## 4.1.0

* [CHANGE] Configured `max_total_query_length: 12000h` limit to match Mimir jsonnet-based deployment. #3879
* [ENHANCEMENT] Enable users to specify additional Kubernetes resource manifests using the `extraObjects` variable. #4102
* [ENHANCEMENT] Update the `rollout-operator` subchart to `0.2.0`. #3624
* [ENHANCEMENT] Add ability to manage PrometheusRule for metamonitoring with Prometheus operator from the Helm chart. The alerts are disabled by default but can be enabled with `prometheusRule.mimirAlerts` set to `true`. To enable the default rules, set `mimirRules` to `true`. #2134 #2609
* [ENHANCEMENT] Update memcached image to `memcached:1.6.17-alpine`. #3914
* [ENHANCEMENT] Update minio subchart to `5.0.4`. #3942
* [BUGFIX] Enable `rollout-operator` to use PodSecurityPolicies if necessary. #3686
* [BUGFIX] Fixed gateway's checksum/config when using nginx #3780
* [BUGFIX] Disable gateway's serviceMonitor when using nginx #3781
* [BUGFIX] Expose OTLP ingestion in the `gateway` NGINX configuration. #3851
* [BUGFIX] Use alertmanager headless service in `gateway` NGINX configuration. #3851
* [BUGFIX] Use `50Gi` persistent volume for ingesters in `capped-small.yaml`. #3919
* [BUGFIX] Set server variables in NGINX configuration so that IP addresses are re-resolved when TTLs expire. #4124
* [BUGFIX] Do not include namespace for the PodSecurityPolicy definition as it is not needed and some tools reject it outright. #4164

## 4.0.1

* [ENHANCEMENT] Bump Grafana Enterprise Metrics image version to 2.5.1 #3902

## 4.0.0

* [FEATURE] Support deploying NGINX via the `gateway` section. The `nginx` section will be removed in `7.0.0`. See
  [Migrate to using the unified proxy deployment for NGINX and GEM gateway](https://grafana.com/docs/helm-charts/mimir-distributed/latest/migration-guides/migrate-to-unified-proxy-deployment/)
* [CHANGE] **breaking change** **Data loss without action.** Enables [zone-aware replication](https://grafana.com/docs/mimir/latest/configure/configure-zone-aware-replication/) for ingesters and store-gateways by default. #2778
  - If you are **upgrading** an existing installation:
    - Turn off zone-aware replication, by setting the following values:
      ```yaml
      ingester:
        zoneAwareReplication:
          enabled: false
      store_gateway:
        zoneAwareReplication:
          enabled: false
      rollout_operator:
        enabled: false
      ```
    - After the upgrade you can migrate to the new zone-aware replication setup, see [Migrate from single zone to zone-aware replication with Helm](https://grafana.com/docs/mimir/latest/migration-guide/migrating-from-single-zone-with-helm/) guide.
  - If you are **installing** the chart:
    - Ingesters and store-gateways are installed with 3 logical zones, which means both ingesters and store-gateways start 3 replicas each.
* [CHANGE] **breaking change** Reduce the number of ingesters in small.yaml form 4 to 3. This should be more accurate size for the scale of 1M AS. Before upgrading refer to [Scaling down ingesters](https://grafana.com/docs/mimir/latest/operators-guide/run-production-environment/scaling-out/#scaling-down-ingesters) to scale down `ingester-3`. Alternatively override the number of ingesters to 4. #3035
* [CHANGE] **breaking change** Update minio subchart from `4.0.12` to `5.0.0`, which inherits the breaking change of minio gateway mode being removed. #3352
* [CHANGE] Nginx: uses the headless service of alertmanager, ingester and store-gateway as backends, because there are 3 separate services for each zone. #2778
* [CHANGE] Gateway: uses the headless service of alertmanager as backend, because there are 3 separate services for each zone. #2778
* [CHANGE] Update sizing plans (small.yaml, large.yaml, capped-small.yaml, capped-large.yaml). These reflect better how we recommend running Mimir and GEM in production. most plans have adjusted number of replicas and resource requirements. The only **breaking change** is in small.yaml which has reduced the number of ingesters from 4 to 3; for scaling down ingesters refer to [Scaling down ingesters](https://grafana.com/docs/mimir/latest/operators-guide/run-production-environment/scaling-out/#scaling-down-ingesters). #3035
* [CHANGE] Change default securityContext of Mimir and GEM Pods and containers, so that they comply with a [Restricted pod security policy](https://kubernetes.io/docs/concepts/security/pod-security-standards/).
  This changes what user the containers run as from `root` to `10001`. The files in the Pods' attached volumes should change ownership with the `fsGroup` change;
  most CSI drivers support changing the value of `fsGroup`, or kubelet is able to do the ownership change instead of the CSI driver. This is not the case for the HostPath driver.
  If you are using HostPath or another driver that doesn't support changing `fsGroup`, then you have a couple of options: A) set the `securityContext` of all Mimir and GEM components to `{}` in your values file; B) delete PersistentVolumes and PersistentVolumeClaims and upgrade the chart; C) add an initContainer to all components that use a PVC that changes ownership of the mounted volumes.
  If you take no action and `fsGroup` is not supported by your CSI driver, then components will fail to start. #3007
* [CHANGE] Restrict Pod seccomp profile to `runtime/default` in the default PodSecurityPolicy of the chart. #3007
* [CHANGE] Use the chart's service account for metamonitoring instead of creating one specific to metamonitoring. #3350
* [CHANGE] Use mimir for the nginx ingress example #3336
* [ENHANCEMENT] Metamonitoring: If enabled and no URL is configured, then metamonitoring metrics will be sent to
  Mimir under the `metamonitoring` tenant; this enhancement does not apply to GEM. #3176
* [ENHANCEMENT] Improve default rollout strategies. Now distributor, overrides_exporter, querier, query_frontend, admin_api, gateway, and graphite components can be upgraded more quickly and also can be rolled out with a single replica without downtime. #3029
* [ENHANCEMENT] Metamonitoring: make scrape interval configurable. #2945
* [ENHANCEMENT] Documented how to prevent a user from using a mismatched Helm chart `values.yaml` file. #3197
* [ENHANCEMENT] Update compactor configuration to match Jsonnet. #3353
  * This also now matches production configuration from Grafana Cloud
  * Set `compactor.compaction_interval` to `30m` (Decreased from `1h`)
  * Set `compactor.deletion_delay` to `2h` (Decreased from `12h`)
  * Set `compactor.max_closing_blocks_concurrency` to `2` (Increased from `1`)
  * Set `compactor.max_opening_blocks_concurrency` to `4` (Increased from `1`)
  * Set `compactor.symbols_flushers_concurrency` to `4` (Increased from `1`)
  * Set `compactor.sharding_ring.wait_stability_min_duration` to `1m` (Increased from `0`)
* [ENHANCEMENT] Update read path configuration to match Jsonnet #2998
  * This also now matches production configuration from Grafana Cloud
  * Set `blocks_storage.bucket_store.max_chunk_pool_bytes` to `12GiB` (Increased from `2GiB`)
  * Set `blocks_storage.bucket_Store.index_cache.memcached.max_item_size` to `5MiB` (Decreased from `15MiB`)
  * Set `frontend.grpc_client_config.max_send_msg_size` to `400MiB` (Increased from `100MiB`)
  * Set `limits.max_cache_freshness` to `10m` (Increased from `1m`)
  * Set `limits.max_query_parallelism` to `240` (Increased from `224`)
  * Set `query_scheduler.max_outstanding_requests_per_tenant` to `800` (Decreased from `1600`)
  * Set `store_gateway.sharding_ring.wait_stability_min_duration` to `1m` (Increased from `0`)
  * Set `frontend.results_cache.memcached.timeout` to `500ms` (Increased from `100ms`)
  * Unset `frontend.align_queries_with_step` (Was `true`, now defaults to `false`)
  * Unset `frontend.log_queries_longer_than` (Was `10s`, now defaults to `0`, which is disabled)
* [ENHANCEMENT] Added `usage_stats.installation_mode` configuration to track the installation mode via the anonymous usage statistics. #3294
* [ENHANCEMENT] Update grafana-agent-operator subchart to 0.2.8. Notable changes are being able to configure Pod's SecurityContext and Container's SecurityContext. #3350
* [ENHANCEMENT] Add possibility to configure fallbackConfig for alertmanager and set it by default. Now tenants without an alertmanager config will not see errors accessing the alertmanager UI or when using the alertmanager API. #3360
* [ENHANCEMENT] Add ability to set a `schedulerName` for alertmanager, compactor, ingester and store-gateway. This is needed for example for some storage providers. #3140
* [BUGFIX] Fix an issue that caused metamonitoring secrets to be created incorrectly #3170
* [BUGFIX] Nginx: fixed `imagePullSecret` value reference inconsistency. #3208
* [BUGFIX] Move the activity tracker log from /data to /active-query-tracker to remove ignore log messages. #3169
* [BUGFIX] Fix invalid ingress NGINX configuration due to newline in prometheusHttpPrefix Helm named templates. #3087
* [BUGFIX] Added missing endpoint for OTLP in NGINX #3479

## 3.3.0

* [ENHANCEMENT] Update GEM image grafana/enterprise-metrics to v2.4.0. #3445

## 3.2.0

* [CHANGE] Nginx: replace topology key previously used in `podAntiAffinity` (`failure-domain.beta.kubernetes.io/zone`) with a different one `topologySpreadConstraints` (`kubernetes.io/hostname`). #2722
* [CHANGE] Use `topologySpreadConstraints` instead of `podAntiAffinity` by default. #2722
  - **Important**: if you are not using the sizing plans (small.yaml, large.yaml, capped-small.yaml, capped-large.yaml) in production, you should reintroduce pod affinity rules for the ingester and store-gateway. This also fixes a missing label selector for the ingester.
     Merge the following to your custom values file:
     ```yaml
     ingester:
       affinity:
         podAntiAffinity:
           requiredDuringSchedulingIgnoredDuringExecution:
              - labelSelector:
                  matchExpressions:
                    - key: target
                      operator: In
                      values:
                        - ingester
                topologyKey: 'kubernetes.io/hostname'
              - labelSelector:
                  matchExpressions:
                    - key: app.kubernetes.io/component
                      operator: In
                      values:
                        - ingester
                topologyKey: 'kubernetes.io/hostname'
     store_gateway:
       affinity:
         podAntiAffinity:
           requiredDuringSchedulingIgnoredDuringExecution:
              - labelSelector:
                  matchExpressions:
                    - key: target
                      operator: In
                      values:
                        - store-gateway
                topologyKey: 'kubernetes.io/hostname'
              - labelSelector:
                  matchExpressions:
                    - key: app.kubernetes.io/component
                      operator: In
                      values:
                        - store-gateway
                topologyKey: 'kubernetes.io/hostname'
     ```
* [CHANGE] Ingresses for the GEM gateway and nginx will no longer render on Kubernetes versions <1.19. #2872
* [FEATURE] Add support for OpenShift Routes for Nginx #2908
* [FEATURE] Add support for `topologySpreadConstraints` to all components; add `topologySpreadConstraints` to GEM gateway, admin-api, and alertmanager, which did not have `podAntiAffinity` previously. #2722
* [ENHANCEMENT] Document `kubeVersionOverride`. If you rely on `helm template`, use this in your values to set the Kubernetes version. If unset helm will use the kubectl client version as the Kubernetes version with `helm template`, which may cause the chart to render incompatible manifests for the actual server version. #2872
* [ENHANCEMENT] Support autoscaling/v2 HorizontalPodAutoscaler for nginx autoscaling. This is used when deploying on Kubernetes >= 1.25. #2848
* [ENHANCEMENT] Monitoring: Add additional flags to conditionally enable log / metric scraping. #2936
* [ENHANCEMENT] Add podAntiAffinity to sizing plans (small.yaml, large.yaml, capped-small.yaml, capped-large.yaml). #2906
* [ENHANCEMENT] Add ability to configure and run mimir-continuous-test. #3117
* [BUGFIX] Fix wrong label selector in ingester anti affinity rules in the sizing plans. #2906
* [BUGFIX] Query-scheduler no longer periodically terminates connections from query-frontends and queriers. This caused some queries to time out and EOF errors in the logs. #3262

## 3.1.0

* [CHANGE] **breaking change** Update minio deprecated helm chart (<https://helm.min.io/>) to the supported chart's version (<https://charts.min.io/>). #2427
  - Renamed helm config values `minio.accessKey` to `minio.rootUser`.
  - Renamed helm config values `minio.secretKey` to `minio.rootPassword`.
  - Minio container images are now loaded from quay.io instead of Docker Hub. Set `minio.image.repository` value to override the default behavior.
* [CHANGE] Enable [query sharding](https://grafana.com/docs/mimir/latest/operators-guide/architecture/query-sharding/) by default. If you override the value of `mimir.config`, then take a look at `mimir.config` in the `values.yaml` from this version of the chart and incorporate the differences. If you override `mimir.config`, then consider switching to `mimir.structuredConfig`. To disable query sharding set `mimir.structuredConfig.frontend.parallelize_shardable_queries` to `false`. #2655
* [FEATURE] Add query-scheduler, which is now enabled by default. If you have copied the `mimir.config`, then update it to correctly configure the query-frontend and the querier. #2087
* [FEATURE] Added support to run graphite-proxy alongside GEM. It is disabled by default. Set `graphite.enabled=true` in your values config to get it running. #2711
* [ENHANCEMENT] Add backfill endpoints to Nginx configuration. #2478
* [ENHANCEMENT] Add `namespace` to smoke-test helm template to allow the job to be deployed within the same namespace as the rest of the deployment. #2515
* [ENHANCEMENT] Memberlist now uses DNS service-discovery by default. #2549 #2561
* [ENHANCEMENT] The Mimir configuration parameters `server.http_listen_port` and `server.grpc_listen_port` are now configurable in `mimir.structuredConfig`. #2561
* [ENHANCEMENT] Default to injecting the `no_auth_tenant` from the Mimir configuration as the value for `X-Scope-OrgID` in nginx. #2614
* [ENHANCEMENT] Default `ingester.ring.tokens-file-path` and `store-gateway.sharding-ring.tokens-file-path` to `/data/tokens` to prevent resharding on restarts. #2726
* [ENHANCEMENT] Upgrade memcached image tag to `memcached:1.6.16-alpine`. #2740
* [ENHANCEMENT] Upgrade nginx image tag to `nginxinc/nginx-unprivileged:1.22-alpine`. #2742
* [ENHANCEMENT] Upgrade minio subchart to `4.0.12`. #2759
* [ENHANCEMENT] Update agent-operator subchart to `0.2.5`. #3009
* [BUGFIX] `nginx.extraArgs` are now actually passed to the nginx container. #2336
* [BUGFIX] Add missing `containerSecurityContext` to alertmanager and tokengen job. #2416
* [BUGFIX] Add missing `containerSecutiryContext` to memcached exporter containers. #2666
* [BUGFIX] Do not use undocumented `mulf` function in templates. #2752
* [BUGFIX] Open port 80 for the Enterprise `gateway` service so that the read and write address reported by NOTES.txt is correct. Also deprecate the current default of 8080. #2860
* [BUGFIX] Periodically rebalance gRPC connection between GEM gateway and distributors after scale out of the distributors. #2862
* [BUGFIX] Remove PodSecurityPolicy when running against Kubernetes >= 1.25. #2870

## 3.0.0

* [CHANGE] **breaking change** The minimal Kubernetes version is now 1.20. This reflects the fact that Grafana does not test with older versions. #2297
* [CHANGE] **breaking change** Make `ConfigMap` the default for `configStorageType`. This means that the Mimir (or Enterprise Metrics) configuration is now created in and loaded from a ConfigMap instead of a Secret. #2277
  - Set to `Secret` to keep existing way of working. See related #2031, #2017, #2089.
  - In case the configuration is loaded from an external Secret, `useExternalConfig=true`, then `configStorageType` must be set to `Secret`.
  - Having the configuration in a ConfigMap means that `helm template` now shows the configuration directly and `helm diff upgrade` can show the changes to the configuration.
* [CHANGE] Enable multi-tenancy by default. This means `multitenancy_enabled` is now `true` for both Mimir and Enterprise Metrics. Nginx will inject `X-Scope-OrgID=anonymous` header if the header is not present, ensuring backwards compatibility. #2117
* [CHANGE] **breaking change** The value `serviceMonitor` and everything under it is moved to `metaMonitoring.serviceMonitor` to group all meta-monitoring settings under one section. #2236
* [CHANGE] Added support to install on OpenShift. #2219
  - **breaking change** The value `rbac.pspEnabled` was removed.
  - Added new `rbac.type` option. Allowed values are `psp` and `scc`, for Pod Security Policy and Security Context Constraints (OpenShift) respectively.
  - Added `rbac.create` option to enable/disable RBAC configuration.
  - mc path in Minio changed to be compatible with OpenShift security.
* [CHANGE] **breaking change** Chart now uses custom memcached templates to remove bitnami dependency. There are changes to the Helm values, listed below. #2064
  - The `memcached` section now contains common values shared across all memcached instances.
  - New `memcachedExporter` section was added to configure memcached metrics exporter.
  - New `chunks-cache` section was added that refers to previous `memcached` configuration.
  - The section `memcached-queries` is renamed to `index-cache`.
  - The section `memcached-metadata` is renamed to `metadata-cache`.
  - The section `memcached-results` is renamed to `results-cache`.
  - The value `memcached-*.replicaCount` is replaced with `*-cache.replicas` to align with the rest of the services.
    - Renamed `memcached.replicaCount` to `chunks-cache.replicas`.
    - Renamed `memcached-queries.replicaCount` to `index-cache.replicas`.
    - Renamed `memcached-metadata.replicaCount` to `metadata-cache.replicas`.
    - Renamed `memcached-results.replicaCount` to `results-cache.replicas`.
  - All memcached instances now share the same `ServiceAccount` that the chart uses for its services.
  - The value `memcached-*.architecture` was removed.
  - The value `memcached-*.arguments` was removed, the default arguments are now encoded in the template. Use `*-cache.extraArgs` to provide additional arguments as well as the values `*-cache.allocatedMemory`, `*-cache.maxItemMemory` and `*-cache.port` to set the memcached command line flags `-m`, `-I` and `-u`.
  - The remaining arguments are aligned with the rest of the chart's services, please consult the values file to check whether a parameter exists or was renamed.
* [CHANGE] Change default value for `blocks_storage.bucket_store.chunks_cache.memcached.timeout` to `450ms` to increase use of cached data. #2035
* [CHANGE] Remove setting `server.grpc_server_max_recv_msg_size` and `server.grpc_server_max_send_msg_size` to 100MB, since it is the default now, see #1884. #2300
* [FEATURE] Add `mimir-continuous-test` in smoke-test mode. Use `helm test` to run a smoke test of the read + write path.
* [FEATURE] Add meta-monitoring via the Grafana Agent Kubernetes operator: scrape metrics and collect logs from Mimir pods and ship them to a remote. #2068
* [ENHANCEMENT] Update memcached statefulset manifest #2321
  - Added imagePullSecrets block to pull images from private registry
  - Added resources block for memcachedExporter
* [ENHANCEMENT] ServiceMonitor object will now have default values based on release namesapce in the `namespace` and `namespaceSelector` fields. #2123
* [ENHANCEMENT] Set the `namespace` metadata field for all kubernetes objects to enable using `--namespace` correctly with Helm even if the specified namespace does not exist. #2123
* [ENHANCEMENT] The new value `serviceMonitor.clusterLabel` controls whether to add a `cluster` label and with what content to ServiceMonitor metrics. #2125
* [ENHANCEMENT] Set the flag `ingester.ring.instance-availability-zone` to `zone-default` for ingesters. This is the first step of introducing multi-zone ingesters. #2114
* [ENHANCEMENT] Add `mimir.structuredConfig` for adding and modifing `mimir.config` values after template evaulation. It can be used to alter individual values in the configuration and it's structured YAML instead of text. #2100
* [ENHANCEMENT] Add `global.podAnnotations` which can add POD annotations to PODs directly controlled by this chart (mimir services, nginx). #2099
* [ENHANCEMENT] Introduce the value `configStorageType` which can be either `ConfigMap` or `Secret`. This value sets where to store the Mimir/GEM application configuration. When using the value `ConfigMap`, make sure that any secrets, passwords, keys are injected from the environment from a separate `Secret`. See also: #2031, #2017. #2089
* [ENHANCEMENT] Add `global.extraEnv` and `global.extraEnvFrom` to values. This enables setting common environment variables and common injection of secrets to the POD environment of Mimir/GEM services and Nginx. Memcached and minio are out of scope for now. #2031
* [ENHANCEMENT] Add `extraEnvFrom` capability to all Mimir services to enable injecting secrets via environment variables. #2017
* [ENHANCEMENT] Enable `-config.expand-env=true` option in all Mimir services to be able to take secrets/settings from the environment and inject them into the Mimir configuration file. #2017
* [ENHANCEMENT] Add a simple test for enterprise installation #2027
* [ENHANCEMENT] Check for the containerSecurityContext in values file. #2112
* [ENHANCEMENT] Add `NOTES.txt` to show endpoints URLs for the user at install/upgrade. #2189
* [ENHANCEMENT] Add ServiceMonitor for overrides-exporter. #2068
* [ENHANCEMENT] Add `nginx.resolver` for allow custom resolver in nginx configuration and `nginx.extraContainers` which allow add side containers to the nginx deployment #2196

## 2.1.0

* [ENHANCEMENT] Bump image version to 2.1 #2001
  - For Grafana Mimir, see the release notes here: [Grafana Mimir 2.1](https://grafana.com/docs/mimir/latest/release-notes/v2.1/)
  - For Grafana Enterprise Metrics, see the release notes here: [Grafana Enterprise Metrics 2.1](https://grafana.com/docs/enterprise-metrics/v2.1.x/release-notes/v2-1/)
* [ENHANCEMENT] Disable `ingester.ring.unregister-on-shutdown` and `distributor.extend-writes` #1994
  - This will prevent resharding every series during a rolling ingester restart
  - Under some circumstances the previous values (both enabled) could cause write path degredation during rolling restarts
* [ENHANCEMENT] Add support for the results cache used by the query frontend #1993
  - This will result in additional resource usage due to the addition of one or
    more memcached replicas. This applies when using small.yaml, large.yaml,
    capped-large.yaml, capped-small.yaml, or when setting
    `memcached-results.enabled=true`
* [BUGFIX] Set up using older bitnami chart repository for memcached as old charts were deleted from the current one. #1998
* [BUGFIX] Use grpc round-robin for distributor clients in GEM gateway and self-monitoring
  - This utilizes an additional headless service for the distributor pods

## 2.0.14

* [BUGFIX] exclude headless services from ServiceMonitors to prevent duplication of prometheus scrape targets #1308

## 2.0.13

* [ENHANCEMENT] Removed `rbac.create` option. #1317

## 2.0.12

* [ENHANCEMENT] Add memberlist named port to container spec. #1311

## 2.0.11

* [ENHANCEMENT] Turn `ruler` and `override-exporter` into optional components. #1304

## 2.0.10

* [ENHANCEMENT] Reorder some values for consistency. #1302
* [BUGFIX] Add missing `admin_api.env`, `gateway.env` and `overrides_exporter.env` values. #1302
* [BUGFIX] Remove `<service>.extraPorts` from values as it has no effect. #1302

## 2.0.9

* [ENHANCEMENT] Disable gateway ingress by default. #1303
* [BUGFIX] Fix null port at gateway ingress definition. #1303

## 2.0.8

* [ENHANCEMENT] Add validation if `activity_tracker.filepath` is missing in `mimir.config`. #1290
* [ENHANCEMENT] Add validation if `server.http_listen_port` or `server.grpc_listen_port` is set in `mimir.config`. #1290
* [BUGFIX] Add missing empty array definition for `extraVolumeMounts` in admin_api, gateway and override-exporter. #1290
* [BUGFIX] Fix wrong template called in nginx helper. #1290

## 2.0.7

* [ENHANCEMENT] Add option to modify the port for the GEM gateway service. #1270

## 2.0.6

* [ENHANCEMENT] Add option for an ingress on GEM gateway. #1266

## 2.0.5

* [BUGFIX] Use new component name system for gateway ingress. This regression has been introduced with #1203. #1260

## 2.0.4

* [ENHANCEMENT] Determine PodDisruptionBudget APIVersion based on running version of k8s #1229

## 2.0.3

* [ENHANCEMENT] Update README.md with helm-docs version 1.8.1 instead of old 1.4.0. #1230

## 2.0.2

* [ENHANCEMENT] Update Grafana Enterprise Metrics docker image tag to v2.0.1 #1241

## 2.0.1

* [BUGFIX] Honor `global.clusterDomain` when referencing internal services, e.g. alertmanager or nginx gateway. #1227

## 2.0.0

* [CHANGE] **Breaking** for existing users of `mimir-distributed`: the naming convention is changed to have shorter resource names, as in `<release>-mimir-distributed-store-gateway` is now just `<release>-mimir-store-gateway`. To have the previous names, please specify `nameOverride: mimir-distributed` in the values. #1203
* [CHANGE] The chart `enterprise-metrics` is renamed to `mimir-distributed`. #1203
* [CHANGE] **Breaking** Configuration for Grafana Enterprise Metrics is now in the value `mimir.config` as a helm template **string**.
  Please consult the [Grafana Enterprise Migration Guide](https://grafana.com/docs/enterprise-metrics/latest/migrating-from-gem-1.7/) to learn more about how to upgrade the configuration.
  Except for the following parameters specified as command line parameters in the Pod templates,
  everything is now set in this string-typed value, giving a definitive source of configuration.
  Exceptions:
    > The `-target=` must be provided individually.\
    The `-config.file=` obviously.\
    User defined arguments from `.<service>.extraArgs`.
* [CHANGE] **Breaking** Kubernetes object labels now follow the [kubernetes standard](https://kubernetes.io/docs/concepts/overview/working-with-objects/common-labels/) (e.g. `app.kubernetes.io/component=ingester`). To enable smooth upgrade and compatibility with previous Grafana Enterprise Metrics Helm chart, the value `enterprise.legacyLabels` should be set to `true`.
* [CHANGE] **Breaking** Ingesters only support `StatefulSet` from now on as chunks storage was removed in favour of blocks storage.
* [CHANGE] **Breaking** Compactor is a required component, the value `compactor.enabled` is removed.
* [CHANGE] **Breaking** The configuration parameter `server.http_listen_port` and `server.grpc_listen_port` cannot be changed from their defaults.
* [CHANGE] The default for `ingester.ring.replication_factor` is now 3 and there will be 3 ingesters started even with the default `values.yaml`.
  On the other hand, Pod anti affinity is turned off by default to allow single node deployment.
* [FEATURE] Upgrade to [Grafana Enterprise Metrics v2.0.0](https://grafana.com/docs/enterprise-metrics/v2.0.x/)
* [FEATURE] Reworked chart to enable installing Grafana Mimir open source software version without licensed features.
* [FEATURE] Added the value `nameOverride` to enable migration from Cortex helm chart.
* [FEATURE] The alertmanager can be disabled with `alertmanager.enabled: false`, to support the use case of external alertmanager.
* [FEATURE] Added definitions of `ServiceMonitor` objects for Prometheus monitoring. Configuration is done via the `serviceMonitor` values. This enables partial functionality of Grafana Mimir dashboards out of the box - without alerts and recording rules pre-loaded.
* [ENHANCEMENT] Minio bucket creation is not tied to `admin-api` anymore, moved to its own job `templates/minio/create-bucket-job.yaml`.
* [BUGFIX] `.<service>.PodDisruptionBudget` was not working. Added template definition for all services. Pod disruption budget is enabled for the ingesters and store-gateways by default.
* [BUGFIX] Fix typo in value `.alertmanager.statefulset` to `.alertmanager.statefulSet`.
* [BUGFIX] Remove unused value `.useExternalLicense`.

## Entries from enterprise-metrics chart

## 1.8.1

* [ENHANCEMENT] Support Grafana Mimir monitoring mixin labels by setting container names to the component names.
  This will make it easier to select different components in cadvisor metrics.
  Previously, all containers used "enterprise-metrics" as the container name.
  Now, for example, the ingester Pod will have a container name "ingester" rather than "enterprise-metrics".

## 1.8.0

* [FEATURE] Upgrade to [Grafana Enterprise Metrics v1.7.0](https://grafana.com/docs/metrics-enterprise/latest/downloads/#v170----january-6th-2022).

## 1.7.3

* [BUGFIX] Alertmanager does not fail anymore to load configuration via the API. #945

## 1.7.2

* [CHANGE] The Ingester statefulset now uses podManagementPolicy Parallel, upgrading requires recreating the statefulset #920

## 1.7.1

* [BUGFIX] Remove chunks related default limits. #867

## 1.7.0

* [FEATURE] Upgrade to [Grafana Enterprise Metrics v1.6.1](https://grafana.com/docs/metrics-enterprise/latest/downloads/#v161----november-18th-2021). #839

## 1.6.0

* [FEATURE] Upgrade to [Grafana Enterprise Metrics v1.5.1](https://grafana.com/docs/metrics-enterprise/latest/downloads/#v151----september-21st-2021). #729
* [CHANGE] Production values set the ingester replication factor to three to avoid data loss.
  The resource calculations of these values already factored in this replication factor but did not apply it in the configuration.
  If you have not reduced the compute resources in these values then this change should have no impact besides increased resilience to ingester failure.
  If you have reduced the compute resources, consider increasing them back to the recommended values before installing this version. #729

## 1.5.6

* [BUGFIX] YAML exports are no longer included as part of the Helm chart. #726

## 1.5.5

* [BUGFIX] Ensure all PodSpecs have configurable initContainers. #708

## 1.5.4

* [BUGFIX] Adds a `Service` resource for the Compactor Pods and adds Compactor to the default set of gateway proxy URLs. In previous chart versions the Compactor would not show up in the GEM plugin "Ring Health" tab because the gateway did not know how to reach Compactor. #714

## 1.5.3

* [BUGFIX] This change does not affect single replica deployments of the
  admin-api but does fix the potential for an inconsistent state when
  running with multiple replicas of the admin-api and experiencing
  parallel writes for the same objects. #675

## 1.5.2

* [CHANGE] Removed all references to Consul in the yaml files since GEM will be focused on deploying with memberlist. Deleted the multi-kv-consul-primary-values.yaml and multi-kv-memberlist-primary-values.yaml files since they assume you're running Consul as your primary or second kvstore. #674

## 1.5.1

* [BUGFIX] Unused `ingress` configuration section removed from `values.yaml`. #658

## 1.5.0

* [FEATURE] Upgrade to [Grafana Enterprise Metrics v1.5.0](https://grafana.com/docs/metrics-enterprise/latest/downloads/#v150----august-24th-2021). #641

## 1.4.7

* [CHANGE] Enabled enterprise authentication by default.
  > **Breaking:** This change can cause losing access to the GEM cluster in case `auth.type` has not
  > been set explicitly.
  > This is a security related change and therefore released in a patch release.

## 1.4.6

* [FEATURE] Run an instance of the GEM overrides-exporter by default. #590

## 1.4.5

* [BUGFIX] Add `memberlist.join` configuration to the ruler. #618

## 1.4.4

* [CHANGE] Removed livenessProbe configuration as it can often be more detrimental than having none. Users can still configure livenessProbes with the per App configuration hooks. #594

## 1.4.3

* [ENHANCEMENT] Added values files for installations that require setting resource limits. #583

## 1.4.2

* [CHANGE] The compactor data directory configuration has been corrected to `/data`. #562
  > **Note:** The compactor is stateless and no data stored in the existing data directory needs to be moved in order to facilitate this upgrade.
  > For more information, refer to the [Cortex Compactor documentation](https://cortexmetrics.io/docs/blocks-storage/compactor/).
* [FEATURE] Upgrade to [Grafana Enterprise Metrics v1.4.2](https://grafana.com/docs/metrics-enterprise/latest/downloads/#v142----jul-21st-2021) #562

## 1.4.1

* [BUGFIX] Fixed DNS address of distributor client for self-monitoring. #569

## 1.4.0

* [CHANGE] Use updated querier response compression configuration, changed in 1.4.0. #524
* [CHANGE] Use updated alertmanager storage configuration, changed in 1.4.0. #524
* [FEATURE] Upgrade to [Grafana Enterprise Metrics v1.4.1](https://grafana.com/docs/metrics-enterprise/latest/downloads/#v141----june-29th-2021). #524
* [FEATURE] Enable [GEM self-monitoring](https://grafana.com/docs/metrics-enterprise/latest/self-monitoring/). #524

## 1.3.5

* [CHANGE] The GRPC port on the query-frontend and store-gateway Kubernetes Services have been changed to match the naming of all other services. #523
* [FEATURE] Expose GRPC port on all GEM services. #523

## 1.3.4

* [BUGFIX] Removed symlinks from chart to fix Rancher repository imports. #504

## 1.3.3

* [FEATURE] The GEM config now uses the `{{ .Release.Name }}` variable as the default value for `cluster_name` which removes the need to additionally override this setting during an initial install. #500

## 1.3.2

* [FEATURE] Chart memcached dependencies are now at the latest release. This includes the memcached and the related exporter. #467

## 1.3.1

* [BUGFIX] Use non-deprecated alertmanager flags for cluster peers. #441
* [BUGFIX] Make store-gateway Service not headless. #441

## 1.3.0

* [FEATURE] Upgrade to [Grafana Enterprise Metrics v1.3.0](https://grafana.com/docs/metrics-enterprise/latest/downloads/#v130----april-26th-2021). #415

## 1.2.0

* [CHANGE] The chart now uses memberlist for the ring key-value store removing the need to run Consul. #340
  > **Warning:** Existing clusters will need to follow an upgrade procedure.
  > **Warning:** Existing clusters should first be upgraded to `v1.1.1` and use that version for migration before upgrading to `v1.2.0`.
  To upgrade to using memberlist:
  1. Ensure you are running the `v1.1.1` version of the chart.
  2. Deploy runtime `multi_kv_config` to use Consul as a primary and memberlist as the secondary key-value store.
     The values for such a change can be found in the [`multi-kv-consul-primary-values.yaml`](./multi-kv-consul-primary-values.yaml).
  3. Verify the configuration is in use by querying the [Configuration](https://cortexmetrics.io/docs/api/#configuration) HTTP API endpoint.
  4. Deploy runtime `multi_kv_config` to use memberlist as the primary and Consul as the secondary key-value store.
     The values for such a change can be found in [`multi-kv-memberlist-primary-values.yaml`](./multi-kv-memberlist-primary-values.yaml)
  5. Verify the configuration is in use by querying the [Configuration](https://cortexmetrics.io/docs/api/#configuration) HTTP API endpoint.
  6. Deploy `v1.2.0` helm chart which configures memberlist as the sole key-value store and removes the Consul resources.

## 1.1.1

* [FEATURE] Facilitate some runtime configuration of microservices. #342
* [FEATURE] Upgrade to [Grafana Enterprise Metrics v1.2.0](https://grafana.com/docs/metrics-enterprise/latest/downloads/#v120----march-10-2021). #342

## 1.1.0

* [CHANGE] The memcached chart from the deprecated Helm stable repository has been removed and replaced with a Bitnami chart. #333
  > **Warning:** This change will result in the cycling of your memcached Pods and will invalidate the existing cache.
* [CHANGE] Memcached Pod resource limits have been lowered to match requests. #333
* [FEATURE] YAML exports have been created for all chart values files. #333
* [BUGFIX] The values for the querier/ruler/store-gateway `-<prefix>.memcached.max-item-size` have been corrected to match the limit configured on the memcached server. #333

## 1.0.0

* [FEATURE] Initial versioned release. ##168

## Entries from mimir-distributed chart

## 0.1.8

* [BUGFIX] Fix nginx routing for rules and expose buildinfo. #1233

## 0.1.7

* [BUGFIX] Remove misplaced config value and add affinity rules in `capped-small.yaml` and `capped-large.yaml`. #1225

## 0.1.6

* [CHANGE] **Breaking** Compactor is a required component, the value `compactor.enabled` is removed. #1193
* [FEATURE] The alertmanager can be disabled with `alertmanager.enabled: false`, to support the use case of external alertmanager. #1193

## 0.1.5

* [BUGFIX] Fix labels for Mimir dashboards. #1190

## 0.1.4

* [BUGFIX] Fix documentation link missing slash. #1177

## 0.1.3

* [FEATURE] Add ServiceMonitor definitions. #1156

## 0.1.2

* [BUGFIX] Fix the naming of minio configmap and secret in the parent chart. #1152

## 0.1.1

* [BUGFIX] CI fixes. #1144

## 0.1.0

* [FEATURE] Initial commit, Mimir only, derived from `enterprise-metrics` chart. #1141<|MERGE_RESOLUTION|>--- conflicted
+++ resolved
@@ -29,15 +29,12 @@
 
 ## main / unreleased
 
-<<<<<<< HEAD
 * [FEATURE] Added experimental feature for deploying [KEDA](https://keda.sh) ScaledObjects as part of the helm chart for the components: distributor, querier, query-frontend and ruler. #7282 #7392 #7431
   * Autoscaling can be enabled via `distributor.kedaAutoscaling`, `ruler.kedaAutoscaling`, `query_frontend.kedaAutoscaling`, and `querier.kedaAutoscaling`.
   * Global configuration of `promtheusAddress`, `pollingInterval` and `customHeaders` can be found in `kedaAutoscaling`section.
   * Requires metamonitoring or custom installed Prometheus compatible solution, for more details on metamonitoring see [Monitor the health of your system](https://grafana.com/docs/helm-charts/mimir-distributed/latest/run-production-environment-with-helm/monitor-system-health/).
   * For migration please use `preserveReplicas` option of each component. This option should be enabled, when first time enabling KEDA autoscaling for a component, to preserve the current number of replicas. After the autoscaler takes over and is ready to scale the component, this option can be disabled. After disabling this option, the `replicas` field inside the components deployment will be ignored and the autoscaler will manage the number of replicas.
-=======
 * [CHANGE] Do not render resource blocks for `initContainers`, `nodeSelector`, `affinity` and `tolerations` if they are empty.
->>>>>>> 2091e9a4
 * [CHANGE] Rollout-operator: remove default CPU limit. #7125
 * [CHANGE] Ring: relaxed the hash ring heartbeat period and timeout for distributor, ingester, store-gateway and compactor: #6860
   * `-distributor.ring.heartbeat-period` set to `1m`
