--- conflicted
+++ resolved
@@ -35,12 +35,9 @@
 * [ENHANCEMENT] Support autoscaling/v2 HorizontalPodAutoscaler for nginx autoscaling starting with Kubernetes 1.23. #4285
 * [BUGFIX] Allow override of Kubernetes version for nginx HPA. #4299
 * [BUGFIX] Do not generate query-frontend-headless service if query scheduler is enabled. Fixes parity with jsonnet. #4353
-<<<<<<< HEAD
-* [BUGFIX] Allow for single extraArg flags in templated memcached args. #4407
-=======
 * [BUGFIX] Apply `clusterLabel` to ServiceMonitors for kube-state-metrics, kubelet, and cadvisor. #4126
 * [BUGFIX] Add http port in distributor headless service. Fixes parity with jsonnet. #4392
->>>>>>> 9c0a384f
+* [BUGFIX] Allow for single extraArg flags in templated memcached args. #4407
 
 ## 4.2.0
 
