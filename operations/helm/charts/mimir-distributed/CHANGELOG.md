--- conflicted
+++ resolved
@@ -34,12 +34,9 @@
   * Writes dashboard: `cortex_request_duration_seconds` metric. #8757
   * Reads dashboard: `cortex_request_duration_seconds` metric. #8752
   * Rollout progress dashboard. #8779
-<<<<<<< HEAD
-  * Queries dashboard: `cortex_request_duration_seconds` metric. #8800
-=======
   * Alertmanager dashboard. #8792
   * Ruler dashboard: `cortex_request_duration_seconds` metric. #8795
->>>>>>> f15cdba8
+  * Queries dashboard: `cortex_request_duration_seconds` metric. #8800
 * [ENHANCEMENT] Memcached: Update to Memcached 1.6.28 and memcached-exporter 0.14.4. #8557
 * [ENHANCEMENT] Add missing fields in multiple topology spread constraints. #8533
 * [ENHANCEMENT] Add support for setting the image pull secrets, node selectors, tolerations and topology spread constraints for the Grafana Agent pods used for metamonitoring. #8670
