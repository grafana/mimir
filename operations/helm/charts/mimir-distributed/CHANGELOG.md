# Changelog

## Deprecated features

This section contains deprecated features and interfaces that the chart exposes. The deprecation policy of the chart is to
remove a deprecated item from the third major release after it has been deprecated it.

### List

* GEM gateway: remove port 8080 on the Service resource. Deprecated in `3.1.0` and will be removed in `6.0.0`.
  * __How to migrate__: replace usages of port 8080 with port 80; these usages can be in dashboards, Prometheus remote-write configurations, or automation for updating rules.
* NGINX configuration via `nginx` top-level values sections is being merged with by the `gateway` section. The
  `nginx` section is deprecated in `4.0.0` and will be removed in `7.0.0`.
  * __How to migrate__: refer to [Migrate to using the unified proxy deployment for NGINX and GEM gateway](https://grafana.com/docs/helm-charts/mimir-distributed/latest/migration-guides/migrate-to-unified-proxy-deployment/)

## Format of changelog

This changelog is continued from `enterprise-metrics` after Grafana Enterprise Metrics was added to `mimir-distributed` in PR #1203.
All notable changes to this chart will be documented in this file.

Entries should be ordered as follows:

* [CHANGE]
* [FEATURE]
* [ENHANCEMENT]
* [BUGFIX]

Entries should include a reference to the Pull Request that introduced the change.

## main / unreleased

* [CHANGE] KEDA Autoscaling: Changed toPromQLLabelSelector from object to list of strings, adding support for all PromQL operators. #10945
* [CHANGE] Memcached: Set a timeout of `500ms` for the `ruler-storage` cache instead of the default `200ms`. #11231
* [CHANGE] All: Environment variable `JAEGER_REPORTER_MAX_QUEUE_SIZE` is no longer set. Components will use OTel's default value of `2048` unless explicitly configured. You can still configure `JAEGER_REPORTER_MAX_QUEUE_SIZE` if you configure tracing using Jaeger env vars, and you can always set `OTEL_BSP_MAX_QUEUE_SIZE` OTel configuration. #11700
* [CHANGE] Update rollout-operator to latest release, this includes support for `OTEL_` tracing environment variables. #11748 #11794
* [CHANGE] Enable `memberlist.abort-if-fast-join-fails` for ingesters using memberlist #11931
* [CHANGE] Memcached: Set resource requests for the Memcached Prometheus exporter by default. #11933
* [CHANGE] Add `store_gateway.grpcMaxQueryResponseSizeBytes` value to set the max store-gateway gRCP query response send size (and corresponsing querier receive size), and set to 200MB by default. #11968
* [CHANGE] Distributor: Reduce calculated `GOMAXPROCS` to closer to the requested number of CPUs. #12150
* [BUGFIX] Memcached: Use `dnssrvnoa+` address prefix instead of `dns+` which results in DNS `SRV` record lookups instead of `A` or `AAAA`. This results in fewer cache evictions when the members of the Memcached cluster change. #11041
* [BUGFIX] Helm: Fix extra spaces in the extra-manifest helm chart.
* [BUGFIX] Helm: Work around [Helm PR 12879](https://github.com/helm/helm/pull/12879) not clearing fields with `null`, instead setting them to `null`. #11140
* [BUGFIX] KEDA Autoscaling: Resolved an issue where the authModes field was missing from the ScaledObject definition for the querier when authentication was enabled. #11709
* [BUGFIX] Fix indentation in the templates that resolve `extraVolumes` values. #11202
* [BUGFIX] Added extraVolumes to provisioner to support mounting TLS certificates. #11400
<<<<<<< HEAD
* [FEATURE] Config uption for emptyDir in store-gateway: #11951

=======
* [ENHANCEMENT] Add values for setting annotations and labels for the rollout-operator. #6733 #11924
>>>>>>> a9d150f5

## 5.7.0

* [CHANGE] Tokengen: Added k8s secret storage for the admin token. #5237
* [CHANGE] Memcached: Update to Memcached 1.6.34. #10318
* [CHANGE] Ring: relaxed the hash ring heartbeat timeout for store-gateways: #10634
  * `-store-gateway.sharding-ring.heartbeat-timeout` set to `10m`
* [CHANGE] Memcached: Use 3 replicas for all cache types by default in `large.yaml` and `small.yaml`. #10739
* [CHANGE] Memcached: Honor `global.clusterDomain` when building hostnames for each cache cluster. #10858
* [ENHANCEMENT] Upgrade Mimir and GEM to [2.16.0](https://github.com/grafana/mimir/blob/main/CHANGELOG.md#2160). #10962
* [ENHANCEMENT] Minio: update subchart to v5.4.0. #10346
* [ENHANCEMENT] Individual mimir components can override their container images via the *.image values. The component's image definitions always override the values set in global `image` or `enterprise.image`. #10340
* [ENHANCEMENT] Alertmanager, compactor, ingester, and store-gateway StatefulSets can configure their PVC template name via the corresponding *.persistentVolume.name values. #10376
* [ENHANCEMENT] Set resources for smoke-test job. #10608
* [ENHANCEMENT] All components can expose additional ports with their respective services via the *.service.extraPorts values. This allows exposing the containers that components declare in `extraContainers`. #10659
* [ENHANCEMENT] Add optional Helm update job for provisioning tenants. #10864
* [ENHANCEMENT] Add extra values for KEDA autoscaling to support authentication, `ignoreNullValues`, `unsafeSsl`, and `PromQLLabelSelector`. #10265
* [BUGFIX] Create proper in-cluster remote URLs when gateway and nginx are disabled. #10625
* [BUGFIX] Fix calculation of `mimir.siToBytes` and use floating point arithmetics. #10044

## 5.6.0

* [ENHANCEMENT] Upgrade Mimir and GEM to [2.15.0](https://github.com/grafana/mimir/blob/main/CHANGELOG.md#2150). #10369 #10447
* [CHANGE] Update rollout-operator version to 0.20.0. #9995
* [CHANGE] Remove the `track_sizes` feature for Memcached pods since it is unused. #10032
* [FEATURE] Add support for GEM's federation-frontend. See the `federation_frontend` section in the values file. #9673
* [ENHANCEMENT] Add support for setting type and internal traffic policy for Kubernetes service. Set `internalTrafficPolicy=Cluster` by default in all services with type `ClusterIP`. #9619
* [ENHANCEMENT] Add the possibility to create a dedicated serviceAccount for the `alertmanager` component by setting `alertmanager.serviceAcount.create` to true in the values. #9781
* [ENHANCEMENT] helm: add `enabled` field for admin-api, compactor, distributor, gateway, ingester, querier, query-frontend and store-gateway components. This helps when deploying the GEM federation-frontend on its own. #9734
* [BUGFIX] Do not quote container command args passed via *.extraArgs values. #10029
* [BUGFIX] Update `serviceAccountName` in the `alertmanager-statefulset` template. #10016
* [BUGFIX] Fix PVC template in AlertManager to not show diff in ArgoCD. #9774
* [BUGFIX] Fix how `fullnameOverride` is reflected in generated manifests. #9564
* [BUGFIX] Fix `extraObjects` linting with helm lint by padding with an extra new line. #9863
* [BUGFIX] Alertmanager: Set -server.http-idle-timeout to avoid EOF errors in ruler, also for zone aware Alertmanager #9851

## 5.5.1
* [BUGFIX] Fix incorrect use of topology spread constraints in `GrafanaAgent` CRD of metamonitoring. #9669

## 5.5.0

* [ENHANCEMENT] Upgrade Mimir and GEM to [2.14.0](https://github.com/grafana/mimir/blob/main/CHANGELOG.md#2140). #9591
* [ENHANCEMENT] Dashboards: allow switching between using classic or native histograms in dashboards.
  * Overview dashboard: status, read/write latency and queries/ingestion per sec panels, `cortex_request_duration_seconds` metric. #7674
  * Writes dashboard: `cortex_request_duration_seconds` metric. #8757
  * Reads dashboard: `cortex_request_duration_seconds` metric. #8752
  * Rollout progress dashboard: `cortex_request_duration_seconds` metric. #8779
  * Alertmanager dashboard: `cortex_request_duration_seconds` metric. #8792
  * Ruler dashboard: `cortex_request_duration_seconds` metric. #8795
  * Queries dashboard: `cortex_request_duration_seconds` metric. #8800
  * Remote ruler reads dashboard: `cortex_request_duration_seconds` metric. #8801
* [ENHANCEMENT] Memcached: Update to Memcached 1.6.31 and memcached-exporter 0.14.4. #8557 #9305
* [ENHANCEMENT] Add missing fields in multiple topology spread constraints. #8533
* [ENHANCEMENT] Add support for setting the image pull secrets, node selectors, tolerations and topology spread constraints for the Grafana Agent pods used for metamonitoring. #8670
* [ENHANCEMENT] Add support for setting resource requests and limits in the Grafana Agent pods used for metamonitoring. #8715
* [ENHANCEMENT] Add support for setting namespace for dashboard config maps. #8813
* [ENHANCEMENT] Add support for string `extraObjects` for better support with templating. #8825
* [ENHANCEMENT] Allow setting read and write urls in continous-test. #8741
* [ENHANCEMENT] Add support for running continuous-test with GEM. #8837
* [ENHANCEMENT] Alerts: `RequestErrors` and `RulerRemoteEvaluationFailing` have been enriched with a native histogram version. #9004
* [ENHANCEMENT] Add support for sigv4 authentication for remote write in metamonitoring. #9279
* [ENHANCEMENT] Ingester: set GOMAXPROCS to help with Go scheduling overhead when running on machines with lots of CPU cores. #9283
* [ENHANCEMENT] GEM: enable logging of access policy name and token name that execute query in query-frontend. #9348
* [ENHANCEMENT] Update rollout-operator to `v0.19.1` (Helm chart version `v0.18.0`). #9388
* [BUGFIX] Add missing container security context to run `continuous-test` under the restricted security policy. #8653
* [BUGFIX] Add `global.extraVolumeMounts` to the exporter container on memcached statefulsets #8787
* [BUGFIX] Fix helm releases failing when `querier.kedaAutoscaling.predictiveScalingEnabled=true`. #8731
* [BUGFIX] Alertmanager: Set -server.http-idle-timeout to avoid EOF errors in ruler. #8192
* [BUGFIX] Helm: fix second relabeling in ServiceMonitor and PVC template in compactor to not show diff in ArgoCD. #9195
* [BUGFIX] Helm: create query-scheduler `PodDisruptionBudget` only when the component is enabled. #9270

## 5.4.1

* [CHANGE] Upgrade GEM version to v2.13.1.

## 5.4.0

* [FEATURE] Add support for a dedicated query path for the ruler. This allows for the isolation of ruler and user query paths. Enable it via `ruler.remoteEvaluationDedicatedQueryPath: true`. #7964
* [CHANGE] Fine-tuned `terminationGracePeriodSeconds` for the following components: #7361 #7364
  * Alertmanager: changed from `60` to `900`
  * Distributor: changed from `60` to `100`
  * Ingester: changed from `240` to `1200`
  * Overrides-exporter: changed from `60` to `30`
  * Ruler: changed from `180` to `600`
  * Store-gateway: changed from `240` to `120`
  * Compactor: changed from `240` to `900`
  * Chunks-cache: changed from `60` to `30`
  * Index-cache: changed from `60` to `30`
  * Metadata-cache: changed from `60` to `30`
  * Results-cache: changed from `60` to `30`
* [CHANGE] Smoke-test: remove the `smoke_test.image` and `continuous_test.image` sections and reuse the main Mimir image from the top `image` section using the new `-target=continuous-test` CLI flag. #7923
* [ENHANCEMENT] Dashboards: allow switching between using classic of native histograms in dashboards. #7627
  * Overview dashboard, Status panel, `cortex_request_duration_seconds` metric.
* [ENHANCEMENT] Alerts: exclude `529` and `598` status codes from failure codes in `MimirRequestsError`. #7889
* [ENHANCEMENT] The new value `metaMonitoring.grafanaAgent.logs.clusterLabel` controls whether to add a `cluster` label and with what content to PodLogs logs. #7764
* [ENHANCEMENT] The new values `global.extraVolumes` and `global.extraVolumeMounts` adds volumes and volumeMounts to all pods directly managed by mimir-distributed. #7922
* [ENHANCEMENT] Smoke-test: Parameterized `backoffLimit` for smoke tests in Helm chart to accommodate slower startup environments like k3d. #8025
* [ENHANCEMENT] Add a volumeClaimTemplates section to the `chunks-cache`, `index-cache`, `metadata-cache`, and `results-cache` components. #8016
* [ENHANCEMENT] Add 'gateway.nginx.config.clientMaxBodySize' to the `gateway` to allow setting the maximum allowed size of the client request body. #7960 #8497
* [ENHANCEMENT] Update rollout-operator to `v0.17.0`. #8399
* [ENHANCEMENT] Omit rendering empty `subPath`, `args`, `env`, and `envFrom` in resource manifests. #7587
* [BUGFIX] Helm: Allowed setting static NodePort for nginx gateway via `gateway.service.nodePort`. #6966
* [BUGFIX] Helm: Expose AM configs in the `gateway` NGINX configuration. #8248
* [BUGFIX] Helm: fix ServiceMonitor and PVC template to not show diff in ArgoCD. #8829

## 5.3.0

* [CHANGE] Do not render resource blocks for `initContainers`, `nodeSelector`, `affinity` and `tolerations` if they are empty. #7559
* [CHANGE] Rollout-operator: remove default CPU limit. #7125
* [CHANGE] Ring: relaxed the hash ring heartbeat period and timeout for distributor, ingester, store-gateway and compactor: #6860
  * `-distributor.ring.heartbeat-period` set to `1m`
  * `-distributor.ring.heartbeat-timeout` set to `4m`
  * `-ingester.ring.heartbeat-period` set to `2m`
  * `-ingester.ring.heartbeat-timeout` set to `10m`
  * `-store-gateway.sharding-ring.heartbeat-period` set to `1m`
  * `-store-gateway.sharding-ring.heartbeat-timeout` set to `4m`
  * `-compactor.ring.heartbeat-period` set to `1m`
  * `-compactor.ring.heartbeat-timeout` set to `4m`
* [CHANGE] Ruler: Set `-distributor.remote-timeout` to 10s in order to accommodate writing large rule results to the ingester. #7143
* [CHANGE] Remove `-server.grpc.keepalive.max-connection-age` and `-server.grpc.keepalive.max-connection-age-grace` from default config. The configuration now applied directly to distributor, fixing parity with jsonnet. #7269
* [CHANGE] Remove `-server.grpc.keepalive.max-connection-idle` from default config. The configuration now applied directly to distributor, fixing parity with jsonnet. #7298
* [CHANGE] Distributor: termination grace period increased from 60s to 100s. #7361
* [CHANGE] Memcached: Change default read timeout for chunks and index caches to `750ms` from `450ms`. #7778
* [FEATURE] Added experimental feature for deploying [KEDA](https://keda.sh) ScaledObjects as part of the helm chart for the components: distributor, querier, query-frontend and ruler. #7282 #7392 #7431 #7679
  * Autoscaling can be enabled via `distributor.kedaAutoscaling`, `ruler.kedaAutoscaling`, `query_frontend.kedaAutoscaling`, and `querier.kedaAutoscaling`.
  * Global configuration of `promtheusAddress`, `pollingInterval` and `customHeaders` can be found in `kedaAutoscaling`section.
  * Requires metamonitoring or custom installed Prometheus compatible solution, for more details on metamonitoring see [Monitor the health of your system](https://grafana.com/docs/helm-charts/mimir-distributed/latest/run-production-environment-with-helm/monitor-system-health/).
  * For migration please use `preserveReplicas` option of each component. This option should be enabled, when first time enabling KEDA autoscaling for a component, to preserve the current number of replicas. After the autoscaler takes over and is ready to scale the component, this option can be disabled. After disabling this option, the `replicas` field inside the components deployment will be ignored and the autoscaler will manage the number of replicas.
* [FEATURE] Gateway: Allow to configure whether or not NGINX binds IPv6 via `gateway.nginx.config.enableIPv6`. #7421
* [ENHANCEMENT] Add `jaegerReporterMaxQueueSize` Helm value for all components where configuring `JAEGER_REPORTER_MAX_QUEUE_SIZE` makes sense, and override the Jaeger client's default value of 100 for components expected to generate many trace spans. #7068 #7086 #7259
* [ENHANCEMENT] Rollout-operator: upgraded to v0.13.0. #7469
* [ENHANCEMENT] Query-frontend: configured `-shutdown-delay`, `-server.grpc.keepalive.max-connection-age` and termination grace period to reduce the likelihood of queries hitting terminated query-frontends. #7129
* [ENHANCEMENT] Distributor: reduced `-server.grpc.keepalive.max-connection-age` from `2m` to `60s` and configured `-shutdown-delay` to `90s` in order to reduce the chances of failed gRPC write requests when distributors gracefully shutdown. #7361
* [ENHANCEMENT] Add the possibility to create a dedicated serviceAccount for the `ruler` component by setting `ruler.serviceAccount.create` to true in the values. #7132
* [ENHANCEMENT] nginx, Gateway: set `proxy_http_version: 1.1` to proxy to HTTP 1.1. #5040
* [ENHANCEMENT] Gateway: make Ingress/Route host templateable. #7218
* [ENHANCEMENT] Make the PSP template configurable via `rbac.podSecurityPolicy`. #7190
* [ENHANCEMENT] Recording rules: add native histogram recording rules to `cortex_request_duration_seconds`. #7528
* [ENHANCEMENT] Make the port used in ServiceMonitor for kube-state-metrics configurable. #7507
* [ENHANCEMENT] Produce a clearer error messages when multiple X-Scope-OrgID headers are present. #7704
* [ENHANCEMENT] Add `querier.kedaAutoscaling.predictiveScalingEnabled` to scale querier based on inflight queries 7 days ago. #7775
* [BUGFIX] Metamonitoring: update dashboards to drop unsupported `step` parameter in targets. #7157
* [BUGFIX] Recording rules: drop rules for metrics removed in 2.0: `cortex_memcache_request_duration_seconds` and `cortex_cache_request_duration_seconds`. #7514
* [BUGFIX] Store-gateway: setting "resources.requests.memory" with a quantity that used power-of-ten SI suffix, caused an error. #7506
* [BUGFIX] Do nor render empty fields for `subPath`, `args`, `env` & `envFrom` #7587

## 5.2.3

* [BUGFIX] admin-cache: set max connections to fix failure to start #7632

## 5.2.2

* [BUGFIX] Updated GEM image to v2.11.2. #7555

## 5.2.1

* [BUGFIX] Revert [PR 6999](https://github.com/grafana/mimir/pull/6999), introduced in 5.2.0, which broke installations relying on the default value of `blocks_storage.backend: s3`. If `mimir.structuredConfig.blocks_storage.backend: s3` wasn't explicitly set, then Mimir would fail to connect to S3 and will instead try to read and write blocks to the local filesystem. #7199

## 5.2.0

* [CHANGE] Remove deprecated configuration parameter `blocks_storage.bucket_store.max_chunk_pool_bytes`. #6673
* [CHANGE] Reduce `-server.grpc-max-concurrent-streams` from 1000 to 500 for ingester and to 100 for all components. #5666
* [CHANGE] Changed default `clusterDomain` from `cluster.local` to `cluster.local.` to reduce the number of DNS lookups made by Mimir. #6389
* [CHANGE] Change the default timeout used for index-queries caches from `200ms` to `450ms`. #6786
* [FEATURE] Added option to enable StatefulSetAutoDeletePVC for StatefulSets for compactor, ingester, store-gateway, and alertmanager via `*.persistance.enableRetentionPolicy`, `*.persistance.whenDeleted`, and `*.persistance.whenScaled`. #6106
* [FEATURE] Add pure Ingress option instead of the gateway service. #6932
* [ENHANCEMENT] Update the `rollout-operator` subchart to `0.10.0`. #6022 #6110 #6558 #6681
* [ENHANCEMENT] Add support for not setting replicas for distributor, querier, and query-frontend. #6373
* [ENHANCEMENT] Make Memcached connection limit configurable. #6715
* [BUGFIX] Let the unified gateway/nginx config listen on IPv6 as well. Followup to #5948. #6204
* [BUGFIX] Quote `checksum/config` when using external config. This allows setting `externalConfigVersion` to numeric values. #6407
* [BUGFIX] Update memcached-exporter to 0.14.1 due to CVE-2023-39325. #6861

## 5.1.4

* [BUGFIX] Update memcached-exporter to 0.14.1 due to CVE-2023-39325.

## 5.1.3

* [BUGFIX] Updated Mimir image to 2.10.4 and GEM images to v2.10.4. #6654

## 5.1.2

* [BUGFIX] Update Mimir image to 2.10.3 and GEM image to v2.10.3. #6427

## 5.1.1

* [BUGFIX] Update Mimir image to 2.10.2 and GEM image to v2.10.2. #6371

## 5.1.0

* [ENHANCEMENT] Update Mimir image to 2.10.0 and GEM image to v2.10.1. #6077
* [ENHANCEMENT] Make compactor podManagementPolicy configurable. #5902
* [ENHANCEMENT] Distributor: dynamically set `GOMAXPROCS` based on the CPU request. This should reduce distributor CPU utilization, assuming the CPU request is set to a value close to the actual utilization. #5588
* [ENHANCEMENT] Querier: dynamically set `GOMAXPROCS` based on the CPU request. This should reduce noisy neighbour issues created by the querier, whose CPU utilization could eventually saturate the Kubernetes node if unbounded. #5646
* [ENHANCEMENT] Sets the `appProtocol` value to `tcp` for the `gossip-ring-svc` service template. This allows memberlist to work with istio protocol selection. #5673
* [ENHANCEMENT] Update the `rollout-operator` subchart to `0.8.0`. #5718
* [ENHANCEMENT] Make store_gateway podManagementPolicy configurable. #5757
* [ENHANCEMENT] Set `maxUnavailable` to 0 for `distributor`, `overrides-exporter`, `querier`, `query-frontend`, `query-scheduler`, `ruler-querier`, `ruler-query-frontend`, `ruler-query-scheduler`, `nginx`, `gateway`, `admin-api`, `graphite-querier` and `graphite-write-proxy` deployments, to ensure they don't become completely unavailable during a rollout. #5924
* [ENHANCEMENT] Nginx: listen on IPv6 addresses. #5948
* [BUGFIX] Fix `global.podLabels` causing invalid indentation. #5625

## 5.0.0

* [CHANGE] Changed max unavailable ingesters and store-gateways in a zone to 50. #5327
* [CHANGE] Don't render PodSecurityPolicy on Kubernetes >=1.24. (was >= 1.25). This helps with upgrades between 1.24 and 1.25. To use a PSP in 1.24, toggle `rbac.forcePSPOnKubernetes124: true`. #5357
* [ENHANCEMENT] Ruler: configure the ruler storage cache when the metadata cache is enabled. #5326 #5334
* [ENHANCEMENT] Helm: support metricRelabelings in the monitoring serviceMonitor resources via `metaMonitoring.serviceMonitor.metricRelabelings`. #5340
* [ENHANCEMENT] Service Account: allow adding labels to the service account. #5355
* [ENHANCEMENT] Memcached: enable providing additional extended options (`-o/--extended`) via `<cache-section>.extraExtendedOptions`. #5353
* [ENHANCEMENT] Memcached exporter: enable adding additional CLI arguments via `memcachedExporter.extraArgs`. #5353
* [ENHANCEMENT] Memcached: allow mounting additional volumes to the memcached and exporter containers via `<cache-section>.extraVolumes` and `<cache-section>.extraVolumeMounts`. #5353

## 4.5.0

* [CHANGE] Query-frontend: enable cardinality estimation via `frontend.query_sharding_target_series_per_shard` in the Mimir configuration for query sharding by default if `results-cache.enabled` is true. #5128
* [CHANGE] Remove `graphite-web` component from the graphite proxy. The `graphite-web` component had several configuration issues which meant it was failing to process requests. #5133
* [ENHANCEMENT] Set `nginx` and `gateway` Nginx read timeout (`proxy_read_timeout`) to 300 seconds (increase from default 60 seconds), so that it doesn't interfere with the querier's default 120 seconds timeout (`mimir.structuredConfig.querier.timeout`). #4924
* [ENHANCEMENT] Update nginx image to `nginxinc/nginx-unprivileged:1.24-alpine`. #5066
* [ENHANCEMENT] Update the `rollout-operator` subchart to `0.5.0`. #4930
* [ENHANCEMENT] Store-gateway: set `GOMEMLIMIT` to the memory request value. This should reduce the likelihood the store-gateway may go out of memory, at the cost of an higher CPU utilization due to more frequent garbage collections when the memory utilization gets closer or above the configured requested memory. #4971
* [ENHANCEMENT] Store-gateway: dynamically set `GOMAXPROCS` based on the CPU request. This should reduce the likelihood a high load on the store-gateway will slow down the entire Kubernetes node. #5104
* [ENHANCEMENT] Add global.podLabels which can add POD labels to PODs directly controlled by this chart (mimir services, nginx). #5055
* [ENHANCEMENT] Enable the `track_sizes` feature for Memcached pods to help determine cache efficiency. #5209
* [BUGFIX] Fix Pod Anti-Affinity rule to allow ingesters of from the same zone to run on same node, by using `zone` label since the old `app.kubernetes.io/component` did not allow for this. #5031
* [ENHANCEMENT] Enable `PodDisruptionBudget`s by default for admin API, alertmanager, compactor, distributor, gateway, overrides-exporter, ruler, querier, query-frontend, query-scheduler, nginx, Graphite components, chunks cache, index cache, metadata cache and results cache.

## 4.4.1

* [CHANGE] Change number of Memcached max idle connections to 150. #4591
* [CHANGE] Set `unregister_on_shutdown` for `store-gateway` to `false` by default. #4690
* [FEATURE] Add support for Vault Agent. When enabled, the Pod annotations for TLS configurable components are updated to allow a running Vault Agent to fetch secrets from Vault and to inject them into a Pod. The annotations are updated for the following components: `admin-api`, `alertmanager`, `compactor`, `distributor`, `gateway`, `ingester`, `overrides-exporter`, `querier`, `query-frontend`, `query-scheduler`, `ruler`, `store-gateway`. #4660
* [FEATURE] Add documentation to use external Redis support for chunks-cache, metadata-cache and results-cache. #4348
* [FEATURE] Allow for deploying mixin dashboards as part of the helm chart. #4618
* [ENHANCEMENT] Update the `rollout-operator` subchart to `0.4.2`. #4524 #4659 #4780
* [ENHANCEMENT] Update the `memcached-exporter` to `v0.11.2`. #4570
* [ENHANCEMENT] Update memcached to `memcached:1.6.19-alpine`. #4581
* [ENHANCEMENT] Allow definition of multiple topology spread constraints. #4584
* [ENHANCEMENT] Expose image repo path as helm vars for containers created by grafana-agent-operator #4645
* [ENHANCEMENT] Update minio subchart to `5.0.7`. #4705
* [ENHANCEMENT] Configure ingester TSDB head compaction interval to 15m. #4870
* [ENHANCEMENT] Configure ingester TSDB WAL replay concurrency to 3. #4864
* [ENHANCEMENT] Configure compactor's first level compaction wait period to 25m. #4872
* [ENHANCEMENT] You can now configure `storageClass` per zone for Alertmanager, StoreGateway and Ingester. #4234
* [ENHANCEMENT] Add suffix to minio create buckets job to avoid mimir-distributed helm chart fail to upgrade when minio image version changes. #4936
* [BUGFIX] Helm-Chart: fix route to service port mapping. #4728
* [BUGFIX] Include podAnnotations on the tokengen Job. #4540
* [BUGFIX] Add http port in ingester and store-gateway headless services. #4573
* [BUGFIX] Set `gateway` and `nginx` HPA MetricTarget type to Utilization to align with usage of averageUtilization. #4642
* [BUGFIX] Add missing imagePullSecrets configuration to the `graphite-web` deployment template. #4716

## 4.3.1

* [BUGFIX] Updated Go version in Mimir and GEM images to 1.20.3 to fix CVE-2023-24538. #4803

## 4.3.0

* [CHANGE] Ruler: changed ruler deployment max surge from `0` to `50%`, and max unavailable from `1` to `0`. #4381
* [FEATURE] Add cache support for GEM's admin bucket. The cache will be enabled by default when you use the
  small.yaml, large.yaml, capped-small.yaml or capped-large.yaml Helm values file. #3740
  > **Note:** For more information, refer to the [Grafana Enterprise Metrics configuration](https://grafana.com/docs/enterprise-metrics/latest/config).
* [ENHANCEMENT] Update GEM image grafana/enterprise-metrics to v2.7.0. #4533
* [ENHANCEMENT] Support autoscaling/v2 HorizontalPodAutoscaler for nginx autoscaling starting with Kubernetes 1.23. #4285
* [ENHANCEMENT] Set default pod security context under `rbac.podSecurityContext` for easier install on OpenShift. #4272
* [BUGFIX] Allow override of Kubernetes version for nginx HPA. #4299
* [BUGFIX] Do not generate query-frontend-headless service if query scheduler is enabled. Fixes parity with jsonnet. #4353
* [BUGFIX] Apply `clusterLabel` to ServiceMonitors for kube-state-metrics, kubelet, and cadvisor. #4126
* [BUGFIX] Add http port in distributor headless service. Fixes parity with jsonnet. #4392
* [BUGFIX] Generate the pod security context on the pod level in graphite web deployment, instead of on container level. #4272
* [BUGFIX] Fix kube-state-metrics metricRelabelings dropping pods and deployments. #4485
* [BUGFIX] Allow for single extraArg flags in templated memcached args. #4407

## 4.2.1

* [BUGFIX] Updated Go version in Mimir and GEM images to 1.20.3 and 1.19.8 to fix CVE-2023-24538. #4818

## 4.2.0

* [ENHANCEMENT] Allow NGINX error log level to be overridden and access log to be disabled. #4230
* [ENHANCEMENT] Update GEM image grafana/enterprise-metrics to v2.6.0. #4279

## 4.1.0

* [CHANGE] Configured `max_total_query_length: 12000h` limit to match Mimir jsonnet-based deployment. #3879
* [ENHANCEMENT] Enable users to specify additional Kubernetes resource manifests using the `extraObjects` variable. #4102
* [ENHANCEMENT] Update the `rollout-operator` subchart to `0.2.0`. #3624
* [ENHANCEMENT] Add ability to manage PrometheusRule for metamonitoring with Prometheus operator from the Helm chart. The alerts are disabled by default but can be enabled with `prometheusRule.mimirAlerts` set to `true`. To enable the default rules, set `mimirRules` to `true`. #2134 #2609
* [ENHANCEMENT] Update memcached image to `memcached:1.6.17-alpine`. #3914
* [ENHANCEMENT] Update minio subchart to `5.0.4`. #3942
* [BUGFIX] Enable `rollout-operator` to use PodSecurityPolicies if necessary. #3686
* [BUGFIX] Fixed gateway's checksum/config when using nginx #3780
* [BUGFIX] Disable gateway's serviceMonitor when using nginx #3781
* [BUGFIX] Expose OTLP ingestion in the `gateway` NGINX configuration. #3851
* [BUGFIX] Use alertmanager headless service in `gateway` NGINX configuration. #3851
* [BUGFIX] Use `50Gi` persistent volume for ingesters in `capped-small.yaml`. #3919
* [BUGFIX] Set server variables in NGINX configuration so that IP addresses are re-resolved when TTLs expire. #4124
* [BUGFIX] Do not include namespace for the PodSecurityPolicy definition as it is not needed and some tools reject it outright. #4164

## 4.0.1

* [ENHANCEMENT] Bump Grafana Enterprise Metrics image version to 2.5.1 #3902

## 4.0.0

* [FEATURE] Support deploying NGINX via the `gateway` section. The `nginx` section will be removed in `7.0.0`. See
  [Migrate to using the unified proxy deployment for NGINX and GEM gateway](https://grafana.com/docs/helm-charts/mimir-distributed/latest/migration-guides/migrate-to-unified-proxy-deployment/)
* [CHANGE] **breaking change** **Data loss without action.** Enables [zone-aware replication](https://grafana.com/docs/mimir/latest/configure/configure-zone-aware-replication/) for ingesters and store-gateways by default. #2778
  - If you are **upgrading** an existing installation:
    - Turn off zone-aware replication, by setting the following values:
      ```yaml
      ingester:
        zoneAwareReplication:
          enabled: false
      store_gateway:
        zoneAwareReplication:
          enabled: false
      rollout_operator:
        enabled: false
      ```
    - After the upgrade you can migrate to the new zone-aware replication setup, see [Migrate from single zone to zone-aware replication with Helm](https://grafana.com/docs/mimir/latest/migration-guide/migrating-from-single-zone-with-helm/) guide.
  - If you are **installing** the chart:
    - Ingesters and store-gateways are installed with 3 logical zones, which means both ingesters and store-gateways start 3 replicas each.
* [CHANGE] **breaking change** Reduce the number of ingesters in small.yaml form 4 to 3. This should be more accurate size for the scale of 1M AS. Before upgrading refer to [Scaling down ingesters](https://grafana.com/docs/mimir/latest/operators-guide/run-production-environment/scaling-out/#scaling-down-ingesters) to scale down `ingester-3`. Alternatively override the number of ingesters to 4. #3035
* [CHANGE] **breaking change** Update minio subchart from `4.0.12` to `5.0.0`, which inherits the breaking change of minio gateway mode being removed. #3352
* [CHANGE] Nginx: uses the headless service of alertmanager, ingester and store-gateway as backends, because there are 3 separate services for each zone. #2778
* [CHANGE] Gateway: uses the headless service of alertmanager as backend, because there are 3 separate services for each zone. #2778
* [CHANGE] Update sizing plans (small.yaml, large.yaml, capped-small.yaml, capped-large.yaml). These reflect better how we recommend running Mimir and GEM in production. most plans have adjusted number of replicas and resource requirements. The only **breaking change** is in small.yaml which has reduced the number of ingesters from 4 to 3; for scaling down ingesters refer to [Scaling down ingesters](https://grafana.com/docs/mimir/latest/operators-guide/run-production-environment/scaling-out/#scaling-down-ingesters). #3035
* [CHANGE] Change default securityContext of Mimir and GEM Pods and containers, so that they comply with a [Restricted pod security policy](https://kubernetes.io/docs/concepts/security/pod-security-standards/).
  This changes what user the containers run as from `root` to `10001`. The files in the Pods' attached volumes should change ownership with the `fsGroup` change;
  most CSI drivers support changing the value of `fsGroup`, or kubelet is able to do the ownership change instead of the CSI driver. This is not the case for the HostPath driver.
  If you are using HostPath or another driver that doesn't support changing `fsGroup`, then you have a couple of options: A) set the `securityContext` of all Mimir and GEM components to `{}` in your values file; B) delete PersistentVolumes and PersistentVolumeClaims and upgrade the chart; C) add an initContainer to all components that use a PVC that changes ownership of the mounted volumes.
  If you take no action and `fsGroup` is not supported by your CSI driver, then components will fail to start. #3007
* [CHANGE] Restrict Pod seccomp profile to `runtime/default` in the default PodSecurityPolicy of the chart. #3007
* [CHANGE] Use the chart's service account for metamonitoring instead of creating one specific to metamonitoring. #3350
* [CHANGE] Use mimir for the nginx ingress example #3336
* [ENHANCEMENT] Metamonitoring: If enabled and no URL is configured, then metamonitoring metrics will be sent to
  Mimir under the `metamonitoring` tenant; this enhancement does not apply to GEM. #3176
* [ENHANCEMENT] Improve default rollout strategies. Now distributor, overrides_exporter, querier, query_frontend, admin_api, gateway, and graphite components can be upgraded more quickly and also can be rolled out with a single replica without downtime. #3029
* [ENHANCEMENT] Metamonitoring: make scrape interval configurable. #2945
* [ENHANCEMENT] Documented how to prevent a user from using a mismatched Helm chart `values.yaml` file. #3197
* [ENHANCEMENT] Update compactor configuration to match Jsonnet. #3353
  * This also now matches production configuration from Grafana Cloud
  * Set `compactor.compaction_interval` to `30m` (Decreased from `1h`)
  * Set `compactor.deletion_delay` to `2h` (Decreased from `12h`)
  * Set `compactor.max_closing_blocks_concurrency` to `2` (Increased from `1`)
  * Set `compactor.max_opening_blocks_concurrency` to `4` (Increased from `1`)
  * Set `compactor.symbols_flushers_concurrency` to `4` (Increased from `1`)
  * Set `compactor.sharding_ring.wait_stability_min_duration` to `1m` (Increased from `0`)
* [ENHANCEMENT] Update read path configuration to match Jsonnet #2998
  * This also now matches production configuration from Grafana Cloud
  * Set `blocks_storage.bucket_store.max_chunk_pool_bytes` to `12GiB` (Increased from `2GiB`)
  * Set `blocks_storage.bucket_Store.index_cache.memcached.max_item_size` to `5MiB` (Decreased from `15MiB`)
  * Set `frontend.grpc_client_config.max_send_msg_size` to `400MiB` (Increased from `100MiB`)
  * Set `limits.max_cache_freshness` to `10m` (Increased from `1m`)
  * Set `limits.max_query_parallelism` to `240` (Increased from `224`)
  * Set `query_scheduler.max_outstanding_requests_per_tenant` to `800` (Decreased from `1600`)
  * Set `store_gateway.sharding_ring.wait_stability_min_duration` to `1m` (Increased from `0`)
  * Set `frontend.results_cache.memcached.timeout` to `500ms` (Increased from `100ms`)
  * Unset `frontend.align_queries_with_step` (Was `true`, now defaults to `false`)
  * Unset `frontend.log_queries_longer_than` (Was `10s`, now defaults to `0`, which is disabled)
* [ENHANCEMENT] Added `usage_stats.installation_mode` configuration to track the installation mode via the anonymous usage statistics. #3294
* [ENHANCEMENT] Update grafana-agent-operator subchart to 0.2.8. Notable changes are being able to configure Pod's SecurityContext and Container's SecurityContext. #3350
* [ENHANCEMENT] Add possibility to configure fallbackConfig for alertmanager and set it by default. Now tenants without an alertmanager config will not see errors accessing the alertmanager UI or when using the alertmanager API. #3360
* [ENHANCEMENT] Add ability to set a `schedulerName` for alertmanager, compactor, ingester and store-gateway. This is needed for example for some storage providers. #3140
* [BUGFIX] Fix an issue that caused metamonitoring secrets to be created incorrectly #3170
* [BUGFIX] Nginx: fixed `imagePullSecret` value reference inconsistency. #3208
* [BUGFIX] Move the activity tracker log from /data to /active-query-tracker to remove ignore log messages. #3169
* [BUGFIX] Fix invalid ingress NGINX configuration due to newline in prometheusHttpPrefix Helm named templates. #3087
* [BUGFIX] Added missing endpoint for OTLP in NGINX #3479

## 3.3.0

* [ENHANCEMENT] Update GEM image grafana/enterprise-metrics to v2.4.0. #3445

## 3.2.0

* [CHANGE] Nginx: replace topology key previously used in `podAntiAffinity` (`failure-domain.beta.kubernetes.io/zone`) with a different one `topologySpreadConstraints` (`kubernetes.io/hostname`). #2722
* [CHANGE] Use `topologySpreadConstraints` instead of `podAntiAffinity` by default. #2722
  - **Important**: if you are not using the sizing plans (small.yaml, large.yaml, capped-small.yaml, capped-large.yaml) in production, you should reintroduce pod affinity rules for the ingester and store-gateway. This also fixes a missing label selector for the ingester.
     Merge the following to your custom values file:
     ```yaml
     ingester:
       affinity:
         podAntiAffinity:
           requiredDuringSchedulingIgnoredDuringExecution:
              - labelSelector:
                  matchExpressions:
                    - key: target
                      operator: In
                      values:
                        - ingester
                topologyKey: 'kubernetes.io/hostname'
              - labelSelector:
                  matchExpressions:
                    - key: app.kubernetes.io/component
                      operator: In
                      values:
                        - ingester
                topologyKey: 'kubernetes.io/hostname'
     store_gateway:
       affinity:
         podAntiAffinity:
           requiredDuringSchedulingIgnoredDuringExecution:
              - labelSelector:
                  matchExpressions:
                    - key: target
                      operator: In
                      values:
                        - store-gateway
                topologyKey: 'kubernetes.io/hostname'
              - labelSelector:
                  matchExpressions:
                    - key: app.kubernetes.io/component
                      operator: In
                      values:
                        - store-gateway
                topologyKey: 'kubernetes.io/hostname'
     ```
* [CHANGE] Ingresses for the GEM gateway and nginx will no longer render on Kubernetes versions <1.19. #2872
* [FEATURE] Add support for OpenShift Routes for Nginx #2908
* [FEATURE] Add support for `topologySpreadConstraints` to all components; add `topologySpreadConstraints` to GEM gateway, admin-api, and alertmanager, which did not have `podAntiAffinity` previously. #2722
* [ENHANCEMENT] Document `kubeVersionOverride`. If you rely on `helm template`, use this in your values to set the Kubernetes version. If unset helm will use the kubectl client version as the Kubernetes version with `helm template`, which may cause the chart to render incompatible manifests for the actual server version. #2872
* [ENHANCEMENT] Support autoscaling/v2 HorizontalPodAutoscaler for nginx autoscaling. This is used when deploying on Kubernetes >= 1.25. #2848
* [ENHANCEMENT] Monitoring: Add additional flags to conditionally enable log / metric scraping. #2936
* [ENHANCEMENT] Add podAntiAffinity to sizing plans (small.yaml, large.yaml, capped-small.yaml, capped-large.yaml). #2906
* [ENHANCEMENT] Add ability to configure and run mimir-continuous-test. #3117
* [BUGFIX] Fix wrong label selector in ingester anti affinity rules in the sizing plans. #2906
* [BUGFIX] Query-scheduler no longer periodically terminates connections from query-frontends and queriers. This caused some queries to time out and EOF errors in the logs. #3262

## 3.1.0

* [CHANGE] **breaking change** Update minio deprecated helm chart (<https://helm.min.io/>) to the supported chart's version (<https://charts.min.io/>). #2427
  - Renamed helm config values `minio.accessKey` to `minio.rootUser`.
  - Renamed helm config values `minio.secretKey` to `minio.rootPassword`.
  - Minio container images are now loaded from quay.io instead of Docker Hub. Set `minio.image.repository` value to override the default behavior.
* [CHANGE] Enable [query sharding](https://grafana.com/docs/mimir/latest/operators-guide/architecture/query-sharding/) by default. If you override the value of `mimir.config`, then take a look at `mimir.config` in the `values.yaml` from this version of the chart and incorporate the differences. If you override `mimir.config`, then consider switching to `mimir.structuredConfig`. To disable query sharding set `mimir.structuredConfig.frontend.parallelize_shardable_queries` to `false`. #2655
* [FEATURE] Add query-scheduler, which is now enabled by default. If you have copied the `mimir.config`, then update it to correctly configure the query-frontend and the querier. #2087
* [FEATURE] Added support to run graphite-proxy alongside GEM. It is disabled by default. Set `graphite.enabled=true` in your values config to get it running. #2711
* [ENHANCEMENT] Add backfill endpoints to Nginx configuration. #2478
* [ENHANCEMENT] Add `namespace` to smoke-test helm template to allow the job to be deployed within the same namespace as the rest of the deployment. #2515
* [ENHANCEMENT] Memberlist now uses DNS service-discovery by default. #2549 #2561
* [ENHANCEMENT] The Mimir configuration parameters `server.http_listen_port` and `server.grpc_listen_port` are now configurable in `mimir.structuredConfig`. #2561
* [ENHANCEMENT] Default to injecting the `no_auth_tenant` from the Mimir configuration as the value for `X-Scope-OrgID` in nginx. #2614
* [ENHANCEMENT] Default `ingester.ring.tokens-file-path` and `store-gateway.sharding-ring.tokens-file-path` to `/data/tokens` to prevent resharding on restarts. #2726
* [ENHANCEMENT] Upgrade memcached image tag to `memcached:1.6.16-alpine`. #2740
* [ENHANCEMENT] Upgrade nginx image tag to `nginxinc/nginx-unprivileged:1.22-alpine`. #2742
* [ENHANCEMENT] Upgrade minio subchart to `4.0.12`. #2759
* [ENHANCEMENT] Update agent-operator subchart to `0.2.5`. #3009
* [BUGFIX] `nginx.extraArgs` are now actually passed to the nginx container. #2336
* [BUGFIX] Add missing `containerSecurityContext` to alertmanager and tokengen job. #2416
* [BUGFIX] Add missing `containerSecutiryContext` to memcached exporter containers. #2666
* [BUGFIX] Do not use undocumented `mulf` function in templates. #2752
* [BUGFIX] Open port 80 for the Enterprise `gateway` service so that the read and write address reported by NOTES.txt is correct. Also deprecate the current default of 8080. #2860
* [BUGFIX] Periodically rebalance gRPC connection between GEM gateway and distributors after scale out of the distributors. #2862
* [BUGFIX] Remove PodSecurityPolicy when running against Kubernetes >= 1.25. #2870

## 3.0.0

* [CHANGE] **breaking change** The minimal Kubernetes version is now 1.20. This reflects the fact that Grafana does not test with older versions. #2297
* [CHANGE] **breaking change** Make `ConfigMap` the default for `configStorageType`. This means that the Mimir (or Enterprise Metrics) configuration is now created in and loaded from a ConfigMap instead of a Secret. #2277
  - Set to `Secret` to keep existing way of working. See related #2031, #2017, #2089.
  - In case the configuration is loaded from an external Secret, `useExternalConfig=true`, then `configStorageType` must be set to `Secret`.
  - Having the configuration in a ConfigMap means that `helm template` now shows the configuration directly and `helm diff upgrade` can show the changes to the configuration.
* [CHANGE] Enable multi-tenancy by default. This means `multitenancy_enabled` is now `true` for both Mimir and Enterprise Metrics. Nginx will inject `X-Scope-OrgID=anonymous` header if the header is not present, ensuring backwards compatibility. #2117
* [CHANGE] **breaking change** The value `serviceMonitor` and everything under it is moved to `metaMonitoring.serviceMonitor` to group all meta-monitoring settings under one section. #2236
* [CHANGE] Added support to install on OpenShift. #2219
  - **breaking change** The value `rbac.pspEnabled` was removed.
  - Added new `rbac.type` option. Allowed values are `psp` and `scc`, for Pod Security Policy and Security Context Constraints (OpenShift) respectively.
  - Added `rbac.create` option to enable/disable RBAC configuration.
  - mc path in Minio changed to be compatible with OpenShift security.
* [CHANGE] **breaking change** Chart now uses custom memcached templates to remove bitnami dependency. There are changes to the Helm values, listed below. #2064
  - The `memcached` section now contains common values shared across all memcached instances.
  - New `memcachedExporter` section was added to configure memcached metrics exporter.
  - New `chunks-cache` section was added that refers to previous `memcached` configuration.
  - The section `memcached-queries` is renamed to `index-cache`.
  - The section `memcached-metadata` is renamed to `metadata-cache`.
  - The section `memcached-results` is renamed to `results-cache`.
  - The value `memcached-*.replicaCount` is replaced with `*-cache.replicas` to align with the rest of the services.
    - Renamed `memcached.replicaCount` to `chunks-cache.replicas`.
    - Renamed `memcached-queries.replicaCount` to `index-cache.replicas`.
    - Renamed `memcached-metadata.replicaCount` to `metadata-cache.replicas`.
    - Renamed `memcached-results.replicaCount` to `results-cache.replicas`.
  - All memcached instances now share the same `ServiceAccount` that the chart uses for its services.
  - The value `memcached-*.architecture` was removed.
  - The value `memcached-*.arguments` was removed, the default arguments are now encoded in the template. Use `*-cache.extraArgs` to provide additional arguments as well as the values `*-cache.allocatedMemory`, `*-cache.maxItemMemory` and `*-cache.port` to set the memcached command line flags `-m`, `-I` and `-u`.
  - The remaining arguments are aligned with the rest of the chart's services, please consult the values file to check whether a parameter exists or was renamed.
* [CHANGE] Change default value for `blocks_storage.bucket_store.chunks_cache.memcached.timeout` to `450ms` to increase use of cached data. #2035
* [CHANGE] Remove setting `server.grpc_server_max_recv_msg_size` and `server.grpc_server_max_send_msg_size` to 100MB, since it is the default now, see #1884. #2300
* [FEATURE] Add `mimir-continuous-test` in smoke-test mode. Use `helm test` to run a smoke test of the read + write path.
* [FEATURE] Add meta-monitoring via the Grafana Agent Kubernetes operator: scrape metrics and collect logs from Mimir pods and ship them to a remote. #2068
* [ENHANCEMENT] Update memcached statefulset manifest #2321
  - Added imagePullSecrets block to pull images from private registry
  - Added resources block for memcachedExporter
* [ENHANCEMENT] ServiceMonitor object will now have default values based on release namesapce in the `namespace` and `namespaceSelector` fields. #2123
* [ENHANCEMENT] Set the `namespace` metadata field for all kubernetes objects to enable using `--namespace` correctly with Helm even if the specified namespace does not exist. #2123
* [ENHANCEMENT] The new value `serviceMonitor.clusterLabel` controls whether to add a `cluster` label and with what content to ServiceMonitor metrics. #2125
* [ENHANCEMENT] Set the flag `ingester.ring.instance-availability-zone` to `zone-default` for ingesters. This is the first step of introducing multi-zone ingesters. #2114
* [ENHANCEMENT] Add `mimir.structuredConfig` for adding and modifing `mimir.config` values after template evaulation. It can be used to alter individual values in the configuration and it's structured YAML instead of text. #2100
* [ENHANCEMENT] Add `global.podAnnotations` which can add POD annotations to PODs directly controlled by this chart (mimir services, nginx). #2099
* [ENHANCEMENT] Introduce the value `configStorageType` which can be either `ConfigMap` or `Secret`. This value sets where to store the Mimir/GEM application configuration. When using the value `ConfigMap`, make sure that any secrets, passwords, keys are injected from the environment from a separate `Secret`. See also: #2031, #2017. #2089
* [ENHANCEMENT] Add `global.extraEnv` and `global.extraEnvFrom` to values. This enables setting common environment variables and common injection of secrets to the POD environment of Mimir/GEM services and Nginx. Memcached and minio are out of scope for now. #2031
* [ENHANCEMENT] Add `extraEnvFrom` capability to all Mimir services to enable injecting secrets via environment variables. #2017
* [ENHANCEMENT] Enable `-config.expand-env=true` option in all Mimir services to be able to take secrets/settings from the environment and inject them into the Mimir configuration file. #2017
* [ENHANCEMENT] Add a simple test for enterprise installation #2027
* [ENHANCEMENT] Check for the containerSecurityContext in values file. #2112
* [ENHANCEMENT] Add `NOTES.txt` to show endpoints URLs for the user at install/upgrade. #2189
* [ENHANCEMENT] Add ServiceMonitor for overrides-exporter. #2068
* [ENHANCEMENT] Add `nginx.resolver` for allow custom resolver in nginx configuration and `nginx.extraContainers` which allow add side containers to the nginx deployment #2196

## 2.1.0

* [ENHANCEMENT] Bump image version to 2.1 #2001
  - For Grafana Mimir, see the release notes here: [Grafana Mimir 2.1](https://grafana.com/docs/mimir/latest/release-notes/v2.1/)
  - For Grafana Enterprise Metrics, see the release notes here: [Grafana Enterprise Metrics 2.1](https://grafana.com/docs/enterprise-metrics/v2.1.x/release-notes/v2-1/)
* [ENHANCEMENT] Disable `ingester.ring.unregister-on-shutdown` and `distributor.extend-writes` #1994
  - This will prevent resharding every series during a rolling ingester restart
  - Under some circumstances the previous values (both enabled) could cause write path degredation during rolling restarts
* [ENHANCEMENT] Add support for the results cache used by the query frontend #1993
  - This will result in additional resource usage due to the addition of one or
    more memcached replicas. This applies when using small.yaml, large.yaml,
    capped-large.yaml, capped-small.yaml, or when setting
    `memcached-results.enabled=true`
* [BUGFIX] Set up using older bitnami chart repository for memcached as old charts were deleted from the current one. #1998
* [BUGFIX] Use grpc round-robin for distributor clients in GEM gateway and self-monitoring
  - This utilizes an additional headless service for the distributor pods

## 2.0.14

* [BUGFIX] exclude headless services from ServiceMonitors to prevent duplication of prometheus scrape targets #1308

## 2.0.13

* [ENHANCEMENT] Removed `rbac.create` option. #1317

## 2.0.12

* [ENHANCEMENT] Add memberlist named port to container spec. #1311

## 2.0.11

* [ENHANCEMENT] Turn `ruler` and `override-exporter` into optional components. #1304

## 2.0.10

* [ENHANCEMENT] Reorder some values for consistency. #1302
* [BUGFIX] Add missing `admin_api.env`, `gateway.env` and `overrides_exporter.env` values. #1302
* [BUGFIX] Remove `<service>.extraPorts` from values as it has no effect. #1302

## 2.0.9

* [ENHANCEMENT] Disable gateway ingress by default. #1303
* [BUGFIX] Fix null port at gateway ingress definition. #1303

## 2.0.8

* [ENHANCEMENT] Add validation if `activity_tracker.filepath` is missing in `mimir.config`. #1290
* [ENHANCEMENT] Add validation if `server.http_listen_port` or `server.grpc_listen_port` is set in `mimir.config`. #1290
* [BUGFIX] Add missing empty array definition for `extraVolumeMounts` in admin_api, gateway and override-exporter. #1290
* [BUGFIX] Fix wrong template called in nginx helper. #1290

## 2.0.7

* [ENHANCEMENT] Add option to modify the port for the GEM gateway service. #1270

## 2.0.6

* [ENHANCEMENT] Add option for an ingress on GEM gateway. #1266

## 2.0.5

* [BUGFIX] Use new component name system for gateway ingress. This regression has been introduced with #1203. #1260

## 2.0.4

* [ENHANCEMENT] Determine PodDisruptionBudget APIVersion based on running version of k8s #1229

## 2.0.3

* [ENHANCEMENT] Update README.md with helm-docs version 1.8.1 instead of old 1.4.0. #1230

## 2.0.2

* [ENHANCEMENT] Update Grafana Enterprise Metrics docker image tag to v2.0.1 #1241

## 2.0.1

* [BUGFIX] Honor `global.clusterDomain` when referencing internal services, e.g. alertmanager or nginx gateway. #1227

## 2.0.0

* [CHANGE] **Breaking** for existing users of `mimir-distributed`: the naming convention is changed to have shorter resource names, as in `<release>-mimir-distributed-store-gateway` is now just `<release>-mimir-store-gateway`. To have the previous names, please specify `nameOverride: mimir-distributed` in the values. #1203
* [CHANGE] The chart `enterprise-metrics` is renamed to `mimir-distributed`. #1203
* [CHANGE] **Breaking** Configuration for Grafana Enterprise Metrics is now in the value `mimir.config` as a helm template **string**.
  Please consult the [Grafana Enterprise Migration Guide](https://grafana.com/docs/enterprise-metrics/latest/migrating-from-gem-1.7/) to learn more about how to upgrade the configuration.
  Except for the following parameters specified as command line parameters in the Pod templates,
  everything is now set in this string-typed value, giving a definitive source of configuration.
  Exceptions:
    > The `-target=` must be provided individually.\
    The `-config.file=` obviously.\
    User defined arguments from `.<service>.extraArgs`.
* [CHANGE] **Breaking** Kubernetes object labels now follow the [kubernetes standard](https://kubernetes.io/docs/concepts/overview/working-with-objects/common-labels/) (e.g. `app.kubernetes.io/component=ingester`). To enable smooth upgrade and compatibility with previous Grafana Enterprise Metrics Helm chart, the value `enterprise.legacyLabels` should be set to `true`.
* [CHANGE] **Breaking** Ingesters only support `StatefulSet` from now on as chunks storage was removed in favour of blocks storage.
* [CHANGE] **Breaking** Compactor is a required component, the value `compactor.enabled` is removed.
* [CHANGE] **Breaking** The configuration parameter `server.http_listen_port` and `server.grpc_listen_port` cannot be changed from their defaults.
* [CHANGE] The default for `ingester.ring.replication_factor` is now 3 and there will be 3 ingesters started even with the default `values.yaml`.
  On the other hand, Pod anti affinity is turned off by default to allow single node deployment.
* [FEATURE] Upgrade to [Grafana Enterprise Metrics v2.0.0](https://grafana.com/docs/enterprise-metrics/v2.0.x/)
* [FEATURE] Reworked chart to enable installing Grafana Mimir open source software version without licensed features.
* [FEATURE] Added the value `nameOverride` to enable migration from Cortex helm chart.
* [FEATURE] The alertmanager can be disabled with `alertmanager.enabled: false`, to support the use case of external alertmanager.
* [FEATURE] Added definitions of `ServiceMonitor` objects for Prometheus monitoring. Configuration is done via the `serviceMonitor` values. This enables partial functionality of Grafana Mimir dashboards out of the box - without alerts and recording rules pre-loaded.
* [ENHANCEMENT] Minio bucket creation is not tied to `admin-api` anymore, moved to its own job `templates/minio/create-bucket-job.yaml`.
* [BUGFIX] `.<service>.PodDisruptionBudget` was not working. Added template definition for all services. Pod disruption budget is enabled for the ingesters and store-gateways by default.
* [BUGFIX] Fix typo in value `.alertmanager.statefulset` to `.alertmanager.statefulSet`.
* [BUGFIX] Remove unused value `.useExternalLicense`.

## Entries from enterprise-metrics chart

## 1.8.1

* [ENHANCEMENT] Support Grafana Mimir monitoring mixin labels by setting container names to the component names.
  This will make it easier to select different components in cadvisor metrics.
  Previously, all containers used "enterprise-metrics" as the container name.
  Now, for example, the ingester Pod will have a container name "ingester" rather than "enterprise-metrics".

## 1.8.0

* [FEATURE] Upgrade to [Grafana Enterprise Metrics v1.7.0](https://grafana.com/docs/metrics-enterprise/latest/downloads/#v170----january-6th-2022).

## 1.7.3

* [BUGFIX] Alertmanager does not fail anymore to load configuration via the API. #945

## 1.7.2

* [CHANGE] The Ingester statefulset now uses podManagementPolicy Parallel, upgrading requires recreating the statefulset #920

## 1.7.1

* [BUGFIX] Remove chunks related default limits. #867

## 1.7.0

* [FEATURE] Upgrade to [Grafana Enterprise Metrics v1.6.1](https://grafana.com/docs/metrics-enterprise/latest/downloads/#v161----november-18th-2021). #839

## 1.6.0

* [FEATURE] Upgrade to [Grafana Enterprise Metrics v1.5.1](https://grafana.com/docs/metrics-enterprise/latest/downloads/#v151----september-21st-2021). #729
* [CHANGE] Production values set the ingester replication factor to three to avoid data loss.
  The resource calculations of these values already factored in this replication factor but did not apply it in the configuration.
  If you have not reduced the compute resources in these values then this change should have no impact besides increased resilience to ingester failure.
  If you have reduced the compute resources, consider increasing them back to the recommended values before installing this version. #729

## 1.5.6

* [BUGFIX] YAML exports are no longer included as part of the Helm chart. #726

## 1.5.5

* [BUGFIX] Ensure all PodSpecs have configurable initContainers. #708

## 1.5.4

* [BUGFIX] Adds a `Service` resource for the Compactor Pods and adds Compactor to the default set of gateway proxy URLs. In previous chart versions the Compactor would not show up in the GEM plugin "Ring Health" tab because the gateway did not know how to reach Compactor. #714

## 1.5.3

* [BUGFIX] This change does not affect single replica deployments of the
  admin-api but does fix the potential for an inconsistent state when
  running with multiple replicas of the admin-api and experiencing
  parallel writes for the same objects. #675

## 1.5.2

* [CHANGE] Removed all references to Consul in the yaml files since GEM will be focused on deploying with memberlist. Deleted the multi-kv-consul-primary-values.yaml and multi-kv-memberlist-primary-values.yaml files since they assume you're running Consul as your primary or second kvstore. #674

## 1.5.1

* [BUGFIX] Unused `ingress` configuration section removed from `values.yaml`. #658

## 1.5.0

* [FEATURE] Upgrade to [Grafana Enterprise Metrics v1.5.0](https://grafana.com/docs/metrics-enterprise/latest/downloads/#v150----august-24th-2021). #641

## 1.4.7

* [CHANGE] Enabled enterprise authentication by default.
  > **Breaking:** This change can cause losing access to the GEM cluster in case `auth.type` has not
  > been set explicitly.
  > This is a security related change and therefore released in a patch release.

## 1.4.6

* [FEATURE] Run an instance of the GEM overrides-exporter by default. #590

## 1.4.5

* [BUGFIX] Add `memberlist.join` configuration to the ruler. #618

## 1.4.4

* [CHANGE] Removed livenessProbe configuration as it can often be more detrimental than having none. Users can still configure livenessProbes with the per App configuration hooks. #594

## 1.4.3

* [ENHANCEMENT] Added values files for installations that require setting resource limits. #583

## 1.4.2

* [CHANGE] The compactor data directory configuration has been corrected to `/data`. #562
  > **Note:** The compactor is stateless and no data stored in the existing data directory needs to be moved in order to facilitate this upgrade.
  > For more information, refer to the [Cortex Compactor documentation](https://cortexmetrics.io/docs/blocks-storage/compactor/).
* [FEATURE] Upgrade to [Grafana Enterprise Metrics v1.4.2](https://grafana.com/docs/metrics-enterprise/latest/downloads/#v142----jul-21st-2021) #562

## 1.4.1

* [BUGFIX] Fixed DNS address of distributor client for self-monitoring. #569

## 1.4.0

* [CHANGE] Use updated querier response compression configuration, changed in 1.4.0. #524
* [CHANGE] Use updated alertmanager storage configuration, changed in 1.4.0. #524
* [FEATURE] Upgrade to [Grafana Enterprise Metrics v1.4.1](https://grafana.com/docs/metrics-enterprise/latest/downloads/#v141----june-29th-2021). #524
* [FEATURE] Enable [GEM self-monitoring](https://grafana.com/docs/metrics-enterprise/latest/self-monitoring/). #524

## 1.3.5

* [CHANGE] The GRPC port on the query-frontend and store-gateway Kubernetes Services have been changed to match the naming of all other services. #523
* [FEATURE] Expose GRPC port on all GEM services. #523

## 1.3.4

* [BUGFIX] Removed symlinks from chart to fix Rancher repository imports. #504

## 1.3.3

* [FEATURE] The GEM config now uses the `{{ .Release.Name }}` variable as the default value for `cluster_name` which removes the need to additionally override this setting during an initial install. #500

## 1.3.2

* [FEATURE] Chart memcached dependencies are now at the latest release. This includes the memcached and the related exporter. #467

## 1.3.1

* [BUGFIX] Use non-deprecated alertmanager flags for cluster peers. #441
* [BUGFIX] Make store-gateway Service not headless. #441

## 1.3.0

* [FEATURE] Upgrade to [Grafana Enterprise Metrics v1.3.0](https://grafana.com/docs/metrics-enterprise/latest/downloads/#v130----april-26th-2021). #415

## 1.2.0

* [CHANGE] The chart now uses memberlist for the ring key-value store removing the need to run Consul. #340
  > **Warning:** Existing clusters will need to follow an upgrade procedure.
  > **Warning:** Existing clusters should first be upgraded to `v1.1.1` and use that version for migration before upgrading to `v1.2.0`.
  To upgrade to using memberlist:
  1. Ensure you are running the `v1.1.1` version of the chart.
  2. Deploy runtime `multi_kv_config` to use Consul as a primary and memberlist as the secondary key-value store.
     The values for such a change can be found in the [`multi-kv-consul-primary-values.yaml`](./multi-kv-consul-primary-values.yaml).
  3. Verify the configuration is in use by querying the [Configuration](https://cortexmetrics.io/docs/api/#configuration) HTTP API endpoint.
  4. Deploy runtime `multi_kv_config` to use memberlist as the primary and Consul as the secondary key-value store.
     The values for such a change can be found in [`multi-kv-memberlist-primary-values.yaml`](./multi-kv-memberlist-primary-values.yaml)
  5. Verify the configuration is in use by querying the [Configuration](https://cortexmetrics.io/docs/api/#configuration) HTTP API endpoint.
  6. Deploy `v1.2.0` helm chart which configures memberlist as the sole key-value store and removes the Consul resources.

## 1.1.1

* [FEATURE] Facilitate some runtime configuration of microservices. #342
* [FEATURE] Upgrade to [Grafana Enterprise Metrics v1.2.0](https://grafana.com/docs/metrics-enterprise/latest/downloads/#v120----march-10-2021). #342

## 1.1.0

* [CHANGE] The memcached chart from the deprecated Helm stable repository has been removed and replaced with a Bitnami chart. #333
  > **Warning:** This change will result in the cycling of your memcached Pods and will invalidate the existing cache.
* [CHANGE] Memcached Pod resource limits have been lowered to match requests. #333
* [FEATURE] YAML exports have been created for all chart values files. #333
* [BUGFIX] The values for the querier/ruler/store-gateway `-<prefix>.memcached.max-item-size` have been corrected to match the limit configured on the memcached server. #333

## 1.0.0

* [FEATURE] Initial versioned release. ##168

## Entries from mimir-distributed chart

## 0.1.8

* [BUGFIX] Fix nginx routing for rules and expose buildinfo. #1233

## 0.1.7

* [BUGFIX] Remove misplaced config value and add affinity rules in `capped-small.yaml` and `capped-large.yaml`. #1225

## 0.1.6

* [CHANGE] **Breaking** Compactor is a required component, the value `compactor.enabled` is removed. #1193
* [FEATURE] The alertmanager can be disabled with `alertmanager.enabled: false`, to support the use case of external alertmanager. #1193

## 0.1.5

* [BUGFIX] Fix labels for Mimir dashboards. #1190

## 0.1.4

* [BUGFIX] Fix documentation link missing slash. #1177

## 0.1.3

* [FEATURE] Add ServiceMonitor definitions. #1156

## 0.1.2

* [BUGFIX] Fix the naming of minio configmap and secret in the parent chart. #1152

## 0.1.1

* [BUGFIX] CI fixes. #1144

## 0.1.0

* [FEATURE] Initial commit, Mimir only, derived from `enterprise-metrics` chart. #1141<|MERGE_RESOLUTION|>--- conflicted
+++ resolved
@@ -43,12 +43,8 @@
 * [BUGFIX] KEDA Autoscaling: Resolved an issue where the authModes field was missing from the ScaledObject definition for the querier when authentication was enabled. #11709
 * [BUGFIX] Fix indentation in the templates that resolve `extraVolumes` values. #11202
 * [BUGFIX] Added extraVolumes to provisioner to support mounting TLS certificates. #11400
-<<<<<<< HEAD
-* [FEATURE] Config uption for emptyDir in store-gateway: #11951
-
-=======
 * [ENHANCEMENT] Add values for setting annotations and labels for the rollout-operator. #6733 #11924
->>>>>>> a9d150f5
+* [ENHANCEMENT] Config uption for emptyDir in store-gateway: #11951
 
 ## 5.7.0
 
