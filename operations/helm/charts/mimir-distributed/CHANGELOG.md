# Changelog

## Deprecated features

This section contains deprecated features and interfaces that the chart exposes. The deprecation policy of the chart is to
remove a deprecated item from the third major release after it has been deprecated it.

### List

* GEM gateway: remove port 8080 on the Service resource. Deprecated in `3.1.0` and will be removed in `6.0.0`.
  * __How to migrate__: replace usages of port 8080 with port 80; these usages can be in dashboards, Prometheus remote-write configurations, or automation for updating rules.
* NGINX configuration via `nginx` top-level values sections is being merged with by the `gateway` section. The
  `nginx` section is deprecated in `4.0.0` and will be removed in `7.0.0`.
  * __How to migrate__: refer to [Migrate to using the unified proxy deployment for NGINX and GEM gateway](https://grafana.com/docs/mimir/latest/operators-guide/deploying-grafana-mimir/migrate-to-unified-gateway-deployment/)

## Format of changelog

This changelog is continued from `enterprise-metrics` after Grafana Enterprise Metrics was added to `mimir-distributed` in PR #1203.
All notable changes to this chart will be documented in this file.

Entries should be ordered as follows:
- [CHANGE]
- [FEATURE]
- [ENHANCEMENT]
- [BUGFIX]

Entries should include a reference to the Pull Request that introduced the change.

## main / unreleased

<<<<<<< HEAD
* [ENHANCEMENT] Ruler: configure the ruler storage cache when the metadata cache is enabled. #5326
* [ENHANCEMENT] Service Account: allow adding labels to the service account. #5355
=======
* [CHANGE] Changed max unavailable ingesters and store-gateways in a zone to 50. #5327
* [CHANGE] Don't render PodSecurityPolicy on Kubernetes >=1.24. (was >= 1.25). This helps with upgrades between 1.24 and 1.25. To use a PSP in 1.24, toggle `rbac.forcePSPOnKubernetes124: true`. #5357
* [ENHANCEMENT] Ruler: configure the ruler storage cache when the metadata cache is enabled. #5326 #5334
* [ENHANCEMENT] Helm: support metricRelabelings in the monitoring serviceMonitor resources. #5340
>>>>>>> 4d13b626

## 4.5.0

* [CHANGE] Query-frontend: enable cardinality estimation via `frontend.query_sharding_target_series_per_shard` in the Mimir configuration for query sharding by default if `results-cache.enabled` is true. #5128
* [CHANGE] Remove `graphite-web` component from the graphite proxy. The `graphite-web` component had several configuration issues which meant it was failing to process requests. #5133
* [ENHANCEMENT] Set `nginx` and `gateway` Nginx read timeout (`proxy_read_timeout`) to 300 seconds (increase from default 60 seconds), so that it doesn't interfere with the querier's default 120 seconds timeout (`mimir.structuredConfig.querier.timeout`). #4924
* [ENHANCEMENT] Update nginx image to `nginxinc/nginx-unprivileged:1.24-alpine`. #5066
* [ENHANCEMENT] Update the `rollout-operator` subchart to `0.5.0`. #4930
* [ENHANCEMENT] Store-gateway: set `GOMEMLIMIT` to the memory request value. This should reduce the likelihood the store-gateway may go out of memory, at the cost of an higher CPU utilization due to more frequent garbage collections when the memory utilization gets closer or above the configured requested memory. #4971
* [ENHANCEMENT] Store-gateway: dynamically set `GOMAXPROCS` based on the CPU request. This should reduce the likelihood a high load on the store-gateway will slow down the entire Kubernetes node. #5104
* [ENHANCEMENT] Add global.podLabels which can add POD labels to PODs directly controlled by this chart (mimir services, nginx). #5055
* [ENHANCEMENT] Enable the `track_sizes` feature for Memcached pods to help determine cache efficiency. #5209
* [BUGFIX] Fix Pod Anti-Affinity rule to allow ingesters of from the same zone to run on same node, by using `zone` label since the old `app.kubernetes.io/component` did not allow for this. #5031
* [ENHANCEMENT] Enable `PodDisruptionBudget`s by default for admin API, alertmanager, compactor, distributor, gateway, overrides-exporter, ruler, querier, query-frontend, query-scheduler, nginx, Graphite components, chunks cache, index cache, metadata cache and results cache.

## 4.4.1

* [CHANGE] Change number of Memcached max idle connections to 150. #4591
* [CHANGE] Set `unregister_on_shutdown` for `store-gateway` to `false` by default. #4690
* [FEATURE] Add support for Vault Agent. When enabled, the Pod annotations for TLS configurable components are updated to allow a running Vault Agent to fetch secrets from Vault and to inject them into a Pod. The annotations are updated for the following components: `admin-api`, `alertmanager`, `compactor`, `distributor`, `gateway`, `ingester`, `overrides-exporter`, `querier`, `query-frontend`, `query-scheduler`, `ruler`, `store-gateway`. #4660
* [FEATURE] Add documentation to use external Redis support for chunks-cache, metadata-cache and results-cache. #4348
* [FEATURE] Allow for deploying mixin dashboards as part of the helm chart. #4618
* [ENHANCEMENT] Update the `rollout-operator` subchart to `0.4.2`. #4524 #4659 #4780
* [ENHANCEMENT] Update the `memcached-exporter` to `v0.11.2`. #4570
* [ENHANCEMENT] Update memcached to `memcached:1.6.19-alpine`. #4581
* [ENHANCEMENT] Allow definition of multiple topology spread constraints. #4584
* [ENHANCEMENT] Expose image repo path as helm vars for containers created by grafana-agent-operator #4645
* [ENHANCEMENT] Update minio subchart to `5.0.7`. #4705
* [ENHANCEMENT] Configure ingester TSDB head compaction interval to 15m. #4870
* [ENHANCEMENT] Configure ingester TSDB WAL replay concurrency to 3. #4864
* [ENHANCEMENT] Configure compactor's first level compaction wait period to 25m. #4872
* [ENHANCEMENT] You can now configure `storageClass` per zone for Alertmanager, StoreGateway and Ingester. #4234
* [ENHANCEMENT] Add suffix to minio create buckets job to avoid mimir-distributed helm chart fail to upgrade when minio image version changes. #4936
* [BUGFIX] Helm-Chart: fix route to service port mapping. #4728
* [BUGFIX] Include podAnnotations on the tokengen Job. #4540
* [BUGFIX] Add http port in ingester and store-gateway headless services. #4573
* [BUGFIX] Set `gateway` and `nginx` HPA MetricTarget type to Utilization to align with usage of averageUtilization. #4642
* [BUGFIX] Add missing imagePullSecrets configuration to the `graphite-web` deployment template. #4716

## 4.3.1

* [BUGFIX] Updated Go version in Mimir and GEM images to 1.20.3 to fix CVE-2023-24538. #4803

## 4.3.0

* [CHANGE] Ruler: changed ruler deployment max surge from `0` to `50%`, and max unavailable from `1` to `0`. #4381
* [FEATURE] Add cache support for GEM's admin bucket. The cache will be enabled by default when you use the
  small.yaml, large.yaml, capped-small.yaml or capped-large.yaml Helm values file. #3740
  > **Note:** For more information, refer to the [Grafana Enterprise Metrics configuration](https://grafana.com/docs/enterprise-metrics/latest/config).
* [ENHANCEMENT] Update GEM image grafana/enterprise-metrics to v2.7.0. #4533
* [ENHANCEMENT] Support autoscaling/v2 HorizontalPodAutoscaler for nginx autoscaling starting with Kubernetes 1.23. #4285
* [ENHANCEMENT] Set default pod security context under `rbac.podSecurityContext` for easier install on OpenShift. #4272
* [BUGFIX] Allow override of Kubernetes version for nginx HPA. #4299
* [BUGFIX] Do not generate query-frontend-headless service if query scheduler is enabled. Fixes parity with jsonnet. #4353
* [BUGFIX] Apply `clusterLabel` to ServiceMonitors for kube-state-metrics, kubelet, and cadvisor. #4126
* [BUGFIX] Add http port in distributor headless service. Fixes parity with jsonnet. #4392
* [BUGFIX] Generate the pod security context on the pod level in graphite web deployment, instead of on container level. #4272
* [BUGFIX] Fix kube-state-metrics metricRelabelings dropping pods and deployments. #4485
* [BUGFIX] Allow for single extraArg flags in templated memcached args. #4407

## 4.2.1

* [BUGFIX] Updated Go version in Mimir and GEM images to 1.20.3 and 1.19.8 to fix CVE-2023-24538. #4818

## 4.2.0

* [ENHANCEMENT] Allow NGINX error log level to be overridden and access log to be disabled. #4230
* [ENHANCEMENT] Update GEM image grafana/enterprise-metrics to v2.6.0. #4279

## 4.1.0

* [CHANGE] Configured `max_total_query_length: 12000h` limit to match Mimir jsonnet-based deployment. #3879
* [ENHANCEMENT] Enable users to specify additional Kubernetes resource manifests using the `extraObjects` variable. #4102
* [ENHANCEMENT] Update the `rollout-operator` subchart to `0.2.0`. #3624
* [ENHANCEMENT] Add ability to manage PrometheusRule for metamonitoring with Prometheus operator from the Helm chart. The alerts are disabled by default but can be enabled with `prometheusRule.mimirAlerts` set to `true`. To enable the default rules, set `mimirRules` to `true`. #2134 #2609
* [ENHANCEMENT] Update memcached image to `memcached:1.6.17-alpine`. #3914
* [ENHANCEMENT] Update minio subchart to `5.0.4`. #3942
* [BUGFIX] Enable `rollout-operator` to use PodSecurityPolicies if necessary. #3686
* [BUGFIX] Fixed gateway's checksum/config when using nginx #3780
* [BUGFIX] Disable gateway's serviceMonitor when using nginx #3781
* [BUGFIX] Expose OTLP ingestion in the `gateway` NGINX configuration. #3851
* [BUGFIX] Use alertmanager headless service in `gateway` NGINX configuration. #3851
* [BUGFIX] Use `50Gi` persistent volume for ingesters in `capped-small.yaml`. #3919
* [BUGFIX] Set server variables in NGINX configuration so that IP addresses are re-resolved when TTLs expire. #4124
* [BUGFIX] Do not include namespace for the PodSecurityPolicy definition as it is not needed and some tools reject it outright. #4164

## 4.0.1

* [ENHANCEMENT] Bump Grafana Enterprise Metrics image version to 2.5.1 #3902

## 4.0.0

* [FEATURE] Support deploying NGINX via the `gateway` section. The `nginx` section will be removed in `7.0.0`. See
  [Migrate to using the unified proxy deployment for NGINX and GEM gateway](https://grafana.com/docs/mimir/latest/operators-guide/deploying-grafana-mimir/migrate-to-unified-gateway-deployment/)
* [CHANGE] **breaking change** **Data loss without action.** Enables [zone-aware replication](https://grafana.com/docs/mimir/latest/configure/configure-zone-aware-replication/) for ingesters and store-gateways by default. #2778
  - If you are **upgrading** an existing installation:
    - Turn off zone-aware replication, by setting the following values:
      ```yaml
      ingester:
        zoneAwareReplication:
          enabled: false
      store_gateway:
        zoneAwareReplication:
          enabled: false
      rollout_operator:
        enabled: false
      ```
    - After the upgrade you can migrate to the new zone-aware replication setup, see [Migrate from single zone to zone-aware replication with Helm](https://grafana.com/docs/mimir/latest/migration-guide/migrating-from-single-zone-with-helm/) guide.
  - If you are **installing** the chart:
    - Ingesters and store-gateways are installed with 3 logical zones, which means both ingesters and store-gateways start 3 replicas each.
* [CHANGE] **breaking change** Reduce the number of ingesters in small.yaml form 4 to 3. This should be more accurate size for the scale of 1M AS. Before upgrading refer to [Scaling down ingesters](https://grafana.com/docs/mimir/latest/operators-guide/run-production-environment/scaling-out/#scaling-down-ingesters) to scale down `ingester-3`. Alternatively override the number of ingesters to 4. #3035
* [CHANGE] **breaking change** Update minio subchart from `4.0.12` to `5.0.0`, which inherits the breaking change of minio gateway mode being removed. #3352
* [CHANGE] Nginx: uses the headless service of alertmanager, ingester and store-gateway as backends, because there are 3 separate services for each zone. #2778
* [CHANGE] Gateway: uses the headless service of alertmanager as backend, because there are 3 separate services for each zone. #2778
* [CHANGE] Update sizing plans (small.yaml, large.yaml, capped-small.yaml, capped-large.yaml). These reflect better how we recommend running Mimir and GEM in production. most plans have adjusted number of replicas and resource requirements. The only **breaking change** is in small.yaml which has reduced the number of ingesters from 4 to 3; for scaling down ingesters refer to [Scaling down ingesters](https://grafana.com/docs/mimir/latest/operators-guide/run-production-environment/scaling-out/#scaling-down-ingesters). #3035
* [CHANGE] Change default securityContext of Mimir and GEM Pods and containers, so that they comply with a [Restricted pod security policy](https://kubernetes.io/docs/concepts/security/pod-security-standards/).
  This changes what user the containers run as from `root` to `10001`. The files in the Pods' attached volumes should change ownership with the `fsGroup` change;
  most CSI drivers support changing the value of `fsGroup`, or kubelet is able to do the ownership change instead of the CSI driver. This is not the case for the HostPath driver.
  If you are using HostPath or another driver that doesn't support changing `fsGroup`, then you have a couple of options: A) set the `securityContext` of all Mimir and GEM components to `{}` in your values file; B) delete PersistentVolumes and PersistentVolumeClaims and upgrade the chart; C) add an initContainer to all components that use a PVC that changes ownership of the mounted volumes.
  If you take no action and `fsGroup` is not supported by your CSI driver, then components will fail to start. #3007
* [CHANGE] Restrict Pod seccomp profile to `runtime/default` in the default PodSecurityPolicy of the chart. #3007
* [CHANGE] Use the chart's service account for metamonitoring instead of creating one specific to metamonitoring. #3350
* [CHANGE] Use mimir for the nginx ingress example #3336
* [ENHANCEMENT] Metamonitoring: If enabled and no URL is configured, then metamonitoring metrics will be sent to
  Mimir under the `metamonitoring` tenant; this enhancement does not apply to GEM. #3176
* [ENHANCEMENT] Improve default rollout strategies. Now distributor, overrides_exporter, querier, query_frontend, admin_api, gateway, and graphite components can be upgraded more quickly and also can be rolled out with a single replica without downtime. #3029
* [ENHANCEMENT] Metamonitoring: make scrape interval configurable. #2945
* [ENHANCEMENT] Documented how to prevent a user from using a mismatched Helm chart `values.yaml` file. #3197
* [ENHANCEMENT] Update compactor configuration to match Jsonnet. #3353
  * This also now matches production configuration from Grafana Cloud
  * Set `compactor.compaction_interval` to `30m` (Decreased from `1h`)
  * Set `compactor.deletion_delay` to `2h` (Decreased from `12h`)
  * Set `compactor.max_closing_blocks_concurrency` to `2` (Increased from `1`)
  * Set `compactor.max_opening_blocks_concurrency` to `4` (Increased from `1`)
  * Set `compactor.symbols_flushers_concurrency` to `4` (Increased from `1`)
  * Set `compactor.sharding_ring.wait_stability_min_duration` to `1m` (Increased from `0`)
* [ENHANCEMENT] Update read path configuration to match Jsonnet #2998
  * This also now matches production configuration from Grafana Cloud
  * Set `blocks_storage.bucket_store.max_chunk_pool_bytes` to `12GiB` (Increased from `2GiB`)
  * Set `blocks_storage.bucket_Store.index_cache.memcached.max_item_size` to `5MiB` (Decreased from `15MiB`)
  * Set `frontend.grpc_client_config.max_send_msg_size` to `400MiB` (Increased from `100MiB`)
  * Set `limits.max_cache_freshness` to `10m` (Increased from `1m`)
  * Set `limits.max_query_parallelism` to `240` (Increased from `224`)
  * Set `query_scheduler.max_outstanding_requests_per_tenant` to `800` (Decreased from `1600`)
  * Set `store_gateway.sharding_ring.wait_stability_min_duration` to `1m` (Increased from `0`)
  * Set `frontend.results_cache.memcached.timeout` to `500ms` (Increased from `100ms`)
  * Unset `frontend.align_queries_with_step` (Was `true`, now defaults to `false`)
  * Unset `frontend.log_queries_longer_than` (Was `10s`, now defaults to `0`, which is disabled)
* [ENHANCEMENT] Added `usage_stats.installation_mode` configuration to track the installation mode via the anonymous usage statistics. #3294
* [ENHANCEMENT] Update grafana-agent-operator subchart to 0.2.8. Notable changes are being able to configure Pod's SecurityContext and Container's SecurityContext. #3350
* [ENHANCEMENT] Add possibility to configure fallbackConfig for alertmanager and set it by default. Now tenants without an alertmanager config will not see errors accessing the alertmanager UI or when using the alertmanager API. #3360
* [ENHANCEMENT] Add ability to set a `schedulerName` for alertmanager, compactor, ingester and store-gateway. This is needed for example for some storage providers. #3140
* [BUGFIX] Fix an issue that caused metamonitoring secrets to be created incorrectly #3170
* [BUGFIX] Nginx: fixed `imagePullSecret` value reference inconsistency. #3208
* [BUGFIX] Move the activity tracker log from /data to /active-query-tracker to remove ignore log messages. #3169
* [BUGFIX] Fix invalid ingress NGINX configuration due to newline in prometheusHttpPrefix Helm named templates. #3087
* [BUGFIX] Added missing endpoint for OTLP in NGINX #3479

## 3.3.0

* [ENHANCEMENT] Update GEM image grafana/enterprise-metrics to v2.4.0. #3445

## 3.2.0

* [CHANGE] Nginx: replace topology key previously used in `podAntiAffinity` (`failure-domain.beta.kubernetes.io/zone`) with a different one `topologySpreadConstraints` (`kubernetes.io/hostname`). #2722
* [CHANGE] Use `topologySpreadConstraints` instead of `podAntiAffinity` by default. #2722
  - **Important**: if you are not using the sizing plans (small.yaml, large.yaml, capped-small.yaml, capped-large.yaml) in production, you should reintroduce pod affinity rules for the ingester and store-gateway. This also fixes a missing label selector for the ingester.
     Merge the following to your custom values file:
     ```yaml
     ingester:
       affinity:
         podAntiAffinity:
           requiredDuringSchedulingIgnoredDuringExecution:
              - labelSelector:
                  matchExpressions:
                    - key: target
                      operator: In
                      values:
                        - ingester
                topologyKey: 'kubernetes.io/hostname'
              - labelSelector:
                  matchExpressions:
                    - key: app.kubernetes.io/component
                      operator: In
                      values:
                        - ingester
                topologyKey: 'kubernetes.io/hostname'
     store_gateway:
       affinity:
         podAntiAffinity:
           requiredDuringSchedulingIgnoredDuringExecution:
              - labelSelector:
                  matchExpressions:
                    - key: target
                      operator: In
                      values:
                        - store-gateway
                topologyKey: 'kubernetes.io/hostname'
              - labelSelector:
                  matchExpressions:
                    - key: app.kubernetes.io/component
                      operator: In
                      values:
                        - store-gateway
                topologyKey: 'kubernetes.io/hostname'
     ```
* [CHANGE] Ingresses for the GEM gateway and nginx will no longer render on Kubernetes versions <1.19. #2872
* [FEATURE] Add support for OpenShift Routes for Nginx #2908
* [FEATURE] Add support for `topologySpreadConstraints` to all components; add `topologySpreadConstraints` to GEM gateway, admin-api, and alertmanager, which did not have `podAntiAffinity` previously. #2722
* [ENHANCEMENT] Document `kubeVersionOverride`. If you rely on `helm template`, use this in your values to set the Kubernetes version. If unset helm will use the kubectl client version as the Kubernetes version with `helm template`, which may cause the chart to render incompatible manifests for the actual server version. #2872
* [ENHANCEMENT] Support autoscaling/v2 HorizontalPodAutoscaler for nginx autoscaling. This is used when deploying on Kubernetes >= 1.25. #2848
* [ENHANCEMENT] Monitoring: Add additional flags to conditionally enable log / metric scraping. #2936
* [ENHANCEMENT] Add podAntiAffinity to sizing plans (small.yaml, large.yaml, capped-small.yaml, capped-large.yaml). #2906
* [ENHANCEMENT] Add ability to configure and run mimir-continuous-test. #3117
* [BUGFIX] Fix wrong label selector in ingester anti affinity rules in the sizing plans. #2906
* [BUGFIX] Query-scheduler no longer periodically terminates connections from query-frontends and queriers. This caused some queries to time out and EOF errors in the logs. #3262

## 3.1.0

* [CHANGE] **breaking change** Update minio deprecated helm chart (<https://helm.min.io/>) to the supported chart's version (<https://charts.min.io/>). #2427
  - Renamed helm config values `minio.accessKey` to `minio.rootUser`.
  - Renamed helm config values `minio.secretKey` to `minio.rootPassword`.
  - Minio container images are now loaded from quay.io instead of Docker Hub. Set `minio.image.repository` value to override the default behavior.
* [CHANGE] Enable [query sharding](https://grafana.com/docs/mimir/latest/operators-guide/architecture/query-sharding/) by default. If you override the value of `mimir.config`, then take a look at `mimir.config` in the `values.yaml` from this version of the chart and incorporate the differences. If you override `mimir.config`, then consider switching to `mimir.structuredConfig`. To disable query sharding set `mimir.structuredConfig.frontend.parallelize_shardable_queries` to `false`. #2655
* [FEATURE] Add query-scheduler, which is now enabled by default. If you have copied the `mimir.config`, then update it to correctly configure the query-frontend and the querier. #2087
* [FEATURE] Added support to run graphite-proxy alongside GEM. It is disabled by default. Set `graphite.enabled=true` in your values config to get it running. #2711
* [ENHANCEMENT] Add backfill endpoints to Nginx configuration. #2478
* [ENHANCEMENT] Add `namespace` to smoke-test helm template to allow the job to be deployed within the same namespace as the rest of the deployment. #2515
* [ENHANCEMENT] Memberlist now uses DNS service-discovery by default. #2549 #2561
* [ENHANCEMENT] The Mimir configuration parameters `server.http_listen_port` and `server.grpc_listen_port` are now configurable in `mimir.structuredConfig`. #2561
* [ENHANCEMENT] Default to injecting the `no_auth_tenant` from the Mimir configuration as the value for `X-Scope-OrgID` in nginx. #2614
* [ENHANCEMENT] Default `ingester.ring.tokens-file-path` and `store-gateway.sharding-ring.tokens-file-path` to `/data/tokens` to prevent resharding on restarts. #2726
* [ENHANCEMENT] Upgrade memcached image tag to `memcached:1.6.16-alpine`. #2740
* [ENHANCEMENT] Upgrade nginx image tag to `nginxinc/nginx-unprivileged:1.22-alpine`. #2742
* [ENHANCEMENT] Upgrade minio subchart to `4.0.12`. #2759
* [ENHANCEMENT] Update agent-operator subchart to `0.2.5`. #3009
* [BUGFIX] `nginx.extraArgs` are now actually passed to the nginx container. #2336
* [BUGFIX] Add missing `containerSecurityContext` to alertmanager and tokengen job. #2416
* [BUGFIX] Add missing `containerSecutiryContext` to memcached exporter containers. #2666
* [BUGFIX] Do not use undocumented `mulf` function in templates. #2752
* [BUGFIX] Open port 80 for the Enterprise `gateway` service so that the read and write address reported by NOTES.txt is correct. Also deprecate the current default of 8080. #2860
* [BUGFIX] Periodically rebalance gRPC connection between GEM gateway and distributors after scale out of the distributors. #2862
* [BUGFIX] Remove PodSecurityPolicy when running against Kubernetes >= 1.25. #2870

## 3.0.0

* [CHANGE] **breaking change** The minimal Kubernetes version is now 1.20. This reflects the fact that Grafana does not test with older versions. #2297
* [CHANGE] **breaking change** Make `ConfigMap` the default for `configStorageType`. This means that the Mimir (or Enterprise Metrics) configuration is now created in and loaded from a ConfigMap instead of a Secret. #2277
  - Set to `Secret` to keep existing way of working. See related #2031, #2017, #2089.
  - In case the configuration is loaded from an external Secret, `useExternalConfig=true`, then `configStorageType` must be set to `Secret`.
  - Having the configuration in a ConfigMap means that `helm template` now shows the configuration directly and `helm diff upgrade` can show the changes to the configuration.
* [CHANGE] Enable multi-tenancy by default. This means `multitenancy_enabled` is now `true` for both Mimir and Enterprise Metrics. Nginx will inject `X-Scope-OrgID=anonymous` header if the header is not present, ensuring backwards compatibility. #2117
* [CHANGE] **breaking change** The value `serviceMonitor` and everything under it is moved to `metaMonitoring.serviceMonitor` to group all meta-monitoring settings under one section. #2236
* [CHANGE] Added support to install on OpenShift. #2219
  - **breaking change** The value `rbac.pspEnabled` was removed.
  - Added new `rbac.type` option. Allowed values are `psp` and `scc`, for Pod Security Policy and Security Context Constraints (OpenShift) respectively.
  - Added `rbac.create` option to enable/disable RBAC configuration.
  - mc path in Minio changed to be compatible with OpenShift security.
* [CHANGE] **breaking change** Chart now uses custom memcached templates to remove bitnami dependency. There are changes to the Helm values, listed below. #2064
  - The `memcached` section now contains common values shared across all memcached instances.
  - New `memcachedExporter` section was added to configure memcached metrics exporter.
  - New `chunks-cache` section was added that refers to previous `memcached` configuration.
  - The section `memcached-queries` is renamed to `index-cache`.
  - The section `memcached-metadata` is renamed to `metadata-cache`.
  - The section `memcached-results` is renamed to `results-cache`.
  - The value `memcached-*.replicaCount` is replaced with `*-cache.replicas` to align with the rest of the services.
    - Renamed `memcached.replicaCount` to `chunks-cache.replicas`.
    - Renamed `memcached-queries.replicaCount` to `index-cache.replicas`.
    - Renamed `memcached-metadata.replicaCount` to `metadata-cache.replicas`.
    - Renamed `memcached-results.replicaCount` to `results-cache.replicas`.
  - All memcached instances now share the same `ServiceAccount` that the chart uses for its services.
  - The value `memcached-*.architecture` was removed.
  - The value `memcached-*.arguments` was removed, the default arguments are now encoded in the template. Use `*-cache.extraArgs` to provide additional arguments as well as the values `*-cache.allocatedMemory`, `*-cache.maxItemMemory` and `*-cache.port` to set the memcached command line flags `-m`, `-I` and `-u`.
  - The remaining arguments are aligned with the rest of the chart's services, please consult the values file to check whether a parameter exists or was renamed.
* [CHANGE] Change default value for `blocks_storage.bucket_store.chunks_cache.memcached.timeout` to `450ms` to increase use of cached data. #2035
* [CHANGE] Remove setting `server.grpc_server_max_recv_msg_size` and `server.grpc_server_max_send_msg_size` to 100MB, since it is the default now, see #1884. #2300
* [FEATURE] Add `mimir-continuous-test` in smoke-test mode. Use `helm test` to run a smoke test of the read + write path.
* [FEATURE] Add meta-monitoring via the Grafana Agent Kubernetes operator: scrape metrics and collect logs from Mimir pods and ship them to a remote. #2068
* [ENHANCEMENT] Update memcached statefulset manifest #2321
  - Added imagePullSecrets block to pull images from private registry
  - Added resources block for memcachedExporter
* [ENHANCEMENT] ServiceMonitor object will now have default values based on release namesapce in the `namespace` and `namespaceSelector` fields. #2123
* [ENHANCEMENT] Set the `namespace` metadata field for all kubernetes objects to enable using `--namespace` correctly with Helm even if the specified namespace does not exist. #2123
* [ENHANCEMENT] The new value `serviceMonitor.clusterLabel` controls whether to add a `cluster` label and with what content to ServiceMonitor metrics. #2125
* [ENHANCEMENT] Set the flag `ingester.ring.instance-availability-zone` to `zone-default` for ingesters. This is the first step of introducing multi-zone ingesters. #2114
* [ENHANCEMENT] Add `mimir.structuredConfig` for adding and modifing `mimir.config` values after template evaulation. It can be used to alter individual values in the configuration and it's structured YAML instead of text. #2100
* [ENHANCEMENT] Add `global.podAnnotations` which can add POD annotations to PODs directly controlled by this chart (mimir services, nginx). #2099
* [ENHANCEMENT] Introduce the value `configStorageType` which can be either `ConfigMap` or `Secret`. This value sets where to store the Mimir/GEM application configuration. When using the value `ConfigMap`, make sure that any secrets, passwords, keys are injected from the environment from a separate `Secret`. See also: #2031, #2017. #2089
* [ENHANCEMENT] Add `global.extraEnv` and `global.extraEnvFrom` to values. This enables setting common environment variables and common injection of secrets to the POD environment of Mimir/GEM services and Nginx. Memcached and minio are out of scope for now. #2031
* [ENHANCEMENT] Add `extraEnvFrom` capability to all Mimir services to enable injecting secrets via environment variables. #2017
* [ENHANCEMENT] Enable `-config.expand-env=true` option in all Mimir services to be able to take secrets/settings from the environment and inject them into the Mimir configuration file. #2017
* [ENHANCEMENT] Add a simple test for enterprise installation #2027
* [ENHANCEMENT] Check for the containerSecurityContext in values file. #2112
* [ENHANCEMENT] Add `NOTES.txt` to show endpoints URLs for the user at install/upgrade. #2189
* [ENHANCEMENT] Add ServiceMonitor for overrides-exporter. #2068
* [ENHANCEMENT] Add `nginx.resolver` for allow custom resolver in nginx configuration and `nginx.extraContainers` which allow add side containers to the nginx deployment #2196

## 2.1.0

* [ENHANCEMENT] Bump image version to 2.1 #2001
  - For Grafana Mimir, see the release notes here: [Grafana Mimir 2.1](https://grafana.com/docs/mimir/latest/release-notes/v2.1/)
  - For Grafana Enterprise Metrics, see the release notes here: [Grafana Enterprise Metrics 2.1](https://grafana.com/docs/enterprise-metrics/v2.1.x/release-notes/v2-1/)
* [ENHANCEMENT] Disable `ingester.ring.unregister-on-shutdown` and `distributor.extend-writes` #1994
  - This will prevent resharding every series during a rolling ingester restart
  - Under some circumstances the previous values (both enabled) could cause write path degredation during rolling restarts
* [ENHANCEMENT] Add support for the results cache used by the query frontend #1993
  - This will result in additional resource usage due to the addition of one or
    more memcached replicas. This applies when using small.yaml, large.yaml,
    capped-large.yaml, capped-small.yaml, or when setting
    `memcached-results.enabled=true`
* [BUGFIX] Set up using older bitnami chart repository for memcached as old charts were deleted from the current one. #1998
* [BUGFIX] Use grpc round-robin for distributor clients in GEM gateway and self-monitoring
  - This utilizes an additional headless service for the distributor pods

## 2.0.14

* [BUGFIX] exclude headless services from ServiceMonitors to prevent duplication of prometheus scrape targets #1308

## 2.0.13

* [ENHANCEMENT] Removed `rbac.create` option. #1317

## 2.0.12

* [ENHANCEMENT] Add memberlist named port to container spec. #1311

## 2.0.11

* [ENHANCEMENT] Turn `ruler` and `override-exporter` into optional components. #1304

## 2.0.10

* [ENHANCEMENT] Reorder some values for consistency. #1302
* [BUGFIX] Add missing `admin_api.env`, `gateway.env` and `overrides_exporter.env` values. #1302
* [BUGFIX] Remove `<service>.extraPorts` from values as it has no effect. #1302

## 2.0.9

* [ENHANCEMENT] Disable gateway ingress by default. #1303
* [BUGFIX] Fix null port at gateway ingress definition. #1303

## 2.0.8

* [ENHANCEMENT] Add validation if `activity_tracker.filepath` is missing in `mimir.config`. #1290
* [ENHANCEMENT] Add validation if `server.http_listen_port` or `server.grpc_listen_port` is set in `mimir.config`. #1290
* [BUGFIX] Add missing empty array definition for `extraVolumeMounts` in admin_api, gateway and override-exporter. #1290
* [BUGFIX] Fix wrong template called in nginx helper. #1290

## 2.0.7

* [ENHANCEMENT] Add option to modify the port for the GEM gateway service. #1270

## 2.0.6

* [ENHANCEMENT] Add option for an ingress on GEM gateway. #1266

## 2.0.5

* [BUGFIX] Use new component name system for gateway ingress. This regression has been introduced with #1203. #1260

## 2.0.4

* [ENHANCEMENT] Determine PodDisruptionBudget APIVersion based on running version of k8s #1229

## 2.0.3

* [ENHANCEMENT] Update README.md with helm-docs version 1.8.1 instead of old 1.4.0. #1230

## 2.0.2

* [ENHANCEMENT] Update Grafana Enterprise Metrics docker image tag to v2.0.1 #1241

## 2.0.1

* [BUGFIX] Honor `global.clusterDomain` when referencing internal services, e.g. alertmanager or nginx gateway. #1227

## 2.0.0

* [CHANGE] **Breaking** for existing users of `mimir-distributed`: the naming convention is changed to have shorter resource names, as in `<release>-mimir-distributed-store-gateway` is now just `<release>-mimir-store-gateway`. To have the previous names, please specify `nameOverride: mimir-distributed` in the values. #1203
* [CHANGE] The chart `enterprise-metrics` is renamed to `mimir-distributed`. #1203
* [CHANGE] **Breaking** Configuration for Grafana Enterprise Metrics is now in the value `mimir.config` as a helm template **string**.
  Please consult the [Grafana Enterprise Migration Guide](https://grafana.com/docs/enterprise-metrics/latest/migrating-from-gem-1.7/) to learn more about how to upgrade the configuration.
  Except for the following parameters specified as command line parameters in the Pod templates,
  everything is now set in this string-typed value, giving a definitive source of configuration.
  Exceptions:
    > The `-target=` must be provided individually.\
    The `-config.file=` obviously.\
    User defined arguments from `.<service>.extraArgs`.
* [CHANGE] **Breaking** Kubernetes object labels now follow the [kubernetes standard](https://kubernetes.io/docs/concepts/overview/working-with-objects/common-labels/) (e.g. `app.kubernetes.io/component=ingester`). To enable smooth upgrade and compatibility with previous Grafana Enterprise Metrics Helm chart, the value `enterprise.legacyLabels` should be set to `true`.
* [CHANGE] **Breaking** Ingesters only support `StatefulSet` from now on as chunks storage was removed in favour of blocks storage.
* [CHANGE] **Breaking** Compactor is a required component, the value `compactor.enabled` is removed.
* [CHANGE] **Breaking** The configuration parameter `server.http_listen_port` and `server.grpc_listen_port` cannot be changed from their defaults.
* [CHANGE] The default for `ingester.ring.replication_factor` is now 3 and there will be 3 ingesters started even with the default `values.yaml`.
  On the other hand, Pod anti affinity is turned off by default to allow single node deployment.
* [FEATURE] Upgrade to [Grafana Enterprise Metrics v2.0.0](https://grafana.com/docs/enterprise-metrics/v2.0.x/)
* [FEATURE] Reworked chart to enable installing Grafana Mimir open source software version without licensed features.
* [FEATURE] Added the value `nameOverride` to enable migration from Cortex helm chart.
* [FEATURE] The alertmanager can be disabled with `alertmanager.enabled: false`, to support the use case of external alertmanager.
* [FEATURE] Added definitions of `ServiceMonitor` objects for Prometheus monitoring. Configuration is done via the `serviceMonitor` values. This enables partial functionality of Grafana Mimir dashboards out of the box - without alerts and recording rules pre-loaded.
* [ENHANCEMENT] Minio bucket creation is not tied to `admin-api` anymore, moved to its own job `templates/minio/create-bucket-job.yaml`.
* [BUGFIX] `.<service>.PodDisruptionBudget` was not working. Added template definition for all services. Pod disruption budget is enabled for the ingesters and store-gateways by default.
* [BUGFIX] Fix typo in value `.alertmanager.statefulset` to `.alertmanager.statefulSet`.
* [BUGFIX] Remove unused value `.useExternalLicense`.

## Entries from enterprise-metrics chart

## 1.8.1

* [ENHANCEMENT] Support Grafana Mimir monitoring mixin labels by setting container names to the component names.
  This will make it easier to select different components in cadvisor metrics.
  Previously, all containers used "enterprise-metrics" as the container name.
  Now, for example, the ingester Pod will have a container name "ingester" rather than "enterprise-metrics".

## 1.8.0

* [FEATURE] Upgrade to [Grafana Enterprise Metrics v1.7.0](https://grafana.com/docs/metrics-enterprise/latest/downloads/#v170----january-6th-2022).

## 1.7.3

* [BUGFIX] Alertmanager does not fail anymore to load configuration via the API. #945

## 1.7.2

* [CHANGE] The Ingester statefulset now uses podManagementPolicy Parallel, upgrading requires recreating the statefulset #920

## 1.7.1

* [BUGFIX] Remove chunks related default limits. #867

## 1.7.0

* [FEATURE] Upgrade to [Grafana Enterprise Metrics v1.6.1](https://grafana.com/docs/metrics-enterprise/latest/downloads/#v161----november-18th-2021). #839

## 1.6.0

* [FEATURE] Upgrade to [Grafana Enterprise Metrics v1.5.1](https://grafana.com/docs/metrics-enterprise/latest/downloads/#v151----september-21st-2021). #729
* [CHANGE] Production values set the ingester replication factor to three to avoid data loss.
  The resource calculations of these values already factored in this replication factor but did not apply it in the configuration.
  If you have not reduced the compute resources in these values then this change should have no impact besides increased resilience to ingester failure.
  If you have reduced the compute resources, consider increasing them back to the recommended values before installing this version. #729

## 1.5.6

* [BUGFIX] YAML exports are no longer included as part of the Helm chart. #726

## 1.5.5

* [BUGFIX] Ensure all PodSpecs have configurable initContainers. #708

## 1.5.4

* [BUGFIX] Adds a `Service` resource for the Compactor Pods and adds Compactor to the default set of gateway proxy URLs. In previous chart versions the Compactor would not show up in the GEM plugin "Ring Health" tab because the gateway did not know how to reach Compactor. #714

## 1.5.3

* [BUGFIX] This change does not affect single replica deployments of the
  admin-api but does fix the potential for an inconsistent state when
  running with multiple replicas of the admin-api and experiencing
  parallel writes for the same objects. #675

## 1.5.2

* [CHANGE] Removed all references to Consul in the yaml files since GEM will be focused on deploying with memberlist. Deleted the multi-kv-consul-primary-values.yaml and multi-kv-memberlist-primary-values.yaml files since they assume you're running Consul as your primary or second kvstore. #674

## 1.5.1

* [BUGFIX] Unused `ingress` configuration section removed from `values.yaml`. #658

## 1.5.0

* [FEATURE] Upgrade to [Grafana Enterprise Metrics v1.5.0](https://grafana.com/docs/metrics-enterprise/latest/downloads/#v150----august-24th-2021). #641

## 1.4.7

* [CHANGE] Enabled enterprise authentication by default.
  > **Breaking:** This change can cause losing access to the GEM cluster in case `auth.type` has not
  > been set explicitly.
  > This is a security related change and therefore released in a patch release.

## 1.4.6

* [FEATURE] Run an instance of the GEM overrides-exporter by default. #590

## 1.4.5

* [BUGFIX] Add `memberlist.join` configuration to the ruler. #618

## 1.4.4

* [CHANGE] Removed livenessProbe configuration as it can often be more detrimental than having none. Users can still configure livenessProbes with the per App configuration hooks. #594

## 1.4.3

* [ENHANCEMENT] Added values files for installations that require setting resource limits. #583

## 1.4.2

* [CHANGE] The compactor data directory configuration has been corrected to `/data`. #562
  > **Note:** The compactor is stateless and no data stored in the existing data directory needs to be moved in order to facilitate this upgrade.
  > For more information, refer to the [Cortex Compactor documentation](https://cortexmetrics.io/docs/blocks-storage/compactor/).
* [FEATURE] Upgrade to [Grafana Enterprise Metrics v1.4.2](https://grafana.com/docs/metrics-enterprise/latest/downloads/#v142----jul-21st-2021) #562

## 1.4.1

* [BUGFIX] Fixed DNS address of distributor client for self-monitoring. #569

## 1.4.0

* [CHANGE] Use updated querier response compression configuration, changed in 1.4.0. #524
* [CHANGE] Use updated alertmanager storage configuration, changed in 1.4.0. #524
* [FEATURE] Upgrade to [Grafana Enterprise Metrics v1.4.1](https://grafana.com/docs/metrics-enterprise/latest/downloads/#v141----june-29th-2021). #524
* [FEATURE] Enable [GEM self-monitoring](https://grafana.com/docs/metrics-enterprise/latest/self-monitoring/). #524

## 1.3.5

* [CHANGE] The GRPC port on the query-frontend and store-gateway Kubernetes Services have been changed to match the naming of all other services. #523
* [FEATURE] Expose GRPC port on all GEM services. #523

## 1.3.4

* [BUGFIX] Removed symlinks from chart to fix Rancher repository imports. #504

## 1.3.3

* [FEATURE] The GEM config now uses the `{{ .Release.Name }}` variable as the default value for `cluster_name` which removes the need to additionally override this setting during an initial install. #500

## 1.3.2

* [FEATURE] Chart memcached dependencies are now at the latest release. This includes the memcached and the related exporter. #467

## 1.3.1

* [BUGFIX] Use non-deprecated alertmanager flags for cluster peers. #441
* [BUGFIX] Make store-gateway Service not headless. #441

## 1.3.0

* [FEATURE] Upgrade to [Grafana Enterprise Metrics v1.3.0](https://grafana.com/docs/metrics-enterprise/latest/downloads/#v130----april-26th-2021). #415

## 1.2.0

* [CHANGE] The chart now uses memberlist for the ring key-value store removing the need to run Consul. #340
  > **Warning:** Existing clusters will need to follow an upgrade procedure.
  > **Warning:** Existing clusters should first be upgraded to `v1.1.1` and use that version for migration before upgrading to `v1.2.0`.
  To upgrade to using memberlist:
  1. Ensure you are running the `v1.1.1` version of the chart.
  2. Deploy runtime `multi_kv_config` to use Consul as a primary and memberlist as the secondary key-value store.
     The values for such a change can be found in the [`multi-kv-consul-primary-values.yaml`](./multi-kv-consul-primary-values.yaml).
  3. Verify the configuration is in use by querying the [Configuration](https://cortexmetrics.io/docs/api/#configuration) HTTP API endpoint.
  4. Deploy runtime `multi_kv_config` to use memberlist as the primary and Consul as the secondary key-value store.
     The values for such a change can be found in [`multi-kv-memberlist-primary-values.yaml`](./multi-kv-memberlist-primary-values.yaml)
  5. Verify the configuration is in use by querying the [Configuration](https://cortexmetrics.io/docs/api/#configuration) HTTP API endpoint.
  6. Deploy `v1.2.0` helm chart which configures memberlist as the sole key-value store and removes the Consul resources.

## 1.1.1

* [FEATURE] Facilitate some runtime configuration of microservices. #342
* [FEATURE] Upgrade to [Grafana Enterprise Metrics v1.2.0](https://grafana.com/docs/metrics-enterprise/latest/downloads/#v120----march-10-2021). #342

## 1.1.0

* [CHANGE] The memcached chart from the deprecated Helm stable repository has been removed and replaced with a Bitnami chart. #333
  > **Warning:** This change will result in the cycling of your memcached Pods and will invalidate the existing cache.
* [CHANGE] Memcached Pod resource limits have been lowered to match requests. #333
* [FEATURE] YAML exports have been created for all chart values files. #333
* [BUGFIX] The values for the querier/ruler/store-gateway `-<prefix>.memcached.max-item-size` have been corrected to match the limit configured on the memcached server. #333

## 1.0.0

* [FEATURE] Initial versioned release. ##168

## Entries from mimir-distributed chart

## 0.1.8

* [BUGFIX] Fix nginx routing for rules and expose buildinfo. #1233

## 0.1.7

* [BUGFIX] Remove misplaced config value and add affinity rules in `capped-small.yaml` and `capped-large.yaml`. #1225

## 0.1.6

* [CHANGE] **Breaking** Compactor is a required component, the value `compactor.enabled` is removed. #1193
* [FEATURE] The alertmanager can be disabled with `alertmanager.enabled: false`, to support the use case of external alertmanager. #1193

## 0.1.5

* [BUGFIX] Fix labels for Mimir dashboards. #1190

## 0.1.4

* [BUGFIX] Fix documentation link missing slash. #1177

## 0.1.3

* [FEATURE] Add ServiceMonitor definitions. #1156

## 0.1.2

* [BUGFIX] Fix the naming of minio configmap and secret in the parent chart. #1152

## 0.1.1

* [BUGFIX] CI fixes. #1144

## 0.1.0

* [FEATURE] Initial commit, Mimir only, derived from `enterprise-metrics` chart. #1141<|MERGE_RESOLUTION|>--- conflicted
+++ resolved
@@ -28,15 +28,11 @@
 
 ## main / unreleased
 
-<<<<<<< HEAD
-* [ENHANCEMENT] Ruler: configure the ruler storage cache when the metadata cache is enabled. #5326
-* [ENHANCEMENT] Service Account: allow adding labels to the service account. #5355
-=======
 * [CHANGE] Changed max unavailable ingesters and store-gateways in a zone to 50. #5327
 * [CHANGE] Don't render PodSecurityPolicy on Kubernetes >=1.24. (was >= 1.25). This helps with upgrades between 1.24 and 1.25. To use a PSP in 1.24, toggle `rbac.forcePSPOnKubernetes124: true`. #5357
 * [ENHANCEMENT] Ruler: configure the ruler storage cache when the metadata cache is enabled. #5326 #5334
 * [ENHANCEMENT] Helm: support metricRelabelings in the monitoring serviceMonitor resources. #5340
->>>>>>> 4d13b626
+* [ENHANCEMENT] Service Account: allow adding labels to the service account. #5355
 
 ## 4.5.0
 
