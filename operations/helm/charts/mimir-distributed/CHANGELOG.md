# Changelog

## Deprecated features

This section contains deprecated features and interfaces that the chart exposes. The deprecation policy of the chart is to
remove a deprecated item from the third major release after it has been deprecated it.

### List

* GEM gateway: remove port 8080 on the Service resource. Deprecated in `3.1.0` and will be removed in `6.0.0`.
  * __How to migrate__: replace usages of port 8080 with port 80; these usages can be in dashboards, Prometheus remote-write configurations, or automation for updating rules.
* NGINX configuration via `nginx` top-level values sections is being merged with by the `gateway` section. The
  `nginx` section is deprecated in `4.0.0` and will be removed in `7.0.0`.
  * __How to migrate__: refer to [Migrate to using the unified proxy deployment for NGINX and GEM gateway](https://grafana.com/docs/mimir/latest/operators-guide/deploying-grafana-mimir/migrate-to-unified-gateway-deployment/)

## Format of changelog

This changelog is continued from `enterprise-metrics` after Grafana Enterprise Metrics was added to `mimir-distributed` in PR #1203.
All notable changes to this chart will be documented in this file.

Entries should be ordered as follows:
- [CHANGE]
- [FEATURE]
- [ENHANCEMENT]
- [BUGFIX]

Entries should include a reference to the Pull Request that introduced the change.

## main / unreleased

* [ENHANCEMENT] Distributor: dynamically set `GOMAXPROCS` based on the CPU request. This should reduce distributor CPU utilization, assuming the CPU request is set to a value close to the actual utilization. #5588
* [ENHANCEMENT] Querier: dynamically set `GOMAXPROCS` based on the CPU request. This should reduce noisy neighbour issues created by the querier, whose CPU utilization could eventually saturate the Kubernetes node if unbounded. #5646

## 5.0.0

* [CHANGE] Changed max unavailable ingesters and store-gateways in a zone to 50. #5327
* [CHANGE] Don't render PodSecurityPolicy on Kubernetes >=1.24. (was >= 1.25). This helps with upgrades between 1.24 and 1.25. To use a PSP in 1.24, toggle `rbac.forcePSPOnKubernetes124: true`. #5357
* [ENHANCEMENT] Ruler: configure the ruler storage cache when the metadata cache is enabled. #5326 #5334
* [ENHANCEMENT] Helm: support metricRelabelings in the monitoring serviceMonitor resources via `metaMonitoring.serviceMonitor.metricRelabelings`. #5340
* [ENHANCEMENT] Service Account: allow adding labels to the service account. #5355
* [ENHANCEMENT] Memcached: enable providing additional extended options (`-o/--extended`) via `<cache-section>.extraExtendedOptions`. #5353
* [ENHANCEMENT] Memcached exporter: enable adding additional CLI arguments via `memcachedExporter.extraArgs`. #5353
* [ENHANCEMENT] Memcached: allow mounting additional volumes to the memcached and exporter containers via `<cache-section>.extraVolumes` and `<cache-section>.extraVolumeMounts`. #5353

## 4.5.0

* [CHANGE] Query-frontend: enable cardinality estimation via `frontend.query_sharding_target_series_per_shard` in the Mimir configuration for query sharding by default if `results-cache.enabled` is true. #5128
* [CHANGE] Remove `graphite-web` component from the graphite proxy. The `graphite-web` component had several configuration issues which meant it was failing to process requests. #5133
* [ENHANCEMENT] Set `nginx` and `gateway` Nginx read timeout (`proxy_read_timeout`) to 300 seconds (increase from default 60 seconds), so that it doesn't interfere with the querier's default 120 seconds timeout (`mimir.structuredConfig.querier.timeout`). #4924
* [ENHANCEMENT] Update nginx image to `nginxinc/nginx-unprivileged:1.24-alpine`. #5066
* [ENHANCEMENT] Update the `rollout-operator` subchart to `0.5.0`. #4930
* [ENHANCEMENT] Store-gateway: set `GOMEMLIMIT` to the memory request value. This should reduce the likelihood the store-gateway may go out of memory, at the cost of an higher CPU utilization due to more frequent garbage collections when the memory utilization gets closer or above the configured requested memory. #4971
* [ENHANCEMENT] Store-gateway: dynamically set `GOMAXPROCS` based on the CPU request. This should reduce the likelihood a high load on the store-gateway will slow down the entire Kubernetes node. #5104
* [ENHANCEMENT] Add global.podLabels which can add POD labels to PODs directly controlled by this chart (mimir services, nginx). #5055
* [ENHANCEMENT] Enable the `track_sizes` feature for Memcached pods to help determine cache efficiency. #5209
* [BUGFIX] Fix Pod Anti-Affinity rule to allow ingesters of from the same zone to run on same node, by using `zone` label since the old `app.kubernetes.io/component` did not allow for this. #5031
<<<<<<< HEAD
* [ENHANCEMENT] Sets the `appProtocol` value to `tcp` for the `gossip-ring-svc` service template. This allows memberlist to work with istio protocol selection. #5673
=======
* [ENHANCEMENT] Enable `PodDisruptionBudget`s by default for admin API, alertmanager, compactor, distributor, gateway, overrides-exporter, ruler, querier, query-frontend, query-scheduler, nginx, Graphite components, chunks cache, index cache, metadata cache and results cache.
>>>>>>> fa415b08

## 4.4.1

* [CHANGE] Change number of Memcached max idle connections to 150. #4591
* [CHANGE] Set `unregister_on_shutdown` for `store-gateway` to `false` by default. #4690
* [FEATURE] Add support for Vault Agent. When enabled, the Pod annotations for TLS configurable components are updated to allow a running Vault Agent to fetch secrets from Vault and to inject them into a Pod. The annotations are updated for the following components: `admin-api`, `alertmanager`, `compactor`, `distributor`, `gateway`, `ingester`, `overrides-exporter`, `querier`, `query-frontend`, `query-scheduler`, `ruler`, `store-gateway`. #4660
* [FEATURE] Add documentation to use external Redis support for chunks-cache, metadata-cache and results-cache. #4348
* [FEATURE] Allow for deploying mixin dashboards as part of the helm chart. #4618
* [ENHANCEMENT] Update the `rollout-operator` subchart to `0.4.2`. #4524 #4659 #4780
* [ENHANCEMENT] Update the `memcached-exporter` to `v0.11.2`. #4570
* [ENHANCEMENT] Update memcached to `memcached:1.6.19-alpine`. #4581
* [ENHANCEMENT] Allow definition of multiple topology spread constraints. #4584
* [ENHANCEMENT] Expose image repo path as helm vars for containers created by grafana-agent-operator #4645
* [ENHANCEMENT] Update minio subchart to `5.0.7`. #4705
* [ENHANCEMENT] Configure ingester TSDB head compaction interval to 15m. #4870
* [ENHANCEMENT] Configure ingester TSDB WAL replay concurrency to 3. #4864
* [ENHANCEMENT] Configure compactor's first level compaction wait period to 25m. #4872
* [ENHANCEMENT] You can now configure `storageClass` per zone for Alertmanager, StoreGateway and Ingester. #4234
* [ENHANCEMENT] Add suffix to minio create buckets job to avoid mimir-distributed helm chart fail to upgrade when minio image version changes. #4936
* [BUGFIX] Helm-Chart: fix route to service port mapping. #4728
* [BUGFIX] Include podAnnotations on the tokengen Job. #4540
* [BUGFIX] Add http port in ingester and store-gateway headless services. #4573
* [BUGFIX] Set `gateway` and `nginx` HPA MetricTarget type to Utilization to align with usage of averageUtilization. #4642
* [BUGFIX] Add missing imagePullSecrets configuration to the `graphite-web` deployment template. #4716

## 4.3.1

* [BUGFIX] Updated Go version in Mimir and GEM images to 1.20.3 to fix CVE-2023-24538. #4803

## 4.3.0

* [CHANGE] Ruler: changed ruler deployment max surge from `0` to `50%`, and max unavailable from `1` to `0`. #4381
* [FEATURE] Add cache support for GEM's admin bucket. The cache will be enabled by default when you use the
  small.yaml, large.yaml, capped-small.yaml or capped-large.yaml Helm values file. #3740
  > **Note:** For more information, refer to the [Grafana Enterprise Metrics configuration](https://grafana.com/docs/enterprise-metrics/latest/config).
* [ENHANCEMENT] Update GEM image grafana/enterprise-metrics to v2.7.0. #4533
* [ENHANCEMENT] Support autoscaling/v2 HorizontalPodAutoscaler for nginx autoscaling starting with Kubernetes 1.23. #4285
* [ENHANCEMENT] Set default pod security context under `rbac.podSecurityContext` for easier install on OpenShift. #4272
* [BUGFIX] Allow override of Kubernetes version for nginx HPA. #4299
* [BUGFIX] Do not generate query-frontend-headless service if query scheduler is enabled. Fixes parity with jsonnet. #4353
* [BUGFIX] Apply `clusterLabel` to ServiceMonitors for kube-state-metrics, kubelet, and cadvisor. #4126
* [BUGFIX] Add http port in distributor headless service. Fixes parity with jsonnet. #4392
* [BUGFIX] Generate the pod security context on the pod level in graphite web deployment, instead of on container level. #4272
* [BUGFIX] Fix kube-state-metrics metricRelabelings dropping pods and deployments. #4485
* [BUGFIX] Allow for single extraArg flags in templated memcached args. #4407

## 4.2.1

* [BUGFIX] Updated Go version in Mimir and GEM images to 1.20.3 and 1.19.8 to fix CVE-2023-24538. #4818

## 4.2.0

* [ENHANCEMENT] Allow NGINX error log level to be overridden and access log to be disabled. #4230
* [ENHANCEMENT] Update GEM image grafana/enterprise-metrics to v2.6.0. #4279

## 4.1.0

* [CHANGE] Configured `max_total_query_length: 12000h` limit to match Mimir jsonnet-based deployment. #3879
* [ENHANCEMENT] Enable users to specify additional Kubernetes resource manifests using the `extraObjects` variable. #4102
* [ENHANCEMENT] Update the `rollout-operator` subchart to `0.2.0`. #3624
* [ENHANCEMENT] Add ability to manage PrometheusRule for metamonitoring with Prometheus operator from the Helm chart. The alerts are disabled by default but can be enabled with `prometheusRule.mimirAlerts` set to `true`. To enable the default rules, set `mimirRules` to `true`. #2134 #2609
* [ENHANCEMENT] Update memcached image to `memcached:1.6.17-alpine`. #3914
* [ENHANCEMENT] Update minio subchart to `5.0.4`. #3942
* [BUGFIX] Enable `rollout-operator` to use PodSecurityPolicies if necessary. #3686
* [BUGFIX] Fixed gateway's checksum/config when using nginx #3780
* [BUGFIX] Disable gateway's serviceMonitor when using nginx #3781
* [BUGFIX] Expose OTLP ingestion in the `gateway` NGINX configuration. #3851
* [BUGFIX] Use alertmanager headless service in `gateway` NGINX configuration. #3851
* [BUGFIX] Use `50Gi` persistent volume for ingesters in `capped-small.yaml`. #3919
* [BUGFIX] Set server variables in NGINX configuration so that IP addresses are re-resolved when TTLs expire. #4124
* [BUGFIX] Do not include namespace for the PodSecurityPolicy definition as it is not needed and some tools reject it outright. #4164

## 4.0.1

* [ENHANCEMENT] Bump Grafana Enterprise Metrics image version to 2.5.1 #3902

## 4.0.0

* [FEATURE] Support deploying NGINX via the `gateway` section. The `nginx` section will be removed in `7.0.0`. See
  [Migrate to using the unified proxy deployment for NGINX and GEM gateway](https://grafana.com/docs/mimir/latest/operators-guide/deploying-grafana-mimir/migrate-to-unified-gateway-deployment/)
* [CHANGE] **breaking change** **Data loss without action.** Enables [zone-aware replication](https://grafana.com/docs/mimir/latest/configure/configure-zone-aware-replication/) for ingesters and store-gateways by default. #2778
  - If you are **upgrading** an existing installation:
    - Turn off zone-aware replication, by setting the following values:
      ```yaml
      ingester:
        zoneAwareReplication:
          enabled: false
      store_gateway:
        zoneAwareReplication:
          enabled: false
      rollout_operator:
        enabled: false
      ```
    - After the upgrade you can migrate to the new zone-aware replication setup, see [Migrate from single zone to zone-aware replication with Helm](https://grafana.com/docs/mimir/latest/migration-guide/migrating-from-single-zone-with-helm/) guide.
  - If you are **installing** the chart:
    - Ingesters and store-gateways are installed with 3 logical zones, which means both ingesters and store-gateways start 3 replicas each.
* [CHANGE] **breaking change** Reduce the number of ingesters in small.yaml form 4 to 3. This should be more accurate size for the scale of 1M AS. Before upgrading refer to [Scaling down ingesters](https://grafana.com/docs/mimir/latest/operators-guide/run-production-environment/scaling-out/#scaling-down-ingesters) to scale down `ingester-3`. Alternatively override the number of ingesters to 4. #3035
* [CHANGE] **breaking change** Update minio subchart from `4.0.12` to `5.0.0`, which inherits the breaking change of minio gateway mode being removed. #3352
* [CHANGE] Nginx: uses the headless service of alertmanager, ingester and store-gateway as backends, because there are 3 separate services for each zone. #2778
* [CHANGE] Gateway: uses the headless service of alertmanager as backend, because there are 3 separate services for each zone. #2778
* [CHANGE] Update sizing plans (small.yaml, large.yaml, capped-small.yaml, capped-large.yaml). These reflect better how we recommend running Mimir and GEM in production. most plans have adjusted number of replicas and resource requirements. The only **breaking change** is in small.yaml which has reduced the number of ingesters from 4 to 3; for scaling down ingesters refer to [Scaling down ingesters](https://grafana.com/docs/mimir/latest/operators-guide/run-production-environment/scaling-out/#scaling-down-ingesters). #3035
* [CHANGE] Change default securityContext of Mimir and GEM Pods and containers, so that they comply with a [Restricted pod security policy](https://kubernetes.io/docs/concepts/security/pod-security-standards/).
  This changes what user the containers run as from `root` to `10001`. The files in the Pods' attached volumes should change ownership with the `fsGroup` change;
  most CSI drivers support changing the value of `fsGroup`, or kubelet is able to do the ownership change instead of the CSI driver. This is not the case for the HostPath driver.
  If you are using HostPath or another driver that doesn't support changing `fsGroup`, then you have a couple of options: A) set the `securityContext` of all Mimir and GEM components to `{}` in your values file; B) delete PersistentVolumes and PersistentVolumeClaims and upgrade the chart; C) add an initContainer to all components that use a PVC that changes ownership of the mounted volumes.
  If you take no action and `fsGroup` is not supported by your CSI driver, then components will fail to start. #3007
* [CHANGE] Restrict Pod seccomp profile to `runtime/default` in the default PodSecurityPolicy of the chart. #3007
* [CHANGE] Use the chart's service account for metamonitoring instead of creating one specific to metamonitoring. #3350
* [CHANGE] Use mimir for the nginx ingress example #3336
* [ENHANCEMENT] Metamonitoring: If enabled and no URL is configured, then metamonitoring metrics will be sent to
  Mimir under the `metamonitoring` tenant; this enhancement does not apply to GEM. #3176
* [ENHANCEMENT] Improve default rollout strategies. Now distributor, overrides_exporter, querier, query_frontend, admin_api, gateway, and graphite components can be upgraded more quickly and also can be rolled out with a single replica without downtime. #3029
* [ENHANCEMENT] Metamonitoring: make scrape interval configurable. #2945
* [ENHANCEMENT] Documented how to prevent a user from using a mismatched Helm chart `values.yaml` file. #3197
* [ENHANCEMENT] Update compactor configuration to match Jsonnet. #3353
  * This also now matches production configuration from Grafana Cloud
  * Set `compactor.compaction_interval` to `30m` (Decreased from `1h`)
  * Set `compactor.deletion_delay` to `2h` (Decreased from `12h`)
  * Set `compactor.max_closing_blocks_concurrency` to `2` (Increased from `1`)
  * Set `compactor.max_opening_blocks_concurrency` to `4` (Increased from `1`)
  * Set `compactor.symbols_flushers_concurrency` to `4` (Increased from `1`)
  * Set `compactor.sharding_ring.wait_stability_min_duration` to `1m` (Increased from `0`)
* [ENHANCEMENT] Update read path configuration to match Jsonnet #2998
  * This also now matches production configuration from Grafana Cloud
  * Set `blocks_storage.bucket_store.max_chunk_pool_bytes` to `12GiB` (Increased from `2GiB`)
  * Set `blocks_storage.bucket_Store.index_cache.memcached.max_item_size` to `5MiB` (Decreased from `15MiB`)
  * Set `frontend.grpc_client_config.max_send_msg_size` to `400MiB` (Increased from `100MiB`)
  * Set `limits.max_cache_freshness` to `10m` (Increased from `1m`)
  * Set `limits.max_query_parallelism` to `240` (Increased from `224`)
  * Set `query_scheduler.max_outstanding_requests_per_tenant` to `800` (Decreased from `1600`)
  * Set `store_gateway.sharding_ring.wait_stability_min_duration` to `1m` (Increased from `0`)
  * Set `frontend.results_cache.memcached.timeout` to `500ms` (Increased from `100ms`)
  * Unset `frontend.align_queries_with_step` (Was `true`, now defaults to `false`)
  * Unset `frontend.log_queries_longer_than` (Was `10s`, now defaults to `0`, which is disabled)
* [ENHANCEMENT] Added `usage_stats.installation_mode` configuration to track the installation mode via the anonymous usage statistics. #3294
* [ENHANCEMENT] Update grafana-agent-operator subchart to 0.2.8. Notable changes are being able to configure Pod's SecurityContext and Container's SecurityContext. #3350
* [ENHANCEMENT] Add possibility to configure fallbackConfig for alertmanager and set it by default. Now tenants without an alertmanager config will not see errors accessing the alertmanager UI or when using the alertmanager API. #3360
* [ENHANCEMENT] Add ability to set a `schedulerName` for alertmanager, compactor, ingester and store-gateway. This is needed for example for some storage providers. #3140
* [BUGFIX] Fix an issue that caused metamonitoring secrets to be created incorrectly #3170
* [BUGFIX] Nginx: fixed `imagePullSecret` value reference inconsistency. #3208
* [BUGFIX] Move the activity tracker log from /data to /active-query-tracker to remove ignore log messages. #3169
* [BUGFIX] Fix invalid ingress NGINX configuration due to newline in prometheusHttpPrefix Helm named templates. #3087
* [BUGFIX] Added missing endpoint for OTLP in NGINX #3479

## 3.3.0

* [ENHANCEMENT] Update GEM image grafana/enterprise-metrics to v2.4.0. #3445

## 3.2.0

* [CHANGE] Nginx: replace topology key previously used in `podAntiAffinity` (`failure-domain.beta.kubernetes.io/zone`) with a different one `topologySpreadConstraints` (`kubernetes.io/hostname`). #2722
* [CHANGE] Use `topologySpreadConstraints` instead of `podAntiAffinity` by default. #2722
  - **Important**: if you are not using the sizing plans (small.yaml, large.yaml, capped-small.yaml, capped-large.yaml) in production, you should reintroduce pod affinity rules for the ingester and store-gateway. This also fixes a missing label selector for the ingester.
     Merge the following to your custom values file:
     ```yaml
     ingester:
       affinity:
         podAntiAffinity:
           requiredDuringSchedulingIgnoredDuringExecution:
              - labelSelector:
                  matchExpressions:
                    - key: target
                      operator: In
                      values:
                        - ingester
                topologyKey: 'kubernetes.io/hostname'
              - labelSelector:
                  matchExpressions:
                    - key: app.kubernetes.io/component
                      operator: In
                      values:
                        - ingester
                topologyKey: 'kubernetes.io/hostname'
     store_gateway:
       affinity:
         podAntiAffinity:
           requiredDuringSchedulingIgnoredDuringExecution:
              - labelSelector:
                  matchExpressions:
                    - key: target
                      operator: In
                      values:
                        - store-gateway
                topologyKey: 'kubernetes.io/hostname'
              - labelSelector:
                  matchExpressions:
                    - key: app.kubernetes.io/component
                      operator: In
                      values:
                        - store-gateway
                topologyKey: 'kubernetes.io/hostname'
     ```
* [CHANGE] Ingresses for the GEM gateway and nginx will no longer render on Kubernetes versions <1.19. #2872
* [FEATURE] Add support for OpenShift Routes for Nginx #2908
* [FEATURE] Add support for `topologySpreadConstraints` to all components; add `topologySpreadConstraints` to GEM gateway, admin-api, and alertmanager, which did not have `podAntiAffinity` previously. #2722
* [ENHANCEMENT] Document `kubeVersionOverride`. If you rely on `helm template`, use this in your values to set the Kubernetes version. If unset helm will use the kubectl client version as the Kubernetes version with `helm template`, which may cause the chart to render incompatible manifests for the actual server version. #2872
* [ENHANCEMENT] Support autoscaling/v2 HorizontalPodAutoscaler for nginx autoscaling. This is used when deploying on Kubernetes >= 1.25. #2848
* [ENHANCEMENT] Monitoring: Add additional flags to conditionally enable log / metric scraping. #2936
* [ENHANCEMENT] Add podAntiAffinity to sizing plans (small.yaml, large.yaml, capped-small.yaml, capped-large.yaml). #2906
* [ENHANCEMENT] Add ability to configure and run mimir-continuous-test. #3117
* [BUGFIX] Fix wrong label selector in ingester anti affinity rules in the sizing plans. #2906
* [BUGFIX] Query-scheduler no longer periodically terminates connections from query-frontends and queriers. This caused some queries to time out and EOF errors in the logs. #3262

## 3.1.0

* [CHANGE] **breaking change** Update minio deprecated helm chart (<https://helm.min.io/>) to the supported chart's version (<https://charts.min.io/>). #2427
  - Renamed helm config values `minio.accessKey` to `minio.rootUser`.
  - Renamed helm config values `minio.secretKey` to `minio.rootPassword`.
  - Minio container images are now loaded from quay.io instead of Docker Hub. Set `minio.image.repository` value to override the default behavior.
* [CHANGE] Enable [query sharding](https://grafana.com/docs/mimir/latest/operators-guide/architecture/query-sharding/) by default. If you override the value of `mimir.config`, then take a look at `mimir.config` in the `values.yaml` from this version of the chart and incorporate the differences. If you override `mimir.config`, then consider switching to `mimir.structuredConfig`. To disable query sharding set `mimir.structuredConfig.frontend.parallelize_shardable_queries` to `false`. #2655
* [FEATURE] Add query-scheduler, which is now enabled by default. If you have copied the `mimir.config`, then update it to correctly configure the query-frontend and the querier. #2087
* [FEATURE] Added support to run graphite-proxy alongside GEM. It is disabled by default. Set `graphite.enabled=true` in your values config to get it running. #2711
* [ENHANCEMENT] Add backfill endpoints to Nginx configuration. #2478
* [ENHANCEMENT] Add `namespace` to smoke-test helm template to allow the job to be deployed within the same namespace as the rest of the deployment. #2515
* [ENHANCEMENT] Memberlist now uses DNS service-discovery by default. #2549 #2561
* [ENHANCEMENT] The Mimir configuration parameters `server.http_listen_port` and `server.grpc_listen_port` are now configurable in `mimir.structuredConfig`. #2561
* [ENHANCEMENT] Default to injecting the `no_auth_tenant` from the Mimir configuration as the value for `X-Scope-OrgID` in nginx. #2614
* [ENHANCEMENT] Default `ingester.ring.tokens-file-path` and `store-gateway.sharding-ring.tokens-file-path` to `/data/tokens` to prevent resharding on restarts. #2726
* [ENHANCEMENT] Upgrade memcached image tag to `memcached:1.6.16-alpine`. #2740
* [ENHANCEMENT] Upgrade nginx image tag to `nginxinc/nginx-unprivileged:1.22-alpine`. #2742
* [ENHANCEMENT] Upgrade minio subchart to `4.0.12`. #2759
* [ENHANCEMENT] Update agent-operator subchart to `0.2.5`. #3009
* [BUGFIX] `nginx.extraArgs` are now actually passed to the nginx container. #2336
* [BUGFIX] Add missing `containerSecurityContext` to alertmanager and tokengen job. #2416
* [BUGFIX] Add missing `containerSecutiryContext` to memcached exporter containers. #2666
* [BUGFIX] Do not use undocumented `mulf` function in templates. #2752
* [BUGFIX] Open port 80 for the Enterprise `gateway` service so that the read and write address reported by NOTES.txt is correct. Also deprecate the current default of 8080. #2860
* [BUGFIX] Periodically rebalance gRPC connection between GEM gateway and distributors after scale out of the distributors. #2862
* [BUGFIX] Remove PodSecurityPolicy when running against Kubernetes >= 1.25. #2870

## 3.0.0

* [CHANGE] **breaking change** The minimal Kubernetes version is now 1.20. This reflects the fact that Grafana does not test with older versions. #2297
* [CHANGE] **breaking change** Make `ConfigMap` the default for `configStorageType`. This means that the Mimir (or Enterprise Metrics) configuration is now created in and loaded from a ConfigMap instead of a Secret. #2277
  - Set to `Secret` to keep existing way of working. See related #2031, #2017, #2089.
  - In case the configuration is loaded from an external Secret, `useExternalConfig=true`, then `configStorageType` must be set to `Secret`.
  - Having the configuration in a ConfigMap means that `helm template` now shows the configuration directly and `helm diff upgrade` can show the changes to the configuration.
* [CHANGE] Enable multi-tenancy by default. This means `multitenancy_enabled` is now `true` for both Mimir and Enterprise Metrics. Nginx will inject `X-Scope-OrgID=anonymous` header if the header is not present, ensuring backwards compatibility. #2117
* [CHANGE] **breaking change** The value `serviceMonitor` and everything under it is moved to `metaMonitoring.serviceMonitor` to group all meta-monitoring settings under one section. #2236
* [CHANGE] Added support to install on OpenShift. #2219
  - **breaking change** The value `rbac.pspEnabled` was removed.
  - Added new `rbac.type` option. Allowed values are `psp` and `scc`, for Pod Security Policy and Security Context Constraints (OpenShift) respectively.
  - Added `rbac.create` option to enable/disable RBAC configuration.
  - mc path in Minio changed to be compatible with OpenShift security.
* [CHANGE] **breaking change** Chart now uses custom memcached templates to remove bitnami dependency. There are changes to the Helm values, listed below. #2064
  - The `memcached` section now contains common values shared across all memcached instances.
  - New `memcachedExporter` section was added to configure memcached metrics exporter.
  - New `chunks-cache` section was added that refers to previous `memcached` configuration.
  - The section `memcached-queries` is renamed to `index-cache`.
  - The section `memcached-metadata` is renamed to `metadata-cache`.
  - The section `memcached-results` is renamed to `results-cache`.
  - The value `memcached-*.replicaCount` is replaced with `*-cache.replicas` to align with the rest of the services.
    - Renamed `memcached.replicaCount` to `chunks-cache.replicas`.
    - Renamed `memcached-queries.replicaCount` to `index-cache.replicas`.
    - Renamed `memcached-metadata.replicaCount` to `metadata-cache.replicas`.
    - Renamed `memcached-results.replicaCount` to `results-cache.replicas`.
  - All memcached instances now share the same `ServiceAccount` that the chart uses for its services.
  - The value `memcached-*.architecture` was removed.
  - The value `memcached-*.arguments` was removed, the default arguments are now encoded in the template. Use `*-cache.extraArgs` to provide additional arguments as well as the values `*-cache.allocatedMemory`, `*-cache.maxItemMemory` and `*-cache.port` to set the memcached command line flags `-m`, `-I` and `-u`.
  - The remaining arguments are aligned with the rest of the chart's services, please consult the values file to check whether a parameter exists or was renamed.
* [CHANGE] Change default value for `blocks_storage.bucket_store.chunks_cache.memcached.timeout` to `450ms` to increase use of cached data. #2035
* [CHANGE] Remove setting `server.grpc_server_max_recv_msg_size` and `server.grpc_server_max_send_msg_size` to 100MB, since it is the default now, see #1884. #2300
* [FEATURE] Add `mimir-continuous-test` in smoke-test mode. Use `helm test` to run a smoke test of the read + write path.
* [FEATURE] Add meta-monitoring via the Grafana Agent Kubernetes operator: scrape metrics and collect logs from Mimir pods and ship them to a remote. #2068
* [ENHANCEMENT] Update memcached statefulset manifest #2321
  - Added imagePullSecrets block to pull images from private registry
  - Added resources block for memcachedExporter
* [ENHANCEMENT] ServiceMonitor object will now have default values based on release namesapce in the `namespace` and `namespaceSelector` fields. #2123
* [ENHANCEMENT] Set the `namespace` metadata field for all kubernetes objects to enable using `--namespace` correctly with Helm even if the specified namespace does not exist. #2123
* [ENHANCEMENT] The new value `serviceMonitor.clusterLabel` controls whether to add a `cluster` label and with what content to ServiceMonitor metrics. #2125
* [ENHANCEMENT] Set the flag `ingester.ring.instance-availability-zone` to `zone-default` for ingesters. This is the first step of introducing multi-zone ingesters. #2114
* [ENHANCEMENT] Add `mimir.structuredConfig` for adding and modifing `mimir.config` values after template evaulation. It can be used to alter individual values in the configuration and it's structured YAML instead of text. #2100
* [ENHANCEMENT] Add `global.podAnnotations` which can add POD annotations to PODs directly controlled by this chart (mimir services, nginx). #2099
* [ENHANCEMENT] Introduce the value `configStorageType` which can be either `ConfigMap` or `Secret`. This value sets where to store the Mimir/GEM application configuration. When using the value `ConfigMap`, make sure that any secrets, passwords, keys are injected from the environment from a separate `Secret`. See also: #2031, #2017. #2089
* [ENHANCEMENT] Add `global.extraEnv` and `global.extraEnvFrom` to values. This enables setting common environment variables and common injection of secrets to the POD environment of Mimir/GEM services and Nginx. Memcached and minio are out of scope for now. #2031
* [ENHANCEMENT] Add `extraEnvFrom` capability to all Mimir services to enable injecting secrets via environment variables. #2017
* [ENHANCEMENT] Enable `-config.expand-env=true` option in all Mimir services to be able to take secrets/settings from the environment and inject them into the Mimir configuration file. #2017
* [ENHANCEMENT] Add a simple test for enterprise installation #2027
* [ENHANCEMENT] Check for the containerSecurityContext in values file. #2112
* [ENHANCEMENT] Add `NOTES.txt` to show endpoints URLs for the user at install/upgrade. #2189
* [ENHANCEMENT] Add ServiceMonitor for overrides-exporter. #2068
* [ENHANCEMENT] Add `nginx.resolver` for allow custom resolver in nginx configuration and `nginx.extraContainers` which allow add side containers to the nginx deployment #2196

## 2.1.0

* [ENHANCEMENT] Bump image version to 2.1 #2001
  - For Grafana Mimir, see the release notes here: [Grafana Mimir 2.1](https://grafana.com/docs/mimir/latest/release-notes/v2.1/)
  - For Grafana Enterprise Metrics, see the release notes here: [Grafana Enterprise Metrics 2.1](https://grafana.com/docs/enterprise-metrics/v2.1.x/release-notes/v2-1/)
* [ENHANCEMENT] Disable `ingester.ring.unregister-on-shutdown` and `distributor.extend-writes` #1994
  - This will prevent resharding every series during a rolling ingester restart
  - Under some circumstances the previous values (both enabled) could cause write path degredation during rolling restarts
* [ENHANCEMENT] Add support for the results cache used by the query frontend #1993
  - This will result in additional resource usage due to the addition of one or
    more memcached replicas. This applies when using small.yaml, large.yaml,
    capped-large.yaml, capped-small.yaml, or when setting
    `memcached-results.enabled=true`
* [BUGFIX] Set up using older bitnami chart repository for memcached as old charts were deleted from the current one. #1998
* [BUGFIX] Use grpc round-robin for distributor clients in GEM gateway and self-monitoring
  - This utilizes an additional headless service for the distributor pods

## 2.0.14

* [BUGFIX] exclude headless services from ServiceMonitors to prevent duplication of prometheus scrape targets #1308

## 2.0.13

* [ENHANCEMENT] Removed `rbac.create` option. #1317

## 2.0.12

* [ENHANCEMENT] Add memberlist named port to container spec. #1311

## 2.0.11

* [ENHANCEMENT] Turn `ruler` and `override-exporter` into optional components. #1304

## 2.0.10

* [ENHANCEMENT] Reorder some values for consistency. #1302
* [BUGFIX] Add missing `admin_api.env`, `gateway.env` and `overrides_exporter.env` values. #1302
* [BUGFIX] Remove `<service>.extraPorts` from values as it has no effect. #1302

## 2.0.9

* [ENHANCEMENT] Disable gateway ingress by default. #1303
* [BUGFIX] Fix null port at gateway ingress definition. #1303

## 2.0.8

* [ENHANCEMENT] Add validation if `activity_tracker.filepath` is missing in `mimir.config`. #1290
* [ENHANCEMENT] Add validation if `server.http_listen_port` or `server.grpc_listen_port` is set in `mimir.config`. #1290
* [BUGFIX] Add missing empty array definition for `extraVolumeMounts` in admin_api, gateway and override-exporter. #1290
* [BUGFIX] Fix wrong template called in nginx helper. #1290

## 2.0.7

* [ENHANCEMENT] Add option to modify the port for the GEM gateway service. #1270

## 2.0.6

* [ENHANCEMENT] Add option for an ingress on GEM gateway. #1266

## 2.0.5

* [BUGFIX] Use new component name system for gateway ingress. This regression has been introduced with #1203. #1260

## 2.0.4

* [ENHANCEMENT] Determine PodDisruptionBudget APIVersion based on running version of k8s #1229

## 2.0.3

* [ENHANCEMENT] Update README.md with helm-docs version 1.8.1 instead of old 1.4.0. #1230

## 2.0.2

* [ENHANCEMENT] Update Grafana Enterprise Metrics docker image tag to v2.0.1 #1241

## 2.0.1

* [BUGFIX] Honor `global.clusterDomain` when referencing internal services, e.g. alertmanager or nginx gateway. #1227

## 2.0.0

* [CHANGE] **Breaking** for existing users of `mimir-distributed`: the naming convention is changed to have shorter resource names, as in `<release>-mimir-distributed-store-gateway` is now just `<release>-mimir-store-gateway`. To have the previous names, please specify `nameOverride: mimir-distributed` in the values. #1203
* [CHANGE] The chart `enterprise-metrics` is renamed to `mimir-distributed`. #1203
* [CHANGE] **Breaking** Configuration for Grafana Enterprise Metrics is now in the value `mimir.config` as a helm template **string**.
  Please consult the [Grafana Enterprise Migration Guide](https://grafana.com/docs/enterprise-metrics/latest/migrating-from-gem-1.7/) to learn more about how to upgrade the configuration.
  Except for the following parameters specified as command line parameters in the Pod templates,
  everything is now set in this string-typed value, giving a definitive source of configuration.
  Exceptions:
    > The `-target=` must be provided individually.\
    The `-config.file=` obviously.\
    User defined arguments from `.<service>.extraArgs`.
* [CHANGE] **Breaking** Kubernetes object labels now follow the [kubernetes standard](https://kubernetes.io/docs/concepts/overview/working-with-objects/common-labels/) (e.g. `app.kubernetes.io/component=ingester`). To enable smooth upgrade and compatibility with previous Grafana Enterprise Metrics Helm chart, the value `enterprise.legacyLabels` should be set to `true`.
* [CHANGE] **Breaking** Ingesters only support `StatefulSet` from now on as chunks storage was removed in favour of blocks storage.
* [CHANGE] **Breaking** Compactor is a required component, the value `compactor.enabled` is removed.
* [CHANGE] **Breaking** The configuration parameter `server.http_listen_port` and `server.grpc_listen_port` cannot be changed from their defaults.
* [CHANGE] The default for `ingester.ring.replication_factor` is now 3 and there will be 3 ingesters started even with the default `values.yaml`.
  On the other hand, Pod anti affinity is turned off by default to allow single node deployment.
* [FEATURE] Upgrade to [Grafana Enterprise Metrics v2.0.0](https://grafana.com/docs/enterprise-metrics/v2.0.x/)
* [FEATURE] Reworked chart to enable installing Grafana Mimir open source software version without licensed features.
* [FEATURE] Added the value `nameOverride` to enable migration from Cortex helm chart.
* [FEATURE] The alertmanager can be disabled with `alertmanager.enabled: false`, to support the use case of external alertmanager.
* [FEATURE] Added definitions of `ServiceMonitor` objects for Prometheus monitoring. Configuration is done via the `serviceMonitor` values. This enables partial functionality of Grafana Mimir dashboards out of the box - without alerts and recording rules pre-loaded.
* [ENHANCEMENT] Minio bucket creation is not tied to `admin-api` anymore, moved to its own job `templates/minio/create-bucket-job.yaml`.
* [BUGFIX] `.<service>.PodDisruptionBudget` was not working. Added template definition for all services. Pod disruption budget is enabled for the ingesters and store-gateways by default.
* [BUGFIX] Fix typo in value `.alertmanager.statefulset` to `.alertmanager.statefulSet`.
* [BUGFIX] Remove unused value `.useExternalLicense`.

## Entries from enterprise-metrics chart

## 1.8.1

* [ENHANCEMENT] Support Grafana Mimir monitoring mixin labels by setting container names to the component names.
  This will make it easier to select different components in cadvisor metrics.
  Previously, all containers used "enterprise-metrics" as the container name.
  Now, for example, the ingester Pod will have a container name "ingester" rather than "enterprise-metrics".

## 1.8.0

* [FEATURE] Upgrade to [Grafana Enterprise Metrics v1.7.0](https://grafana.com/docs/metrics-enterprise/latest/downloads/#v170----january-6th-2022).

## 1.7.3

* [BUGFIX] Alertmanager does not fail anymore to load configuration via the API. #945

## 1.7.2

* [CHANGE] The Ingester statefulset now uses podManagementPolicy Parallel, upgrading requires recreating the statefulset #920

## 1.7.1

* [BUGFIX] Remove chunks related default limits. #867

## 1.7.0

* [FEATURE] Upgrade to [Grafana Enterprise Metrics v1.6.1](https://grafana.com/docs/metrics-enterprise/latest/downloads/#v161----november-18th-2021). #839

## 1.6.0

* [FEATURE] Upgrade to [Grafana Enterprise Metrics v1.5.1](https://grafana.com/docs/metrics-enterprise/latest/downloads/#v151----september-21st-2021). #729
* [CHANGE] Production values set the ingester replication factor to three to avoid data loss.
  The resource calculations of these values already factored in this replication factor but did not apply it in the configuration.
  If you have not reduced the compute resources in these values then this change should have no impact besides increased resilience to ingester failure.
  If you have reduced the compute resources, consider increasing them back to the recommended values before installing this version. #729

## 1.5.6

* [BUGFIX] YAML exports are no longer included as part of the Helm chart. #726

## 1.5.5

* [BUGFIX] Ensure all PodSpecs have configurable initContainers. #708

## 1.5.4

* [BUGFIX] Adds a `Service` resource for the Compactor Pods and adds Compactor to the default set of gateway proxy URLs. In previous chart versions the Compactor would not show up in the GEM plugin "Ring Health" tab because the gateway did not know how to reach Compactor. #714

## 1.5.3

* [BUGFIX] This change does not affect single replica deployments of the
  admin-api but does fix the potential for an inconsistent state when
  running with multiple replicas of the admin-api and experiencing
  parallel writes for the same objects. #675

## 1.5.2

* [CHANGE] Removed all references to Consul in the yaml files since GEM will be focused on deploying with memberlist. Deleted the multi-kv-consul-primary-values.yaml and multi-kv-memberlist-primary-values.yaml files since they assume you're running Consul as your primary or second kvstore. #674

## 1.5.1

* [BUGFIX] Unused `ingress` configuration section removed from `values.yaml`. #658

## 1.5.0

* [FEATURE] Upgrade to [Grafana Enterprise Metrics v1.5.0](https://grafana.com/docs/metrics-enterprise/latest/downloads/#v150----august-24th-2021). #641

## 1.4.7

* [CHANGE] Enabled enterprise authentication by default.
  > **Breaking:** This change can cause losing access to the GEM cluster in case `auth.type` has not
  > been set explicitly.
  > This is a security related change and therefore released in a patch release.

## 1.4.6

* [FEATURE] Run an instance of the GEM overrides-exporter by default. #590

## 1.4.5

* [BUGFIX] Add `memberlist.join` configuration to the ruler. #618

## 1.4.4

* [CHANGE] Removed livenessProbe configuration as it can often be more detrimental than having none. Users can still configure livenessProbes with the per App configuration hooks. #594

## 1.4.3

* [ENHANCEMENT] Added values files for installations that require setting resource limits. #583

## 1.4.2

* [CHANGE] The compactor data directory configuration has been corrected to `/data`. #562
  > **Note:** The compactor is stateless and no data stored in the existing data directory needs to be moved in order to facilitate this upgrade.
  > For more information, refer to the [Cortex Compactor documentation](https://cortexmetrics.io/docs/blocks-storage/compactor/).
* [FEATURE] Upgrade to [Grafana Enterprise Metrics v1.4.2](https://grafana.com/docs/metrics-enterprise/latest/downloads/#v142----jul-21st-2021) #562

## 1.4.1

* [BUGFIX] Fixed DNS address of distributor client for self-monitoring. #569

## 1.4.0

* [CHANGE] Use updated querier response compression configuration, changed in 1.4.0. #524
* [CHANGE] Use updated alertmanager storage configuration, changed in 1.4.0. #524
* [FEATURE] Upgrade to [Grafana Enterprise Metrics v1.4.1](https://grafana.com/docs/metrics-enterprise/latest/downloads/#v141----june-29th-2021). #524
* [FEATURE] Enable [GEM self-monitoring](https://grafana.com/docs/metrics-enterprise/latest/self-monitoring/). #524

## 1.3.5

* [CHANGE] The GRPC port on the query-frontend and store-gateway Kubernetes Services have been changed to match the naming of all other services. #523
* [FEATURE] Expose GRPC port on all GEM services. #523

## 1.3.4

* [BUGFIX] Removed symlinks from chart to fix Rancher repository imports. #504

## 1.3.3

* [FEATURE] The GEM config now uses the `{{ .Release.Name }}` variable as the default value for `cluster_name` which removes the need to additionally override this setting during an initial install. #500

## 1.3.2

* [FEATURE] Chart memcached dependencies are now at the latest release. This includes the memcached and the related exporter. #467

## 1.3.1

* [BUGFIX] Use non-deprecated alertmanager flags for cluster peers. #441
* [BUGFIX] Make store-gateway Service not headless. #441

## 1.3.0

* [FEATURE] Upgrade to [Grafana Enterprise Metrics v1.3.0](https://grafana.com/docs/metrics-enterprise/latest/downloads/#v130----april-26th-2021). #415

## 1.2.0

* [CHANGE] The chart now uses memberlist for the ring key-value store removing the need to run Consul. #340
  > **Warning:** Existing clusters will need to follow an upgrade procedure.
  > **Warning:** Existing clusters should first be upgraded to `v1.1.1` and use that version for migration before upgrading to `v1.2.0`.
  To upgrade to using memberlist:
  1. Ensure you are running the `v1.1.1` version of the chart.
  2. Deploy runtime `multi_kv_config` to use Consul as a primary and memberlist as the secondary key-value store.
     The values for such a change can be found in the [`multi-kv-consul-primary-values.yaml`](./multi-kv-consul-primary-values.yaml).
  3. Verify the configuration is in use by querying the [Configuration](https://cortexmetrics.io/docs/api/#configuration) HTTP API endpoint.
  4. Deploy runtime `multi_kv_config` to use memberlist as the primary and Consul as the secondary key-value store.
     The values for such a change can be found in [`multi-kv-memberlist-primary-values.yaml`](./multi-kv-memberlist-primary-values.yaml)
  5. Verify the configuration is in use by querying the [Configuration](https://cortexmetrics.io/docs/api/#configuration) HTTP API endpoint.
  6. Deploy `v1.2.0` helm chart which configures memberlist as the sole key-value store and removes the Consul resources.

## 1.1.1

* [FEATURE] Facilitate some runtime configuration of microservices. #342
* [FEATURE] Upgrade to [Grafana Enterprise Metrics v1.2.0](https://grafana.com/docs/metrics-enterprise/latest/downloads/#v120----march-10-2021). #342

## 1.1.0

* [CHANGE] The memcached chart from the deprecated Helm stable repository has been removed and replaced with a Bitnami chart. #333
  > **Warning:** This change will result in the cycling of your memcached Pods and will invalidate the existing cache.
* [CHANGE] Memcached Pod resource limits have been lowered to match requests. #333
* [FEATURE] YAML exports have been created for all chart values files. #333
* [BUGFIX] The values for the querier/ruler/store-gateway `-<prefix>.memcached.max-item-size` have been corrected to match the limit configured on the memcached server. #333

## 1.0.0

* [FEATURE] Initial versioned release. ##168

## Entries from mimir-distributed chart

## 0.1.8

* [BUGFIX] Fix nginx routing for rules and expose buildinfo. #1233

## 0.1.7

* [BUGFIX] Remove misplaced config value and add affinity rules in `capped-small.yaml` and `capped-large.yaml`. #1225

## 0.1.6

* [CHANGE] **Breaking** Compactor is a required component, the value `compactor.enabled` is removed. #1193
* [FEATURE] The alertmanager can be disabled with `alertmanager.enabled: false`, to support the use case of external alertmanager. #1193

## 0.1.5

* [BUGFIX] Fix labels for Mimir dashboards. #1190

## 0.1.4

* [BUGFIX] Fix documentation link missing slash. #1177

## 0.1.3

* [FEATURE] Add ServiceMonitor definitions. #1156

## 0.1.2

* [BUGFIX] Fix the naming of minio configmap and secret in the parent chart. #1152

## 0.1.1

* [BUGFIX] CI fixes. #1144

## 0.1.0

* [FEATURE] Initial commit, Mimir only, derived from `enterprise-metrics` chart. #1141<|MERGE_RESOLUTION|>--- conflicted
+++ resolved
@@ -30,6 +30,7 @@
 
 * [ENHANCEMENT] Distributor: dynamically set `GOMAXPROCS` based on the CPU request. This should reduce distributor CPU utilization, assuming the CPU request is set to a value close to the actual utilization. #5588
 * [ENHANCEMENT] Querier: dynamically set `GOMAXPROCS` based on the CPU request. This should reduce noisy neighbour issues created by the querier, whose CPU utilization could eventually saturate the Kubernetes node if unbounded. #5646
+* [ENHANCEMENT] Sets the `appProtocol` value to `tcp` for the `gossip-ring-svc` service template. This allows memberlist to work with istio protocol selection. #5673
 
 ## 5.0.0
 
@@ -54,11 +55,7 @@
 * [ENHANCEMENT] Add global.podLabels which can add POD labels to PODs directly controlled by this chart (mimir services, nginx). #5055
 * [ENHANCEMENT] Enable the `track_sizes` feature for Memcached pods to help determine cache efficiency. #5209
 * [BUGFIX] Fix Pod Anti-Affinity rule to allow ingesters of from the same zone to run on same node, by using `zone` label since the old `app.kubernetes.io/component` did not allow for this. #5031
-<<<<<<< HEAD
-* [ENHANCEMENT] Sets the `appProtocol` value to `tcp` for the `gossip-ring-svc` service template. This allows memberlist to work with istio protocol selection. #5673
-=======
 * [ENHANCEMENT] Enable `PodDisruptionBudget`s by default for admin API, alertmanager, compactor, distributor, gateway, overrides-exporter, ruler, querier, query-frontend, query-scheduler, nginx, Graphite components, chunks cache, index cache, metadata cache and results cache.
->>>>>>> fa415b08
 
 ## 4.4.1
 
