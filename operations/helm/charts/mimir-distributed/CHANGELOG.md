--- conflicted
+++ resolved
@@ -28,11 +28,8 @@
 
 ## main / unreleased
 
-<<<<<<< HEAD
 * [CHANGE] Changed max unavailable ingesters and store-gateways in a zone to 50. #5327
-=======
 * [ENHANCEMENT] Ruler: configure the ruler storage cache when the metadata cache is enabled. #5326
->>>>>>> c060948d
 
 ## 4.5.0
 
