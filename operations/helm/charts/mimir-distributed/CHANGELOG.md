# Changelog

## Deprecated features

This section contains deprecated features and interfaces that the chart exposes. The deprecation policy of the chart is to
remove a deprecated item from the third major release after it has been deprecated it.

### List

* GEM gateway: remove port 8080 on the Service resource. Deprecated in `3.1.0` and will be removed in `6.0.0`.
  * __How to migrate__: replace usages of port 8080 with port 80; these usages can be in dashboards, Prometheus remote-write configurations, or automation for updating rules.
* NGINX configuration via `nginx` top-level values sections is being merged with by the `gateway` section. The
  `nginx` section is deprecated in `4.0.0` and will be removed in `7.0.0`.
  * __How to migrate__: refer to [Migrate to using the unified proxy deployment for NGINX and GEM gateway](https://grafana.com/docs/mimir/latest/operators-guide/deploying-grafana-mimir/migrate-to-unified-gateway-deployment/)

## Format of changelog

This changelog is continued from `enterprise-metrics` after Grafana Enterprise Metrics was added to `mimir-distributed` in PR #1203.
All notable changes to this chart will be documented in this file.

Entries should be ordered as follows:
- [CHANGE]
- [FEATURE]
- [ENHANCEMENT]
- [BUGFIX]

Entries should include a reference to the Pull Request that introduced the change.

## main / unreleased

## 4.4.0

* [CHANGE] Change number of Memcached max idle connections to 150. #4591
* [CHANGE] Set `unregister_on_shutdown` for `store-gateway` to `false` by default. #4690
* [FEATURE] Add support for Vault Agent. When enabled, the Pod annotations for TLS configurable components are updated to allow a running Vault Agent to fetch secrets from Vault and to inject them into a Pod. The annotations are updated for the following components: `admin-api`, `alertmanager`, `compactor`, `distributor`, `gateway`, `ingester`, `overrides-exporter`, `querier`, `query-frontend`, `query-scheduler`, `ruler`, `store-gateway`. #4660
* [FEATURE] Add documentation to use external Redis support for chunks-cache, metadata-cache and results-cache. #4348
* [FEATURE] Allow for deploying mixin dashboards as part of the helm chart. #4618
* [ENHANCEMENT] Update the `rollout-operator` subchart to `0.4.2`. #4524 #4659 #4780
* [ENHANCEMENT] Update the `memcached-exporter` to `v0.11.2`. #4570
* [ENHANCEMENT] Update memcached to `memcached:1.6.19-alpine`. #4581
* [ENHANCEMENT] Allow definition of multiple topology spread constraints. #4584
* [ENHANCEMENT] Expose image repo path as helm vars for containers created by grafana-agent-operator #4645
* [ENHANCEMENT] Update minio subchart to `5.0.7`. #4705
* [ENHANCEMENT] Configure ingester TSDB head compaction interval to 15m. #4870
* [ENHANCEMENT] Configure ingester TSDB WAL replay concurrency to 3. #4864
* [ENHANCEMENT] Configure compactor's first level compaction wait period to 25m. #4872
<<<<<<< HEAD
* [ENHANCEMENT] Set `nginx` and `gateway` Nginx read timeout (`proxy_read_timeout`) to 120 seconds (increase form default 60 seconds). #4924
* [BUGFIX] Helm-Chart: fix route to service port mapping. #4727
=======
* [ENHANCEMENT] You can now configure `storageClass` per zone for Alertmanager, StoreGateway and Ingester. #4234
* [BUGFIX] Helm-Chart: fix route to service port mapping. #4728
>>>>>>> 380dba0f
* [BUGFIX] Include podAnnotations on the tokengen Job. #4540
* [BUGFIX] Add http port in ingester and store-gateway headless services. #4573
* [BUGFIX] Set `gateway` and `nginx` HPA MetricTarget type to Utilization to align with usage of averageUtilization. #4642
* [BUGFIX] Add missing imagePullSecrets configuration to the `graphite-web` deployment template. #4716

## 4.3.1

* [BUGFIX] Updated Go version in Mimir and GEM images to 1.20.3 to fix CVE-2023-24538. #4803

## 4.3.0

* [CHANGE] Ruler: changed ruler deployment max surge from `0` to `50%`, and max unavailable from `1` to `0`. #4381
* [FEATURE] Add cache support for GEM's admin bucket. The cache will be enabled by default when you use the
  small.yaml, large.yaml, capped-small.yaml or capped-large.yaml Helm values file. #3740
  > **Note:** For more information, refer to the [Grafana Enterprise Metrics configuration](https://grafana.com/docs/enterprise-metrics/latest/config).
* [ENHANCEMENT] Update GEM image grafana/enterprise-metrics to v2.7.0. #4533
* [ENHANCEMENT] Support autoscaling/v2 HorizontalPodAutoscaler for nginx autoscaling starting with Kubernetes 1.23. #4285
* [ENHANCEMENT] Set default pod security context under `rbac.podSecurityContext` for easier install on OpenShift. #4272
* [BUGFIX] Allow override of Kubernetes version for nginx HPA. #4299
* [BUGFIX] Do not generate query-frontend-headless service if query scheduler is enabled. Fixes parity with jsonnet. #4353
* [BUGFIX] Apply `clusterLabel` to ServiceMonitors for kube-state-metrics, kubelet, and cadvisor. #4126
* [BUGFIX] Add http port in distributor headless service. Fixes parity with jsonnet. #4392
* [BUGFIX] Generate the pod security context on the pod level in graphite web deployment, instead of on container level. #4272
* [BUGFIX] Fix kube-state-metrics metricRelabelings dropping pods and deployments. #4485
* [BUGFIX] Allow for single extraArg flags in templated memcached args. #4407

## 4.2.1

* [BUGFIX] Updated Go version in Mimir and GEM images to 1.20.3 and 1.19.8 to fix CVE-2023-24538. #4818

## 4.2.0

* [ENHANCEMENT] Allow NGINX error log level to be overridden and access log to be disabled. #4230
* [ENHANCEMENT] Update GEM image grafana/enterprise-metrics to v2.6.0. #4279

## 4.1.0

* [CHANGE] Configured `max_total_query_length: 12000h` limit to match Mimir jsonnet-based deployment. #3879
* [ENHANCEMENT] Enable users to specify additional Kubernetes resource manifests using the `extraObjects` variable. #4102
* [ENHANCEMENT] Update the `rollout-operator` subchart to `0.2.0`. #3624
* [ENHANCEMENT] Add ability to manage PrometheusRule for metamonitoring with Prometheus operator from the Helm chart. The alerts are disabled by default but can be enabled with `prometheusRule.mimirAlerts` set to `true`. To enable the default rules, set `mimirRules` to `true`. #2134 #2609
* [ENHANCEMENT] Update memcached image to `memcached:1.6.17-alpine`. #3914
* [ENHANCEMENT] Update minio subchart to `5.0.4`. #3942
* [BUGFIX] Enable `rollout-operator` to use PodSecurityPolicies if necessary. #3686
* [BUGFIX] Fixed gateway's checksum/config when using nginx #3780
* [BUGFIX] Disable gateway's serviceMonitor when using nginx #3781
* [BUGFIX] Expose OTLP ingestion in the `gateway` NGINX configuration. #3851
* [BUGFIX] Use alertmanager headless service in `gateway` NGINX configuration. #3851
* [BUGFIX] Use `50Gi` persistent volume for ingesters in `capped-small.yaml`. #3919
* [BUGFIX] Set server variables in NGINX configuration so that IP addresses are re-resolved when TTLs expire. #4124
* [BUGFIX] Do not include namespace for the PodSecurityPolicy definition as it is not needed and some tools reject it outright. #4164

## 4.0.1

* [ENHANCEMENT] Bump Grafana Enterprise Metrics image version to 2.5.1 #3902

## 4.0.0

* [FEATURE] Support deploying NGINX via the `gateway` section. The `nginx` section will be removed in `7.0.0`. See
  [Migrate to using the unified proxy deployment for NGINX and GEM gateway](https://grafana.com/docs/mimir/latest/operators-guide/deploying-grafana-mimir/migrate-to-unified-gateway-deployment/)
* [CHANGE] **breaking change** **Data loss without action.** Enables [zone-aware replication](https://grafana.com/docs/mimir/latest/configure/configure-zone-aware-replication/) for ingesters and store-gateways by default. #2778
  - If you are **upgrading** an existing installation:
    - Turn off zone-aware replication, by setting the following values:
      ```yaml
      ingester:
        zoneAwareReplication:
          enabled: false
      store_gateway:
        zoneAwareReplication:
          enabled: false
      rollout_operator:
        enabled: false
      ```
    - After the upgrade you can migrate to the new zone-aware replication setup, see [Migrate from single zone to zone-aware replication with Helm](https://grafana.com/docs/mimir/latest/migration-guide/migrating-from-single-zone-with-helm/) guide.
  - If you are **installing** the chart:
    - Ingesters and store-gateways are installed with 3 logical zones, which means both ingesters and store-gateways start 3 replicas each.
* [CHANGE] **breaking change** Reduce the number of ingesters in small.yaml form 4 to 3. This should be more accurate size for the scale of 1M AS. Before upgrading refer to [Scaling down ingesters](https://grafana.com/docs/mimir/latest/operators-guide/run-production-environment/scaling-out/#scaling-down-ingesters) to scale down `ingester-3`. Alternatively override the number of ingesters to 4. #3035
* [CHANGE] **breaking change** Update minio subchart from `4.0.12` to `5.0.0`, which inherits the breaking change of minio gateway mode being removed. #3352
* [CHANGE] Nginx: uses the headless service of alertmanager, ingester and store-gateway as backends, because there are 3 separate services for each zone. #2778
* [CHANGE] Gateway: uses the headless service of alertmanager as backend, because there are 3 separate services for each zone. #2778
* [CHANGE] Update sizing plans (small.yaml, large.yaml, capped-small.yaml, capped-large.yaml). These reflect better how we recommend running Mimir and GEM in production. most plans have adjusted number of replicas and resource requirements. The only **breaking change** is in small.yaml which has reduced the number of ingesters from 4 to 3; for scaling down ingesters refer to [Scaling down ingesters](https://grafana.com/docs/mimir/latest/operators-guide/run-production-environment/scaling-out/#scaling-down-ingesters). #3035
* [CHANGE] Change default securityContext of Mimir and GEM Pods and containers, so that they comply with a [Restricted pod security policy](https://kubernetes.io/docs/concepts/security/pod-security-standards/).
  This changes what user the containers run as from `root` to `10001`. The files in the Pods' attached volumes should change ownership with the `fsGroup` change;
  most CSI drivers support changing the value of `fsGroup`, or kubelet is able to do the ownership change instead of the CSI driver. This is not the case for the HostPath driver.
  If you are using HostPath or another driver that doesn't support changing `fsGroup`, then you have a couple of options: A) set the `securityContext` of all Mimir and GEM components to `{}` in your values file; B) delete PersistentVolumes and PersistentVolumeClaims and upgrade the chart; C) add an initContainer to all components that use a PVC that changes ownership of the mounted volumes.
  If you take no action and `fsGroup` is not supported by your CSI driver, then components will fail to start. #3007
* [CHANGE] Restrict Pod seccomp profile to `runtime/default` in the default PodSecurityPolicy of the chart. #3007
* [CHANGE] Use the chart's service account for metamonitoring instead of creating one specific to metamonitoring. #3350
* [CHANGE] Use mimir for the nginx ingress example #3336
* [ENHANCEMENT] Metamonitoring: If enabled and no URL is configured, then metamonitoring metrics will be sent to
  Mimir under the `metamonitoring` tenant; this enhancement does not apply to GEM. #3176
* [ENHANCEMENT] Improve default rollout strategies. Now distributor, overrides_exporter, querier, query_frontend, admin_api, gateway, and graphite components can be upgraded more quickly and also can be rolled out with a single replica without downtime. #3029
* [ENHANCEMENT] Metamonitoring: make scrape interval configurable. #2945
* [ENHANCEMENT] Documented how to prevent a user from using a mismatched Helm chart `values.yaml` file. #3197
* [ENHANCEMENT] Update compactor configuration to match Jsonnet. #3353
  * This also now matches production configuration from Grafana Cloud
  * Set `compactor.compaction_interval` to `30m` (Decreased from `1h`)
  * Set `compactor.deletion_delay` to `2h` (Decreased from `12h`)
  * Set `compactor.max_closing_blocks_concurrency` to `2` (Increased from `1`)
  * Set `compactor.max_opening_blocks_concurrency` to `4` (Increased from `1`)
  * Set `compactor.symbols_flushers_concurrency` to `4` (Increased from `1`)
  * Set `compactor.sharding_ring.wait_stability_min_duration` to `1m` (Increased from `0`)
* [ENHANCEMENT] Update read path configuration to match Jsonnet #2998
  * This also now matches production configuration from Grafana Cloud
  * Set `blocks_storage.bucket_store.max_chunk_pool_bytes` to `12GiB` (Increased from `2GiB`)
  * Set `blocks_storage.bucket_Store.index_cache.memcached.max_item_size` to `5MiB` (Decreased from `15MiB`)
  * Set `frontend.grpc_client_config.max_send_msg_size` to `400MiB` (Increased from `100MiB`)
  * Set `limits.max_cache_freshness` to `10m` (Increased from `1m`)
  * Set `limits.max_query_parallelism` to `240` (Increased from `224`)
  * Set `query_scheduler.max_outstanding_requests_per_tenant` to `800` (Decreased from `1600`)
  * Set `store_gateway.sharding_ring.wait_stability_min_duration` to `1m` (Increased from `0`)
  * Set `frontend.results_cache.memcached.timeout` to `500ms` (Increased from `100ms`)
  * Unset `frontend.align_queries_with_step` (Was `true`, now defaults to `false`)
  * Unset `frontend.log_queries_longer_than` (Was `10s`, now defaults to `0`, which is disabled)
* [ENHANCEMENT] Added `usage_stats.installation_mode` configuration to track the installation mode via the anonymous usage statistics. #3294
* [ENHANCEMENT] Update grafana-agent-operator subchart to 0.2.8. Notable changes are being able to configure Pod's SecurityContext and Container's SecurityContext. #3350
* [ENHANCEMENT] Add possibility to configure fallbackConfig for alertmanager and set it by default. Now tenants without an alertmanager config will not see errors accessing the alertmanager UI or when using the alertmanager API. #3360
* [ENHANCEMENT] Add ability to set a `schedulerName` for alertmanager, compactor, ingester and store-gateway. This is needed for example for some storage providers. #3140
* [BUGFIX] Fix an issue that caused metamonitoring secrets to be created incorrectly #3170
* [BUGFIX] Nginx: fixed `imagePullSecret` value reference inconsistency. #3208
* [BUGFIX] Move the activity tracker log from /data to /active-query-tracker to remove ignore log messages. #3169
* [BUGFIX] Fix invalid ingress NGINX configuration due to newline in prometheusHttpPrefix Helm named templates. #3087
* [BUGFIX] Added missing endpoint for OTLP in NGINX #3479

## 3.3.0

* [ENHANCEMENT] Update GEM image grafana/enterprise-metrics to v2.4.0. #3445

## 3.2.0

* [CHANGE] Nginx: replace topology key previously used in `podAntiAffinity` (`failure-domain.beta.kubernetes.io/zone`) with a different one `topologySpreadConstraints` (`kubernetes.io/hostname`). #2722
* [CHANGE] Use `topologySpreadConstraints` instead of `podAntiAffinity` by default. #2722
  - **Important**: if you are not using the sizing plans (small.yaml, large.yaml, capped-small.yaml, capped-large.yaml) in production, you should reintroduce pod affinity rules for the ingester and store-gateway. This also fixes a missing label selector for the ingester.
     Merge the following to your custom values file:
     ```yaml
     ingester:
       affinity:
         podAntiAffinity:
           requiredDuringSchedulingIgnoredDuringExecution:
              - labelSelector:
                  matchExpressions:
                    - key: target
                      operator: In
                      values:
                        - ingester
                topologyKey: 'kubernetes.io/hostname'
              - labelSelector:
                  matchExpressions:
                    - key: app.kubernetes.io/component
                      operator: In
                      values:
                        - ingester
                topologyKey: 'kubernetes.io/hostname'
     store_gateway:
       affinity:
         podAntiAffinity:
           requiredDuringSchedulingIgnoredDuringExecution:
              - labelSelector:
                  matchExpressions:
                    - key: target
                      operator: In
                      values:
                        - store-gateway
                topologyKey: 'kubernetes.io/hostname'
              - labelSelector:
                  matchExpressions:
                    - key: app.kubernetes.io/component
                      operator: In
                      values:
                        - store-gateway
                topologyKey: 'kubernetes.io/hostname'
     ```
* [CHANGE] Ingresses for the GEM gateway and nginx will no longer render on Kubernetes versions <1.19. #2872
* [FEATURE] Add support for OpenShift Routes for Nginx #2908
* [FEATURE] Add support for `topologySpreadConstraints` to all components; add `topologySpreadConstraints` to GEM gateway, admin-api, and alertmanager, which did not have `podAntiAffinity` previously. #2722
* [ENHANCEMENT] Document `kubeVersionOverride`. If you rely on `helm template`, use this in your values to set the Kubernetes version. If unset helm will use the kubectl client version as the Kubernetes version with `helm template`, which may cause the chart to render incompatible manifests for the actual server version. #2872
* [ENHANCEMENT] Support autoscaling/v2 HorizontalPodAutoscaler for nginx autoscaling. This is used when deploying on Kubernetes >= 1.25. #2848
* [ENHANCEMENT] Monitoring: Add additional flags to conditionally enable log / metric scraping. #2936
* [ENHANCEMENT] Add podAntiAffinity to sizing plans (small.yaml, large.yaml, capped-small.yaml, capped-large.yaml). #2906
* [ENHANCEMENT] Add ability to configure and run mimir-continuous-test. #3117
* [BUGFIX] Fix wrong label selector in ingester anti affinity rules in the sizing plans. #2906
* [BUGFIX] Query-scheduler no longer periodically terminates connections from query-frontends and queriers. This caused some queries to time out and EOF errors in the logs. #3262

## 3.1.0

* [CHANGE] **breaking change** Update minio deprecated helm chart (<https://helm.min.io/>) to the supported chart's version (<https://charts.min.io/>). #2427
  - Renamed helm config values `minio.accessKey` to `minio.rootUser`.
  - Renamed helm config values `minio.secretKey` to `minio.rootPassword`.
  - Minio container images are now loaded from quay.io instead of Docker Hub. Set `minio.image.repository` value to override the default behavior.
* [CHANGE] Enable [query sharding](https://grafana.com/docs/mimir/latest/operators-guide/architecture/query-sharding/) by default. If you override the value of `mimir.config`, then take a look at `mimir.config` in the `values.yaml` from this version of the chart and incorporate the differences. If you override `mimir.config`, then consider switching to `mimir.structuredConfig`. To disable query sharding set `mimir.structuredConfig.frontend.parallelize_shardable_queries` to `false`. #2655
* [FEATURE] Add query-scheduler, which is now enabled by default. If you have copied the `mimir.config`, then update it to correctly configure the query-frontend and the querier. #2087
* [FEATURE] Added support to run graphite-proxy alongside GEM. It is disabled by default. Set `graphite.enabled=true` in your values config to get it running. #2711
* [ENHANCEMENT] Add backfill endpoints to Nginx configuration. #2478
* [ENHANCEMENT] Add `namespace` to smoke-test helm template to allow the job to be deployed within the same namespace as the rest of the deployment. #2515
* [ENHANCEMENT] Memberlist now uses DNS service-discovery by default. #2549 #2561
* [ENHANCEMENT] The Mimir configuration parameters `server.http_listen_port` and `server.grpc_listen_port` are now configurable in `mimir.structuredConfig`. #2561
* [ENHANCEMENT] Default to injecting the `no_auth_tenant` from the Mimir configuration as the value for `X-Scope-OrgID` in nginx. #2614
* [ENHANCEMENT] Default `ingester.ring.tokens-file-path` and `store-gateway.sharding-ring.tokens-file-path` to `/data/tokens` to prevent resharding on restarts. #2726
* [ENHANCEMENT] Upgrade memcached image tag to `memcached:1.6.16-alpine`. #2740
* [ENHANCEMENT] Upgrade nginx image tag to `nginxinc/nginx-unprivileged:1.22-alpine`. #2742
* [ENHANCEMENT] Upgrade minio subchart to `4.0.12`. #2759
* [ENHANCEMENT] Update agent-operator subchart to `0.2.5`. #3009
* [BUGFIX] `nginx.extraArgs` are now actually passed to the nginx container. #2336
* [BUGFIX] Add missing `containerSecurityContext` to alertmanager and tokengen job. #2416
* [BUGFIX] Add missing `containerSecutiryContext` to memcached exporter containers. #2666
* [BUGFIX] Do not use undocumented `mulf` function in templates. #2752
* [BUGFIX] Open port 80 for the Enterprise `gateway` service so that the read and write address reported by NOTES.txt is correct. Also deprecate the current default of 8080. #2860
* [BUGFIX] Periodically rebalance gRPC connection between GEM gateway and distributors after scale out of the distributors. #2862
* [BUGFIX] Remove PodSecurityPolicy when running against Kubernetes >= 1.25. #2870

## 3.0.0

* [CHANGE] **breaking change** The minimal Kubernetes version is now 1.20. This reflects the fact that Grafana does not test with older versions. #2297
* [CHANGE] **breaking change** Make `ConfigMap` the default for `configStorageType`. This means that the Mimir (or Enterprise Metrics) configuration is now created in and loaded from a ConfigMap instead of a Secret. #2277
  - Set to `Secret` to keep existing way of working. See related #2031, #2017, #2089.
  - In case the configuration is loaded from an external Secret, `useExternalConfig=true`, then `configStorageType` must be set to `Secret`.
  - Having the configuration in a ConfigMap means that `helm template` now shows the configuration directly and `helm diff upgrade` can show the changes to the configuration.
* [CHANGE] Enable multi-tenancy by default. This means `multitenancy_enabled` is now `true` for both Mimir and Enterprise Metrics. Nginx will inject `X-Scope-OrgID=anonymous` header if the header is not present, ensuring backwards compatibility. #2117
* [CHANGE] **breaking change** The value `serviceMonitor` and everything under it is moved to `metaMonitoring.serviceMonitor` to group all meta-monitoring settings under one section. #2236
* [CHANGE] Added support to install on OpenShift. #2219
  - **breaking change** The value `rbac.pspEnabled` was removed.
  - Added new `rbac.type` option. Allowed values are `psp` and `scc`, for Pod Security Policy and Security Context Constraints (OpenShift) respectively.
  - Added `rbac.create` option to enable/disable RBAC configuration.
  - mc path in Minio changed to be compatible with OpenShift security.
* [CHANGE] **breaking change** Chart now uses custom memcached templates to remove bitnami dependency. There are changes to the Helm values, listed below. #2064
  - The `memcached` section now contains common values shared across all memcached instances.
  - New `memcachedExporter` section was added to configure memcached metrics exporter.
  - New `chunks-cache` section was added that refers to previous `memcached` configuration.
  - The section `memcached-queries` is renamed to `index-cache`.
  - The section `memcached-metadata` is renamed to `metadata-cache`.
  - The section `memcached-results` is renamed to `results-cache`.
  - The value `memcached-*.replicaCount` is replaced with `*-cache.replicas` to align with the rest of the services.
    - Renamed `memcached.replicaCount` to `chunks-cache.replicas`.
    - Renamed `memcached-queries.replicaCount` to `index-cache.replicas`.
    - Renamed `memcached-metadata.replicaCount` to `metadata-cache.replicas`.
    - Renamed `memcached-results.replicaCount` to `results-cache.replicas`.
  - All memcached instances now share the same `ServiceAccount` that the chart uses for its services.
  - The value `memcached-*.architecture` was removed.
  - The value `memcached-*.arguments` was removed, the default arguments are now encoded in the template. Use `*-cache.extraArgs` to provide additional arguments as well as the values `*-cache.allocatedMemory`, `*-cache.maxItemMemory` and `*-cache.port` to set the memcached command line flags `-m`, `-I` and `-u`.
  - The remaining arguments are aligned with the rest of the chart's services, please consult the values file to check whether a parameter exists or was renamed.
* [CHANGE] Change default value for `blocks_storage.bucket_store.chunks_cache.memcached.timeout` to `450ms` to increase use of cached data. #2035
* [CHANGE] Remove setting `server.grpc_server_max_recv_msg_size` and `server.grpc_server_max_send_msg_size` to 100MB, since it is the default now, see #1884. #2300
* [FEATURE] Add `mimir-continuous-test` in smoke-test mode. Use `helm test` to run a smoke test of the read + write path.
* [FEATURE] Add meta-monitoring via the Grafana Agent Kubernetes operator: scrape metrics and collect logs from Mimir pods and ship them to a remote. #2068
* [ENHANCEMENT] Update memcached statefulset manifest #2321
  - Added imagePullSecrets block to pull images from private registry
  - Added resources block for memcachedExporter
* [ENHANCEMENT] ServiceMonitor object will now have default values based on release namesapce in the `namespace` and `namespaceSelector` fields. #2123
* [ENHANCEMENT] Set the `namespace` metadata field for all kubernetes objects to enable using `--namespace` correctly with Helm even if the specified namespace does not exist. #2123
* [ENHANCEMENT] The new value `serviceMonitor.clusterLabel` controls whether to add a `cluster` label and with what content to ServiceMonitor metrics. #2125
* [ENHANCEMENT] Set the flag `ingester.ring.instance-availability-zone` to `zone-default` for ingesters. This is the first step of introducing multi-zone ingesters. #2114
* [ENHANCEMENT] Add `mimir.structuredConfig` for adding and modifing `mimir.config` values after template evaulation. It can be used to alter individual values in the configuration and it's structured YAML instead of text. #2100
* [ENHANCEMENT] Add `global.podAnnotations` which can add POD annotations to PODs directly controlled by this chart (mimir services, nginx). #2099
* [ENHANCEMENT] Introduce the value `configStorageType` which can be either `ConfigMap` or `Secret`. This value sets where to store the Mimir/GEM application configuration. When using the value `ConfigMap`, make sure that any secrets, passwords, keys are injected from the environment from a separate `Secret`. See also: #2031, #2017. #2089
* [ENHANCEMENT] Add `global.extraEnv` and `global.extraEnvFrom` to values. This enables setting common environment variables and common injection of secrets to the POD environment of Mimir/GEM services and Nginx. Memcached and minio are out of scope for now. #2031
* [ENHANCEMENT] Add `extraEnvFrom` capability to all Mimir services to enable injecting secrets via environment variables. #2017
* [ENHANCEMENT] Enable `-config.expand-env=true` option in all Mimir services to be able to take secrets/settings from the environment and inject them into the Mimir configuration file. #2017
* [ENHANCEMENT] Add a simple test for enterprise installation #2027
* [ENHANCEMENT] Check for the containerSecurityContext in values file. #2112
* [ENHANCEMENT] Add `NOTES.txt` to show endpoints URLs for the user at install/upgrade. #2189
* [ENHANCEMENT] Add ServiceMonitor for overrides-exporter. #2068
* [ENHANCEMENT] Add `nginx.resolver` for allow custom resolver in nginx configuration and `nginx.extraContainers` which allow add side containers to the nginx deployment #2196

## 2.1.0

* [ENHANCEMENT] Bump image version to 2.1 #2001
  - For Grafana Mimir, see the release notes here: [Grafana Mimir 2.1](https://grafana.com/docs/mimir/latest/release-notes/v2.1/)
  - For Grafana Enterprise Metrics, see the release notes here: [Grafana Enterprise Metrics 2.1](https://grafana.com/docs/enterprise-metrics/v2.1.x/release-notes/v2-1/)
* [ENHANCEMENT] Disable `ingester.ring.unregister-on-shutdown` and `distributor.extend-writes` #1994
  - This will prevent resharding every series during a rolling ingester restart
  - Under some circumstances the previous values (both enabled) could cause write path degredation during rolling restarts
* [ENHANCEMENT] Add support for the results cache used by the query frontend #1993
  - This will result in additional resource usage due to the addition of one or
    more memcached replicas. This applies when using small.yaml, large.yaml,
    capped-large.yaml, capped-small.yaml, or when setting
    `memcached-results.enabled=true`
* [BUGFIX] Set up using older bitnami chart repository for memcached as old charts were deleted from the current one. #1998
* [BUGFIX] Use grpc round-robin for distributor clients in GEM gateway and self-monitoring
  - This utilizes an additional headless service for the distributor pods

## 2.0.14

* [BUGFIX] exclude headless services from ServiceMonitors to prevent duplication of prometheus scrape targets #1308

## 2.0.13

* [ENHANCEMENT] Removed `rbac.create` option. #1317

## 2.0.12

* [ENHANCEMENT] Add memberlist named port to container spec. #1311

## 2.0.11

* [ENHANCEMENT] Turn `ruler` and `override-exporter` into optional components. #1304

## 2.0.10

* [ENHANCEMENT] Reorder some values for consistency. #1302
* [BUGFIX] Add missing `admin_api.env`, `gateway.env` and `overrides_exporter.env` values. #1302
* [BUGFIX] Remove `<service>.extraPorts` from values as it has no effect. #1302

## 2.0.9

* [ENHANCEMENT] Disable gateway ingress by default. #1303
* [BUGFIX] Fix null port at gateway ingress definition. #1303

## 2.0.8

* [ENHANCEMENT] Add validation if `activity_tracker.filepath` is missing in `mimir.config`. #1290
* [ENHANCEMENT] Add validation if `server.http_listen_port` or `server.grpc_listen_port` is set in `mimir.config`. #1290
* [BUGFIX] Add missing empty array definition for `extraVolumeMounts` in admin_api, gateway and override-exporter. #1290
* [BUGFIX] Fix wrong template called in nginx helper. #1290

## 2.0.7

* [ENHANCEMENT] Add option to modify the port for the GEM gateway service. #1270

## 2.0.6

* [ENHANCEMENT] Add option for an ingress on GEM gateway. #1266

## 2.0.5

* [BUGFIX] Use new component name system for gateway ingress. This regression has been introduced with #1203. #1260

## 2.0.4

* [ENHANCEMENT] Determine PodDisruptionBudget APIVersion based on running version of k8s #1229

## 2.0.3

* [ENHANCEMENT] Update README.md with helm-docs version 1.8.1 instead of old 1.4.0. #1230

## 2.0.2

* [ENHANCEMENT] Update Grafana Enterprise Metrics docker image tag to v2.0.1 #1241

## 2.0.1

* [BUGFIX] Honor `global.clusterDomain` when referencing internal services, e.g. alertmanager or nginx gateway. #1227

## 2.0.0

* [CHANGE] **Breaking** for existing users of `mimir-distributed`: the naming convention is changed to have shorter resource names, as in `<release>-mimir-distributed-store-gateway` is now just `<release>-mimir-store-gateway`. To have the previous names, please specify `nameOverride: mimir-distributed` in the values. #1203
* [CHANGE] The chart `enterprise-metrics` is renamed to `mimir-distributed`. #1203
* [CHANGE] **Breaking** Configuration for Grafana Enterprise Metrics is now in the value `mimir.config` as a helm template **string**.
  Please consult the [Grafana Enterprise Migration Guide](https://grafana.com/docs/enterprise-metrics/latest/migrating-from-gem-1.7/) to learn more about how to upgrade the configuration.
  Except for the following parameters specified as command line parameters in the Pod templates,
  everything is now set in this string-typed value, giving a definitive source of configuration.
  Exceptions:
    > The `-target=` must be provided individually.\
    The `-config.file=` obviously.\
    User defined arguments from `.<service>.extraArgs`.
* [CHANGE] **Breaking** Kubernetes object labels now follow the [kubernetes standard](https://kubernetes.io/docs/concepts/overview/working-with-objects/common-labels/) (e.g. `app.kubernetes.io/component=ingester`). To enable smooth upgrade and compatibility with previous Grafana Enterprise Metrics Helm chart, the value `enterprise.legacyLabels` should be set to `true`.
* [CHANGE] **Breaking** Ingesters only support `StatefulSet` from now on as chunks storage was removed in favour of blocks storage.
* [CHANGE] **Breaking** Compactor is a required component, the value `compactor.enabled` is removed.
* [CHANGE] **Breaking** The configuration parameter `server.http_listen_port` and `server.grpc_listen_port` cannot be changed from their defaults.
* [CHANGE] The default for `ingester.ring.replication_factor` is now 3 and there will be 3 ingesters started even with the default `values.yaml`.
  On the other hand, Pod anti affinity is turned off by default to allow single node deployment.
* [FEATURE] Upgrade to [Grafana Enterprise Metrics v2.0.0](https://grafana.com/docs/enterprise-metrics/v2.0.x/)
* [FEATURE] Reworked chart to enable installing Grafana Mimir open source software version without licensed features.
* [FEATURE] Added the value `nameOverride` to enable migration from Cortex helm chart.
* [FEATURE] The alertmanager can be disabled with `alertmanager.enabled: false`, to support the use case of external alertmanager.
* [FEATURE] Added definitions of `ServiceMonitor` objects for Prometheus monitoring. Configuration is done via the `serviceMonitor` values. This enables partial functionality of Grafana Mimir dashboards out of the box - without alerts and recording rules pre-loaded.
* [ENHANCEMENT] Minio bucket creation is not tied to `admin-api` anymore, moved to its own job `templates/minio/create-bucket-job.yaml`.
* [BUGFIX] `.<service>.PodDisruptionBudget` was not working. Added template definition for all services. Pod disruption budget is enabled for the ingesters and store-gateways by default.
* [BUGFIX] Fix typo in value `.alertmanager.statefulset` to `.alertmanager.statefulSet`.
* [BUGFIX] Remove unused value `.useExternalLicense`.

## Entries from enterprise-metrics chart

## 1.8.1

* [ENHANCEMENT] Support Grafana Mimir monitoring mixin labels by setting container names to the component names.
  This will make it easier to select different components in cadvisor metrics.
  Previously, all containers used "enterprise-metrics" as the container name.
  Now, for example, the ingester Pod will have a container name "ingester" rather than "enterprise-metrics".

## 1.8.0

* [FEATURE] Upgrade to [Grafana Enterprise Metrics v1.7.0](https://grafana.com/docs/metrics-enterprise/latest/downloads/#v170----january-6th-2022).

## 1.7.3

* [BUGFIX] Alertmanager does not fail anymore to load configuration via the API. #945

## 1.7.2

* [CHANGE] The Ingester statefulset now uses podManagementPolicy Parallel, upgrading requires recreating the statefulset #920

## 1.7.1

* [BUGFIX] Remove chunks related default limits. #867

## 1.7.0

* [FEATURE] Upgrade to [Grafana Enterprise Metrics v1.6.1](https://grafana.com/docs/metrics-enterprise/latest/downloads/#v161----november-18th-2021). #839

## 1.6.0

* [FEATURE] Upgrade to [Grafana Enterprise Metrics v1.5.1](https://grafana.com/docs/metrics-enterprise/latest/downloads/#v151----september-21st-2021). #729
* [CHANGE] Production values set the ingester replication factor to three to avoid data loss.
  The resource calculations of these values already factored in this replication factor but did not apply it in the configuration.
  If you have not reduced the compute resources in these values then this change should have no impact besides increased resilience to ingester failure.
  If you have reduced the compute resources, consider increasing them back to the recommended values before installing this version. #729

## 1.5.6

* [BUGFIX] YAML exports are no longer included as part of the Helm chart. #726

## 1.5.5

* [BUGFIX] Ensure all PodSpecs have configurable initContainers. #708

## 1.5.4

* [BUGFIX] Adds a `Service` resource for the Compactor Pods and adds Compactor to the default set of gateway proxy URLs. In previous chart versions the Compactor would not show up in the GEM plugin "Ring Health" tab because the gateway did not know how to reach Compactor. #714

## 1.5.3

* [BUGFIX] This change does not affect single replica deployments of the
  admin-api but does fix the potential for an inconsistent state when
  running with multiple replicas of the admin-api and experiencing
  parallel writes for the same objects. #675

## 1.5.2

* [CHANGE] Removed all references to Consul in the yaml files since GEM will be focused on deploying with memberlist. Deleted the multi-kv-consul-primary-values.yaml and multi-kv-memberlist-primary-values.yaml files since they assume you're running Consul as your primary or second kvstore. #674

## 1.5.1

* [BUGFIX] Unused `ingress` configuration section removed from `values.yaml`. #658

## 1.5.0

* [FEATURE] Upgrade to [Grafana Enterprise Metrics v1.5.0](https://grafana.com/docs/metrics-enterprise/latest/downloads/#v150----august-24th-2021). #641

## 1.4.7

* [CHANGE] Enabled enterprise authentication by default.
  > **Breaking:** This change can cause losing access to the GEM cluster in case `auth.type` has not
  > been set explicitly.
  > This is a security related change and therefore released in a patch release.

## 1.4.6

* [FEATURE] Run an instance of the GEM overrides-exporter by default. #590

## 1.4.5

* [BUGFIX] Add `memberlist.join` configuration to the ruler. #618

## 1.4.4

* [CHANGE] Removed livenessProbe configuration as it can often be more detrimental than having none. Users can still configure livenessProbes with the per App configuration hooks. #594

## 1.4.3

* [ENHANCEMENT] Added values files for installations that require setting resource limits. #583

## 1.4.2

* [CHANGE] The compactor data directory configuration has been corrected to `/data`. #562
  > **Note:** The compactor is stateless and no data stored in the existing data directory needs to be moved in order to facilitate this upgrade.
  > For more information, refer to the [Cortex Compactor documentation](https://cortexmetrics.io/docs/blocks-storage/compactor/).
* [FEATURE] Upgrade to [Grafana Enterprise Metrics v1.4.2](https://grafana.com/docs/metrics-enterprise/latest/downloads/#v142----jul-21st-2021) #562

## 1.4.1

* [BUGFIX] Fixed DNS address of distributor client for self-monitoring. #569

## 1.4.0

* [CHANGE] Use updated querier response compression configuration, changed in 1.4.0. #524
* [CHANGE] Use updated alertmanager storage configuration, changed in 1.4.0. #524
* [FEATURE] Upgrade to [Grafana Enterprise Metrics v1.4.1](https://grafana.com/docs/metrics-enterprise/latest/downloads/#v141----june-29th-2021). #524
* [FEATURE] Enable [GEM self-monitoring](https://grafana.com/docs/metrics-enterprise/latest/self-monitoring/). #524

## 1.3.5

* [CHANGE] The GRPC port on the query-frontend and store-gateway Kubernetes Services have been changed to match the naming of all other services. #523
* [FEATURE] Expose GRPC port on all GEM services. #523

## 1.3.4

* [BUGFIX] Removed symlinks from chart to fix Rancher repository imports. #504

## 1.3.3

* [FEATURE] The GEM config now uses the `{{ .Release.Name }}` variable as the default value for `cluster_name` which removes the need to additionally override this setting during an initial install. #500

## 1.3.2

* [FEATURE] Chart memcached dependencies are now at the latest release. This includes the memcached and the related exporter. #467

## 1.3.1

* [BUGFIX] Use non-deprecated alertmanager flags for cluster peers. #441
* [BUGFIX] Make store-gateway Service not headless. #441

## 1.3.0

* [FEATURE] Upgrade to [Grafana Enterprise Metrics v1.3.0](https://grafana.com/docs/metrics-enterprise/latest/downloads/#v130----april-26th-2021). #415

## 1.2.0

* [CHANGE] The chart now uses memberlist for the ring key-value store removing the need to run Consul. #340
  > **Warning:** Existing clusters will need to follow an upgrade procedure.
  > **Warning:** Existing clusters should first be upgraded to `v1.1.1` and use that version for migration before upgrading to `v1.2.0`.
  To upgrade to using memberlist:
  1. Ensure you are running the `v1.1.1` version of the chart.
  2. Deploy runtime `multi_kv_config` to use Consul as a primary and memberlist as the secondary key-value store.
     The values for such a change can be found in the [`multi-kv-consul-primary-values.yaml`](./multi-kv-consul-primary-values.yaml).
  3. Verify the configuration is in use by querying the [Configuration](https://cortexmetrics.io/docs/api/#configuration) HTTP API endpoint.
  4. Deploy runtime `multi_kv_config` to use memberlist as the primary and Consul as the secondary key-value store.
     The values for such a change can be found in [`multi-kv-memberlist-primary-values.yaml`](./multi-kv-memberlist-primary-values.yaml)
  5. Verify the configuration is in use by querying the [Configuration](https://cortexmetrics.io/docs/api/#configuration) HTTP API endpoint.
  6. Deploy `v1.2.0` helm chart which configures memberlist as the sole key-value store and removes the Consul resources.

## 1.1.1

* [FEATURE] Facilitate some runtime configuration of microservices. #342
* [FEATURE] Upgrade to [Grafana Enterprise Metrics v1.2.0](https://grafana.com/docs/metrics-enterprise/latest/downloads/#v120----march-10-2021). #342

## 1.1.0

* [CHANGE] The memcached chart from the deprecated Helm stable repository has been removed and replaced with a Bitnami chart. #333
  > **Warning:** This change will result in the cycling of your memcached Pods and will invalidate the existing cache.
* [CHANGE] Memcached Pod resource limits have been lowered to match requests. #333
* [FEATURE] YAML exports have been created for all chart values files. #333
* [BUGFIX] The values for the querier/ruler/store-gateway `-<prefix>.memcached.max-item-size` have been corrected to match the limit configured on the memcached server. #333

## 1.0.0

* [FEATURE] Initial versioned release. ##168

## Entries from mimir-distributed chart

## 0.1.8

* [BUGFIX] Fix nginx routing for rules and expose buildinfo. #1233

## 0.1.7

* [BUGFIX] Remove misplaced config value and add affinity rules in `capped-small.yaml` and `capped-large.yaml`. #1225

## 0.1.6

* [CHANGE] **Breaking** Compactor is a required component, the value `compactor.enabled` is removed. #1193
* [FEATURE] The alertmanager can be disabled with `alertmanager.enabled: false`, to support the use case of external alertmanager. #1193

## 0.1.5

* [BUGFIX] Fix labels for Mimir dashboards. #1190

## 0.1.4

* [BUGFIX] Fix documentation link missing slash. #1177

## 0.1.3

* [FEATURE] Add ServiceMonitor definitions. #1156

## 0.1.2

* [BUGFIX] Fix the naming of minio configmap and secret in the parent chart. #1152

## 0.1.1

* [BUGFIX] CI fixes. #1144

## 0.1.0

* [FEATURE] Initial commit, Mimir only, derived from `enterprise-metrics` chart. #1141<|MERGE_RESOLUTION|>--- conflicted
+++ resolved
@@ -44,13 +44,10 @@
 * [ENHANCEMENT] Configure ingester TSDB head compaction interval to 15m. #4870
 * [ENHANCEMENT] Configure ingester TSDB WAL replay concurrency to 3. #4864
 * [ENHANCEMENT] Configure compactor's first level compaction wait period to 25m. #4872
-<<<<<<< HEAD
+* [ENHANCEMENT] You can now configure `storageClass` per zone for Alertmanager, StoreGateway and Ingester. #4234
 * [ENHANCEMENT] Set `nginx` and `gateway` Nginx read timeout (`proxy_read_timeout`) to 120 seconds (increase form default 60 seconds). #4924
 * [BUGFIX] Helm-Chart: fix route to service port mapping. #4727
-=======
-* [ENHANCEMENT] You can now configure `storageClass` per zone for Alertmanager, StoreGateway and Ingester. #4234
 * [BUGFIX] Helm-Chart: fix route to service port mapping. #4728
->>>>>>> 380dba0f
 * [BUGFIX] Include podAnnotations on the tokengen Job. #4540
 * [BUGFIX] Add http port in ingester and store-gateway headless services. #4573
 * [BUGFIX] Set `gateway` and `nginx` HPA MetricTarget type to Utilization to align with usage of averageUtilization. #4642
