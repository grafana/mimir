# Changelog

## Deprecated features

This section contains deprecated features and interfaces that the chart exposes. The deprecation policy of the chart is to
remove a deprecated item from the third major release after it has been deprecated it.

### List

* GEM gateway: remove port 8080 on the Service resource. Deprecated in `3.1.0` and will be removed in `6.0.0`.
  * __How to migrate__: replace usages of port 8080 with port 80; these usages can be in dashboards, Prometheus remote-write configurations, or automation for updating rules.
* NGINX configuration via `nginx` top-level values sections is being merged with by the `gateway` section. The
  `nginx` section is deprecated in `4.0.0` and will be removed in `7.0.0`.
  * __How to migrate__: refer to [Migrate to using the unified proxy deployment for NGINX and GEM gateway](https://grafana.com/docs/helm-charts/mimir-distributed/latest/migration-guides/migrate-to-unified-proxy-deployment/)

## Format of changelog

This changelog is continued from `enterprise-metrics` after Grafana Enterprise Metrics was added to `mimir-distributed` in PR #1203.
All notable changes to this chart will be documented in this file.

Entries should be ordered as follows:
- [CHANGE]
- [FEATURE]
- [ENHANCEMENT]
- [BUGFIX]

Entries should include a reference to the Pull Request that introduced the change.

## main / unreleased

* [CHANGE] Rollout-operator: remove default CPU limit. #7125
* [CHANGE] Ring: relaxed the hash ring heartbeat period and timeout for distributor, ingester, store-gateway and compactor: #6860
  * `-distributor.ring.heartbeat-period` set to `1m`
  * `-distributor.ring.heartbeat-timeout` set to `4m`
  * `-ingester.ring.heartbeat-period` set to `2m`
  * `-ingester.ring.heartbeat-timeout` set to `10m`
  * `-store-gateway.sharding-ring.heartbeat-period` set to `1m`
  * `-store-gateway.sharding-ring.heartbeat-timeout` set to `4m`
  * `-compactor.ring.heartbeat-period` set to `1m`
  * `-compactor.ring.heartbeat-timeout` set to `4m`
* [CHANGE] Ruler: Set `-distributor.remote-timeout` to 10s in order to accommodate writing large rule results to the ingester. #7143
* [CHANGE] Remove `-server.grpc.keepalive.max-connection-age` and `-server.grpc.keepalive.max-connection-age-grace` from default config. The configuration now applied directly to distributor, fixing parity with jsonnet. #7269
* [CHANGE] Remove `-server.grpc.keepalive.max-connection-idle` from default config. The configuration now applied directly to distributor, fixing parity with jsonnet. #7298
* [ENHANCEMENT] Add `jaegerReporterMaxQueueSize` Helm value for all components where configuring `JAEGER_REPORTER_MAX_QUEUE_SIZE` makes sense, and override the Jaeger client's default value of 100 for components expected to generate many trace spans. #7068 #7086 #7259
* [ENHANCEMENT] Rollout-operator: upgraded to v0.10.1. #7125
* [ENHANCEMENT] Query-frontend: configured `-shutdown-delay`, `-server.grpc.keepalive.max-connection-age` and termination grace period to reduce the likelihood of queries hitting terminated query-frontends. #7129
* [ENHANCEMENT] Add the possibility to create a dedicated serviceAccount for the `ruler` component by setting `ruler.serivceAcount.create` to true in the values. #7132
* [ENHANCEMENT] nginx, Gateway: set `proxy_http_version: 1.1` to proxy to HTTP 1.1. #5040
* [ENHANCEMENT] Gateway: make Ingress/Route host templateable. #7218
* [BUGFIX] Metamonitoring: update dashboards to drop unsupported `step` parameter in targets. #7157
<<<<<<< HEAD
* [ENHANCEMENT] Add startupProbes to all components. #7335
=======
* [ENHANCEMENT] Make the PSP template configurable via `rbac.podSecurityPolicy`. #7190
>>>>>>> 77d48829

## 5.2.1

* [BUGFIX] Revert [PR 6999](https://github.com/grafana/mimir/pull/6999), introduced in 5.2.0, which broke installations relying on the default value of `blocks_storage.backend: s3`. If `mimir.structuredConfig.blocks_storage.backend: s3` wasn't explicitly set, then Mimir would fail to connect to S3 and will instead try to read and write blocks to the local filesystem. #7199

## 5.2.0

* [CHANGE] Remove deprecated configuration parameter `blocks_storage.bucket_store.max_chunk_pool_bytes`. #6673
* [CHANGE] Reduce `-server.grpc-max-concurrent-streams` from 1000 to 500 for ingester and to 100 for all components. #5666
* [CHANGE] Changed default `clusterDomain` from `cluster.local` to `cluster.local.` to reduce the number of DNS lookups made by Mimir. #6389
* [CHANGE] Change the default timeout used for index-queries caches from `200ms` to `450ms`. #6786
* [FEATURE] Added option to enable StatefulSetAutoDeletePVC for StatefulSets for compactor, ingester, store-gateway, and alertmanager via `*.persistance.enableRetentionPolicy`, `*.persistance.whenDeleted`, and `*.persistance.whenScaled`. #6106
* [FEATURE] Add pure Ingress option instead of the gateway service. #6932
* [ENHANCEMENT] Update the `rollout-operator` subchart to `0.10.0`. #6022 #6110 #6558 #6681
* [ENHANCEMENT] Add support for not setting replicas for distributor, querier, and query-frontend. #6373
* [ENHANCEMENT] Make Memcached connection limit configurable. #6715
* [BUGFIX] Let the unified gateway/nginx config listen on IPv6 as well. Followup to #5948. #6204
* [BUGFIX] Quote `checksum/config` when using external config. This allows setting `externalConfigVersion` to numeric values. #6407
* [BUGFIX] Update memcached-exporter to 0.14.1 due to CVE-2023-39325. #6861

## 5.1.4

* [BUGFIX] Update memcached-exporter to 0.14.1 due to CVE-2023-39325.

## 5.1.3

* [BUGFIX] Updated Mimir image to 2.10.4 and GEM images to v2.10.4. #6654

## 5.1.2

* [BUGFIX] Update Mimir image to 2.10.3 and GEM image to v2.10.3. #6427

## 5.1.1

* [BUGFIX] Update Mimir image to 2.10.2 and GEM image to v2.10.2. #6371

## 5.1.0

* [ENHANCEMENT] Update Mimir image to 2.10.0 and GEM image to v2.10.1. #6077
* [ENHANCEMENT] Make compactor podManagementPolicy configurable. #5902
* [ENHANCEMENT] Distributor: dynamically set `GOMAXPROCS` based on the CPU request. This should reduce distributor CPU utilization, assuming the CPU request is set to a value close to the actual utilization. #5588
* [ENHANCEMENT] Querier: dynamically set `GOMAXPROCS` based on the CPU request. This should reduce noisy neighbour issues created by the querier, whose CPU utilization could eventually saturate the Kubernetes node if unbounded. #5646
* [ENHANCEMENT] Sets the `appProtocol` value to `tcp` for the `gossip-ring-svc` service template. This allows memberlist to work with istio protocol selection. #5673
* [ENHANCEMENT] Update the `rollout-operator` subchart to `0.8.0`. #5718
* [ENHANCEMENT] Make store_gateway podManagementPolicy configurable. #5757
* [ENHANCEMENT] Set `maxUnavailable` to 0 for `distributor`, `overrides-exporter`, `querier`, `query-frontend`, `query-scheduler`, `ruler-querier`, `ruler-query-frontend`, `ruler-query-scheduler`, `nginx`, `gateway`, `admin-api`, `graphite-querier` and `graphite-write-proxy` deployments, to ensure they don't become completely unavailable during a rollout. #5924
* [ENHANCEMENT] Nginx: listen on IPv6 addresses. #5948
* [BUGFIX] Fix `global.podLabels` causing invalid indentation. #5625

## 5.0.0

* [CHANGE] Changed max unavailable ingesters and store-gateways in a zone to 50. #5327
* [CHANGE] Don't render PodSecurityPolicy on Kubernetes >=1.24. (was >= 1.25). This helps with upgrades between 1.24 and 1.25. To use a PSP in 1.24, toggle `rbac.forcePSPOnKubernetes124: true`. #5357
* [ENHANCEMENT] Ruler: configure the ruler storage cache when the metadata cache is enabled. #5326 #5334
* [ENHANCEMENT] Helm: support metricRelabelings in the monitoring serviceMonitor resources via `metaMonitoring.serviceMonitor.metricRelabelings`. #5340
* [ENHANCEMENT] Service Account: allow adding labels to the service account. #5355
* [ENHANCEMENT] Memcached: enable providing additional extended options (`-o/--extended`) via `<cache-section>.extraExtendedOptions`. #5353
* [ENHANCEMENT] Memcached exporter: enable adding additional CLI arguments via `memcachedExporter.extraArgs`. #5353
* [ENHANCEMENT] Memcached: allow mounting additional volumes to the memcached and exporter containers via `<cache-section>.extraVolumes` and `<cache-section>.extraVolumeMounts`. #5353

## 4.5.0

* [CHANGE] Query-frontend: enable cardinality estimation via `frontend.query_sharding_target_series_per_shard` in the Mimir configuration for query sharding by default if `results-cache.enabled` is true. #5128
* [CHANGE] Remove `graphite-web` component from the graphite proxy. The `graphite-web` component had several configuration issues which meant it was failing to process requests. #5133
* [ENHANCEMENT] Set `nginx` and `gateway` Nginx read timeout (`proxy_read_timeout`) to 300 seconds (increase from default 60 seconds), so that it doesn't interfere with the querier's default 120 seconds timeout (`mimir.structuredConfig.querier.timeout`). #4924
* [ENHANCEMENT] Update nginx image to `nginxinc/nginx-unprivileged:1.24-alpine`. #5066
* [ENHANCEMENT] Update the `rollout-operator` subchart to `0.5.0`. #4930
* [ENHANCEMENT] Store-gateway: set `GOMEMLIMIT` to the memory request value. This should reduce the likelihood the store-gateway may go out of memory, at the cost of an higher CPU utilization due to more frequent garbage collections when the memory utilization gets closer or above the configured requested memory. #4971
* [ENHANCEMENT] Store-gateway: dynamically set `GOMAXPROCS` based on the CPU request. This should reduce the likelihood a high load on the store-gateway will slow down the entire Kubernetes node. #5104
* [ENHANCEMENT] Add global.podLabels which can add POD labels to PODs directly controlled by this chart (mimir services, nginx). #5055
* [ENHANCEMENT] Enable the `track_sizes` feature for Memcached pods to help determine cache efficiency. #5209
* [BUGFIX] Fix Pod Anti-Affinity rule to allow ingesters of from the same zone to run on same node, by using `zone` label since the old `app.kubernetes.io/component` did not allow for this. #5031
* [ENHANCEMENT] Enable `PodDisruptionBudget`s by default for admin API, alertmanager, compactor, distributor, gateway, overrides-exporter, ruler, querier, query-frontend, query-scheduler, nginx, Graphite components, chunks cache, index cache, metadata cache and results cache.

## 4.4.1

* [CHANGE] Change number of Memcached max idle connections to 150. #4591
* [CHANGE] Set `unregister_on_shutdown` for `store-gateway` to `false` by default. #4690
* [FEATURE] Add support for Vault Agent. When enabled, the Pod annotations for TLS configurable components are updated to allow a running Vault Agent to fetch secrets from Vault and to inject them into a Pod. The annotations are updated for the following components: `admin-api`, `alertmanager`, `compactor`, `distributor`, `gateway`, `ingester`, `overrides-exporter`, `querier`, `query-frontend`, `query-scheduler`, `ruler`, `store-gateway`. #4660
* [FEATURE] Add documentation to use external Redis support for chunks-cache, metadata-cache and results-cache. #4348
* [FEATURE] Allow for deploying mixin dashboards as part of the helm chart. #4618
* [ENHANCEMENT] Update the `rollout-operator` subchart to `0.4.2`. #4524 #4659 #4780
* [ENHANCEMENT] Update the `memcached-exporter` to `v0.11.2`. #4570
* [ENHANCEMENT] Update memcached to `memcached:1.6.19-alpine`. #4581
* [ENHANCEMENT] Allow definition of multiple topology spread constraints. #4584
* [ENHANCEMENT] Expose image repo path as helm vars for containers created by grafana-agent-operator #4645
* [ENHANCEMENT] Update minio subchart to `5.0.7`. #4705
* [ENHANCEMENT] Configure ingester TSDB head compaction interval to 15m. #4870
* [ENHANCEMENT] Configure ingester TSDB WAL replay concurrency to 3. #4864
* [ENHANCEMENT] Configure compactor's first level compaction wait period to 25m. #4872
* [ENHANCEMENT] You can now configure `storageClass` per zone for Alertmanager, StoreGateway and Ingester. #4234
* [ENHANCEMENT] Add suffix to minio create buckets job to avoid mimir-distributed helm chart fail to upgrade when minio image version changes. #4936
* [BUGFIX] Helm-Chart: fix route to service port mapping. #4728
* [BUGFIX] Include podAnnotations on the tokengen Job. #4540
* [BUGFIX] Add http port in ingester and store-gateway headless services. #4573
* [BUGFIX] Set `gateway` and `nginx` HPA MetricTarget type to Utilization to align with usage of averageUtilization. #4642
* [BUGFIX] Add missing imagePullSecrets configuration to the `graphite-web` deployment template. #4716

## 4.3.1

* [BUGFIX] Updated Go version in Mimir and GEM images to 1.20.3 to fix CVE-2023-24538. #4803

## 4.3.0

* [CHANGE] Ruler: changed ruler deployment max surge from `0` to `50%`, and max unavailable from `1` to `0`. #4381
* [FEATURE] Add cache support for GEM's admin bucket. The cache will be enabled by default when you use the
  small.yaml, large.yaml, capped-small.yaml or capped-large.yaml Helm values file. #3740
  > **Note:** For more information, refer to the [Grafana Enterprise Metrics configuration](https://grafana.com/docs/enterprise-metrics/latest/config).
* [ENHANCEMENT] Update GEM image grafana/enterprise-metrics to v2.7.0. #4533
* [ENHANCEMENT] Support autoscaling/v2 HorizontalPodAutoscaler for nginx autoscaling starting with Kubernetes 1.23. #4285
* [ENHANCEMENT] Set default pod security context under `rbac.podSecurityContext` for easier install on OpenShift. #4272
* [BUGFIX] Allow override of Kubernetes version for nginx HPA. #4299
* [BUGFIX] Do not generate query-frontend-headless service if query scheduler is enabled. Fixes parity with jsonnet. #4353
* [BUGFIX] Apply `clusterLabel` to ServiceMonitors for kube-state-metrics, kubelet, and cadvisor. #4126
* [BUGFIX] Add http port in distributor headless service. Fixes parity with jsonnet. #4392
* [BUGFIX] Generate the pod security context on the pod level in graphite web deployment, instead of on container level. #4272
* [BUGFIX] Fix kube-state-metrics metricRelabelings dropping pods and deployments. #4485
* [BUGFIX] Allow for single extraArg flags in templated memcached args. #4407

## 4.2.1

* [BUGFIX] Updated Go version in Mimir and GEM images to 1.20.3 and 1.19.8 to fix CVE-2023-24538. #4818

## 4.2.0

* [ENHANCEMENT] Allow NGINX error log level to be overridden and access log to be disabled. #4230
* [ENHANCEMENT] Update GEM image grafana/enterprise-metrics to v2.6.0. #4279

## 4.1.0

* [CHANGE] Configured `max_total_query_length: 12000h` limit to match Mimir jsonnet-based deployment. #3879
* [ENHANCEMENT] Enable users to specify additional Kubernetes resource manifests using the `extraObjects` variable. #4102
* [ENHANCEMENT] Update the `rollout-operator` subchart to `0.2.0`. #3624
* [ENHANCEMENT] Add ability to manage PrometheusRule for metamonitoring with Prometheus operator from the Helm chart. The alerts are disabled by default but can be enabled with `prometheusRule.mimirAlerts` set to `true`. To enable the default rules, set `mimirRules` to `true`. #2134 #2609
* [ENHANCEMENT] Update memcached image to `memcached:1.6.17-alpine`. #3914
* [ENHANCEMENT] Update minio subchart to `5.0.4`. #3942
* [BUGFIX] Enable `rollout-operator` to use PodSecurityPolicies if necessary. #3686
* [BUGFIX] Fixed gateway's checksum/config when using nginx #3780
* [BUGFIX] Disable gateway's serviceMonitor when using nginx #3781
* [BUGFIX] Expose OTLP ingestion in the `gateway` NGINX configuration. #3851
* [BUGFIX] Use alertmanager headless service in `gateway` NGINX configuration. #3851
* [BUGFIX] Use `50Gi` persistent volume for ingesters in `capped-small.yaml`. #3919
* [BUGFIX] Set server variables in NGINX configuration so that IP addresses are re-resolved when TTLs expire. #4124
* [BUGFIX] Do not include namespace for the PodSecurityPolicy definition as it is not needed and some tools reject it outright. #4164

## 4.0.1

* [ENHANCEMENT] Bump Grafana Enterprise Metrics image version to 2.5.1 #3902

## 4.0.0

* [FEATURE] Support deploying NGINX via the `gateway` section. The `nginx` section will be removed in `7.0.0`. See
  [Migrate to using the unified proxy deployment for NGINX and GEM gateway](https://grafana.com/docs/helm-charts/mimir-distributed/latest/migration-guides/migrate-to-unified-proxy-deployment/)
* [CHANGE] **breaking change** **Data loss without action.** Enables [zone-aware replication](https://grafana.com/docs/mimir/latest/configure/configure-zone-aware-replication/) for ingesters and store-gateways by default. #2778
  - If you are **upgrading** an existing installation:
    - Turn off zone-aware replication, by setting the following values:
      ```yaml
      ingester:
        zoneAwareReplication:
          enabled: false
      store_gateway:
        zoneAwareReplication:
          enabled: false
      rollout_operator:
        enabled: false
      ```
    - After the upgrade you can migrate to the new zone-aware replication setup, see [Migrate from single zone to zone-aware replication with Helm](https://grafana.com/docs/mimir/latest/migration-guide/migrating-from-single-zone-with-helm/) guide.
  - If you are **installing** the chart:
    - Ingesters and store-gateways are installed with 3 logical zones, which means both ingesters and store-gateways start 3 replicas each.
* [CHANGE] **breaking change** Reduce the number of ingesters in small.yaml form 4 to 3. This should be more accurate size for the scale of 1M AS. Before upgrading refer to [Scaling down ingesters](https://grafana.com/docs/mimir/latest/operators-guide/run-production-environment/scaling-out/#scaling-down-ingesters) to scale down `ingester-3`. Alternatively override the number of ingesters to 4. #3035
* [CHANGE] **breaking change** Update minio subchart from `4.0.12` to `5.0.0`, which inherits the breaking change of minio gateway mode being removed. #3352
* [CHANGE] Nginx: uses the headless service of alertmanager, ingester and store-gateway as backends, because there are 3 separate services for each zone. #2778
* [CHANGE] Gateway: uses the headless service of alertmanager as backend, because there are 3 separate services for each zone. #2778
* [CHANGE] Update sizing plans (small.yaml, large.yaml, capped-small.yaml, capped-large.yaml). These reflect better how we recommend running Mimir and GEM in production. most plans have adjusted number of replicas and resource requirements. The only **breaking change** is in small.yaml which has reduced the number of ingesters from 4 to 3; for scaling down ingesters refer to [Scaling down ingesters](https://grafana.com/docs/mimir/latest/operators-guide/run-production-environment/scaling-out/#scaling-down-ingesters). #3035
* [CHANGE] Change default securityContext of Mimir and GEM Pods and containers, so that they comply with a [Restricted pod security policy](https://kubernetes.io/docs/concepts/security/pod-security-standards/).
  This changes what user the containers run as from `root` to `10001`. The files in the Pods' attached volumes should change ownership with the `fsGroup` change;
  most CSI drivers support changing the value of `fsGroup`, or kubelet is able to do the ownership change instead of the CSI driver. This is not the case for the HostPath driver.
  If you are using HostPath or another driver that doesn't support changing `fsGroup`, then you have a couple of options: A) set the `securityContext` of all Mimir and GEM components to `{}` in your values file; B) delete PersistentVolumes and PersistentVolumeClaims and upgrade the chart; C) add an initContainer to all components that use a PVC that changes ownership of the mounted volumes.
  If you take no action and `fsGroup` is not supported by your CSI driver, then components will fail to start. #3007
* [CHANGE] Restrict Pod seccomp profile to `runtime/default` in the default PodSecurityPolicy of the chart. #3007
* [CHANGE] Use the chart's service account for metamonitoring instead of creating one specific to metamonitoring. #3350
* [CHANGE] Use mimir for the nginx ingress example #3336
* [ENHANCEMENT] Metamonitoring: If enabled and no URL is configured, then metamonitoring metrics will be sent to
  Mimir under the `metamonitoring` tenant; this enhancement does not apply to GEM. #3176
* [ENHANCEMENT] Improve default rollout strategies. Now distributor, overrides_exporter, querier, query_frontend, admin_api, gateway, and graphite components can be upgraded more quickly and also can be rolled out with a single replica without downtime. #3029
* [ENHANCEMENT] Metamonitoring: make scrape interval configurable. #2945
* [ENHANCEMENT] Documented how to prevent a user from using a mismatched Helm chart `values.yaml` file. #3197
* [ENHANCEMENT] Update compactor configuration to match Jsonnet. #3353
  * This also now matches production configuration from Grafana Cloud
  * Set `compactor.compaction_interval` to `30m` (Decreased from `1h`)
  * Set `compactor.deletion_delay` to `2h` (Decreased from `12h`)
  * Set `compactor.max_closing_blocks_concurrency` to `2` (Increased from `1`)
  * Set `compactor.max_opening_blocks_concurrency` to `4` (Increased from `1`)
  * Set `compactor.symbols_flushers_concurrency` to `4` (Increased from `1`)
  * Set `compactor.sharding_ring.wait_stability_min_duration` to `1m` (Increased from `0`)
* [ENHANCEMENT] Update read path configuration to match Jsonnet #2998
  * This also now matches production configuration from Grafana Cloud
  * Set `blocks_storage.bucket_store.max_chunk_pool_bytes` to `12GiB` (Increased from `2GiB`)
  * Set `blocks_storage.bucket_Store.index_cache.memcached.max_item_size` to `5MiB` (Decreased from `15MiB`)
  * Set `frontend.grpc_client_config.max_send_msg_size` to `400MiB` (Increased from `100MiB`)
  * Set `limits.max_cache_freshness` to `10m` (Increased from `1m`)
  * Set `limits.max_query_parallelism` to `240` (Increased from `224`)
  * Set `query_scheduler.max_outstanding_requests_per_tenant` to `800` (Decreased from `1600`)
  * Set `store_gateway.sharding_ring.wait_stability_min_duration` to `1m` (Increased from `0`)
  * Set `frontend.results_cache.memcached.timeout` to `500ms` (Increased from `100ms`)
  * Unset `frontend.align_queries_with_step` (Was `true`, now defaults to `false`)
  * Unset `frontend.log_queries_longer_than` (Was `10s`, now defaults to `0`, which is disabled)
* [ENHANCEMENT] Added `usage_stats.installation_mode` configuration to track the installation mode via the anonymous usage statistics. #3294
* [ENHANCEMENT] Update grafana-agent-operator subchart to 0.2.8. Notable changes are being able to configure Pod's SecurityContext and Container's SecurityContext. #3350
* [ENHANCEMENT] Add possibility to configure fallbackConfig for alertmanager and set it by default. Now tenants without an alertmanager config will not see errors accessing the alertmanager UI or when using the alertmanager API. #3360
* [ENHANCEMENT] Add ability to set a `schedulerName` for alertmanager, compactor, ingester and store-gateway. This is needed for example for some storage providers. #3140
* [BUGFIX] Fix an issue that caused metamonitoring secrets to be created incorrectly #3170
* [BUGFIX] Nginx: fixed `imagePullSecret` value reference inconsistency. #3208
* [BUGFIX] Move the activity tracker log from /data to /active-query-tracker to remove ignore log messages. #3169
* [BUGFIX] Fix invalid ingress NGINX configuration due to newline in prometheusHttpPrefix Helm named templates. #3087
* [BUGFIX] Added missing endpoint for OTLP in NGINX #3479

## 3.3.0

* [ENHANCEMENT] Update GEM image grafana/enterprise-metrics to v2.4.0. #3445

## 3.2.0

* [CHANGE] Nginx: replace topology key previously used in `podAntiAffinity` (`failure-domain.beta.kubernetes.io/zone`) with a different one `topologySpreadConstraints` (`kubernetes.io/hostname`). #2722
* [CHANGE] Use `topologySpreadConstraints` instead of `podAntiAffinity` by default. #2722
  - **Important**: if you are not using the sizing plans (small.yaml, large.yaml, capped-small.yaml, capped-large.yaml) in production, you should reintroduce pod affinity rules for the ingester and store-gateway. This also fixes a missing label selector for the ingester.
     Merge the following to your custom values file:
     ```yaml
     ingester:
       affinity:
         podAntiAffinity:
           requiredDuringSchedulingIgnoredDuringExecution:
              - labelSelector:
                  matchExpressions:
                    - key: target
                      operator: In
                      values:
                        - ingester
                topologyKey: 'kubernetes.io/hostname'
              - labelSelector:
                  matchExpressions:
                    - key: app.kubernetes.io/component
                      operator: In
                      values:
                        - ingester
                topologyKey: 'kubernetes.io/hostname'
     store_gateway:
       affinity:
         podAntiAffinity:
           requiredDuringSchedulingIgnoredDuringExecution:
              - labelSelector:
                  matchExpressions:
                    - key: target
                      operator: In
                      values:
                        - store-gateway
                topologyKey: 'kubernetes.io/hostname'
              - labelSelector:
                  matchExpressions:
                    - key: app.kubernetes.io/component
                      operator: In
                      values:
                        - store-gateway
                topologyKey: 'kubernetes.io/hostname'
     ```
* [CHANGE] Ingresses for the GEM gateway and nginx will no longer render on Kubernetes versions <1.19. #2872
* [FEATURE] Add support for OpenShift Routes for Nginx #2908
* [FEATURE] Add support for `topologySpreadConstraints` to all components; add `topologySpreadConstraints` to GEM gateway, admin-api, and alertmanager, which did not have `podAntiAffinity` previously. #2722
* [ENHANCEMENT] Document `kubeVersionOverride`. If you rely on `helm template`, use this in your values to set the Kubernetes version. If unset helm will use the kubectl client version as the Kubernetes version with `helm template`, which may cause the chart to render incompatible manifests for the actual server version. #2872
* [ENHANCEMENT] Support autoscaling/v2 HorizontalPodAutoscaler for nginx autoscaling. This is used when deploying on Kubernetes >= 1.25. #2848
* [ENHANCEMENT] Monitoring: Add additional flags to conditionally enable log / metric scraping. #2936
* [ENHANCEMENT] Add podAntiAffinity to sizing plans (small.yaml, large.yaml, capped-small.yaml, capped-large.yaml). #2906
* [ENHANCEMENT] Add ability to configure and run mimir-continuous-test. #3117
* [BUGFIX] Fix wrong label selector in ingester anti affinity rules in the sizing plans. #2906
* [BUGFIX] Query-scheduler no longer periodically terminates connections from query-frontends and queriers. This caused some queries to time out and EOF errors in the logs. #3262

## 3.1.0

* [CHANGE] **breaking change** Update minio deprecated helm chart (<https://helm.min.io/>) to the supported chart's version (<https://charts.min.io/>). #2427
  - Renamed helm config values `minio.accessKey` to `minio.rootUser`.
  - Renamed helm config values `minio.secretKey` to `minio.rootPassword`.
  - Minio container images are now loaded from quay.io instead of Docker Hub. Set `minio.image.repository` value to override the default behavior.
* [CHANGE] Enable [query sharding](https://grafana.com/docs/mimir/latest/operators-guide/architecture/query-sharding/) by default. If you override the value of `mimir.config`, then take a look at `mimir.config` in the `values.yaml` from this version of the chart and incorporate the differences. If you override `mimir.config`, then consider switching to `mimir.structuredConfig`. To disable query sharding set `mimir.structuredConfig.frontend.parallelize_shardable_queries` to `false`. #2655
* [FEATURE] Add query-scheduler, which is now enabled by default. If you have copied the `mimir.config`, then update it to correctly configure the query-frontend and the querier. #2087
* [FEATURE] Added support to run graphite-proxy alongside GEM. It is disabled by default. Set `graphite.enabled=true` in your values config to get it running. #2711
* [ENHANCEMENT] Add backfill endpoints to Nginx configuration. #2478
* [ENHANCEMENT] Add `namespace` to smoke-test helm template to allow the job to be deployed within the same namespace as the rest of the deployment. #2515
* [ENHANCEMENT] Memberlist now uses DNS service-discovery by default. #2549 #2561
* [ENHANCEMENT] The Mimir configuration parameters `server.http_listen_port` and `server.grpc_listen_port` are now configurable in `mimir.structuredConfig`. #2561
* [ENHANCEMENT] Default to injecting the `no_auth_tenant` from the Mimir configuration as the value for `X-Scope-OrgID` in nginx. #2614
* [ENHANCEMENT] Default `ingester.ring.tokens-file-path` and `store-gateway.sharding-ring.tokens-file-path` to `/data/tokens` to prevent resharding on restarts. #2726
* [ENHANCEMENT] Upgrade memcached image tag to `memcached:1.6.16-alpine`. #2740
* [ENHANCEMENT] Upgrade nginx image tag to `nginxinc/nginx-unprivileged:1.22-alpine`. #2742
* [ENHANCEMENT] Upgrade minio subchart to `4.0.12`. #2759
* [ENHANCEMENT] Update agent-operator subchart to `0.2.5`. #3009
* [BUGFIX] `nginx.extraArgs` are now actually passed to the nginx container. #2336
* [BUGFIX] Add missing `containerSecurityContext` to alertmanager and tokengen job. #2416
* [BUGFIX] Add missing `containerSecutiryContext` to memcached exporter containers. #2666
* [BUGFIX] Do not use undocumented `mulf` function in templates. #2752
* [BUGFIX] Open port 80 for the Enterprise `gateway` service so that the read and write address reported by NOTES.txt is correct. Also deprecate the current default of 8080. #2860
* [BUGFIX] Periodically rebalance gRPC connection between GEM gateway and distributors after scale out of the distributors. #2862
* [BUGFIX] Remove PodSecurityPolicy when running against Kubernetes >= 1.25. #2870

## 3.0.0

* [CHANGE] **breaking change** The minimal Kubernetes version is now 1.20. This reflects the fact that Grafana does not test with older versions. #2297
* [CHANGE] **breaking change** Make `ConfigMap` the default for `configStorageType`. This means that the Mimir (or Enterprise Metrics) configuration is now created in and loaded from a ConfigMap instead of a Secret. #2277
  - Set to `Secret` to keep existing way of working. See related #2031, #2017, #2089.
  - In case the configuration is loaded from an external Secret, `useExternalConfig=true`, then `configStorageType` must be set to `Secret`.
  - Having the configuration in a ConfigMap means that `helm template` now shows the configuration directly and `helm diff upgrade` can show the changes to the configuration.
* [CHANGE] Enable multi-tenancy by default. This means `multitenancy_enabled` is now `true` for both Mimir and Enterprise Metrics. Nginx will inject `X-Scope-OrgID=anonymous` header if the header is not present, ensuring backwards compatibility. #2117
* [CHANGE] **breaking change** The value `serviceMonitor` and everything under it is moved to `metaMonitoring.serviceMonitor` to group all meta-monitoring settings under one section. #2236
* [CHANGE] Added support to install on OpenShift. #2219
  - **breaking change** The value `rbac.pspEnabled` was removed.
  - Added new `rbac.type` option. Allowed values are `psp` and `scc`, for Pod Security Policy and Security Context Constraints (OpenShift) respectively.
  - Added `rbac.create` option to enable/disable RBAC configuration.
  - mc path in Minio changed to be compatible with OpenShift security.
* [CHANGE] **breaking change** Chart now uses custom memcached templates to remove bitnami dependency. There are changes to the Helm values, listed below. #2064
  - The `memcached` section now contains common values shared across all memcached instances.
  - New `memcachedExporter` section was added to configure memcached metrics exporter.
  - New `chunks-cache` section was added that refers to previous `memcached` configuration.
  - The section `memcached-queries` is renamed to `index-cache`.
  - The section `memcached-metadata` is renamed to `metadata-cache`.
  - The section `memcached-results` is renamed to `results-cache`.
  - The value `memcached-*.replicaCount` is replaced with `*-cache.replicas` to align with the rest of the services.
    - Renamed `memcached.replicaCount` to `chunks-cache.replicas`.
    - Renamed `memcached-queries.replicaCount` to `index-cache.replicas`.
    - Renamed `memcached-metadata.replicaCount` to `metadata-cache.replicas`.
    - Renamed `memcached-results.replicaCount` to `results-cache.replicas`.
  - All memcached instances now share the same `ServiceAccount` that the chart uses for its services.
  - The value `memcached-*.architecture` was removed.
  - The value `memcached-*.arguments` was removed, the default arguments are now encoded in the template. Use `*-cache.extraArgs` to provide additional arguments as well as the values `*-cache.allocatedMemory`, `*-cache.maxItemMemory` and `*-cache.port` to set the memcached command line flags `-m`, `-I` and `-u`.
  - The remaining arguments are aligned with the rest of the chart's services, please consult the values file to check whether a parameter exists or was renamed.
* [CHANGE] Change default value for `blocks_storage.bucket_store.chunks_cache.memcached.timeout` to `450ms` to increase use of cached data. #2035
* [CHANGE] Remove setting `server.grpc_server_max_recv_msg_size` and `server.grpc_server_max_send_msg_size` to 100MB, since it is the default now, see #1884. #2300
* [FEATURE] Add `mimir-continuous-test` in smoke-test mode. Use `helm test` to run a smoke test of the read + write path.
* [FEATURE] Add meta-monitoring via the Grafana Agent Kubernetes operator: scrape metrics and collect logs from Mimir pods and ship them to a remote. #2068
* [ENHANCEMENT] Update memcached statefulset manifest #2321
  - Added imagePullSecrets block to pull images from private registry
  - Added resources block for memcachedExporter
* [ENHANCEMENT] ServiceMonitor object will now have default values based on release namesapce in the `namespace` and `namespaceSelector` fields. #2123
* [ENHANCEMENT] Set the `namespace` metadata field for all kubernetes objects to enable using `--namespace` correctly with Helm even if the specified namespace does not exist. #2123
* [ENHANCEMENT] The new value `serviceMonitor.clusterLabel` controls whether to add a `cluster` label and with what content to ServiceMonitor metrics. #2125
* [ENHANCEMENT] Set the flag `ingester.ring.instance-availability-zone` to `zone-default` for ingesters. This is the first step of introducing multi-zone ingesters. #2114
* [ENHANCEMENT] Add `mimir.structuredConfig` for adding and modifing `mimir.config` values after template evaulation. It can be used to alter individual values in the configuration and it's structured YAML instead of text. #2100
* [ENHANCEMENT] Add `global.podAnnotations` which can add POD annotations to PODs directly controlled by this chart (mimir services, nginx). #2099
* [ENHANCEMENT] Introduce the value `configStorageType` which can be either `ConfigMap` or `Secret`. This value sets where to store the Mimir/GEM application configuration. When using the value `ConfigMap`, make sure that any secrets, passwords, keys are injected from the environment from a separate `Secret`. See also: #2031, #2017. #2089
* [ENHANCEMENT] Add `global.extraEnv` and `global.extraEnvFrom` to values. This enables setting common environment variables and common injection of secrets to the POD environment of Mimir/GEM services and Nginx. Memcached and minio are out of scope for now. #2031
* [ENHANCEMENT] Add `extraEnvFrom` capability to all Mimir services to enable injecting secrets via environment variables. #2017
* [ENHANCEMENT] Enable `-config.expand-env=true` option in all Mimir services to be able to take secrets/settings from the environment and inject them into the Mimir configuration file. #2017
* [ENHANCEMENT] Add a simple test for enterprise installation #2027
* [ENHANCEMENT] Check for the containerSecurityContext in values file. #2112
* [ENHANCEMENT] Add `NOTES.txt` to show endpoints URLs for the user at install/upgrade. #2189
* [ENHANCEMENT] Add ServiceMonitor for overrides-exporter. #2068
* [ENHANCEMENT] Add `nginx.resolver` for allow custom resolver in nginx configuration and `nginx.extraContainers` which allow add side containers to the nginx deployment #2196

## 2.1.0

* [ENHANCEMENT] Bump image version to 2.1 #2001
  - For Grafana Mimir, see the release notes here: [Grafana Mimir 2.1](https://grafana.com/docs/mimir/latest/release-notes/v2.1/)
  - For Grafana Enterprise Metrics, see the release notes here: [Grafana Enterprise Metrics 2.1](https://grafana.com/docs/enterprise-metrics/v2.1.x/release-notes/v2-1/)
* [ENHANCEMENT] Disable `ingester.ring.unregister-on-shutdown` and `distributor.extend-writes` #1994
  - This will prevent resharding every series during a rolling ingester restart
  - Under some circumstances the previous values (both enabled) could cause write path degredation during rolling restarts
* [ENHANCEMENT] Add support for the results cache used by the query frontend #1993
  - This will result in additional resource usage due to the addition of one or
    more memcached replicas. This applies when using small.yaml, large.yaml,
    capped-large.yaml, capped-small.yaml, or when setting
    `memcached-results.enabled=true`
* [BUGFIX] Set up using older bitnami chart repository for memcached as old charts were deleted from the current one. #1998
* [BUGFIX] Use grpc round-robin for distributor clients in GEM gateway and self-monitoring
  - This utilizes an additional headless service for the distributor pods

## 2.0.14

* [BUGFIX] exclude headless services from ServiceMonitors to prevent duplication of prometheus scrape targets #1308

## 2.0.13

* [ENHANCEMENT] Removed `rbac.create` option. #1317

## 2.0.12

* [ENHANCEMENT] Add memberlist named port to container spec. #1311

## 2.0.11

* [ENHANCEMENT] Turn `ruler` and `override-exporter` into optional components. #1304

## 2.0.10

* [ENHANCEMENT] Reorder some values for consistency. #1302
* [BUGFIX] Add missing `admin_api.env`, `gateway.env` and `overrides_exporter.env` values. #1302
* [BUGFIX] Remove `<service>.extraPorts` from values as it has no effect. #1302

## 2.0.9

* [ENHANCEMENT] Disable gateway ingress by default. #1303
* [BUGFIX] Fix null port at gateway ingress definition. #1303

## 2.0.8

* [ENHANCEMENT] Add validation if `activity_tracker.filepath` is missing in `mimir.config`. #1290
* [ENHANCEMENT] Add validation if `server.http_listen_port` or `server.grpc_listen_port` is set in `mimir.config`. #1290
* [BUGFIX] Add missing empty array definition for `extraVolumeMounts` in admin_api, gateway and override-exporter. #1290
* [BUGFIX] Fix wrong template called in nginx helper. #1290

## 2.0.7

* [ENHANCEMENT] Add option to modify the port for the GEM gateway service. #1270

## 2.0.6

* [ENHANCEMENT] Add option for an ingress on GEM gateway. #1266

## 2.0.5

* [BUGFIX] Use new component name system for gateway ingress. This regression has been introduced with #1203. #1260

## 2.0.4

* [ENHANCEMENT] Determine PodDisruptionBudget APIVersion based on running version of k8s #1229

## 2.0.3

* [ENHANCEMENT] Update README.md with helm-docs version 1.8.1 instead of old 1.4.0. #1230

## 2.0.2

* [ENHANCEMENT] Update Grafana Enterprise Metrics docker image tag to v2.0.1 #1241

## 2.0.1

* [BUGFIX] Honor `global.clusterDomain` when referencing internal services, e.g. alertmanager or nginx gateway. #1227

## 2.0.0

* [CHANGE] **Breaking** for existing users of `mimir-distributed`: the naming convention is changed to have shorter resource names, as in `<release>-mimir-distributed-store-gateway` is now just `<release>-mimir-store-gateway`. To have the previous names, please specify `nameOverride: mimir-distributed` in the values. #1203
* [CHANGE] The chart `enterprise-metrics` is renamed to `mimir-distributed`. #1203
* [CHANGE] **Breaking** Configuration for Grafana Enterprise Metrics is now in the value `mimir.config` as a helm template **string**.
  Please consult the [Grafana Enterprise Migration Guide](https://grafana.com/docs/enterprise-metrics/latest/migrating-from-gem-1.7/) to learn more about how to upgrade the configuration.
  Except for the following parameters specified as command line parameters in the Pod templates,
  everything is now set in this string-typed value, giving a definitive source of configuration.
  Exceptions:
    > The `-target=` must be provided individually.\
    The `-config.file=` obviously.\
    User defined arguments from `.<service>.extraArgs`.
* [CHANGE] **Breaking** Kubernetes object labels now follow the [kubernetes standard](https://kubernetes.io/docs/concepts/overview/working-with-objects/common-labels/) (e.g. `app.kubernetes.io/component=ingester`). To enable smooth upgrade and compatibility with previous Grafana Enterprise Metrics Helm chart, the value `enterprise.legacyLabels` should be set to `true`.
* [CHANGE] **Breaking** Ingesters only support `StatefulSet` from now on as chunks storage was removed in favour of blocks storage.
* [CHANGE] **Breaking** Compactor is a required component, the value `compactor.enabled` is removed.
* [CHANGE] **Breaking** The configuration parameter `server.http_listen_port` and `server.grpc_listen_port` cannot be changed from their defaults.
* [CHANGE] The default for `ingester.ring.replication_factor` is now 3 and there will be 3 ingesters started even with the default `values.yaml`.
  On the other hand, Pod anti affinity is turned off by default to allow single node deployment.
* [FEATURE] Upgrade to [Grafana Enterprise Metrics v2.0.0](https://grafana.com/docs/enterprise-metrics/v2.0.x/)
* [FEATURE] Reworked chart to enable installing Grafana Mimir open source software version without licensed features.
* [FEATURE] Added the value `nameOverride` to enable migration from Cortex helm chart.
* [FEATURE] The alertmanager can be disabled with `alertmanager.enabled: false`, to support the use case of external alertmanager.
* [FEATURE] Added definitions of `ServiceMonitor` objects for Prometheus monitoring. Configuration is done via the `serviceMonitor` values. This enables partial functionality of Grafana Mimir dashboards out of the box - without alerts and recording rules pre-loaded.
* [ENHANCEMENT] Minio bucket creation is not tied to `admin-api` anymore, moved to its own job `templates/minio/create-bucket-job.yaml`.
* [BUGFIX] `.<service>.PodDisruptionBudget` was not working. Added template definition for all services. Pod disruption budget is enabled for the ingesters and store-gateways by default.
* [BUGFIX] Fix typo in value `.alertmanager.statefulset` to `.alertmanager.statefulSet`.
* [BUGFIX] Remove unused value `.useExternalLicense`.

## Entries from enterprise-metrics chart

## 1.8.1

* [ENHANCEMENT] Support Grafana Mimir monitoring mixin labels by setting container names to the component names.
  This will make it easier to select different components in cadvisor metrics.
  Previously, all containers used "enterprise-metrics" as the container name.
  Now, for example, the ingester Pod will have a container name "ingester" rather than "enterprise-metrics".

## 1.8.0

* [FEATURE] Upgrade to [Grafana Enterprise Metrics v1.7.0](https://grafana.com/docs/metrics-enterprise/latest/downloads/#v170----january-6th-2022).

## 1.7.3

* [BUGFIX] Alertmanager does not fail anymore to load configuration via the API. #945

## 1.7.2

* [CHANGE] The Ingester statefulset now uses podManagementPolicy Parallel, upgrading requires recreating the statefulset #920

## 1.7.1

* [BUGFIX] Remove chunks related default limits. #867

## 1.7.0

* [FEATURE] Upgrade to [Grafana Enterprise Metrics v1.6.1](https://grafana.com/docs/metrics-enterprise/latest/downloads/#v161----november-18th-2021). #839

## 1.6.0

* [FEATURE] Upgrade to [Grafana Enterprise Metrics v1.5.1](https://grafana.com/docs/metrics-enterprise/latest/downloads/#v151----september-21st-2021). #729
* [CHANGE] Production values set the ingester replication factor to three to avoid data loss.
  The resource calculations of these values already factored in this replication factor but did not apply it in the configuration.
  If you have not reduced the compute resources in these values then this change should have no impact besides increased resilience to ingester failure.
  If you have reduced the compute resources, consider increasing them back to the recommended values before installing this version. #729

## 1.5.6

* [BUGFIX] YAML exports are no longer included as part of the Helm chart. #726

## 1.5.5

* [BUGFIX] Ensure all PodSpecs have configurable initContainers. #708

## 1.5.4

* [BUGFIX] Adds a `Service` resource for the Compactor Pods and adds Compactor to the default set of gateway proxy URLs. In previous chart versions the Compactor would not show up in the GEM plugin "Ring Health" tab because the gateway did not know how to reach Compactor. #714

## 1.5.3

* [BUGFIX] This change does not affect single replica deployments of the
  admin-api but does fix the potential for an inconsistent state when
  running with multiple replicas of the admin-api and experiencing
  parallel writes for the same objects. #675

## 1.5.2

* [CHANGE] Removed all references to Consul in the yaml files since GEM will be focused on deploying with memberlist. Deleted the multi-kv-consul-primary-values.yaml and multi-kv-memberlist-primary-values.yaml files since they assume you're running Consul as your primary or second kvstore. #674

## 1.5.1

* [BUGFIX] Unused `ingress` configuration section removed from `values.yaml`. #658

## 1.5.0

* [FEATURE] Upgrade to [Grafana Enterprise Metrics v1.5.0](https://grafana.com/docs/metrics-enterprise/latest/downloads/#v150----august-24th-2021). #641

## 1.4.7

* [CHANGE] Enabled enterprise authentication by default.
  > **Breaking:** This change can cause losing access to the GEM cluster in case `auth.type` has not
  > been set explicitly.
  > This is a security related change and therefore released in a patch release.

## 1.4.6

* [FEATURE] Run an instance of the GEM overrides-exporter by default. #590

## 1.4.5

* [BUGFIX] Add `memberlist.join` configuration to the ruler. #618

## 1.4.4

* [CHANGE] Removed livenessProbe configuration as it can often be more detrimental than having none. Users can still configure livenessProbes with the per App configuration hooks. #594

## 1.4.3

* [ENHANCEMENT] Added values files for installations that require setting resource limits. #583

## 1.4.2

* [CHANGE] The compactor data directory configuration has been corrected to `/data`. #562
  > **Note:** The compactor is stateless and no data stored in the existing data directory needs to be moved in order to facilitate this upgrade.
  > For more information, refer to the [Cortex Compactor documentation](https://cortexmetrics.io/docs/blocks-storage/compactor/).
* [FEATURE] Upgrade to [Grafana Enterprise Metrics v1.4.2](https://grafana.com/docs/metrics-enterprise/latest/downloads/#v142----jul-21st-2021) #562

## 1.4.1

* [BUGFIX] Fixed DNS address of distributor client for self-monitoring. #569

## 1.4.0

* [CHANGE] Use updated querier response compression configuration, changed in 1.4.0. #524
* [CHANGE] Use updated alertmanager storage configuration, changed in 1.4.0. #524
* [FEATURE] Upgrade to [Grafana Enterprise Metrics v1.4.1](https://grafana.com/docs/metrics-enterprise/latest/downloads/#v141----june-29th-2021). #524
* [FEATURE] Enable [GEM self-monitoring](https://grafana.com/docs/metrics-enterprise/latest/self-monitoring/). #524

## 1.3.5

* [CHANGE] The GRPC port on the query-frontend and store-gateway Kubernetes Services have been changed to match the naming of all other services. #523
* [FEATURE] Expose GRPC port on all GEM services. #523

## 1.3.4

* [BUGFIX] Removed symlinks from chart to fix Rancher repository imports. #504

## 1.3.3

* [FEATURE] The GEM config now uses the `{{ .Release.Name }}` variable as the default value for `cluster_name` which removes the need to additionally override this setting during an initial install. #500

## 1.3.2

* [FEATURE] Chart memcached dependencies are now at the latest release. This includes the memcached and the related exporter. #467

## 1.3.1

* [BUGFIX] Use non-deprecated alertmanager flags for cluster peers. #441
* [BUGFIX] Make store-gateway Service not headless. #441

## 1.3.0

* [FEATURE] Upgrade to [Grafana Enterprise Metrics v1.3.0](https://grafana.com/docs/metrics-enterprise/latest/downloads/#v130----april-26th-2021). #415

## 1.2.0

* [CHANGE] The chart now uses memberlist for the ring key-value store removing the need to run Consul. #340
  > **Warning:** Existing clusters will need to follow an upgrade procedure.
  > **Warning:** Existing clusters should first be upgraded to `v1.1.1` and use that version for migration before upgrading to `v1.2.0`.
  To upgrade to using memberlist:
  1. Ensure you are running the `v1.1.1` version of the chart.
  2. Deploy runtime `multi_kv_config` to use Consul as a primary and memberlist as the secondary key-value store.
     The values for such a change can be found in the [`multi-kv-consul-primary-values.yaml`](./multi-kv-consul-primary-values.yaml).
  3. Verify the configuration is in use by querying the [Configuration](https://cortexmetrics.io/docs/api/#configuration) HTTP API endpoint.
  4. Deploy runtime `multi_kv_config` to use memberlist as the primary and Consul as the secondary key-value store.
     The values for such a change can be found in [`multi-kv-memberlist-primary-values.yaml`](./multi-kv-memberlist-primary-values.yaml)
  5. Verify the configuration is in use by querying the [Configuration](https://cortexmetrics.io/docs/api/#configuration) HTTP API endpoint.
  6. Deploy `v1.2.0` helm chart which configures memberlist as the sole key-value store and removes the Consul resources.

## 1.1.1

* [FEATURE] Facilitate some runtime configuration of microservices. #342
* [FEATURE] Upgrade to [Grafana Enterprise Metrics v1.2.0](https://grafana.com/docs/metrics-enterprise/latest/downloads/#v120----march-10-2021). #342

## 1.1.0

* [CHANGE] The memcached chart from the deprecated Helm stable repository has been removed and replaced with a Bitnami chart. #333
  > **Warning:** This change will result in the cycling of your memcached Pods and will invalidate the existing cache.
* [CHANGE] Memcached Pod resource limits have been lowered to match requests. #333
* [FEATURE] YAML exports have been created for all chart values files. #333
* [BUGFIX] The values for the querier/ruler/store-gateway `-<prefix>.memcached.max-item-size` have been corrected to match the limit configured on the memcached server. #333

## 1.0.0

* [FEATURE] Initial versioned release. ##168

## Entries from mimir-distributed chart

## 0.1.8

* [BUGFIX] Fix nginx routing for rules and expose buildinfo. #1233

## 0.1.7

* [BUGFIX] Remove misplaced config value and add affinity rules in `capped-small.yaml` and `capped-large.yaml`. #1225

## 0.1.6

* [CHANGE] **Breaking** Compactor is a required component, the value `compactor.enabled` is removed. #1193
* [FEATURE] The alertmanager can be disabled with `alertmanager.enabled: false`, to support the use case of external alertmanager. #1193

## 0.1.5

* [BUGFIX] Fix labels for Mimir dashboards. #1190

## 0.1.4

* [BUGFIX] Fix documentation link missing slash. #1177

## 0.1.3

* [FEATURE] Add ServiceMonitor definitions. #1156

## 0.1.2

* [BUGFIX] Fix the naming of minio configmap and secret in the parent chart. #1152

## 0.1.1

* [BUGFIX] CI fixes. #1144

## 0.1.0

* [FEATURE] Initial commit, Mimir only, derived from `enterprise-metrics` chart. #1141<|MERGE_RESOLUTION|>--- conflicted
+++ resolved
@@ -48,11 +48,8 @@
 * [ENHANCEMENT] nginx, Gateway: set `proxy_http_version: 1.1` to proxy to HTTP 1.1. #5040
 * [ENHANCEMENT] Gateway: make Ingress/Route host templateable. #7218
 * [BUGFIX] Metamonitoring: update dashboards to drop unsupported `step` parameter in targets. #7157
-<<<<<<< HEAD
+* [ENHANCEMENT] Make the PSP template configurable via `rbac.podSecurityPolicy`. #7190
 * [ENHANCEMENT] Add startupProbes to all components. #7335
-=======
-* [ENHANCEMENT] Make the PSP template configurable via `rbac.podSecurityPolicy`. #7190
->>>>>>> 77d48829
 
 ## 5.2.1
 
