# Changelog

## Deprecated features

This section contains deprecated features and interfaces that the chart exposes. The deprecation policy of the chart is to
remove a deprecated item from the third major release after it has been deprecated it.

### List

* GEM gateway: remove port 8080 on the Service resource. Deprecated in `3.1.0` and will be removed in `6.0.0`.
  * __How to migrate__: replace usages of port 8080 with port 80; these usages can be in dashboards, Prometheus remote-write configurations, or automation for updating rules.
* NGINX configuration via `nginx` top-level values sections is being merged with by the `gateway` section. The
  `nginx` section is deprecated in `4.0.0` and will be removed in `7.0.0`.
  * __How to migrate__: refer to [Migrate to using the unified proxy deployment for NGINX and GEM gateway](https://grafana.com/docs/helm-charts/mimir-distributed/latest/migration-guides/migrate-to-unified-proxy-deployment/)

## Format of changelog

This changelog is continued from `enterprise-metrics` after Grafana Enterprise Metrics was added to `mimir-distributed` in PR #1203.
All notable changes to this chart will be documented in this file.

Entries should be ordered as follows:

* [CHANGE]
* [FEATURE]
* [ENHANCEMENT]
* [BUGFIX]

Entries should include a reference to the Pull Request that introduced the change.

## main / unreleased

* [CHANGE] Fine-tuned `terminationGracePeriodSeconds` for the following components: #7361 #7364
  * Alertmanager: changed from `60` to `900`
  * Distributor: changed from `60` to `100`
  * Ingester: changed from `240` to `1200`
  * Overrides-exporter: changed from `60` to `30`
  * Ruler: changed from `180` to `600`
  * Store-gateway: changed from `240` to `120`
  * Compactor: changed from `240` to `900`
  * Chunks-cache: changed from `60` to `30`
  * Index-cache: changed from `60` to `30`
  * Metadata-cache: changed from `60` to `30`
  * Results-cache: changed from `60` to `30`
* [ENHANCEMENT] Dashboards: allow switching between using classic of native histograms in dashboards. #7627
  * Overview dashboard, Status panel, `cortex_request_duration_seconds` metric.
* [ENHANCEMENT] Rollout-operator: upgrade to v0.14.0. #7886
* [ENHANCEMENT] Alerts: exclude `529` and `598` status codes from failure codes in `MimirRequestsError`. #7889
* [ENHANCEMENT] The new value `metaMonitoring.grafanaAgent.logs.clusterLabel` controls whether to add a `cluster` label and with what content to PodLogs logs. #7764
<<<<<<< HEAD
* [BUGFIX] Fix ingress resource template. #7933
=======
* [ENHANCEMENT] The new values `global.extraVolumes` and `global.extraVolumeMounts` adds volumes and volumeMounts to all pods directly managed by mimir-distributed. #7922
>>>>>>> 9e28deb8

## 5.3.0

* [CHANGE] Do not render resource blocks for `initContainers`, `nodeSelector`, `affinity` and `tolerations` if they are empty. #7559
* [CHANGE] Rollout-operator: remove default CPU limit. #7125
* [CHANGE] Ring: relaxed the hash ring heartbeat period and timeout for distributor, ingester, store-gateway and compactor: #6860
  * `-distributor.ring.heartbeat-period` set to `1m`
  * `-distributor.ring.heartbeat-timeout` set to `4m`
  * `-ingester.ring.heartbeat-period` set to `2m`
  * `-ingester.ring.heartbeat-timeout` set to `10m`
  * `-store-gateway.sharding-ring.heartbeat-period` set to `1m`
  * `-store-gateway.sharding-ring.heartbeat-timeout` set to `4m`
  * `-compactor.ring.heartbeat-period` set to `1m`
  * `-compactor.ring.heartbeat-timeout` set to `4m`
* [CHANGE] Ruler: Set `-distributor.remote-timeout` to 10s in order to accommodate writing large rule results to the ingester. #7143
* [CHANGE] Remove `-server.grpc.keepalive.max-connection-age` and `-server.grpc.keepalive.max-connection-age-grace` from default config. The configuration now applied directly to distributor, fixing parity with jsonnet. #7269
* [CHANGE] Remove `-server.grpc.keepalive.max-connection-idle` from default config. The configuration now applied directly to distributor, fixing parity with jsonnet. #7298
* [CHANGE] Distributor: termination grace period increased from 60s to 100s. #7361
* [CHANGE] Memcached: Change default read timeout for chunks and index caches to `750ms` from `450ms`. #7778
* [FEATURE] Added experimental feature for deploying [KEDA](https://keda.sh) ScaledObjects as part of the helm chart for the components: distributor, querier, query-frontend and ruler. #7282 #7392 #7431 #7679
  * Autoscaling can be enabled via `distributor.kedaAutoscaling`, `ruler.kedaAutoscaling`, `query_frontend.kedaAutoscaling`, and `querier.kedaAutoscaling`.
  * Global configuration of `promtheusAddress`, `pollingInterval` and `customHeaders` can be found in `kedaAutoscaling`section.
  * Requires metamonitoring or custom installed Prometheus compatible solution, for more details on metamonitoring see [Monitor the health of your system](https://grafana.com/docs/helm-charts/mimir-distributed/latest/run-production-environment-with-helm/monitor-system-health/).
  * For migration please use `preserveReplicas` option of each component. This option should be enabled, when first time enabling KEDA autoscaling for a component, to preserve the current number of replicas. After the autoscaler takes over and is ready to scale the component, this option can be disabled. After disabling this option, the `replicas` field inside the components deployment will be ignored and the autoscaler will manage the number of replicas.
* [FEATURE] Gateway: Allow to configure whether or not NGINX binds IPv6 via `gateway.nginx.config.enableIPv6`. #7421
* [ENHANCEMENT] Add `jaegerReporterMaxQueueSize` Helm value for all components where configuring `JAEGER_REPORTER_MAX_QUEUE_SIZE` makes sense, and override the Jaeger client's default value of 100 for components expected to generate many trace spans. #7068 #7086 #7259
* [ENHANCEMENT] Rollout-operator: upgraded to v0.13.0. #7469
* [ENHANCEMENT] Query-frontend: configured `-shutdown-delay`, `-server.grpc.keepalive.max-connection-age` and termination grace period to reduce the likelihood of queries hitting terminated query-frontends. #7129
* [ENHANCEMENT] Distributor: reduced `-server.grpc.keepalive.max-connection-age` from `2m` to `60s` and configured `-shutdown-delay` to `90s` in order to reduce the chances of failed gRPC write requests when distributors gracefully shutdown. #7361
* [ENHANCEMENT] Add the possibility to create a dedicated serviceAccount for the `ruler` component by setting `ruler.serviceAccount.create` to true in the values. #7132
* [ENHANCEMENT] nginx, Gateway: set `proxy_http_version: 1.1` to proxy to HTTP 1.1. #5040
* [ENHANCEMENT] Gateway: make Ingress/Route host templateable. #7218
* [ENHANCEMENT] Make the PSP template configurable via `rbac.podSecurityPolicy`. #7190
* [ENHANCEMENT] Recording rules: add native histogram recording rules to `cortex_request_duration_seconds`. #7528
* [ENHANCEMENT] Make the port used in ServiceMonitor for kube-state-metrics configurable. #7507
* [ENHANCEMENT] Produce a clearer error messages when multiple X-Scope-OrgID headers are present. #7704
* [BUGFIX] Metamonitoring: update dashboards to drop unsupported `step` parameter in targets. #7157
* [BUGFIX] Recording rules: drop rules for metrics removed in 2.0: `cortex_memcache_request_duration_seconds` and `cortex_cache_request_duration_seconds`. #7514
* [BUGFIX] Store-gateway: setting "resources.requests.memory" with a quantity that used power-of-ten SI suffix, caused an error. #7506

## 5.2.3

* [BUGFIX] admin-cache: set max connections to fix failure to start #7632

## 5.2.2

* [BUGFIX] Updated GEM image to v2.11.2. #7555

## 5.2.1

* [BUGFIX] Revert [PR 6999](https://github.com/grafana/mimir/pull/6999), introduced in 5.2.0, which broke installations relying on the default value of `blocks_storage.backend: s3`. If `mimir.structuredConfig.blocks_storage.backend: s3` wasn't explicitly set, then Mimir would fail to connect to S3 and will instead try to read and write blocks to the local filesystem. #7199

## 5.2.0

* [CHANGE] Remove deprecated configuration parameter `blocks_storage.bucket_store.max_chunk_pool_bytes`. #6673
* [CHANGE] Reduce `-server.grpc-max-concurrent-streams` from 1000 to 500 for ingester and to 100 for all components. #5666
* [CHANGE] Changed default `clusterDomain` from `cluster.local` to `cluster.local.` to reduce the number of DNS lookups made by Mimir. #6389
* [CHANGE] Change the default timeout used for index-queries caches from `200ms` to `450ms`. #6786
* [FEATURE] Added option to enable StatefulSetAutoDeletePVC for StatefulSets for compactor, ingester, store-gateway, and alertmanager via `*.persistance.enableRetentionPolicy`, `*.persistance.whenDeleted`, and `*.persistance.whenScaled`. #6106
* [FEATURE] Add pure Ingress option instead of the gateway service. #6932
* [ENHANCEMENT] Update the `rollout-operator` subchart to `0.10.0`. #6022 #6110 #6558 #6681
* [ENHANCEMENT] Add support for not setting replicas for distributor, querier, and query-frontend. #6373
* [ENHANCEMENT] Make Memcached connection limit configurable. #6715
* [BUGFIX] Let the unified gateway/nginx config listen on IPv6 as well. Followup to #5948. #6204
* [BUGFIX] Quote `checksum/config` when using external config. This allows setting `externalConfigVersion` to numeric values. #6407
* [BUGFIX] Update memcached-exporter to 0.14.1 due to CVE-2023-39325. #6861

## 5.1.4

* [BUGFIX] Update memcached-exporter to 0.14.1 due to CVE-2023-39325.

## 5.1.3

* [BUGFIX] Updated Mimir image to 2.10.4 and GEM images to v2.10.4. #6654

## 5.1.2

* [BUGFIX] Update Mimir image to 2.10.3 and GEM image to v2.10.3. #6427

## 5.1.1

* [BUGFIX] Update Mimir image to 2.10.2 and GEM image to v2.10.2. #6371

## 5.1.0

* [ENHANCEMENT] Update Mimir image to 2.10.0 and GEM image to v2.10.1. #6077
* [ENHANCEMENT] Make compactor podManagementPolicy configurable. #5902
* [ENHANCEMENT] Distributor: dynamically set `GOMAXPROCS` based on the CPU request. This should reduce distributor CPU utilization, assuming the CPU request is set to a value close to the actual utilization. #5588
* [ENHANCEMENT] Querier: dynamically set `GOMAXPROCS` based on the CPU request. This should reduce noisy neighbour issues created by the querier, whose CPU utilization could eventually saturate the Kubernetes node if unbounded. #5646
* [ENHANCEMENT] Sets the `appProtocol` value to `tcp` for the `gossip-ring-svc` service template. This allows memberlist to work with istio protocol selection. #5673
* [ENHANCEMENT] Update the `rollout-operator` subchart to `0.8.0`. #5718
* [ENHANCEMENT] Make store_gateway podManagementPolicy configurable. #5757
* [ENHANCEMENT] Set `maxUnavailable` to 0 for `distributor`, `overrides-exporter`, `querier`, `query-frontend`, `query-scheduler`, `ruler-querier`, `ruler-query-frontend`, `ruler-query-scheduler`, `nginx`, `gateway`, `admin-api`, `graphite-querier` and `graphite-write-proxy` deployments, to ensure they don't become completely unavailable during a rollout. #5924
* [ENHANCEMENT] Nginx: listen on IPv6 addresses. #5948
* [BUGFIX] Fix `global.podLabels` causing invalid indentation. #5625

## 5.0.0

* [CHANGE] Changed max unavailable ingesters and store-gateways in a zone to 50. #5327
* [CHANGE] Don't render PodSecurityPolicy on Kubernetes >=1.24. (was >= 1.25). This helps with upgrades between 1.24 and 1.25. To use a PSP in 1.24, toggle `rbac.forcePSPOnKubernetes124: true`. #5357
* [ENHANCEMENT] Ruler: configure the ruler storage cache when the metadata cache is enabled. #5326 #5334
* [ENHANCEMENT] Helm: support metricRelabelings in the monitoring serviceMonitor resources via `metaMonitoring.serviceMonitor.metricRelabelings`. #5340
* [ENHANCEMENT] Service Account: allow adding labels to the service account. #5355
* [ENHANCEMENT] Memcached: enable providing additional extended options (`-o/--extended`) via `<cache-section>.extraExtendedOptions`. #5353
* [ENHANCEMENT] Memcached exporter: enable adding additional CLI arguments via `memcachedExporter.extraArgs`. #5353
* [ENHANCEMENT] Memcached: allow mounting additional volumes to the memcached and exporter containers via `<cache-section>.extraVolumes` and `<cache-section>.extraVolumeMounts`. #5353

## 4.5.0

* [CHANGE] Query-frontend: enable cardinality estimation via `frontend.query_sharding_target_series_per_shard` in the Mimir configuration for query sharding by default if `results-cache.enabled` is true. #5128
* [CHANGE] Remove `graphite-web` component from the graphite proxy. The `graphite-web` component had several configuration issues which meant it was failing to process requests. #5133
* [ENHANCEMENT] Set `nginx` and `gateway` Nginx read timeout (`proxy_read_timeout`) to 300 seconds (increase from default 60 seconds), so that it doesn't interfere with the querier's default 120 seconds timeout (`mimir.structuredConfig.querier.timeout`). #4924
* [ENHANCEMENT] Update nginx image to `nginxinc/nginx-unprivileged:1.24-alpine`. #5066
* [ENHANCEMENT] Update the `rollout-operator` subchart to `0.5.0`. #4930
* [ENHANCEMENT] Store-gateway: set `GOMEMLIMIT` to the memory request value. This should reduce the likelihood the store-gateway may go out of memory, at the cost of an higher CPU utilization due to more frequent garbage collections when the memory utilization gets closer or above the configured requested memory. #4971
* [ENHANCEMENT] Store-gateway: dynamically set `GOMAXPROCS` based on the CPU request. This should reduce the likelihood a high load on the store-gateway will slow down the entire Kubernetes node. #5104
* [ENHANCEMENT] Add global.podLabels which can add POD labels to PODs directly controlled by this chart (mimir services, nginx). #5055
* [ENHANCEMENT] Enable the `track_sizes` feature for Memcached pods to help determine cache efficiency. #5209
* [BUGFIX] Fix Pod Anti-Affinity rule to allow ingesters of from the same zone to run on same node, by using `zone` label since the old `app.kubernetes.io/component` did not allow for this. #5031
* [ENHANCEMENT] Enable `PodDisruptionBudget`s by default for admin API, alertmanager, compactor, distributor, gateway, overrides-exporter, ruler, querier, query-frontend, query-scheduler, nginx, Graphite components, chunks cache, index cache, metadata cache and results cache.

## 4.4.1

* [CHANGE] Change number of Memcached max idle connections to 150. #4591
* [CHANGE] Set `unregister_on_shutdown` for `store-gateway` to `false` by default. #4690
* [FEATURE] Add support for Vault Agent. When enabled, the Pod annotations for TLS configurable components are updated to allow a running Vault Agent to fetch secrets from Vault and to inject them into a Pod. The annotations are updated for the following components: `admin-api`, `alertmanager`, `compactor`, `distributor`, `gateway`, `ingester`, `overrides-exporter`, `querier`, `query-frontend`, `query-scheduler`, `ruler`, `store-gateway`. #4660
* [FEATURE] Add documentation to use external Redis support for chunks-cache, metadata-cache and results-cache. #4348
* [FEATURE] Allow for deploying mixin dashboards as part of the helm chart. #4618
* [ENHANCEMENT] Update the `rollout-operator` subchart to `0.4.2`. #4524 #4659 #4780
* [ENHANCEMENT] Update the `memcached-exporter` to `v0.11.2`. #4570
* [ENHANCEMENT] Update memcached to `memcached:1.6.19-alpine`. #4581
* [ENHANCEMENT] Allow definition of multiple topology spread constraints. #4584
* [ENHANCEMENT] Expose image repo path as helm vars for containers created by grafana-agent-operator #4645
* [ENHANCEMENT] Update minio subchart to `5.0.7`. #4705
* [ENHANCEMENT] Configure ingester TSDB head compaction interval to 15m. #4870
* [ENHANCEMENT] Configure ingester TSDB WAL replay concurrency to 3. #4864
* [ENHANCEMENT] Configure compactor's first level compaction wait period to 25m. #4872
* [ENHANCEMENT] You can now configure `storageClass` per zone for Alertmanager, StoreGateway and Ingester. #4234
* [ENHANCEMENT] Add suffix to minio create buckets job to avoid mimir-distributed helm chart fail to upgrade when minio image version changes. #4936
* [BUGFIX] Helm-Chart: fix route to service port mapping. #4728
* [BUGFIX] Include podAnnotations on the tokengen Job. #4540
* [BUGFIX] Add http port in ingester and store-gateway headless services. #4573
* [BUGFIX] Set `gateway` and `nginx` HPA MetricTarget type to Utilization to align with usage of averageUtilization. #4642
* [BUGFIX] Add missing imagePullSecrets configuration to the `graphite-web` deployment template. #4716

## 4.3.1

* [BUGFIX] Updated Go version in Mimir and GEM images to 1.20.3 to fix CVE-2023-24538. #4803

## 4.3.0

* [CHANGE] Ruler: changed ruler deployment max surge from `0` to `50%`, and max unavailable from `1` to `0`. #4381
* [FEATURE] Add cache support for GEM's admin bucket. The cache will be enabled by default when you use the
  small.yaml, large.yaml, capped-small.yaml or capped-large.yaml Helm values file. #3740
  > **Note:** For more information, refer to the [Grafana Enterprise Metrics configuration](https://grafana.com/docs/enterprise-metrics/latest/config).
* [ENHANCEMENT] Update GEM image grafana/enterprise-metrics to v2.7.0. #4533
* [ENHANCEMENT] Support autoscaling/v2 HorizontalPodAutoscaler for nginx autoscaling starting with Kubernetes 1.23. #4285
* [ENHANCEMENT] Set default pod security context under `rbac.podSecurityContext` for easier install on OpenShift. #4272
* [BUGFIX] Allow override of Kubernetes version for nginx HPA. #4299
* [BUGFIX] Do not generate query-frontend-headless service if query scheduler is enabled. Fixes parity with jsonnet. #4353
* [BUGFIX] Apply `clusterLabel` to ServiceMonitors for kube-state-metrics, kubelet, and cadvisor. #4126
* [BUGFIX] Add http port in distributor headless service. Fixes parity with jsonnet. #4392
* [BUGFIX] Generate the pod security context on the pod level in graphite web deployment, instead of on container level. #4272
* [BUGFIX] Fix kube-state-metrics metricRelabelings dropping pods and deployments. #4485
* [BUGFIX] Allow for single extraArg flags in templated memcached args. #4407

## 4.2.1

* [BUGFIX] Updated Go version in Mimir and GEM images to 1.20.3 and 1.19.8 to fix CVE-2023-24538. #4818

## 4.2.0

* [ENHANCEMENT] Allow NGINX error log level to be overridden and access log to be disabled. #4230
* [ENHANCEMENT] Update GEM image grafana/enterprise-metrics to v2.6.0. #4279

## 4.1.0

* [CHANGE] Configured `max_total_query_length: 12000h` limit to match Mimir jsonnet-based deployment. #3879
* [ENHANCEMENT] Enable users to specify additional Kubernetes resource manifests using the `extraObjects` variable. #4102
* [ENHANCEMENT] Update the `rollout-operator` subchart to `0.2.0`. #3624
* [ENHANCEMENT] Add ability to manage PrometheusRule for metamonitoring with Prometheus operator from the Helm chart. The alerts are disabled by default but can be enabled with `prometheusRule.mimirAlerts` set to `true`. To enable the default rules, set `mimirRules` to `true`. #2134 #2609
* [ENHANCEMENT] Update memcached image to `memcached:1.6.17-alpine`. #3914
* [ENHANCEMENT] Update minio subchart to `5.0.4`. #3942
* [BUGFIX] Enable `rollout-operator` to use PodSecurityPolicies if necessary. #3686
* [BUGFIX] Fixed gateway's checksum/config when using nginx #3780
* [BUGFIX] Disable gateway's serviceMonitor when using nginx #3781
* [BUGFIX] Expose OTLP ingestion in the `gateway` NGINX configuration. #3851
* [BUGFIX] Use alertmanager headless service in `gateway` NGINX configuration. #3851
* [BUGFIX] Use `50Gi` persistent volume for ingesters in `capped-small.yaml`. #3919
* [BUGFIX] Set server variables in NGINX configuration so that IP addresses are re-resolved when TTLs expire. #4124
* [BUGFIX] Do not include namespace for the PodSecurityPolicy definition as it is not needed and some tools reject it outright. #4164

## 4.0.1

* [ENHANCEMENT] Bump Grafana Enterprise Metrics image version to 2.5.1 #3902

## 4.0.0

* [FEATURE] Support deploying NGINX via the `gateway` section. The `nginx` section will be removed in `7.0.0`. See
  [Migrate to using the unified proxy deployment for NGINX and GEM gateway](https://grafana.com/docs/helm-charts/mimir-distributed/latest/migration-guides/migrate-to-unified-proxy-deployment/)
* [CHANGE] **breaking change** **Data loss without action.** Enables [zone-aware replication](https://grafana.com/docs/mimir/latest/configure/configure-zone-aware-replication/) for ingesters and store-gateways by default. #2778
  - If you are **upgrading** an existing installation:
    - Turn off zone-aware replication, by setting the following values:
      ```yaml
      ingester:
        zoneAwareReplication:
          enabled: false
      store_gateway:
        zoneAwareReplication:
          enabled: false
      rollout_operator:
        enabled: false
      ```
    - After the upgrade you can migrate to the new zone-aware replication setup, see [Migrate from single zone to zone-aware replication with Helm](https://grafana.com/docs/mimir/latest/migration-guide/migrating-from-single-zone-with-helm/) guide.
  - If you are **installing** the chart:
    - Ingesters and store-gateways are installed with 3 logical zones, which means both ingesters and store-gateways start 3 replicas each.
* [CHANGE] **breaking change** Reduce the number of ingesters in small.yaml form 4 to 3. This should be more accurate size for the scale of 1M AS. Before upgrading refer to [Scaling down ingesters](https://grafana.com/docs/mimir/latest/operators-guide/run-production-environment/scaling-out/#scaling-down-ingesters) to scale down `ingester-3`. Alternatively override the number of ingesters to 4. #3035
* [CHANGE] **breaking change** Update minio subchart from `4.0.12` to `5.0.0`, which inherits the breaking change of minio gateway mode being removed. #3352
* [CHANGE] Nginx: uses the headless service of alertmanager, ingester and store-gateway as backends, because there are 3 separate services for each zone. #2778
* [CHANGE] Gateway: uses the headless service of alertmanager as backend, because there are 3 separate services for each zone. #2778
* [CHANGE] Update sizing plans (small.yaml, large.yaml, capped-small.yaml, capped-large.yaml). These reflect better how we recommend running Mimir and GEM in production. most plans have adjusted number of replicas and resource requirements. The only **breaking change** is in small.yaml which has reduced the number of ingesters from 4 to 3; for scaling down ingesters refer to [Scaling down ingesters](https://grafana.com/docs/mimir/latest/operators-guide/run-production-environment/scaling-out/#scaling-down-ingesters). #3035
* [CHANGE] Change default securityContext of Mimir and GEM Pods and containers, so that they comply with a [Restricted pod security policy](https://kubernetes.io/docs/concepts/security/pod-security-standards/).
  This changes what user the containers run as from `root` to `10001`. The files in the Pods' attached volumes should change ownership with the `fsGroup` change;
  most CSI drivers support changing the value of `fsGroup`, or kubelet is able to do the ownership change instead of the CSI driver. This is not the case for the HostPath driver.
  If you are using HostPath or another driver that doesn't support changing `fsGroup`, then you have a couple of options: A) set the `securityContext` of all Mimir and GEM components to `{}` in your values file; B) delete PersistentVolumes and PersistentVolumeClaims and upgrade the chart; C) add an initContainer to all components that use a PVC that changes ownership of the mounted volumes.
  If you take no action and `fsGroup` is not supported by your CSI driver, then components will fail to start. #3007
* [CHANGE] Restrict Pod seccomp profile to `runtime/default` in the default PodSecurityPolicy of the chart. #3007
* [CHANGE] Use the chart's service account for metamonitoring instead of creating one specific to metamonitoring. #3350
* [CHANGE] Use mimir for the nginx ingress example #3336
* [ENHANCEMENT] Metamonitoring: If enabled and no URL is configured, then metamonitoring metrics will be sent to
  Mimir under the `metamonitoring` tenant; this enhancement does not apply to GEM. #3176
* [ENHANCEMENT] Improve default rollout strategies. Now distributor, overrides_exporter, querier, query_frontend, admin_api, gateway, and graphite components can be upgraded more quickly and also can be rolled out with a single replica without downtime. #3029
* [ENHANCEMENT] Metamonitoring: make scrape interval configurable. #2945
* [ENHANCEMENT] Documented how to prevent a user from using a mismatched Helm chart `values.yaml` file. #3197
* [ENHANCEMENT] Update compactor configuration to match Jsonnet. #3353
  * This also now matches production configuration from Grafana Cloud
  * Set `compactor.compaction_interval` to `30m` (Decreased from `1h`)
  * Set `compactor.deletion_delay` to `2h` (Decreased from `12h`)
  * Set `compactor.max_closing_blocks_concurrency` to `2` (Increased from `1`)
  * Set `compactor.max_opening_blocks_concurrency` to `4` (Increased from `1`)
  * Set `compactor.symbols_flushers_concurrency` to `4` (Increased from `1`)
  * Set `compactor.sharding_ring.wait_stability_min_duration` to `1m` (Increased from `0`)
* [ENHANCEMENT] Update read path configuration to match Jsonnet #2998
  * This also now matches production configuration from Grafana Cloud
  * Set `blocks_storage.bucket_store.max_chunk_pool_bytes` to `12GiB` (Increased from `2GiB`)
  * Set `blocks_storage.bucket_Store.index_cache.memcached.max_item_size` to `5MiB` (Decreased from `15MiB`)
  * Set `frontend.grpc_client_config.max_send_msg_size` to `400MiB` (Increased from `100MiB`)
  * Set `limits.max_cache_freshness` to `10m` (Increased from `1m`)
  * Set `limits.max_query_parallelism` to `240` (Increased from `224`)
  * Set `query_scheduler.max_outstanding_requests_per_tenant` to `800` (Decreased from `1600`)
  * Set `store_gateway.sharding_ring.wait_stability_min_duration` to `1m` (Increased from `0`)
  * Set `frontend.results_cache.memcached.timeout` to `500ms` (Increased from `100ms`)
  * Unset `frontend.align_queries_with_step` (Was `true`, now defaults to `false`)
  * Unset `frontend.log_queries_longer_than` (Was `10s`, now defaults to `0`, which is disabled)
* [ENHANCEMENT] Added `usage_stats.installation_mode` configuration to track the installation mode via the anonymous usage statistics. #3294
* [ENHANCEMENT] Update grafana-agent-operator subchart to 0.2.8. Notable changes are being able to configure Pod's SecurityContext and Container's SecurityContext. #3350
* [ENHANCEMENT] Add possibility to configure fallbackConfig for alertmanager and set it by default. Now tenants without an alertmanager config will not see errors accessing the alertmanager UI or when using the alertmanager API. #3360
* [ENHANCEMENT] Add ability to set a `schedulerName` for alertmanager, compactor, ingester and store-gateway. This is needed for example for some storage providers. #3140
* [BUGFIX] Fix an issue that caused metamonitoring secrets to be created incorrectly #3170
* [BUGFIX] Nginx: fixed `imagePullSecret` value reference inconsistency. #3208
* [BUGFIX] Move the activity tracker log from /data to /active-query-tracker to remove ignore log messages. #3169
* [BUGFIX] Fix invalid ingress NGINX configuration due to newline in prometheusHttpPrefix Helm named templates. #3087
* [BUGFIX] Added missing endpoint for OTLP in NGINX #3479

## 3.3.0

* [ENHANCEMENT] Update GEM image grafana/enterprise-metrics to v2.4.0. #3445

## 3.2.0

* [CHANGE] Nginx: replace topology key previously used in `podAntiAffinity` (`failure-domain.beta.kubernetes.io/zone`) with a different one `topologySpreadConstraints` (`kubernetes.io/hostname`). #2722
* [CHANGE] Use `topologySpreadConstraints` instead of `podAntiAffinity` by default. #2722
  - **Important**: if you are not using the sizing plans (small.yaml, large.yaml, capped-small.yaml, capped-large.yaml) in production, you should reintroduce pod affinity rules for the ingester and store-gateway. This also fixes a missing label selector for the ingester.
     Merge the following to your custom values file:
     ```yaml
     ingester:
       affinity:
         podAntiAffinity:
           requiredDuringSchedulingIgnoredDuringExecution:
              - labelSelector:
                  matchExpressions:
                    - key: target
                      operator: In
                      values:
                        - ingester
                topologyKey: 'kubernetes.io/hostname'
              - labelSelector:
                  matchExpressions:
                    - key: app.kubernetes.io/component
                      operator: In
                      values:
                        - ingester
                topologyKey: 'kubernetes.io/hostname'
     store_gateway:
       affinity:
         podAntiAffinity:
           requiredDuringSchedulingIgnoredDuringExecution:
              - labelSelector:
                  matchExpressions:
                    - key: target
                      operator: In
                      values:
                        - store-gateway
                topologyKey: 'kubernetes.io/hostname'
              - labelSelector:
                  matchExpressions:
                    - key: app.kubernetes.io/component
                      operator: In
                      values:
                        - store-gateway
                topologyKey: 'kubernetes.io/hostname'
     ```
* [CHANGE] Ingresses for the GEM gateway and nginx will no longer render on Kubernetes versions <1.19. #2872
* [FEATURE] Add support for OpenShift Routes for Nginx #2908
* [FEATURE] Add support for `topologySpreadConstraints` to all components; add `topologySpreadConstraints` to GEM gateway, admin-api, and alertmanager, which did not have `podAntiAffinity` previously. #2722
* [ENHANCEMENT] Document `kubeVersionOverride`. If you rely on `helm template`, use this in your values to set the Kubernetes version. If unset helm will use the kubectl client version as the Kubernetes version with `helm template`, which may cause the chart to render incompatible manifests for the actual server version. #2872
* [ENHANCEMENT] Support autoscaling/v2 HorizontalPodAutoscaler for nginx autoscaling. This is used when deploying on Kubernetes >= 1.25. #2848
* [ENHANCEMENT] Monitoring: Add additional flags to conditionally enable log / metric scraping. #2936
* [ENHANCEMENT] Add podAntiAffinity to sizing plans (small.yaml, large.yaml, capped-small.yaml, capped-large.yaml). #2906
* [ENHANCEMENT] Add ability to configure and run mimir-continuous-test. #3117
* [BUGFIX] Fix wrong label selector in ingester anti affinity rules in the sizing plans. #2906
* [BUGFIX] Query-scheduler no longer periodically terminates connections from query-frontends and queriers. This caused some queries to time out and EOF errors in the logs. #3262

## 3.1.0

* [CHANGE] **breaking change** Update minio deprecated helm chart (<https://helm.min.io/>) to the supported chart's version (<https://charts.min.io/>). #2427
  - Renamed helm config values `minio.accessKey` to `minio.rootUser`.
  - Renamed helm config values `minio.secretKey` to `minio.rootPassword`.
  - Minio container images are now loaded from quay.io instead of Docker Hub. Set `minio.image.repository` value to override the default behavior.
* [CHANGE] Enable [query sharding](https://grafana.com/docs/mimir/latest/operators-guide/architecture/query-sharding/) by default. If you override the value of `mimir.config`, then take a look at `mimir.config` in the `values.yaml` from this version of the chart and incorporate the differences. If you override `mimir.config`, then consider switching to `mimir.structuredConfig`. To disable query sharding set `mimir.structuredConfig.frontend.parallelize_shardable_queries` to `false`. #2655
* [FEATURE] Add query-scheduler, which is now enabled by default. If you have copied the `mimir.config`, then update it to correctly configure the query-frontend and the querier. #2087
* [FEATURE] Added support to run graphite-proxy alongside GEM. It is disabled by default. Set `graphite.enabled=true` in your values config to get it running. #2711
* [ENHANCEMENT] Add backfill endpoints to Nginx configuration. #2478
* [ENHANCEMENT] Add `namespace` to smoke-test helm template to allow the job to be deployed within the same namespace as the rest of the deployment. #2515
* [ENHANCEMENT] Memberlist now uses DNS service-discovery by default. #2549 #2561
* [ENHANCEMENT] The Mimir configuration parameters `server.http_listen_port` and `server.grpc_listen_port` are now configurable in `mimir.structuredConfig`. #2561
* [ENHANCEMENT] Default to injecting the `no_auth_tenant` from the Mimir configuration as the value for `X-Scope-OrgID` in nginx. #2614
* [ENHANCEMENT] Default `ingester.ring.tokens-file-path` and `store-gateway.sharding-ring.tokens-file-path` to `/data/tokens` to prevent resharding on restarts. #2726
* [ENHANCEMENT] Upgrade memcached image tag to `memcached:1.6.16-alpine`. #2740
* [ENHANCEMENT] Upgrade nginx image tag to `nginxinc/nginx-unprivileged:1.22-alpine`. #2742
* [ENHANCEMENT] Upgrade minio subchart to `4.0.12`. #2759
* [ENHANCEMENT] Update agent-operator subchart to `0.2.5`. #3009
* [BUGFIX] `nginx.extraArgs` are now actually passed to the nginx container. #2336
* [BUGFIX] Add missing `containerSecurityContext` to alertmanager and tokengen job. #2416
* [BUGFIX] Add missing `containerSecutiryContext` to memcached exporter containers. #2666
* [BUGFIX] Do not use undocumented `mulf` function in templates. #2752
* [BUGFIX] Open port 80 for the Enterprise `gateway` service so that the read and write address reported by NOTES.txt is correct. Also deprecate the current default of 8080. #2860
* [BUGFIX] Periodically rebalance gRPC connection between GEM gateway and distributors after scale out of the distributors. #2862
* [BUGFIX] Remove PodSecurityPolicy when running against Kubernetes >= 1.25. #2870

## 3.0.0

* [CHANGE] **breaking change** The minimal Kubernetes version is now 1.20. This reflects the fact that Grafana does not test with older versions. #2297
* [CHANGE] **breaking change** Make `ConfigMap` the default for `configStorageType`. This means that the Mimir (or Enterprise Metrics) configuration is now created in and loaded from a ConfigMap instead of a Secret. #2277
  - Set to `Secret` to keep existing way of working. See related #2031, #2017, #2089.
  - In case the configuration is loaded from an external Secret, `useExternalConfig=true`, then `configStorageType` must be set to `Secret`.
  - Having the configuration in a ConfigMap means that `helm template` now shows the configuration directly and `helm diff upgrade` can show the changes to the configuration.
* [CHANGE] Enable multi-tenancy by default. This means `multitenancy_enabled` is now `true` for both Mimir and Enterprise Metrics. Nginx will inject `X-Scope-OrgID=anonymous` header if the header is not present, ensuring backwards compatibility. #2117
* [CHANGE] **breaking change** The value `serviceMonitor` and everything under it is moved to `metaMonitoring.serviceMonitor` to group all meta-monitoring settings under one section. #2236
* [CHANGE] Added support to install on OpenShift. #2219
  - **breaking change** The value `rbac.pspEnabled` was removed.
  - Added new `rbac.type` option. Allowed values are `psp` and `scc`, for Pod Security Policy and Security Context Constraints (OpenShift) respectively.
  - Added `rbac.create` option to enable/disable RBAC configuration.
  - mc path in Minio changed to be compatible with OpenShift security.
* [CHANGE] **breaking change** Chart now uses custom memcached templates to remove bitnami dependency. There are changes to the Helm values, listed below. #2064
  - The `memcached` section now contains common values shared across all memcached instances.
  - New `memcachedExporter` section was added to configure memcached metrics exporter.
  - New `chunks-cache` section was added that refers to previous `memcached` configuration.
  - The section `memcached-queries` is renamed to `index-cache`.
  - The section `memcached-metadata` is renamed to `metadata-cache`.
  - The section `memcached-results` is renamed to `results-cache`.
  - The value `memcached-*.replicaCount` is replaced with `*-cache.replicas` to align with the rest of the services.
    - Renamed `memcached.replicaCount` to `chunks-cache.replicas`.
    - Renamed `memcached-queries.replicaCount` to `index-cache.replicas`.
    - Renamed `memcached-metadata.replicaCount` to `metadata-cache.replicas`.
    - Renamed `memcached-results.replicaCount` to `results-cache.replicas`.
  - All memcached instances now share the same `ServiceAccount` that the chart uses for its services.
  - The value `memcached-*.architecture` was removed.
  - The value `memcached-*.arguments` was removed, the default arguments are now encoded in the template. Use `*-cache.extraArgs` to provide additional arguments as well as the values `*-cache.allocatedMemory`, `*-cache.maxItemMemory` and `*-cache.port` to set the memcached command line flags `-m`, `-I` and `-u`.
  - The remaining arguments are aligned with the rest of the chart's services, please consult the values file to check whether a parameter exists or was renamed.
* [CHANGE] Change default value for `blocks_storage.bucket_store.chunks_cache.memcached.timeout` to `450ms` to increase use of cached data. #2035
* [CHANGE] Remove setting `server.grpc_server_max_recv_msg_size` and `server.grpc_server_max_send_msg_size` to 100MB, since it is the default now, see #1884. #2300
* [FEATURE] Add `mimir-continuous-test` in smoke-test mode. Use `helm test` to run a smoke test of the read + write path.
* [FEATURE] Add meta-monitoring via the Grafana Agent Kubernetes operator: scrape metrics and collect logs from Mimir pods and ship them to a remote. #2068
* [ENHANCEMENT] Update memcached statefulset manifest #2321
  - Added imagePullSecrets block to pull images from private registry
  - Added resources block for memcachedExporter
* [ENHANCEMENT] ServiceMonitor object will now have default values based on release namesapce in the `namespace` and `namespaceSelector` fields. #2123
* [ENHANCEMENT] Set the `namespace` metadata field for all kubernetes objects to enable using `--namespace` correctly with Helm even if the specified namespace does not exist. #2123
* [ENHANCEMENT] The new value `serviceMonitor.clusterLabel` controls whether to add a `cluster` label and with what content to ServiceMonitor metrics. #2125
* [ENHANCEMENT] Set the flag `ingester.ring.instance-availability-zone` to `zone-default` for ingesters. This is the first step of introducing multi-zone ingesters. #2114
* [ENHANCEMENT] Add `mimir.structuredConfig` for adding and modifing `mimir.config` values after template evaulation. It can be used to alter individual values in the configuration and it's structured YAML instead of text. #2100
* [ENHANCEMENT] Add `global.podAnnotations` which can add POD annotations to PODs directly controlled by this chart (mimir services, nginx). #2099
* [ENHANCEMENT] Introduce the value `configStorageType` which can be either `ConfigMap` or `Secret`. This value sets where to store the Mimir/GEM application configuration. When using the value `ConfigMap`, make sure that any secrets, passwords, keys are injected from the environment from a separate `Secret`. See also: #2031, #2017. #2089
* [ENHANCEMENT] Add `global.extraEnv` and `global.extraEnvFrom` to values. This enables setting common environment variables and common injection of secrets to the POD environment of Mimir/GEM services and Nginx. Memcached and minio are out of scope for now. #2031
* [ENHANCEMENT] Add `extraEnvFrom` capability to all Mimir services to enable injecting secrets via environment variables. #2017
* [ENHANCEMENT] Enable `-config.expand-env=true` option in all Mimir services to be able to take secrets/settings from the environment and inject them into the Mimir configuration file. #2017
* [ENHANCEMENT] Add a simple test for enterprise installation #2027
* [ENHANCEMENT] Check for the containerSecurityContext in values file. #2112
* [ENHANCEMENT] Add `NOTES.txt` to show endpoints URLs for the user at install/upgrade. #2189
* [ENHANCEMENT] Add ServiceMonitor for overrides-exporter. #2068
* [ENHANCEMENT] Add `nginx.resolver` for allow custom resolver in nginx configuration and `nginx.extraContainers` which allow add side containers to the nginx deployment #2196

## 2.1.0

* [ENHANCEMENT] Bump image version to 2.1 #2001
  - For Grafana Mimir, see the release notes here: [Grafana Mimir 2.1](https://grafana.com/docs/mimir/latest/release-notes/v2.1/)
  - For Grafana Enterprise Metrics, see the release notes here: [Grafana Enterprise Metrics 2.1](https://grafana.com/docs/enterprise-metrics/v2.1.x/release-notes/v2-1/)
* [ENHANCEMENT] Disable `ingester.ring.unregister-on-shutdown` and `distributor.extend-writes` #1994
  - This will prevent resharding every series during a rolling ingester restart
  - Under some circumstances the previous values (both enabled) could cause write path degredation during rolling restarts
* [ENHANCEMENT] Add support for the results cache used by the query frontend #1993
  - This will result in additional resource usage due to the addition of one or
    more memcached replicas. This applies when using small.yaml, large.yaml,
    capped-large.yaml, capped-small.yaml, or when setting
    `memcached-results.enabled=true`
* [BUGFIX] Set up using older bitnami chart repository for memcached as old charts were deleted from the current one. #1998
* [BUGFIX] Use grpc round-robin for distributor clients in GEM gateway and self-monitoring
  - This utilizes an additional headless service for the distributor pods

## 2.0.14

* [BUGFIX] exclude headless services from ServiceMonitors to prevent duplication of prometheus scrape targets #1308

## 2.0.13

* [ENHANCEMENT] Removed `rbac.create` option. #1317

## 2.0.12

* [ENHANCEMENT] Add memberlist named port to container spec. #1311

## 2.0.11

* [ENHANCEMENT] Turn `ruler` and `override-exporter` into optional components. #1304

## 2.0.10

* [ENHANCEMENT] Reorder some values for consistency. #1302
* [BUGFIX] Add missing `admin_api.env`, `gateway.env` and `overrides_exporter.env` values. #1302
* [BUGFIX] Remove `<service>.extraPorts` from values as it has no effect. #1302

## 2.0.9

* [ENHANCEMENT] Disable gateway ingress by default. #1303
* [BUGFIX] Fix null port at gateway ingress definition. #1303

## 2.0.8

* [ENHANCEMENT] Add validation if `activity_tracker.filepath` is missing in `mimir.config`. #1290
* [ENHANCEMENT] Add validation if `server.http_listen_port` or `server.grpc_listen_port` is set in `mimir.config`. #1290
* [BUGFIX] Add missing empty array definition for `extraVolumeMounts` in admin_api, gateway and override-exporter. #1290
* [BUGFIX] Fix wrong template called in nginx helper. #1290

## 2.0.7

* [ENHANCEMENT] Add option to modify the port for the GEM gateway service. #1270

## 2.0.6

* [ENHANCEMENT] Add option for an ingress on GEM gateway. #1266

## 2.0.5

* [BUGFIX] Use new component name system for gateway ingress. This regression has been introduced with #1203. #1260

## 2.0.4

* [ENHANCEMENT] Determine PodDisruptionBudget APIVersion based on running version of k8s #1229

## 2.0.3

* [ENHANCEMENT] Update README.md with helm-docs version 1.8.1 instead of old 1.4.0. #1230

## 2.0.2

* [ENHANCEMENT] Update Grafana Enterprise Metrics docker image tag to v2.0.1 #1241

## 2.0.1

* [BUGFIX] Honor `global.clusterDomain` when referencing internal services, e.g. alertmanager or nginx gateway. #1227

## 2.0.0

* [CHANGE] **Breaking** for existing users of `mimir-distributed`: the naming convention is changed to have shorter resource names, as in `<release>-mimir-distributed-store-gateway` is now just `<release>-mimir-store-gateway`. To have the previous names, please specify `nameOverride: mimir-distributed` in the values. #1203
* [CHANGE] The chart `enterprise-metrics` is renamed to `mimir-distributed`. #1203
* [CHANGE] **Breaking** Configuration for Grafana Enterprise Metrics is now in the value `mimir.config` as a helm template **string**.
  Please consult the [Grafana Enterprise Migration Guide](https://grafana.com/docs/enterprise-metrics/latest/migrating-from-gem-1.7/) to learn more about how to upgrade the configuration.
  Except for the following parameters specified as command line parameters in the Pod templates,
  everything is now set in this string-typed value, giving a definitive source of configuration.
  Exceptions:
    > The `-target=` must be provided individually.\
    The `-config.file=` obviously.\
    User defined arguments from `.<service>.extraArgs`.
* [CHANGE] **Breaking** Kubernetes object labels now follow the [kubernetes standard](https://kubernetes.io/docs/concepts/overview/working-with-objects/common-labels/) (e.g. `app.kubernetes.io/component=ingester`). To enable smooth upgrade and compatibility with previous Grafana Enterprise Metrics Helm chart, the value `enterprise.legacyLabels` should be set to `true`.
* [CHANGE] **Breaking** Ingesters only support `StatefulSet` from now on as chunks storage was removed in favour of blocks storage.
* [CHANGE] **Breaking** Compactor is a required component, the value `compactor.enabled` is removed.
* [CHANGE] **Breaking** The configuration parameter `server.http_listen_port` and `server.grpc_listen_port` cannot be changed from their defaults.
* [CHANGE] The default for `ingester.ring.replication_factor` is now 3 and there will be 3 ingesters started even with the default `values.yaml`.
  On the other hand, Pod anti affinity is turned off by default to allow single node deployment.
* [FEATURE] Upgrade to [Grafana Enterprise Metrics v2.0.0](https://grafana.com/docs/enterprise-metrics/v2.0.x/)
* [FEATURE] Reworked chart to enable installing Grafana Mimir open source software version without licensed features.
* [FEATURE] Added the value `nameOverride` to enable migration from Cortex helm chart.
* [FEATURE] The alertmanager can be disabled with `alertmanager.enabled: false`, to support the use case of external alertmanager.
* [FEATURE] Added definitions of `ServiceMonitor` objects for Prometheus monitoring. Configuration is done via the `serviceMonitor` values. This enables partial functionality of Grafana Mimir dashboards out of the box - without alerts and recording rules pre-loaded.
* [ENHANCEMENT] Minio bucket creation is not tied to `admin-api` anymore, moved to its own job `templates/minio/create-bucket-job.yaml`.
* [BUGFIX] `.<service>.PodDisruptionBudget` was not working. Added template definition for all services. Pod disruption budget is enabled for the ingesters and store-gateways by default.
* [BUGFIX] Fix typo in value `.alertmanager.statefulset` to `.alertmanager.statefulSet`.
* [BUGFIX] Remove unused value `.useExternalLicense`.

## Entries from enterprise-metrics chart

## 1.8.1

* [ENHANCEMENT] Support Grafana Mimir monitoring mixin labels by setting container names to the component names.
  This will make it easier to select different components in cadvisor metrics.
  Previously, all containers used "enterprise-metrics" as the container name.
  Now, for example, the ingester Pod will have a container name "ingester" rather than "enterprise-metrics".

## 1.8.0

* [FEATURE] Upgrade to [Grafana Enterprise Metrics v1.7.0](https://grafana.com/docs/metrics-enterprise/latest/downloads/#v170----january-6th-2022).

## 1.7.3

* [BUGFIX] Alertmanager does not fail anymore to load configuration via the API. #945

## 1.7.2

* [CHANGE] The Ingester statefulset now uses podManagementPolicy Parallel, upgrading requires recreating the statefulset #920

## 1.7.1

* [BUGFIX] Remove chunks related default limits. #867

## 1.7.0

* [FEATURE] Upgrade to [Grafana Enterprise Metrics v1.6.1](https://grafana.com/docs/metrics-enterprise/latest/downloads/#v161----november-18th-2021). #839

## 1.6.0

* [FEATURE] Upgrade to [Grafana Enterprise Metrics v1.5.1](https://grafana.com/docs/metrics-enterprise/latest/downloads/#v151----september-21st-2021). #729
* [CHANGE] Production values set the ingester replication factor to three to avoid data loss.
  The resource calculations of these values already factored in this replication factor but did not apply it in the configuration.
  If you have not reduced the compute resources in these values then this change should have no impact besides increased resilience to ingester failure.
  If you have reduced the compute resources, consider increasing them back to the recommended values before installing this version. #729

## 1.5.6

* [BUGFIX] YAML exports are no longer included as part of the Helm chart. #726

## 1.5.5

* [BUGFIX] Ensure all PodSpecs have configurable initContainers. #708

## 1.5.4

* [BUGFIX] Adds a `Service` resource for the Compactor Pods and adds Compactor to the default set of gateway proxy URLs. In previous chart versions the Compactor would not show up in the GEM plugin "Ring Health" tab because the gateway did not know how to reach Compactor. #714

## 1.5.3

* [BUGFIX] This change does not affect single replica deployments of the
  admin-api but does fix the potential for an inconsistent state when
  running with multiple replicas of the admin-api and experiencing
  parallel writes for the same objects. #675

## 1.5.2

* [CHANGE] Removed all references to Consul in the yaml files since GEM will be focused on deploying with memberlist. Deleted the multi-kv-consul-primary-values.yaml and multi-kv-memberlist-primary-values.yaml files since they assume you're running Consul as your primary or second kvstore. #674

## 1.5.1

* [BUGFIX] Unused `ingress` configuration section removed from `values.yaml`. #658

## 1.5.0

* [FEATURE] Upgrade to [Grafana Enterprise Metrics v1.5.0](https://grafana.com/docs/metrics-enterprise/latest/downloads/#v150----august-24th-2021). #641

## 1.4.7

* [CHANGE] Enabled enterprise authentication by default.
  > **Breaking:** This change can cause losing access to the GEM cluster in case `auth.type` has not
  > been set explicitly.
  > This is a security related change and therefore released in a patch release.

## 1.4.6

* [FEATURE] Run an instance of the GEM overrides-exporter by default. #590

## 1.4.5

* [BUGFIX] Add `memberlist.join` configuration to the ruler. #618

## 1.4.4

* [CHANGE] Removed livenessProbe configuration as it can often be more detrimental than having none. Users can still configure livenessProbes with the per App configuration hooks. #594

## 1.4.3

* [ENHANCEMENT] Added values files for installations that require setting resource limits. #583

## 1.4.2

* [CHANGE] The compactor data directory configuration has been corrected to `/data`. #562
  > **Note:** The compactor is stateless and no data stored in the existing data directory needs to be moved in order to facilitate this upgrade.
  > For more information, refer to the [Cortex Compactor documentation](https://cortexmetrics.io/docs/blocks-storage/compactor/).
* [FEATURE] Upgrade to [Grafana Enterprise Metrics v1.4.2](https://grafana.com/docs/metrics-enterprise/latest/downloads/#v142----jul-21st-2021) #562

## 1.4.1

* [BUGFIX] Fixed DNS address of distributor client for self-monitoring. #569

## 1.4.0

* [CHANGE] Use updated querier response compression configuration, changed in 1.4.0. #524
* [CHANGE] Use updated alertmanager storage configuration, changed in 1.4.0. #524
* [FEATURE] Upgrade to [Grafana Enterprise Metrics v1.4.1](https://grafana.com/docs/metrics-enterprise/latest/downloads/#v141----june-29th-2021). #524
* [FEATURE] Enable [GEM self-monitoring](https://grafana.com/docs/metrics-enterprise/latest/self-monitoring/). #524

## 1.3.5

* [CHANGE] The GRPC port on the query-frontend and store-gateway Kubernetes Services have been changed to match the naming of all other services. #523
* [FEATURE] Expose GRPC port on all GEM services. #523

## 1.3.4

* [BUGFIX] Removed symlinks from chart to fix Rancher repository imports. #504

## 1.3.3

* [FEATURE] The GEM config now uses the `{{ .Release.Name }}` variable as the default value for `cluster_name` which removes the need to additionally override this setting during an initial install. #500

## 1.3.2

* [FEATURE] Chart memcached dependencies are now at the latest release. This includes the memcached and the related exporter. #467

## 1.3.1

* [BUGFIX] Use non-deprecated alertmanager flags for cluster peers. #441
* [BUGFIX] Make store-gateway Service not headless. #441

## 1.3.0

* [FEATURE] Upgrade to [Grafana Enterprise Metrics v1.3.0](https://grafana.com/docs/metrics-enterprise/latest/downloads/#v130----april-26th-2021). #415

## 1.2.0

* [CHANGE] The chart now uses memberlist for the ring key-value store removing the need to run Consul. #340
  > **Warning:** Existing clusters will need to follow an upgrade procedure.
  > **Warning:** Existing clusters should first be upgraded to `v1.1.1` and use that version for migration before upgrading to `v1.2.0`.
  To upgrade to using memberlist:
  1. Ensure you are running the `v1.1.1` version of the chart.
  2. Deploy runtime `multi_kv_config` to use Consul as a primary and memberlist as the secondary key-value store.
     The values for such a change can be found in the [`multi-kv-consul-primary-values.yaml`](./multi-kv-consul-primary-values.yaml).
  3. Verify the configuration is in use by querying the [Configuration](https://cortexmetrics.io/docs/api/#configuration) HTTP API endpoint.
  4. Deploy runtime `multi_kv_config` to use memberlist as the primary and Consul as the secondary key-value store.
     The values for such a change can be found in [`multi-kv-memberlist-primary-values.yaml`](./multi-kv-memberlist-primary-values.yaml)
  5. Verify the configuration is in use by querying the [Configuration](https://cortexmetrics.io/docs/api/#configuration) HTTP API endpoint.
  6. Deploy `v1.2.0` helm chart which configures memberlist as the sole key-value store and removes the Consul resources.

## 1.1.1

* [FEATURE] Facilitate some runtime configuration of microservices. #342
* [FEATURE] Upgrade to [Grafana Enterprise Metrics v1.2.0](https://grafana.com/docs/metrics-enterprise/latest/downloads/#v120----march-10-2021). #342

## 1.1.0

* [CHANGE] The memcached chart from the deprecated Helm stable repository has been removed and replaced with a Bitnami chart. #333
  > **Warning:** This change will result in the cycling of your memcached Pods and will invalidate the existing cache.
* [CHANGE] Memcached Pod resource limits have been lowered to match requests. #333
* [FEATURE] YAML exports have been created for all chart values files. #333
* [BUGFIX] The values for the querier/ruler/store-gateway `-<prefix>.memcached.max-item-size` have been corrected to match the limit configured on the memcached server. #333

## 1.0.0

* [FEATURE] Initial versioned release. ##168

## Entries from mimir-distributed chart

## 0.1.8

* [BUGFIX] Fix nginx routing for rules and expose buildinfo. #1233

## 0.1.7

* [BUGFIX] Remove misplaced config value and add affinity rules in `capped-small.yaml` and `capped-large.yaml`. #1225

## 0.1.6

* [CHANGE] **Breaking** Compactor is a required component, the value `compactor.enabled` is removed. #1193
* [FEATURE] The alertmanager can be disabled with `alertmanager.enabled: false`, to support the use case of external alertmanager. #1193

## 0.1.5

* [BUGFIX] Fix labels for Mimir dashboards. #1190

## 0.1.4

* [BUGFIX] Fix documentation link missing slash. #1177

## 0.1.3

* [FEATURE] Add ServiceMonitor definitions. #1156

## 0.1.2

* [BUGFIX] Fix the naming of minio configmap and secret in the parent chart. #1152

## 0.1.1

* [BUGFIX] CI fixes. #1144

## 0.1.0

* [FEATURE] Initial commit, Mimir only, derived from `enterprise-metrics` chart. #1141<|MERGE_RESOLUTION|>--- conflicted
+++ resolved
@@ -46,11 +46,8 @@
 * [ENHANCEMENT] Rollout-operator: upgrade to v0.14.0. #7886
 * [ENHANCEMENT] Alerts: exclude `529` and `598` status codes from failure codes in `MimirRequestsError`. #7889
 * [ENHANCEMENT] The new value `metaMonitoring.grafanaAgent.logs.clusterLabel` controls whether to add a `cluster` label and with what content to PodLogs logs. #7764
-<<<<<<< HEAD
+* [ENHANCEMENT] The new values `global.extraVolumes` and `global.extraVolumeMounts` adds volumes and volumeMounts to all pods directly managed by mimir-distributed. #7922
 * [BUGFIX] Fix ingress resource template. #7933
-=======
-* [ENHANCEMENT] The new values `global.extraVolumes` and `global.extraVolumeMounts` adds volumes and volumeMounts to all pods directly managed by mimir-distributed. #7922
->>>>>>> 9e28deb8
 
 ## 5.3.0
 
