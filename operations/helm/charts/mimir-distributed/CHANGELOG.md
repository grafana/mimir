--- conflicted
+++ resolved
@@ -34,11 +34,8 @@
 * [ENHANCEMENT] Update the `memcached-exporter` to `v0.11.2`. #4570
 * [ENHANCEMENT] Update memcached to `memcached:1.6.19-alpine`. #4581
 * [ENHANCEMENT] Allow definition of multiple topology spread constraints. #4584
-<<<<<<< HEAD
 * [ENHANCEMENT] Expose image repo path as helm vars for containers created by grafana-agent-operator #4645
-=======
 * [ENHANCEMENT] Update the `rollout-operator` subchart to `0.4.1`. #4659
->>>>>>> 21062f2e
 * [BUGFIX] Include podAnnotations on the tokengen Job. #4540
 * [BUGFIX] Add http port in ingester and store-gateway headless services. #4573
 * [BUGFIX] Set `gateway` and `nginx` HPA MetricTarget type to Utilization to align with usage of averageUtilization. #4642
