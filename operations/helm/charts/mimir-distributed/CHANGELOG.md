# Changelog

## Deprecated features

This section contains deprecated features and interfaces that the chart exposes. The deprecation policy of the chart is to
remove a deprecated item from the third major release after it has been deprecated it.

### List

* GEM gateway: remove port 8080 on the Service resource. Deprecated in `3.1.0` and will be removed in `6.0.0`.
  * __How to migrate__: replace usages of port 8080 with port 80; these usages can be in dashboards, Prometheus remote-write configurations, or automation for updating rules.
* NGINX configuration via `nginx` top-level values sections is being merged with by the `gateway` section. The
  `nginx` section is deprecated in `4.0.0` and will be removed in `7.0.0`.
  * __How to migrate__: refer to [Migrate to using the unified proxy deployment for NGINX and GEM gateway](https://grafana.com/docs/helm-charts/mimir-distributed/latest/migration-guides/migrate-to-unified-proxy-deployment/)

## Format of changelog

This changelog is continued from `enterprise-metrics` after Grafana Enterprise Metrics was added to `mimir-distributed` in PR #1203.
All notable changes to this chart will be documented in this file.

Entries should be ordered as follows:

* [CHANGE]
* [FEATURE]
* [ENHANCEMENT]
* [BUGFIX]

Entries should include a reference to the Pull Request that introduced the change.

## main / unreleased

* [CHANGE] Fine-tuned `terminationGracePeriodSeconds` for the following components: #7361 #7364
  * Alertmanager: changed from `60` to `900`
  * Distributor: changed from `60` to `100`
  * Ingester: changed from `240` to `1200`
  * Overrides-exporter: changed from `60` to `30`
  * Ruler: changed from `180` to `600`
  * Store-gateway: changed from `240` to `120`
  * Compactor: changed from `240` to `900`
  * Chunks-cache: changed from `60` to `30`
  * Index-cache: changed from `60` to `30`
  * Metadata-cache: changed from `60` to `30`
  * Results-cache: changed from `60` to `30`
* [ENHANCEMENT] Dashboards: allow switching between using classic of native histograms in dashboards. #7627
  * Overview dashboard, Status panel, `cortex_request_duration_seconds` metric.
* [ENHANCEMENT] Rollout-operator: upgrade to v0.14.0. #7886
* [ENHANCEMENT] Alerts: exclude `529` and `598` status codes from failure codes in `MimirRequestsError`. #7889

## 5.3.0

* [CHANGE] Do not render resource blocks for `initContainers`, `nodeSelector`, `affinity` and `tolerations` if they are empty. #7559
* [CHANGE] Rollout-operator: remove default CPU limit. #7125
* [CHANGE] Ring: relaxed the hash ring heartbeat period and timeout for distributor, ingester, store-gateway and compactor: #6860
  * `-distributor.ring.heartbeat-period` set to `1m`
  * `-distributor.ring.heartbeat-timeout` set to `4m`
  * `-ingester.ring.heartbeat-period` set to `2m`
  * `-ingester.ring.heartbeat-timeout` set to `10m`
  * `-store-gateway.sharding-ring.heartbeat-period` set to `1m`
  * `-store-gateway.sharding-ring.heartbeat-timeout` set to `4m`
  * `-compactor.ring.heartbeat-period` set to `1m`
  * `-compactor.ring.heartbeat-timeout` set to `4m`
* [CHANGE] Ruler: Set `-distributor.remote-timeout` to 10s in order to accommodate writing large rule results to the ingester. #7143
* [CHANGE] Remove `-server.grpc.keepalive.max-connection-age` and `-server.grpc.keepalive.max-connection-age-grace` from default config. The configuration now applied directly to distributor, fixing parity with jsonnet. #7269
* [CHANGE] Remove `-server.grpc.keepalive.max-connection-idle` from default config. The configuration now applied directly to distributor, fixing parity with jsonnet. #7298
* [CHANGE] Distributor: termination grace period increased from 60s to 100s. #7361
* [CHANGE] Memcached: Change default read timeout for chunks and index caches to `750ms` from `450ms`. #7778
* [FEATURE] Added experimental feature for deploying [KEDA](https://keda.sh) ScaledObjects as part of the helm chart for the components: distributor, querier, query-frontend and ruler. #7282 #7392 #7431 #7679
  * Autoscaling can be enabled via `distributor.kedaAutoscaling`, `ruler.kedaAutoscaling`, `query_frontend.kedaAutoscaling`, and `querier.kedaAutoscaling`.
  * Global configuration of `promtheusAddress`, `pollingInterval` and `customHeaders` can be found in `kedaAutoscaling`section.
  * Requires metamonitoring or custom installed Prometheus compatible solution, for more details on metamonitoring see [Monitor the health of your system](https://grafana.com/docs/helm-charts/mimir-distributed/latest/run-production-environment-with-helm/monitor-system-health/).
  * For migration please use `preserveReplicas` option of each component. This option should be enabled, when first time enabling KEDA autoscaling for a component, to preserve the current number of replicas. After the autoscaler takes over and is ready to scale the component, this option can be disabled. After disabling this option, the `replicas` field inside the components deployment will be ignored and the autoscaler will manage the number of replicas.
* [FEATURE] Gateway: Allow to configure whether or not NGINX binds IPv6 via `gateway.nginx.config.enableIPv6`. #7421
* [ENHANCEMENT] Add `jaegerReporterMaxQueueSize` Helm value for all components where configuring `JAEGER_REPORTER_MAX_QUEUE_SIZE` makes sense, and override the Jaeger client's default value of 100 for components expected to generate many trace spans. #7068 #7086 #7259
* [ENHANCEMENT] Rollout-operator: upgraded to v0.13.0. #7469
* [ENHANCEMENT] Query-frontend: configured `-shutdown-delay`, `-server.grpc.keepalive.max-connection-age` and termination grace period to reduce the likelihood of queries hitting terminated query-frontends. #7129
* [ENHANCEMENT] Distributor: reduced `-server.grpc.keepalive.max-connection-age` from `2m` to `60s` and configured `-shutdown-delay` to `90s` in order to reduce the chances of failed gRPC write requests when distributors gracefully shutdown. #7361
* [ENHANCEMENT] Add the possibility to create a dedicated serviceAccount for the `ruler` component by setting `ruler.serviceAccount.create` to true in the values. #7132
* [ENHANCEMENT] nginx, Gateway: set `proxy_http_version: 1.1` to proxy to HTTP 1.1. #5040
* [ENHANCEMENT] Gateway: make Ingress/Route host templateable. #7218
* [ENHANCEMENT] Make the PSP template configurable via `rbac.podSecurityPolicy`. #7190
* [ENHANCEMENT] Recording rules: add native histogram recording rules to `cortex_request_duration_seconds`. #7528
* [ENHANCEMENT] Make the port used in ServiceMonitor for kube-state-metrics configurable. #7507
<<<<<<< HEAD
* [ENHANCEMENT] The new value `metaMonitoring.grafanaAgent.logs.clusterLabel` controls whether to add a `cluster` label and with what content to PodLogs logs. #7764
=======
* [ENHANCEMENT] Produce a clearer error messages when multiple X-Scope-OrgID headers are present. #7704
>>>>>>> 862fce64
* [BUGFIX] Metamonitoring: update dashboards to drop unsupported `step` parameter in targets. #7157
* [BUGFIX] Recording rules: drop rules for metrics removed in 2.0: `cortex_memcache_request_duration_seconds` and `cortex_cache_request_duration_seconds`. #7514
* [BUGFIX] Store-gateway: setting "resources.requests.memory" with a quantity that used power-of-ten SI suffix, caused an error. #7506

## 5.2.3

* [BUGFIX] admin-cache: set max connections to fix failure to start #7632

## 5.2.2

* [BUGFIX] Updated GEM image to v2.11.2. #7555

## 5.2.1

* [BUGFIX] Revert [PR 6999](https://github.com/grafana/mimir/pull/6999), introduced in 5.2.0, which broke installations relying on the default value of `blocks_storage.backend: s3`. If `mimir.structuredConfig.blocks_storage.backend: s3` wasn't explicitly set, then Mimir would fail to connect to S3 and will instead try to read and write blocks to the local filesystem. #7199

## 5.2.0

* [CHANGE] Remove deprecated configuration parameter `blocks_storage.bucket_store.max_chunk_pool_bytes`. #6673
* [CHANGE] Reduce `-server.grpc-max-concurrent-streams` from 1000 to 500 for ingester and to 100 for all components. #5666
* [CHANGE] Changed default `clusterDomain` from `cluster.local` to `cluster.local.` to reduce the number of DNS lookups made by Mimir. #6389
* [CHANGE] Change the default timeout used for index-queries caches from `200ms` to `450ms`. #6786
* [FEATURE] Added option to enable StatefulSetAutoDeletePVC for StatefulSets for compactor, ingester, store-gateway, and alertmanager via `*.persistance.enableRetentionPolicy`, `*.persistance.whenDeleted`, and `*.persistance.whenScaled`. #6106
* [FEATURE] Add pure Ingress option instead of the gateway service. #6932
* [ENHANCEMENT] Update the `rollout-operator` subchart to `0.10.0`. #6022 #6110 #6558 #6681
* [ENHANCEMENT] Add support for not setting replicas for distributor, querier, and query-frontend. #6373
* [ENHANCEMENT] Make Memcached connection limit configurable. #6715
* [BUGFIX] Let the unified gateway/nginx config listen on IPv6 as well. Followup to #5948. #6204
* [BUGFIX] Quote `checksum/config` when using external config. This allows setting `externalConfigVersion` to numeric values. #6407
* [BUGFIX] Update memcached-exporter to 0.14.1 due to CVE-2023-39325. #6861

## 5.1.4

* [BUGFIX] Update memcached-exporter to 0.14.1 due to CVE-2023-39325.

## 5.1.3

* [BUGFIX] Updated Mimir image to 2.10.4 and GEM images to v2.10.4. #6654

## 5.1.2

* [BUGFIX] Update Mimir image to 2.10.3 and GEM image to v2.10.3. #6427

## 5.1.1

* [BUGFIX] Update Mimir image to 2.10.2 and GEM image to v2.10.2. #6371

## 5.1.0

* [ENHANCEMENT] Update Mimir image to 2.10.0 and GEM image to v2.10.1. #6077
* [ENHANCEMENT] Make compactor podManagementPolicy configurable. #5902
* [ENHANCEMENT] Distributor: dynamically set `GOMAXPROCS` based on the CPU request. This should reduce distributor CPU utilization, assuming the CPU request is set to a value close to the actual utilization. #5588
* [ENHANCEMENT] Querier: dynamically set `GOMAXPROCS` based on the CPU request. This should reduce noisy neighbour issues created by the querier, whose CPU utilization could eventually saturate the Kubernetes node if unbounded. #5646
* [ENHANCEMENT] Sets the `appProtocol` value to `tcp` for the `gossip-ring-svc` service template. This allows memberlist to work with istio protocol selection. #5673
* [ENHANCEMENT] Update the `rollout-operator` subchart to `0.8.0`. #5718
* [ENHANCEMENT] Make store_gateway podManagementPolicy configurable. #5757
* [ENHANCEMENT] Set `maxUnavailable` to 0 for `distributor`, `overrides-exporter`, `querier`, `query-frontend`, `query-scheduler`, `ruler-querier`, `ruler-query-frontend`, `ruler-query-scheduler`, `nginx`, `gateway`, `admin-api`, `graphite-querier` and `graphite-write-proxy` deployments, to ensure they don't become completely unavailable during a rollout. #5924
* [ENHANCEMENT] Nginx: listen on IPv6 addresses. #5948
* [BUGFIX] Fix `global.podLabels` causing invalid indentation. #5625

## 5.0.0

* [CHANGE] Changed max unavailable ingesters and store-gateways in a zone to 50. #5327
* [CHANGE] Don't render PodSecurityPolicy on Kubernetes >=1.24. (was >= 1.25). This helps with upgrades between 1.24 and 1.25. To use a PSP in 1.24, toggle `rbac.forcePSPOnKubernetes124: true`. #5357
* [ENHANCEMENT] Ruler: configure the ruler storage cache when the metadata cache is enabled. #5326 #5334
* [ENHANCEMENT] Helm: support metricRelabelings in the monitoring serviceMonitor resources via `metaMonitoring.serviceMonitor.metricRelabelings`. #5340
* [ENHANCEMENT] Service Account: allow adding labels to the service account. #5355
* [ENHANCEMENT] Memcached: enable providing additional extended options (`-o/--extended`) via `<cache-section>.extraExtendedOptions`. #5353
* [ENHANCEMENT] Memcached exporter: enable adding additional CLI arguments via `memcachedExporter.extraArgs`. #5353
* [ENHANCEMENT] Memcached: allow mounting additional volumes to the memcached and exporter containers via `<cache-section>.extraVolumes` and `<cache-section>.extraVolumeMounts`. #5353

## 4.5.0

* [CHANGE] Query-frontend: enable cardinality estimation via `frontend.query_sharding_target_series_per_shard` in the Mimir configuration for query sharding by default if `results-cache.enabled` is true. #5128
* [CHANGE] Remove `graphite-web` component from the graphite proxy. The `graphite-web` component had several configuration issues which meant it was failing to process requests. #5133
* [ENHANCEMENT] Set `nginx` and `gateway` Nginx read timeout (`proxy_read_timeout`) to 300 seconds (increase from default 60 seconds), so that it doesn't interfere with the querier's default 120 seconds timeout (`mimir.structuredConfig.querier.timeout`). #4924
* [ENHANCEMENT] Update nginx image to `nginxinc/nginx-unprivileged:1.24-alpine`. #5066
* [ENHANCEMENT] Update the `rollout-operator` subchart to `0.5.0`. #4930
* [ENHANCEMENT] Store-gateway: set `GOMEMLIMIT` to the memory request value. This should reduce the likelihood the store-gateway may go out of memory, at the cost of an higher CPU utilization due to more frequent garbage collections when the memory utilization gets closer or above the configured requested memory. #4971
* [ENHANCEMENT] Store-gateway: dynamically set `GOMAXPROCS` based on the CPU request. This should reduce the likelihood a high load on the store-gateway will slow down the entire Kubernetes node. #5104
* [ENHANCEMENT] Add global.podLabels which can add POD labels to PODs directly controlled by this chart (mimir services, nginx). #5055
* [ENHANCEMENT] Enable the `track_sizes` feature for Memcached pods to help determine cache efficiency. #5209
* [BUGFIX] Fix Pod Anti-Affinity rule to allow ingesters of from the same zone to run on same node, by using `zone` label since the old `app.kubernetes.io/component` did not allow for this. #5031
* [ENHANCEMENT] Enable `PodDisruptionBudget`s by default for admin API, alertmanager, compactor, distributor, gateway, overrides-exporter, ruler, querier, query-frontend, query-scheduler, nginx, Graphite components, chunks cache, index cache, metadata cache and results cache.

## 4.4.1

* [CHANGE] Change number of Memcached max idle connections to 150. #4591
* [CHANGE] Set `unregister_on_shutdown` for `store-gateway` to `false` by default. #4690
* [FEATURE] Add support for Vault Agent. When enabled, the Pod annotations for TLS configurable components are updated to allow a running Vault Agent to fetch secrets from Vault and to inject them into a Pod. The annotations are updated for the following components: `admin-api`, `alertmanager`, `compactor`, `distributor`, `gateway`, `ingester`, `overrides-exporter`, `querier`, `query-frontend`, `query-scheduler`, `ruler`, `store-gateway`. #4660
* [FEATURE] Add documentation to use external Redis support for chunks-cache, metadata-cache and results-cache. #4348
* [FEATURE] Allow for deploying mixin dashboards as part of the helm chart. #4618
* [ENHANCEMENT] Update the `rollout-operator` subchart to `0.4.2`. #4524 #4659 #4780
* [ENHANCEMENT] Update the `memcached-exporter` to `v0.11.2`. #4570
* [ENHANCEMENT] Update memcached to `memcached:1.6.19-alpine`. #4581
* [ENHANCEMENT] Allow definition of multiple topology spread constraints. #4584
* [ENHANCEMENT] Expose image repo path as helm vars for containers created by grafana-agent-operator #4645
* [ENHANCEMENT] Update minio subchart to `5.0.7`. #4705
* [ENHANCEMENT] Configure ingester TSDB head compaction interval to 15m. #4870
* [ENHANCEMENT] Configure ingester TSDB WAL replay concurrency to 3. #4864
* [ENHANCEMENT] Configure compactor's first level compaction wait period to 25m. #4872
* [ENHANCEMENT] You can now configure `storageClass` per zone for Alertmanager, StoreGateway and Ingester. #4234
* [ENHANCEMENT] Add suffix to minio create buckets job to avoid mimir-distributed helm chart fail to upgrade when minio image version changes. #4936
* [BUGFIX] Helm-Chart: fix route to service port mapping. #4728
* [BUGFIX] Include podAnnotations on the tokengen Job. #4540
* [BUGFIX] Add http port in ingester and store-gateway headless services. #4573
* [BUGFIX] Set `gateway` and `nginx` HPA MetricTarget type to Utilization to align with usage of averageUtilization. #4642
* [BUGFIX] Add missing imagePullSecrets configuration to the `graphite-web` deployment template. #4716

## 4.3.1

* [BUGFIX] Updated Go version in Mimir and GEM images to 1.20.3 to fix CVE-2023-24538. #4803

## 4.3.0

* [CHANGE] Ruler: changed ruler deployment max surge from `0` to `50%`, and max unavailable from `1` to `0`. #4381
* [FEATURE] Add cache support for GEM's admin bucket. The cache will be enabled by default when you use the
  small.yaml, large.yaml, capped-small.yaml or capped-large.yaml Helm values file. #3740
  > **Note:** For more information, refer to the [Grafana Enterprise Metrics configuration](https://grafana.com/docs/enterprise-metrics/latest/config).
* [ENHANCEMENT] Update GEM image grafana/enterprise-metrics to v2.7.0. #4533
* [ENHANCEMENT] Support autoscaling/v2 HorizontalPodAutoscaler for nginx autoscaling starting with Kubernetes 1.23. #4285
* [ENHANCEMENT] Set default pod security context under `rbac.podSecurityContext` for easier install on OpenShift. #4272
* [BUGFIX] Allow override of Kubernetes version for nginx HPA. #4299
* [BUGFIX] Do not generate query-frontend-headless service if query scheduler is enabled. Fixes parity with jsonnet. #4353
* [BUGFIX] Apply `clusterLabel` to ServiceMonitors for kube-state-metrics, kubelet, and cadvisor. #4126
* [BUGFIX] Add http port in distributor headless service. Fixes parity with jsonnet. #4392
* [BUGFIX] Generate the pod security context on the pod level in graphite web deployment, instead of on container level. #4272
* [BUGFIX] Fix kube-state-metrics metricRelabelings dropping pods and deployments. #4485
* [BUGFIX] Allow for single extraArg flags in templated memcached args. #4407

## 4.2.1

* [BUGFIX] Updated Go version in Mimir and GEM images to 1.20.3 and 1.19.8 to fix CVE-2023-24538. #4818

## 4.2.0

* [ENHANCEMENT] Allow NGINX error log level to be overridden and access log to be disabled. #4230
* [ENHANCEMENT] Update GEM image grafana/enterprise-metrics to v2.6.0. #4279

## 4.1.0

* [CHANGE] Configured `max_total_query_length: 12000h` limit to match Mimir jsonnet-based deployment. #3879
* [ENHANCEMENT] Enable users to specify additional Kubernetes resource manifests using the `extraObjects` variable. #4102
* [ENHANCEMENT] Update the `rollout-operator` subchart to `0.2.0`. #3624
* [ENHANCEMENT] Add ability to manage PrometheusRule for metamonitoring with Prometheus operator from the Helm chart. The alerts are disabled by default but can be enabled with `prometheusRule.mimirAlerts` set to `true`. To enable the default rules, set `mimirRules` to `true`. #2134 #2609
* [ENHANCEMENT] Update memcached image to `memcached:1.6.17-alpine`. #3914
* [ENHANCEMENT] Update minio subchart to `5.0.4`. #3942
* [BUGFIX] Enable `rollout-operator` to use PodSecurityPolicies if necessary. #3686
* [BUGFIX] Fixed gateway's checksum/config when using nginx #3780
* [BUGFIX] Disable gateway's serviceMonitor when using nginx #3781
* [BUGFIX] Expose OTLP ingestion in the `gateway` NGINX configuration. #3851
* [BUGFIX] Use alertmanager headless service in `gateway` NGINX configuration. #3851
* [BUGFIX] Use `50Gi` persistent volume for ingesters in `capped-small.yaml`. #3919
* [BUGFIX] Set server variables in NGINX configuration so that IP addresses are re-resolved when TTLs expire. #4124
* [BUGFIX] Do not include namespace for the PodSecurityPolicy definition as it is not needed and some tools reject it outright. #4164

## 4.0.1

* [ENHANCEMENT] Bump Grafana Enterprise Metrics image version to 2.5.1 #3902

## 4.0.0

* [FEATURE] Support deploying NGINX via the `gateway` section. The `nginx` section will be removed in `7.0.0`. See
  [Migrate to using the unified proxy deployment for NGINX and GEM gateway](https://grafana.com/docs/helm-charts/mimir-distributed/latest/migration-guides/migrate-to-unified-proxy-deployment/)
* [CHANGE] **breaking change** **Data loss without action.** Enables [zone-aware replication](https://grafana.com/docs/mimir/latest/configure/configure-zone-aware-replication/) for ingesters and store-gateways by default. #2778
  - If you are **upgrading** an existing installation:
    - Turn off zone-aware replication, by setting the following values:
      ```yaml
      ingester:
        zoneAwareReplication:
          enabled: false
      store_gateway:
        zoneAwareReplication:
          enabled: false
      rollout_operator:
        enabled: false
      ```
    - After the upgrade you can migrate to the new zone-aware replication setup, see [Migrate from single zone to zone-aware replication with Helm](https://grafana.com/docs/mimir/latest/migration-guide/migrating-from-single-zone-with-helm/) guide.
  - If you are **installing** the chart:
    - Ingesters and store-gateways are installed with 3 logical zones, which means both ingesters and store-gateways start 3 replicas each.
* [CHANGE] **breaking change** Reduce the number of ingesters in small.yaml form 4 to 3. This should be more accurate size for the scale of 1M AS. Before upgrading refer to [Scaling down ingesters](https://grafana.com/docs/mimir/latest/operators-guide/run-production-environment/scaling-out/#scaling-down-ingesters) to scale down `ingester-3`. Alternatively override the number of ingesters to 4. #3035
* [CHANGE] **breaking change** Update minio subchart from `4.0.12` to `5.0.0`, which inherits the breaking change of minio gateway mode being removed. #3352
* [CHANGE] Nginx: uses the headless service of alertmanager, ingester and store-gateway as backends, because there are 3 separate services for each zone. #2778
* [CHANGE] Gateway: uses the headless service of alertmanager as backend, because there are 3 separate services for each zone. #2778
* [CHANGE] Update sizing plans (small.yaml, large.yaml, capped-small.yaml, capped-large.yaml). These reflect better how we recommend running Mimir and GEM in production. most plans have adjusted number of replicas and resource requirements. The only **breaking change** is in small.yaml which has reduced the number of ingesters from 4 to 3; for scaling down ingesters refer to [Scaling down ingesters](https://grafana.com/docs/mimir/latest/operators-guide/run-production-environment/scaling-out/#scaling-down-ingesters). #3035
* [CHANGE] Change default securityContext of Mimir and GEM Pods and containers, so that they comply with a [Restricted pod security policy](https://kubernetes.io/docs/concepts/security/pod-security-standards/).
  This changes what user the containers run as from `root` to `10001`. The files in the Pods' attached volumes should change ownership with the `fsGroup` change;
  most CSI drivers support changing the value of `fsGroup`, or kubelet is able to do the ownership change instead of the CSI driver. This is not the case for the HostPath driver.
  If you are using HostPath or another driver that doesn't support changing `fsGroup`, then you have a couple of options: A) set the `securityContext` of all Mimir and GEM components to `{}` in your values file; B) delete PersistentVolumes and PersistentVolumeClaims and upgrade the chart; C) add an initContainer to all components that use a PVC that changes ownership of the mounted volumes.
  If you take no action and `fsGroup` is not supported by your CSI driver, then components will fail to start. #3007
* [CHANGE] Restrict Pod seccomp profile to `runtime/default` in the default PodSecurityPolicy of the chart. #3007
* [CHANGE] Use the chart's service account for metamonitoring instead of creating one specific to metamonitoring. #3350
* [CHANGE] Use mimir for the nginx ingress example #3336
* [ENHANCEMENT] Metamonitoring: If enabled and no URL is configured, then metamonitoring metrics will be sent to
  Mimir under the `metamonitoring` tenant; this enhancement does not apply to GEM. #3176
* [ENHANCEMENT] Improve default rollout strategies. Now distributor, overrides_exporter, querier, query_frontend, admin_api, gateway, and graphite components can be upgraded more quickly and also can be rolled out with a single replica without downtime. #3029
* [ENHANCEMENT] Metamonitoring: make scrape interval configurable. #2945
* [ENHANCEMENT] Documented how to prevent a user from using a mismatched Helm chart `values.yaml` file. #3197
* [ENHANCEMENT] Update compactor configuration to match Jsonnet. #3353
  * This also now matches production configuration from Grafana Cloud
  * Set `compactor.compaction_interval` to `30m` (Decreased from `1h`)
  * Set `compactor.deletion_delay` to `2h` (Decreased from `12h`)
  * Set `compactor.max_closing_blocks_concurrency` to `2` (Increased from `1`)
  * Set `compactor.max_opening_blocks_concurrency` to `4` (Increased from `1`)
  * Set `compactor.symbols_flushers_concurrency` to `4` (Increased from `1`)
  * Set `compactor.sharding_ring.wait_stability_min_duration` to `1m` (Increased from `0`)
* [ENHANCEMENT] Update read path configuration to match Jsonnet #2998
  * This also now matches production configuration from Grafana Cloud
  * Set `blocks_storage.bucket_store.max_chunk_pool_bytes` to `12GiB` (Increased from `2GiB`)
  * Set `blocks_storage.bucket_Store.index_cache.memcached.max_item_size` to `5MiB` (Decreased from `15MiB`)
  * Set `frontend.grpc_client_config.max_send_msg_size` to `400MiB` (Increased from `100MiB`)
  * Set `limits.max_cache_freshness` to `10m` (Increased from `1m`)
  * Set `limits.max_query_parallelism` to `240` (Increased from `224`)
  * Set `query_scheduler.max_outstanding_requests_per_tenant` to `800` (Decreased from `1600`)
  * Set `store_gateway.sharding_ring.wait_stability_min_duration` to `1m` (Increased from `0`)
  * Set `frontend.results_cache.memcached.timeout` to `500ms` (Increased from `100ms`)
  * Unset `frontend.align_queries_with_step` (Was `true`, now defaults to `false`)
  * Unset `frontend.log_queries_longer_than` (Was `10s`, now defaults to `0`, which is disabled)
* [ENHANCEMENT] Added `usage_stats.installation_mode` configuration to track the installation mode via the anonymous usage statistics. #3294
* [ENHANCEMENT] Update grafana-agent-operator subchart to 0.2.8. Notable changes are being able to configure Pod's SecurityContext and Container's SecurityContext. #3350
* [ENHANCEMENT] Add possibility to configure fallbackConfig for alertmanager and set it by default. Now tenants without an alertmanager config will not see errors accessing the alertmanager UI or when using the alertmanager API. #3360
* [ENHANCEMENT] Add ability to set a `schedulerName` for alertmanager, compactor, ingester and store-gateway. This is needed for example for some storage providers. #3140
* [BUGFIX] Fix an issue that caused metamonitoring secrets to be created incorrectly #3170
* [BUGFIX] Nginx: fixed `imagePullSecret` value reference inconsistency. #3208
* [BUGFIX] Move the activity tracker log from /data to /active-query-tracker to remove ignore log messages. #3169
* [BUGFIX] Fix invalid ingress NGINX configuration due to newline in prometheusHttpPrefix Helm named templates. #3087
* [BUGFIX] Added missing endpoint for OTLP in NGINX #3479

## 3.3.0

* [ENHANCEMENT] Update GEM image grafana/enterprise-metrics to v2.4.0. #3445

## 3.2.0

* [CHANGE] Nginx: replace topology key previously used in `podAntiAffinity` (`failure-domain.beta.kubernetes.io/zone`) with a different one `topologySpreadConstraints` (`kubernetes.io/hostname`). #2722
* [CHANGE] Use `topologySpreadConstraints` instead of `podAntiAffinity` by default. #2722
  - **Important**: if you are not using the sizing plans (small.yaml, large.yaml, capped-small.yaml, capped-large.yaml) in production, you should reintroduce pod affinity rules for the ingester and store-gateway. This also fixes a missing label selector for the ingester.
     Merge the following to your custom values file:
     ```yaml
     ingester:
       affinity:
         podAntiAffinity:
           requiredDuringSchedulingIgnoredDuringExecution:
              - labelSelector:
                  matchExpressions:
                    - key: target
                      operator: In
                      values:
                        - ingester
                topologyKey: 'kubernetes.io/hostname'
              - labelSelector:
                  matchExpressions:
                    - key: app.kubernetes.io/component
                      operator: In
                      values:
                        - ingester
                topologyKey: 'kubernetes.io/hostname'
     store_gateway:
       affinity:
         podAntiAffinity:
           requiredDuringSchedulingIgnoredDuringExecution:
              - labelSelector:
                  matchExpressions:
                    - key: target
                      operator: In
                      values:
                        - store-gateway
                topologyKey: 'kubernetes.io/hostname'
              - labelSelector:
                  matchExpressions:
                    - key: app.kubernetes.io/component
                      operator: In
                      values:
                        - store-gateway
                topologyKey: 'kubernetes.io/hostname'
     ```
* [CHANGE] Ingresses for the GEM gateway and nginx will no longer render on Kubernetes versions <1.19. #2872
* [FEATURE] Add support for OpenShift Routes for Nginx #2908
* [FEATURE] Add support for `topologySpreadConstraints` to all components; add `topologySpreadConstraints` to GEM gateway, admin-api, and alertmanager, which did not have `podAntiAffinity` previously. #2722
* [ENHANCEMENT] Document `kubeVersionOverride`. If you rely on `helm template`, use this in your values to set the Kubernetes version. If unset helm will use the kubectl client version as the Kubernetes version with `helm template`, which may cause the chart to render incompatible manifests for the actual server version. #2872
* [ENHANCEMENT] Support autoscaling/v2 HorizontalPodAutoscaler for nginx autoscaling. This is used when deploying on Kubernetes >= 1.25. #2848
* [ENHANCEMENT] Monitoring: Add additional flags to conditionally enable log / metric scraping. #2936
* [ENHANCEMENT] Add podAntiAffinity to sizing plans (small.yaml, large.yaml, capped-small.yaml, capped-large.yaml). #2906
* [ENHANCEMENT] Add ability to configure and run mimir-continuous-test. #3117
* [BUGFIX] Fix wrong label selector in ingester anti affinity rules in the sizing plans. #2906
* [BUGFIX] Query-scheduler no longer periodically terminates connections from query-frontends and queriers. This caused some queries to time out and EOF errors in the logs. #3262

## 3.1.0

* [CHANGE] **breaking change** Update minio deprecated helm chart (<https://helm.min.io/>) to the supported chart's version (<https://charts.min.io/>). #2427
  - Renamed helm config values `minio.accessKey` to `minio.rootUser`.
  - Renamed helm config values `minio.secretKey` to `minio.rootPassword`.
  - Minio container images are now loaded from quay.io instead of Docker Hub. Set `minio.image.repository` value to override the default behavior.
* [CHANGE] Enable [query sharding](https://grafana.com/docs/mimir/latest/operators-guide/architecture/query-sharding/) by default. If you override the value of `mimir.config`, then take a look at `mimir.config` in the `values.yaml` from this version of the chart and incorporate the differences. If you override `mimir.config`, then consider switching to `mimir.structuredConfig`. To disable query sharding set `mimir.structuredConfig.frontend.parallelize_shardable_queries` to `false`. #2655
* [FEATURE] Add query-scheduler, which is now enabled by default. If you have copied the `mimir.config`, then update it to correctly configure the query-frontend and the querier. #2087
* [FEATURE] Added support to run graphite-proxy alongside GEM. It is disabled by default. Set `graphite.enabled=true` in your values config to get it running. #2711
* [ENHANCEMENT] Add backfill endpoints to Nginx configuration. #2478
* [ENHANCEMENT] Add `namespace` to smoke-test helm template to allow the job to be deployed within the same namespace as the rest of the deployment. #2515
* [ENHANCEMENT] Memberlist now uses DNS service-discovery by default. #2549 #2561
* [ENHANCEMENT] The Mimir configuration parameters `server.http_listen_port` and `server.grpc_listen_port` are now configurable in `mimir.structuredConfig`. #2561
* [ENHANCEMENT] Default to injecting the `no_auth_tenant` from the Mimir configuration as the value for `X-Scope-OrgID` in nginx. #2614
* [ENHANCEMENT] Default `ingester.ring.tokens-file-path` and `store-gateway.sharding-ring.tokens-file-path` to `/data/tokens` to prevent resharding on restarts. #2726
* [ENHANCEMENT] Upgrade memcached image tag to `memcached:1.6.16-alpine`. #2740
* [ENHANCEMENT] Upgrade nginx image tag to `nginxinc/nginx-unprivileged:1.22-alpine`. #2742
* [ENHANCEMENT] Upgrade minio subchart to `4.0.12`. #2759
* [ENHANCEMENT] Update agent-operator subchart to `0.2.5`. #3009
* [BUGFIX] `nginx.extraArgs` are now actually passed to the nginx container. #2336
* [BUGFIX] Add missing `containerSecurityContext` to alertmanager and tokengen job. #2416
* [BUGFIX] Add missing `containerSecutiryContext` to memcached exporter containers. #2666
* [BUGFIX] Do not use undocumented `mulf` function in templates. #2752
* [BUGFIX] Open port 80 for the Enterprise `gateway` service so that the read and write address reported by NOTES.txt is correct. Also deprecate the current default of 8080. #2860
* [BUGFIX] Periodically rebalance gRPC connection between GEM gateway and distributors after scale out of the distributors. #2862
* [BUGFIX] Remove PodSecurityPolicy when running against Kubernetes >= 1.25. #2870

## 3.0.0

* [CHANGE] **breaking change** The minimal Kubernetes version is now 1.20. This reflects the fact that Grafana does not test with older versions. #2297
* [CHANGE] **breaking change** Make `ConfigMap` the default for `configStorageType`. This means that the Mimir (or Enterprise Metrics) configuration is now created in and loaded from a ConfigMap instead of a Secret. #2277
  - Set to `Secret` to keep existing way of working. See related #2031, #2017, #2089.
  - In case the configuration is loaded from an external Secret, `useExternalConfig=true`, then `configStorageType` must be set to `Secret`.
  - Having the configuration in a ConfigMap means that `helm template` now shows the configuration directly and `helm diff upgrade` can show the changes to the configuration.
* [CHANGE] Enable multi-tenancy by default. This means `multitenancy_enabled` is now `true` for both Mimir and Enterprise Metrics. Nginx will inject `X-Scope-OrgID=anonymous` header if the header is not present, ensuring backwards compatibility. #2117
* [CHANGE] **breaking change** The value `serviceMonitor` and everything under it is moved to `metaMonitoring.serviceMonitor` to group all meta-monitoring settings under one section. #2236
* [CHANGE] Added support to install on OpenShift. #2219
  - **breaking change** The value `rbac.pspEnabled` was removed.
  - Added new `rbac.type` option. Allowed values are `psp` and `scc`, for Pod Security Policy and Security Context Constraints (OpenShift) respectively.
  - Added `rbac.create` option to enable/disable RBAC configuration.
  - mc path in Minio changed to be compatible with OpenShift security.
* [CHANGE] **breaking change** Chart now uses custom memcached templates to remove bitnami dependency. There are changes to the Helm values, listed below. #2064
  - The `memcached` section now contains common values shared across all memcached instances.
  - New `memcachedExporter` section was added to configure memcached metrics exporter.
  - New `chunks-cache` section was added that refers to previous `memcached` configuration.
  - The section `memcached-queries` is renamed to `index-cache`.
  - The section `memcached-metadata` is renamed to `metadata-cache`.
  - The section `memcached-results` is renamed to `results-cache`.
  - The value `memcached-*.replicaCount` is replaced with `*-cache.replicas` to align with the rest of the services.
    - Renamed `memcached.replicaCount` to `chunks-cache.replicas`.
    - Renamed `memcached-queries.replicaCount` to `index-cache.replicas`.
    - Renamed `memcached-metadata.replicaCount` to `metadata-cache.replicas`.
    - Renamed `memcached-results.replicaCount` to `results-cache.replicas`.
  - All memcached instances now share the same `ServiceAccount` that the chart uses for its services.
  - The value `memcached-*.architecture` was removed.
  - The value `memcached-*.arguments` was removed, the default arguments are now encoded in the template. Use `*-cache.extraArgs` to provide additional arguments as well as the values `*-cache.allocatedMemory`, `*-cache.maxItemMemory` and `*-cache.port` to set the memcached command line flags `-m`, `-I` and `-u`.
  - The remaining arguments are aligned with the rest of the chart's services, please consult the values file to check whether a parameter exists or was renamed.
* [CHANGE] Change default value for `blocks_storage.bucket_store.chunks_cache.memcached.timeout` to `450ms` to increase use of cached data. #2035
* [CHANGE] Remove setting `server.grpc_server_max_recv_msg_size` and `server.grpc_server_max_send_msg_size` to 100MB, since it is the default now, see #1884. #2300
* [FEATURE] Add `mimir-continuous-test` in smoke-test mode. Use `helm test` to run a smoke test of the read + write path.
* [FEATURE] Add meta-monitoring via the Grafana Agent Kubernetes operator: scrape metrics and collect logs from Mimir pods and ship them to a remote. #2068
* [ENHANCEMENT] Update memcached statefulset manifest #2321
  - Added imagePullSecrets block to pull images from private registry
  - Added resources block for memcachedExporter
* [ENHANCEMENT] ServiceMonitor object will now have default values based on release namesapce in the `namespace` and `namespaceSelector` fields. #2123
* [ENHANCEMENT] Set the `namespace` metadata field for all kubernetes objects to enable using `--namespace` correctly with Helm even if the specified namespace does not exist. #2123
* [ENHANCEMENT] The new value `serviceMonitor.clusterLabel` controls whether to add a `cluster` label and with what content to ServiceMonitor metrics. #2125
* [ENHANCEMENT] Set the flag `ingester.ring.instance-availability-zone` to `zone-default` for ingesters. This is the first step of introducing multi-zone ingesters. #2114
* [ENHANCEMENT] Add `mimir.structuredConfig` for adding and modifing `mimir.config` values after template evaulation. It can be used to alter individual values in the configuration and it's structured YAML instead of text. #2100
* [ENHANCEMENT] Add `global.podAnnotations` which can add POD annotations to PODs directly controlled by this chart (mimir services, nginx). #2099
* [ENHANCEMENT] Introduce the value `configStorageType` which can be either `ConfigMap` or `Secret`. This value sets where to store the Mimir/GEM application configuration. When using the value `ConfigMap`, make sure that any secrets, passwords, keys are injected from the environment from a separate `Secret`. See also: #2031, #2017. #2089
* [ENHANCEMENT] Add `global.extraEnv` and `global.extraEnvFrom` to values. This enables setting common environment variables and common injection of secrets to the POD environment of Mimir/GEM services and Nginx. Memcached and minio are out of scope for now. #2031
* [ENHANCEMENT] Add `extraEnvFrom` capability to all Mimir services to enable injecting secrets via environment variables. #2017
* [ENHANCEMENT] Enable `-config.expand-env=true` option in all Mimir services to be able to take secrets/settings from the environment and inject them into the Mimir configuration file. #2017
* [ENHANCEMENT] Add a simple test for enterprise installation #2027
* [ENHANCEMENT] Check for the containerSecurityContext in values file. #2112
* [ENHANCEMENT] Add `NOTES.txt` to show endpoints URLs for the user at install/upgrade. #2189
* [ENHANCEMENT] Add ServiceMonitor for overrides-exporter. #2068
* [ENHANCEMENT] Add `nginx.resolver` for allow custom resolver in nginx configuration and `nginx.extraContainers` which allow add side containers to the nginx deployment #2196

## 2.1.0

* [ENHANCEMENT] Bump image version to 2.1 #2001
  - For Grafana Mimir, see the release notes here: [Grafana Mimir 2.1](https://grafana.com/docs/mimir/latest/release-notes/v2.1/)
  - For Grafana Enterprise Metrics, see the release notes here: [Grafana Enterprise Metrics 2.1](https://grafana.com/docs/enterprise-metrics/v2.1.x/release-notes/v2-1/)
* [ENHANCEMENT] Disable `ingester.ring.unregister-on-shutdown` and `distributor.extend-writes` #1994
  - This will prevent resharding every series during a rolling ingester restart
  - Under some circumstances the previous values (both enabled) could cause write path degredation during rolling restarts
* [ENHANCEMENT] Add support for the results cache used by the query frontend #1993
  - This will result in additional resource usage due to the addition of one or
    more memcached replicas. This applies when using small.yaml, large.yaml,
    capped-large.yaml, capped-small.yaml, or when setting
    `memcached-results.enabled=true`
* [BUGFIX] Set up using older bitnami chart repository for memcached as old charts were deleted from the current one. #1998
* [BUGFIX] Use grpc round-robin for distributor clients in GEM gateway and self-monitoring
  - This utilizes an additional headless service for the distributor pods

## 2.0.14

* [BUGFIX] exclude headless services from ServiceMonitors to prevent duplication of prometheus scrape targets #1308

## 2.0.13

* [ENHANCEMENT] Removed `rbac.create` option. #1317

## 2.0.12

* [ENHANCEMENT] Add memberlist named port to container spec. #1311

## 2.0.11

* [ENHANCEMENT] Turn `ruler` and `override-exporter` into optional components. #1304

## 2.0.10

* [ENHANCEMENT] Reorder some values for consistency. #1302
* [BUGFIX] Add missing `admin_api.env`, `gateway.env` and `overrides_exporter.env` values. #1302
* [BUGFIX] Remove `<service>.extraPorts` from values as it has no effect. #1302

## 2.0.9

* [ENHANCEMENT] Disable gateway ingress by default. #1303
* [BUGFIX] Fix null port at gateway ingress definition. #1303

## 2.0.8

* [ENHANCEMENT] Add validation if `activity_tracker.filepath` is missing in `mimir.config`. #1290
* [ENHANCEMENT] Add validation if `server.http_listen_port` or `server.grpc_listen_port` is set in `mimir.config`. #1290
* [BUGFIX] Add missing empty array definition for `extraVolumeMounts` in admin_api, gateway and override-exporter. #1290
* [BUGFIX] Fix wrong template called in nginx helper. #1290

## 2.0.7

* [ENHANCEMENT] Add option to modify the port for the GEM gateway service. #1270

## 2.0.6

* [ENHANCEMENT] Add option for an ingress on GEM gateway. #1266

## 2.0.5

* [BUGFIX] Use new component name system for gateway ingress. This regression has been introduced with #1203. #1260

## 2.0.4

* [ENHANCEMENT] Determine PodDisruptionBudget APIVersion based on running version of k8s #1229

## 2.0.3

* [ENHANCEMENT] Update README.md with helm-docs version 1.8.1 instead of old 1.4.0. #1230

## 2.0.2

* [ENHANCEMENT] Update Grafana Enterprise Metrics docker image tag to v2.0.1 #1241

## 2.0.1

* [BUGFIX] Honor `global.clusterDomain` when referencing internal services, e.g. alertmanager or nginx gateway. #1227

## 2.0.0

* [CHANGE] **Breaking** for existing users of `mimir-distributed`: the naming convention is changed to have shorter resource names, as in `<release>-mimir-distributed-store-gateway` is now just `<release>-mimir-store-gateway`. To have the previous names, please specify `nameOverride: mimir-distributed` in the values. #1203
* [CHANGE] The chart `enterprise-metrics` is renamed to `mimir-distributed`. #1203
* [CHANGE] **Breaking** Configuration for Grafana Enterprise Metrics is now in the value `mimir.config` as a helm template **string**.
  Please consult the [Grafana Enterprise Migration Guide](https://grafana.com/docs/enterprise-metrics/latest/migrating-from-gem-1.7/) to learn more about how to upgrade the configuration.
  Except for the following parameters specified as command line parameters in the Pod templates,
  everything is now set in this string-typed value, giving a definitive source of configuration.
  Exceptions:
    > The `-target=` must be provided individually.\
    The `-config.file=` obviously.\
    User defined arguments from `.<service>.extraArgs`.
* [CHANGE] **Breaking** Kubernetes object labels now follow the [kubernetes standard](https://kubernetes.io/docs/concepts/overview/working-with-objects/common-labels/) (e.g. `app.kubernetes.io/component=ingester`). To enable smooth upgrade and compatibility with previous Grafana Enterprise Metrics Helm chart, the value `enterprise.legacyLabels` should be set to `true`.
* [CHANGE] **Breaking** Ingesters only support `StatefulSet` from now on as chunks storage was removed in favour of blocks storage.
* [CHANGE] **Breaking** Compactor is a required component, the value `compactor.enabled` is removed.
* [CHANGE] **Breaking** The configuration parameter `server.http_listen_port` and `server.grpc_listen_port` cannot be changed from their defaults.
* [CHANGE] The default for `ingester.ring.replication_factor` is now 3 and there will be 3 ingesters started even with the default `values.yaml`.
  On the other hand, Pod anti affinity is turned off by default to allow single node deployment.
* [FEATURE] Upgrade to [Grafana Enterprise Metrics v2.0.0](https://grafana.com/docs/enterprise-metrics/v2.0.x/)
* [FEATURE] Reworked chart to enable installing Grafana Mimir open source software version without licensed features.
* [FEATURE] Added the value `nameOverride` to enable migration from Cortex helm chart.
* [FEATURE] The alertmanager can be disabled with `alertmanager.enabled: false`, to support the use case of external alertmanager.
* [FEATURE] Added definitions of `ServiceMonitor` objects for Prometheus monitoring. Configuration is done via the `serviceMonitor` values. This enables partial functionality of Grafana Mimir dashboards out of the box - without alerts and recording rules pre-loaded.
* [ENHANCEMENT] Minio bucket creation is not tied to `admin-api` anymore, moved to its own job `templates/minio/create-bucket-job.yaml`.
* [BUGFIX] `.<service>.PodDisruptionBudget` was not working. Added template definition for all services. Pod disruption budget is enabled for the ingesters and store-gateways by default.
* [BUGFIX] Fix typo in value `.alertmanager.statefulset` to `.alertmanager.statefulSet`.
* [BUGFIX] Remove unused value `.useExternalLicense`.

## Entries from enterprise-metrics chart

## 1.8.1

* [ENHANCEMENT] Support Grafana Mimir monitoring mixin labels by setting container names to the component names.
  This will make it easier to select different components in cadvisor metrics.
  Previously, all containers used "enterprise-metrics" as the container name.
  Now, for example, the ingester Pod will have a container name "ingester" rather than "enterprise-metrics".

## 1.8.0

* [FEATURE] Upgrade to [Grafana Enterprise Metrics v1.7.0](https://grafana.com/docs/metrics-enterprise/latest/downloads/#v170----january-6th-2022).

## 1.7.3

* [BUGFIX] Alertmanager does not fail anymore to load configuration via the API. #945

## 1.7.2

* [CHANGE] The Ingester statefulset now uses podManagementPolicy Parallel, upgrading requires recreating the statefulset #920

## 1.7.1

* [BUGFIX] Remove chunks related default limits. #867

## 1.7.0

* [FEATURE] Upgrade to [Grafana Enterprise Metrics v1.6.1](https://grafana.com/docs/metrics-enterprise/latest/downloads/#v161----november-18th-2021). #839

## 1.6.0

* [FEATURE] Upgrade to [Grafana Enterprise Metrics v1.5.1](https://grafana.com/docs/metrics-enterprise/latest/downloads/#v151----september-21st-2021). #729
* [CHANGE] Production values set the ingester replication factor to three to avoid data loss.
  The resource calculations of these values already factored in this replication factor but did not apply it in the configuration.
  If you have not reduced the compute resources in these values then this change should have no impact besides increased resilience to ingester failure.
  If you have reduced the compute resources, consider increasing them back to the recommended values before installing this version. #729

## 1.5.6

* [BUGFIX] YAML exports are no longer included as part of the Helm chart. #726

## 1.5.5

* [BUGFIX] Ensure all PodSpecs have configurable initContainers. #708

## 1.5.4

* [BUGFIX] Adds a `Service` resource for the Compactor Pods and adds Compactor to the default set of gateway proxy URLs. In previous chart versions the Compactor would not show up in the GEM plugin "Ring Health" tab because the gateway did not know how to reach Compactor. #714

## 1.5.3

* [BUGFIX] This change does not affect single replica deployments of the
  admin-api but does fix the potential for an inconsistent state when
  running with multiple replicas of the admin-api and experiencing
  parallel writes for the same objects. #675

## 1.5.2

* [CHANGE] Removed all references to Consul in the yaml files since GEM will be focused on deploying with memberlist. Deleted the multi-kv-consul-primary-values.yaml and multi-kv-memberlist-primary-values.yaml files since they assume you're running Consul as your primary or second kvstore. #674

## 1.5.1

* [BUGFIX] Unused `ingress` configuration section removed from `values.yaml`. #658

## 1.5.0

* [FEATURE] Upgrade to [Grafana Enterprise Metrics v1.5.0](https://grafana.com/docs/metrics-enterprise/latest/downloads/#v150----august-24th-2021). #641

## 1.4.7

* [CHANGE] Enabled enterprise authentication by default.
  > **Breaking:** This change can cause losing access to the GEM cluster in case `auth.type` has not
  > been set explicitly.
  > This is a security related change and therefore released in a patch release.

## 1.4.6

* [FEATURE] Run an instance of the GEM overrides-exporter by default. #590

## 1.4.5

* [BUGFIX] Add `memberlist.join` configuration to the ruler. #618

## 1.4.4

* [CHANGE] Removed livenessProbe configuration as it can often be more detrimental than having none. Users can still configure livenessProbes with the per App configuration hooks. #594

## 1.4.3

* [ENHANCEMENT] Added values files for installations that require setting resource limits. #583

## 1.4.2

* [CHANGE] The compactor data directory configuration has been corrected to `/data`. #562
  > **Note:** The compactor is stateless and no data stored in the existing data directory needs to be moved in order to facilitate this upgrade.
  > For more information, refer to the [Cortex Compactor documentation](https://cortexmetrics.io/docs/blocks-storage/compactor/).
* [FEATURE] Upgrade to [Grafana Enterprise Metrics v1.4.2](https://grafana.com/docs/metrics-enterprise/latest/downloads/#v142----jul-21st-2021) #562

## 1.4.1

* [BUGFIX] Fixed DNS address of distributor client for self-monitoring. #569

## 1.4.0

* [CHANGE] Use updated querier response compression configuration, changed in 1.4.0. #524
* [CHANGE] Use updated alertmanager storage configuration, changed in 1.4.0. #524
* [FEATURE] Upgrade to [Grafana Enterprise Metrics v1.4.1](https://grafana.com/docs/metrics-enterprise/latest/downloads/#v141----june-29th-2021). #524
* [FEATURE] Enable [GEM self-monitoring](https://grafana.com/docs/metrics-enterprise/latest/self-monitoring/). #524

## 1.3.5

* [CHANGE] The GRPC port on the query-frontend and store-gateway Kubernetes Services have been changed to match the naming of all other services. #523
* [FEATURE] Expose GRPC port on all GEM services. #523

## 1.3.4

* [BUGFIX] Removed symlinks from chart to fix Rancher repository imports. #504

## 1.3.3

* [FEATURE] The GEM config now uses the `{{ .Release.Name }}` variable as the default value for `cluster_name` which removes the need to additionally override this setting during an initial install. #500

## 1.3.2

* [FEATURE] Chart memcached dependencies are now at the latest release. This includes the memcached and the related exporter. #467

## 1.3.1

* [BUGFIX] Use non-deprecated alertmanager flags for cluster peers. #441
* [BUGFIX] Make store-gateway Service not headless. #441

## 1.3.0

* [FEATURE] Upgrade to [Grafana Enterprise Metrics v1.3.0](https://grafana.com/docs/metrics-enterprise/latest/downloads/#v130----april-26th-2021). #415

## 1.2.0

* [CHANGE] The chart now uses memberlist for the ring key-value store removing the need to run Consul. #340
  > **Warning:** Existing clusters will need to follow an upgrade procedure.
  > **Warning:** Existing clusters should first be upgraded to `v1.1.1` and use that version for migration before upgrading to `v1.2.0`.
  To upgrade to using memberlist:
  1. Ensure you are running the `v1.1.1` version of the chart.
  2. Deploy runtime `multi_kv_config` to use Consul as a primary and memberlist as the secondary key-value store.
     The values for such a change can be found in the [`multi-kv-consul-primary-values.yaml`](./multi-kv-consul-primary-values.yaml).
  3. Verify the configuration is in use by querying the [Configuration](https://cortexmetrics.io/docs/api/#configuration) HTTP API endpoint.
  4. Deploy runtime `multi_kv_config` to use memberlist as the primary and Consul as the secondary key-value store.
     The values for such a change can be found in [`multi-kv-memberlist-primary-values.yaml`](./multi-kv-memberlist-primary-values.yaml)
  5. Verify the configuration is in use by querying the [Configuration](https://cortexmetrics.io/docs/api/#configuration) HTTP API endpoint.
  6. Deploy `v1.2.0` helm chart which configures memberlist as the sole key-value store and removes the Consul resources.

## 1.1.1

* [FEATURE] Facilitate some runtime configuration of microservices. #342
* [FEATURE] Upgrade to [Grafana Enterprise Metrics v1.2.0](https://grafana.com/docs/metrics-enterprise/latest/downloads/#v120----march-10-2021). #342

## 1.1.0

* [CHANGE] The memcached chart from the deprecated Helm stable repository has been removed and replaced with a Bitnami chart. #333
  > **Warning:** This change will result in the cycling of your memcached Pods and will invalidate the existing cache.
* [CHANGE] Memcached Pod resource limits have been lowered to match requests. #333
* [FEATURE] YAML exports have been created for all chart values files. #333
* [BUGFIX] The values for the querier/ruler/store-gateway `-<prefix>.memcached.max-item-size` have been corrected to match the limit configured on the memcached server. #333

## 1.0.0

* [FEATURE] Initial versioned release. ##168

## Entries from mimir-distributed chart

## 0.1.8

* [BUGFIX] Fix nginx routing for rules and expose buildinfo. #1233

## 0.1.7

* [BUGFIX] Remove misplaced config value and add affinity rules in `capped-small.yaml` and `capped-large.yaml`. #1225

## 0.1.6

* [CHANGE] **Breaking** Compactor is a required component, the value `compactor.enabled` is removed. #1193
* [FEATURE] The alertmanager can be disabled with `alertmanager.enabled: false`, to support the use case of external alertmanager. #1193

## 0.1.5

* [BUGFIX] Fix labels for Mimir dashboards. #1190

## 0.1.4

* [BUGFIX] Fix documentation link missing slash. #1177

## 0.1.3

* [FEATURE] Add ServiceMonitor definitions. #1156

## 0.1.2

* [BUGFIX] Fix the naming of minio configmap and secret in the parent chart. #1152

## 0.1.1

* [BUGFIX] CI fixes. #1144

## 0.1.0

* [FEATURE] Initial commit, Mimir only, derived from `enterprise-metrics` chart. #1141<|MERGE_RESOLUTION|>--- conflicted
+++ resolved
@@ -80,11 +80,8 @@
 * [ENHANCEMENT] Make the PSP template configurable via `rbac.podSecurityPolicy`. #7190
 * [ENHANCEMENT] Recording rules: add native histogram recording rules to `cortex_request_duration_seconds`. #7528
 * [ENHANCEMENT] Make the port used in ServiceMonitor for kube-state-metrics configurable. #7507
-<<<<<<< HEAD
 * [ENHANCEMENT] The new value `metaMonitoring.grafanaAgent.logs.clusterLabel` controls whether to add a `cluster` label and with what content to PodLogs logs. #7764
-=======
 * [ENHANCEMENT] Produce a clearer error messages when multiple X-Scope-OrgID headers are present. #7704
->>>>>>> 862fce64
 * [BUGFIX] Metamonitoring: update dashboards to drop unsupported `step` parameter in targets. #7157
 * [BUGFIX] Recording rules: drop rules for metrics removed in 2.0: `cortex_memcache_request_duration_seconds` and `cortex_cache_request_duration_seconds`. #7514
 * [BUGFIX] Store-gateway: setting "resources.requests.memory" with a quantity that used power-of-ten SI suffix, caused an error. #7506
