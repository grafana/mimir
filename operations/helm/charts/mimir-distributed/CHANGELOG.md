--- conflicted
+++ resolved
@@ -31,6 +31,7 @@
 * [CHANGE] Reduce `-server.grpc-max-concurrent-streams` from 1000 to 500 for ingester and to 100 for all components. #5666
 * [ENHANCEMENT] Update the `rollout-operator` subchart to `0.9.1`. #6022 #6110
 * [BUGFIX] Let the unified gatway/nginx config listen on IPv6 as well. Followup to #5948. #6204
+* [ENHANCEMENT] Support creation of HorizontalPodAutoscalers #4229
 
 ## 5.1.0
 
@@ -132,13 +133,7 @@
 * [ENHANCEMENT] Add ability to manage PrometheusRule for metamonitoring with Prometheus operator from the Helm chart. The alerts are disabled by default but can be enabled with `prometheusRule.mimirAlerts` set to `true`. To enable the default rules, set `mimirRules` to `true`. #2134 #2609
 * [ENHANCEMENT] Update memcached image to `memcached:1.6.17-alpine`. #3914
 * [ENHANCEMENT] Update minio subchart to `5.0.4`. #3942
-<<<<<<< HEAD
-* [ENHANCEMENT] Allow NGINX error log level to be overidden and access log to be disabled. #4230
-* [ENHANCEMENT] Support creation of HorizontalPodAutoscalers #4229
-* [BUGFIX] Enable `rollout-operator` to use PodSecurityPolicies if necessary
-=======
 * [BUGFIX] Enable `rollout-operator` to use PodSecurityPolicies if necessary. #3686
->>>>>>> b9335fb1
 * [BUGFIX] Fixed gateway's checksum/config when using nginx #3780
 * [BUGFIX] Disable gateway's serviceMonitor when using nginx #3781
 * [BUGFIX] Expose OTLP ingestion in the `gateway` NGINX configuration. #3851
