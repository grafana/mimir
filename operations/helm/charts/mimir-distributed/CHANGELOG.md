--- conflicted
+++ resolved
@@ -28,10 +28,6 @@
 
 ## main / unreleased
 
-<<<<<<< HEAD
-* [ENHANCEMENT] Support autoscaling/v2 HorizontalPodAutoscaler for nginx autoscaling starting with Kubernetes 1.23.
-* [BUGFIX] Do not set `securityContext` on Mimir components when `rbac.type` equals `scc` because doing so conflicts with OpenShift. #4272
-=======
 * [CHANGE] Ruler: changed ruler deployment max surge from `0` to `50%`, and max unavailable from `1` to `0`. #4381
 * [FEATURE] Add cache support for GEM's admin bucket. The cache will be enabled by default when you use the
   small.yaml, large.yaml, capped-small.yaml or capped-large.yaml Helm values file. #3740
@@ -41,7 +37,7 @@
 * [BUGFIX] Do not generate query-frontend-headless service if query scheduler is enabled. Fixes parity with jsonnet. #4353
 * [BUGFIX] Apply `clusterLabel` to ServiceMonitors for kube-state-metrics, kubelet, and cadvisor. #4126
 * [BUGFIX] Add http port in distributor headless service. Fixes parity with jsonnet. #4392
->>>>>>> 626f0bef
+* [BUGFIX] Do not set user identities in `securityContext` on Mimir components when `rbac.type` equals `scc` because doing so conflicts with OpenShift security context constraints. #4272
 
 ## 4.2.0
 
