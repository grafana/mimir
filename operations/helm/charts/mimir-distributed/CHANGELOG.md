--- conflicted
+++ resolved
@@ -29,12 +29,9 @@
 ## main / unreleased
 
 * [ENHANCEMENT] Distributor: dynamically set `GOMAXPROCS` based on the CPU request. This should reduce distributor CPU utilization, assuming the CPU request is set to a value close to the actual utilization. #5588
-<<<<<<< HEAD
-* [BUGFIX] Fix `global.podLabels` causing invalid indentation. #5625
-=======
 * [ENHANCEMENT] Querier: dynamically set `GOMAXPROCS` based on the CPU request. This should reduce noisy neighbour issues created by the querier, whose CPU utilization could eventually saturate the Kubernetes node if unbounded. #5646
 * [ENHANCEMENT] Sets the `appProtocol` value to `tcp` for the `gossip-ring-svc` service template. This allows memberlist to work with istio protocol selection. #5673
->>>>>>> 31afc687
+* [BUGFIX] Fix `global.podLabels` causing invalid indentation. #5625
 
 ## 5.0.0
 
