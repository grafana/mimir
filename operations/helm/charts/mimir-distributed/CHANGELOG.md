--- conflicted
+++ resolved
@@ -34,13 +34,10 @@
 * [CHANGE] Reduce `-server.grpc-max-concurrent-streams` from 1000 to 500 for ingester and to 100 for all components. #5666
 * [CHANGE] Changed default `clusterDomain` from `cluster.local` to `cluster.local.` to reduce the number of DNS lookups made by Mimir. #6389
 * [CHANGE] Change the default timeout used for index-queries caches from `200ms` to `450ms`. #6786
-<<<<<<< HEAD
 * [CHANGE] Querier: Increase `JAEGER_REPORTER_MAX_QUEUE_SIZE` from the default (100) to 5000, to avoid dropping tracing spans. #7068
 * [CHANGE] Store-gateway: Increase `JAEGER_REPORTER_MAX_QUEUE_SIZE` from the default (100) to 1000, to avoid dropping tracing spans. #7068
-=======
 * [FEATURE] Added option to enable StatefulSetAutoDeletePVC for StatefulSets for compactor, ingester, store-gateway, and alertmanager via `*.persistance.enableRetentionPolicy`, `*.persistance.whenDeleted`, and `*.persistance.whenScaled`. #6106
 * [FEATURE] Add pure Ingress option instead of the gateway service. #6932
->>>>>>> b5334584
 * [ENHANCEMENT] Update the `rollout-operator` subchart to `0.10.0`. #6022 #6110 #6558 #6681
 * [ENHANCEMENT] Add support for not setting replicas for distributor, querier, and query-frontend. #6373
 * [ENHANCEMENT] Make Memcached connection limit configurable. #6715
