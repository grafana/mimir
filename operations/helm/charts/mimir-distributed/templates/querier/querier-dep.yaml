--- conflicted
+++ resolved
@@ -111,7 +111,6 @@
             {{- toYaml .Values.querier.containerSecurityContext | nindent 12 }}
           {{- $defaultEnv := list }}
           {{- $cpu_request := dig "requests" "cpu" nil .Values.querier.resources }}
-<<<<<<< HEAD
           {{- $goml := include "mimir.gomemlimit" (dict "ctx" . "component" "querier") }}
           {{- if or .Values.global.extraEnv .Values.querier.env $cpu_request $goml }}
           env:
@@ -140,12 +139,10 @@
             {{- with .Values.querier.extraEnvFrom }}
               {{- toYaml . | nindent 12 }}
             {{- end }}
-=======
           {{- if $cpu_request }}
             {{- $cpu_request_doubled := include "mimir.parseCPU" (dict "value" $cpu_request) | float64 | mulf 2 | ceil }}
             {{- $cpu_request_plus_four := include "mimir.parseCPU" (dict "value" $cpu_request) | float64 | addf 4 | ceil }}
             {{- $defaultEnv = mustAppend $defaultEnv (dict "name" "GOMAXPROCS" "value" (max $cpu_request_doubled $cpu_request_plus_four | toString)) }}
->>>>>>> 2cfebb98
           {{- end }}
           {{- include "mimir.lib.containerEnv" (dict "ctx" . "component" "querier" "env" $defaultEnv) | nindent 10 }}
 {{- if .Values.querier.extraContainers }}
