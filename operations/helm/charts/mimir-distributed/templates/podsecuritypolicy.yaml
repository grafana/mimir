--- conflicted
+++ resolved
@@ -5,12 +5,9 @@
   name: {{ include "mimir.resourceName" (dict "ctx" .) }}
   labels:
     {{- include "mimir.labels" (dict "ctx" .) | nindent 4 }}
-<<<<<<< HEAD
-=======
   namespace: {{ .Release.Namespace | quote }}
   annotations:
     "seccomp.security.alpha.kubernetes.io/allowedProfileNames": runtime/default
->>>>>>> a61ea757
 spec:
   privileged: false
   allowPrivilegeEscalation: false
