{{/* vim: set filetype=mustache: */}}
{{/*
Expand the name of the chart.
*/}}
{{- define "mimir.name" -}}
{{- default ( include "mimir.infixName" . ) .Values.nameOverride | trunc 63 | trimSuffix "-" -}}
{{- end -}}

{{/*
Create a default fully qualified app name.
We truncate at 63 chars because some Kubernetes name fields are limited to this (by the DNS naming spec).
If release name contains chart name it will be used as a full name.
*/}}
{{- define "mimir.fullname" -}}
{{- if .Values.fullnameOverride -}}
{{- .Values.fullnameOverride | trunc 63 | trimSuffix "-" -}}
{{- else -}}
{{- $name := default ( include "mimir.infixName" . ) .Values.nameOverride -}}
{{- if contains $name .Release.Name -}}
{{- .Release.Name | trunc 63 | trimSuffix "-" -}}
{{- else -}}
{{- printf "%s-%s" .Release.Name $name | trunc 63 | trimSuffix "-" -}}
{{- end -}}
{{- end -}}
{{- end -}}

{{/*
Calculate the infix for naming
*/}}
{{- define "mimir.infixName" -}}
{{- if and .Values.enterprise.enabled .Values.enterprise.legacyLabels -}}enterprise-metrics{{- else -}}mimir{{- end -}}
{{- end -}}

{{/*
Calculate the gateway url
*/}}
{{- define "mimir.gatewayUrl" -}}
{{- if eq (include "mimir.gateway.isEnabled" . ) "true" -}}
http://{{ include "mimir.gateway.service.name" . }}.{{ .Release.Namespace }}.svc:{{ .Values.gateway.service.port | default (include "mimir.serverHttpListenPort" . ) }}
{{- else -}}
http://{{ template "mimir.fullname" . }}-nginx.{{ .Release.Namespace }}.svc:{{ .Values.nginx.service.port }}
{{- end -}}
{{- end -}}

{{/*
Create chart name and version as used by the chart label.
*/}}
{{- define "mimir.chart" -}}
{{- printf "%s-%s" .Chart.Name .Chart.Version | replace "+" "_" | trunc 63 | trimSuffix "-" -}}
{{- end -}}

{{/*
Calculate image name based on whether enterprise features are requested
*/}}
{{- define "mimir.imageReference" -}}
{{- if .Values.enterprise.enabled -}}{{ .Values.enterprise.image.repository }}:{{ .Values.enterprise.image.tag }}{{- else -}}{{ .Values.image.repository }}:{{ .Values.image.tag }}{{- end -}}
{{- end -}}

{{/*
For compatibility and to support upgrade from enterprise-metrics chart calculate minio bucket name
*/}}
{{- define "mimir.minioBucketPrefix" -}}
{{- if .Values.enterprise.legacyLabels -}}enterprise-metrics{{- else -}}mimir{{- end -}}
{{- end -}}

{{/*
Create the name of the service account
*/}}
{{- define "mimir.serviceAccountName" -}}
{{- if .Values.serviceAccount.create -}}
    {{ default (include "mimir.fullname" .) .Values.serviceAccount.name }}
{{- else -}}
    {{ default "default" .Values.serviceAccount.name }}
{{- end -}}
{{- end -}}

{{/*
Create the app name for clients. Defaults to the same logic as "mimir.fullname", and default client expects "prometheus".
*/}}
{{- define "client.name" -}}
{{- if .Values.client.name -}}
{{- .Values.client.name -}}
{{- else if .Values.client.fullnameOverride -}}
{{- .Values.client.fullnameOverride | trunc 63 | trimSuffix "-" -}}
{{- else -}}
{{- $name := default "prometheus" .Values.client.nameOverride -}}
{{- if contains $name .Release.Name -}}
{{- .Release.Name | trunc 63 | trimSuffix "-" -}}
{{- else -}}
{{- printf "%s-%s" .Release.Name $name | trunc 63 | trimSuffix "-" -}}
{{- end -}}
{{- end -}}
{{- end -}}

{{/*
Calculate the config from structured and unstructured text input
*/}}
{{- define "mimir.calculatedConfig" -}}
{{ tpl (mergeOverwrite (include "mimir.unstructuredConfig" . | fromYaml) .Values.mimir.structuredConfig | toYaml) . }}
{{- end -}}

{{/*
Calculate the config from the unstructured text input
*/}}
{{- define "mimir.unstructuredConfig" -}}
{{ include (print $.Template.BasePath "/_config-render.tpl") . }}
{{- end -}}

{{/*
The volume to mount for mimir configuration
*/}}
{{- define "mimir.configVolume" -}}
{{- if eq .Values.configStorageType "Secret" -}}
secret:
  secretName: {{ tpl .Values.externalConfigSecretName . }}
{{- else if eq .Values.configStorageType "ConfigMap" -}}
configMap:
  name: {{ tpl .Values.externalConfigSecretName . }}
  items:
    - key: "mimir.yaml"
      path: "mimir.yaml"
{{- end -}}
{{- end -}}

{{/*
Internal servers http listen port - derived from Mimir default
*/}}
{{- define "mimir.serverHttpListenPort" -}}
{{ (((.Values.mimir).structuredConfig).server).http_listen_port | default "8080" }}
{{- end -}}

{{/*
Internal servers grpc listen port - derived from Mimir default
*/}}
{{- define "mimir.serverGrpcListenPort" -}}
{{ (((.Values.mimir).structuredConfig).server).grpc_listen_port | default "9095" }}
{{- end -}}

{{/*
Alertmanager cluster bind address
*/}}
{{- define "mimir.alertmanagerClusterBindAddress" -}}
{{- if (include "mimir.calculatedConfig" . | fromYaml).alertmanager -}}
{{ (include "mimir.calculatedConfig" . | fromYaml).alertmanager.cluster_bind_address | default "" }}
{{- end -}}
{{- end -}}

{{- define "mimir.chunksCacheAddress" -}}
dns+{{ template "mimir.fullname" . }}-chunks-cache.{{ .Release.Namespace }}.svc:{{ (index .Values "chunks-cache").port }}
{{- end -}}

{{- define "mimir.indexCacheAddress" -}}
dns+{{ template "mimir.fullname" . }}-index-cache.{{ .Release.Namespace }}.svc:{{ (index .Values "index-cache").port }}
{{- end -}}

{{- define "mimir.metadataCacheAddress" -}}
dns+{{ template "mimir.fullname" . }}-metadata-cache.{{ .Release.Namespace }}.svc:{{ (index .Values "metadata-cache").port }}
{{- end -}}

{{- define "mimir.resultsCacheAddress" -}}
dns+{{ template "mimir.fullname" . }}-results-cache.{{ .Release.Namespace }}.svc:{{ (index .Values "results-cache").port }}
{{- end -}}

{{- define "mimir.adminCacheAddress" -}}
dns+{{ template "mimir.fullname" . }}-admin-cache.{{ .Release.Namespace }}.svc:{{ (index .Values "admin-cache").port }}
{{- end -}}

{{/*
Memberlist bind port
*/}}
{{- define "mimir.memberlistBindPort" -}}
{{ (((.Values.mimir).structuredConfig).memberlist).bind_port | default "7946" }}
{{- end -}}

{{/*
Resource name template
Params:
  ctx = . context
  component = component name (optional)
  rolloutZoneName = rollout zone name (optional)
*/}}
{{- define "mimir.resourceName" -}}
{{- $resourceName := include "mimir.fullname" .ctx -}}
{{- if .component -}}{{- $resourceName = printf "%s-%s" $resourceName .component -}}{{- end -}}
{{- if and (not .component) .rolloutZoneName -}}{{- printf "Component name cannot be empty if rolloutZoneName (%s) is set" .rolloutZoneName | fail -}}{{- end -}}
{{- if .rolloutZoneName -}}{{- $resourceName = printf "%s-%s" $resourceName .rolloutZoneName -}}{{- end -}}
{{- if gt (len $resourceName) 253 -}}{{- printf "Resource name (%s) exceeds kubernetes limit of 253 character. To fix: shorten release name if this will be a fresh install or shorten zone names (e.g. \"a\" instead of \"zone-a\") if using zone-awareness." $resourceName | fail -}}{{- end -}}
{{- $resourceName -}}
{{- end -}}

{{/*
Resource labels
Params:
  ctx = . context
  component = component name (optional)
  rolloutZoneName = rollout zone name (optional)
*/}}
{{- define "mimir.labels" -}}
{{- if .ctx.Values.enterprise.legacyLabels }}
{{- if .component -}}
app: {{ include "mimir.name" .ctx }}-{{ .component }}
{{- else -}}
app: {{ include "mimir.name" .ctx }}
{{- end }}
chart: {{ template "mimir.chart" .ctx }}
heritage: {{ .ctx.Release.Service }}
release: {{ .ctx.Release.Name }}

{{- else -}}

helm.sh/chart: {{ include "mimir.chart" .ctx }}
app.kubernetes.io/name: {{ include "mimir.name" .ctx }}
app.kubernetes.io/instance: {{ .ctx.Release.Name }}
{{- if .component }}
app.kubernetes.io/component: {{ .component }}
{{- end }}
{{- if .memberlist }}
app.kubernetes.io/part-of: memberlist
{{- end }}
{{- if .ctx.Chart.AppVersion }}
app.kubernetes.io/version: {{ .ctx.Chart.AppVersion | quote }}
{{- end }}
app.kubernetes.io/managed-by: {{ .ctx.Release.Service }}
{{- end }}
{{- if .rolloutZoneName }}
{{-   if not .component }}
{{-     printf "Component name cannot be empty if rolloutZoneName (%s) is set" .rolloutZoneName | fail }}
{{-   end }}
name: "{{ .component }}-{{ .rolloutZoneName }}" {{- /* Currently required for rollout-operator. https://github.com/grafana/rollout-operator/issues/15 */}}
rollout-group: {{ .component }}
zone: {{ .rolloutZoneName }}
{{- end }}
{{- end -}}

{{/*
POD labels
Params:
  ctx = . context
  component = name of the component
  memberlist = true if part of memberlist gossip ring
  rolloutZoneName = rollout zone name (optional)
*/}}
{{- define "mimir.podLabels" -}}
{{ with .ctx.Values.global.podLabels -}}
{{ toYaml . }}
{{ end }}
{{- if .ctx.Values.enterprise.legacyLabels }}
{{- if .component -}}
app: {{ include "mimir.name" .ctx }}-{{ .component }}
{{- if not .rolloutZoneName }}
name: {{ .component }}
{{- end }}
{{- end }}
{{- if .memberlist }}
gossip_ring_member: "true"
{{- end -}}
{{- if .component }}
target: {{ .component }}
release: {{ .ctx.Release.Name }}
{{- end }}
{{- else -}}
helm.sh/chart: {{ include "mimir.chart" .ctx }}
app.kubernetes.io/name: {{ include "mimir.name" .ctx }}
app.kubernetes.io/instance: {{ .ctx.Release.Name }}
app.kubernetes.io/version: {{ .ctx.Chart.AppVersion | quote }}
app.kubernetes.io/managed-by: {{ .ctx.Release.Service }}
{{- if .component }}
app.kubernetes.io/component: {{ .component }}
{{- end }}
{{- if .memberlist }}
app.kubernetes.io/part-of: memberlist
{{- end }}
{{- end }}
{{- $componentSection := include "mimir.componentSectionFromName" . | fromYaml }}
{{- with ($componentSection).podLabels }}
{{ toYaml . }}
{{- end }}
{{- if .rolloutZoneName }}
{{-   if not .component }}
{{-     printf "Component name cannot be empty if rolloutZoneName (%s) is set" .rolloutZoneName | fail }}
{{-   end }}
name: "{{ .component }}-{{ .rolloutZoneName }}" {{- /* Currently required for rollout-operator. https://github.com/grafana/rollout-operator/issues/15 */}}
rollout-group: {{ .component }}
zone: {{ .rolloutZoneName }}
{{- end }}
{{- end -}}

{{/*
POD annotations
Params:
  ctx = . context
  component = name of the component
*/}}
{{- define "mimir.podAnnotations" -}}
{{- if .ctx.Values.useExternalConfig }}
checksum/config: {{ .ctx.Values.externalConfigVersion }}
{{- else -}}
checksum/config: {{ include (print .ctx.Template.BasePath "/mimir-config.yaml") .ctx | sha256sum }}
{{- end }}
{{- with .ctx.Values.global.podAnnotations }}
{{ toYaml . }}
{{- end }}
{{- if .component }}
{{- if .ctx.Values.vaultAgent.enabled }}
{{- include "mimir.vaultAgent.annotations" (dict "ctx" .ctx "component" .component) }}
{{- end }}
{{- $componentSection := include "mimir.componentSectionFromName" . | fromYaml }}
{{- with ($componentSection).podAnnotations }}
{{ toYaml . }}
{{- end }}
{{- end }}
{{- end -}}

{{/*
Service selector labels
Params:
  ctx = . context
  component = name of the component
  rolloutZoneName = rollout zone name (optional)
*/}}
{{- define "mimir.selectorLabels" -}}
{{- if .ctx.Values.enterprise.legacyLabels }}
{{- if .component -}}
app: {{ include "mimir.name" .ctx }}-{{ .component }}
{{- end }}
release: {{ .ctx.Release.Name }}
{{- else -}}
app.kubernetes.io/name: {{ include "mimir.name" .ctx }}
app.kubernetes.io/instance: {{ .ctx.Release.Name }}
{{- if .component }}
app.kubernetes.io/component: {{ .component }}
{{- end }}
{{- end -}}
{{- if .rolloutZoneName }}
{{-   if not .component }}
{{-     printf "Component name cannot be empty if rolloutZoneName (%s) is set" .rolloutZoneName | fail }}
{{-   end }}
rollout-group: {{ .component }}
zone: {{ .rolloutZoneName }}
{{- end }}
{{- end -}}


{{/*
Alertmanager http prefix
*/}}
{{- define "mimir.alertmanagerHttpPrefix" -}}
{{- if (include "mimir.calculatedConfig" . | fromYaml).api }}
{{- (include "mimir.calculatedConfig" . | fromYaml).api.alertmanager_http_prefix | default "/alertmanager" -}}
{{- else -}}
{{- print "/alertmanager" -}}
{{- end -}}
{{- end -}}


{{/*
Prometheus http prefix
*/}}
{{- define "mimir.prometheusHttpPrefix" -}}
{{- if (include "mimir.calculatedConfig" . | fromYaml).api }}
{{- (include "mimir.calculatedConfig" . | fromYaml).api.prometheus_http_prefix | default "/prometheus" -}}
{{- else -}}
{{- print "/prometheus" -}}
{{- end -}}
{{- end -}}

{{/*
Cluster name that shows up in dashboard metrics
*/}}
{{- define "mimir.clusterName" -}}
{{ (include "mimir.calculatedConfig" . | fromYaml).cluster_name | default .Release.Name }}
{{- end -}}

{{/* Allow KubeVersion to be overridden. */}}
{{- define "mimir.kubeVersion" -}}
  {{- default .Capabilities.KubeVersion.Version .Values.kubeVersionOverride -}}
{{- end -}}

{{/* Get API Versions */}}
{{- define "mimir.podDisruptionBudget.apiVersion" -}}
  {{- if semverCompare ">= 1.21-0" (include "mimir.kubeVersion" .) -}}
    {{- print "policy/v1" -}}
  {{- else -}}
    {{- print "policy/v1beta1" -}}
  {{- end -}}
{{- end -}}

{{/*
mimir.componentSectionFromName returns the sections from the user .Values in YAML
that corresponds to the requested component. mimir.componentSectionFromName takes two arguments
  .ctx = the root context of the chart
  .component = the name of the component. mimir.componentSectionFromName uses an internal mapping to know
                which component lives where in the values.yaml
Examples:
  $componentSection := include "mimir.componentSectionFromName" (dict "ctx" . "component" "store-gateway") | fromYaml
  $componentSection.podLabels ...
*/}}
{{- define "mimir.componentSectionFromName" -}}
{{- $componentsMap := dict
  "admin-api" "admin_api"
  "admin-cache" "admin-cache"
  "alertmanager" "alertmanager"
  "chunks-cache" "chunks-cache"
  "compactor" "compactor"
  "continuous-test" "continuous_test"
  "distributor" "distributor"
  "gateway" "gateway"
  "gr-aggr-cache" "gr-aggr-cache"
  "gr-metricname-cache" "gr-metricname-cache"
  "graphite-querier" "graphite.querier"
  "graphite-write-proxy" "graphite.write_proxy"
  "index-cache" "index-cache"
  "ingester" "ingester"
  "memcached" "memcached"
  "metadata-cache" "metadata-cache"
  "nginx" "nginx"
  "overrides-exporter" "overrides_exporter"
  "querier" "querier"
  "query-frontend" "query_frontend"
  "query-scheduler" "query_scheduler"
  "results-cache" "results-cache"
  "ruler" "ruler"
  "smoke-test" "smoke_test"
  "store-gateway" "store_gateway"
  "tokengen" "tokengenJob"
-}}
{{- $componentSection := index $componentsMap .component -}}
{{- if not $componentSection -}}{{- printf "No component section mapping for %s not found in values; submit a bug report if you are a user, edit mimir.componentSectionFromName if you are a contributor" .component | fail -}}{{- end -}}
{{- $section := .ctx.Values -}}
{{- range regexSplit "\\." $componentSection -1 -}}
  {{- $section = index $section . -}}
  {{- if not $section -}}{{- printf "Component section %s not found in values; values: %s" . ($.ctx.Values | toJson | abbrev 100) | fail -}}{{- end -}}
{{- end -}}
{{- $section | toYaml -}}
{{- end -}}

{{/*
Return the Vault Agent pod annotations if enabled and required by the component
mimir.vaultAgent.annotations takes 2 arguments
  .ctx = the root context of the chart
  .component = the name of the component
*/}}
{{- define "mimir.vaultAgent.annotations" -}}
{{- $vaultEnabledComponents := dict
  "admin-api" true
  "alertmanager" true
  "compactor" true
  "distributor" true
  "gateway" true
  "ingester" true
  "overrides-exporter" true
  "querier" true
  "query-frontend" true
  "query-scheduler" true
  "ruler" true
  "store-gateway" true
-}}
{{- if hasKey $vaultEnabledComponents .component }}
vault.hashicorp.com/agent-inject: 'true'
vault.hashicorp.com/role: '{{ .ctx.Values.vaultAgent.roleName }}'
vault.hashicorp.com/agent-inject-secret-client.crt: '{{ .ctx.Values.vaultAgent.clientCertPath }}'
vault.hashicorp.com/agent-inject-secret-client.key: '{{ .ctx.Values.vaultAgent.clientKeyPath }}'
vault.hashicorp.com/agent-inject-secret-server.crt: '{{ .ctx.Values.vaultAgent.serverCertPath }}'
vault.hashicorp.com/agent-inject-secret-server.key: '{{ .ctx.Values.vaultAgent.serverKeyPath }}'
vault.hashicorp.com/agent-inject-secret-root.crt: '{{ .ctx.Values.vaultAgent.caCertPath }}'
{{- end}}
{{- end -}}

{{/*
Get the no_auth_tenant from the configuration
*/}}
{{- define "mimir.noAuthTenant" -}}
{{- (include "mimir.calculatedConfig" . | fromYaml).no_auth_tenant | default "anonymous" -}}
{{- end -}}

{{/*
Return if we should create a PodSecurityPolicy. Takes into account user values and supported kubernetes versions.
*/}}
{{- define "mimir.rbac.usePodSecurityPolicy" -}}
{{- and
      (
        or (semverCompare "< 1.24-0" (include "mimir.kubeVersion" .))
           (and (semverCompare "< 1.25-0" (include "mimir.kubeVersion" .)) .Values.rbac.forcePSPOnKubernetes124)
      )
      (and .Values.rbac.create (eq .Values.rbac.type "psp"))
-}}
{{- end -}}

{{/*
Return if we should create a SecurityContextConstraints. Takes into account user values and supported openshift versions.
*/}}
{{- define "mimir.rbac.useSecurityContextConstraints" -}}
{{- and .Values.rbac.create (eq .Values.rbac.type "scc") -}}
{{- end -}}

{{- define "mimir.remoteWriteUrl.inCluster" -}}
{{ include "mimir.gatewayUrl" . }}/api/v1/push
{{- end -}}

{{/*
Creates dict for zone-aware replication configuration
Params:
  ctx = . context
  component = component name
Return value:
  {
    zoneName: {
      affinity: <affinity>,
      nodeSelector: <nodeSelector>,
      replicas: <N>,
      storageClass: <S>
    },
    ...
  }
During migration there is a special case where an extra "zone" is generated with zonaName == "" empty string.
The empty string evaluates to false in boolean expressions so it is treated as the default (non zone-aware) zone,
which allows us to keep generating everything for the default zone.
*/}}
{{- define "mimir.zoneAwareReplicationMap" -}}
{{- $zonesMap := (dict) -}}
{{- $componentSection := include "mimir.componentSectionFromName" . | fromYaml -}}
<<<<<<< HEAD
{{- $defaultZone := (dict
  "affinity" $componentSection.affinity
  "nodeSelector" $componentSection.nodeSelector
  "replicas" ($componentSection.autoscaling.enabled | ternary $componentSection.autoscaling.minReplicas $componentSection.replicas)
  ) -}}
=======
{{- $defaultZone := (dict "affinity" $componentSection.affinity "nodeSelector" $componentSection.nodeSelector "replicas" $componentSection.replicas "storageClass" $componentSection.storageClass) -}}
>>>>>>> b9335fb1

{{- if $componentSection.zoneAwareReplication.enabled -}}
{{- $numberOfZones := len $componentSection.zoneAwareReplication.zones -}}
{{- if lt $numberOfZones 3 -}}
{{- fail "When zone-awareness is enabled, you must have at least 3 zones defined." -}}
{{- end -}}

{{- $requestedReplicas := ($componentSection.autoscaling.enabled | ternary $componentSection.autoscaling.minReplicas $componentSection.replicas) -}}
{{- if and (has .component (list "ingester" "alertmanager")) $componentSection.zoneAwareReplication.migration.enabled (not $componentSection.zoneAwareReplication.migration.writePath) -}}
{{- $requestedReplicas = $componentSection.zoneAwareReplication.migration.replicas }}
{{- end -}}
{{- $replicaPerZone := div (add $requestedReplicas $numberOfZones -1) $numberOfZones -}}

{{- range $idx, $rolloutZone := $componentSection.zoneAwareReplication.zones -}}
{{- $_ := set $zonesMap $rolloutZone.name (dict
  "affinity" (($rolloutZone.extraAffinity | default (dict)) | mergeOverwrite (include "mimir.zoneAntiAffinity" (dict "component" $.component "rolloutZoneName" $rolloutZone.name "topologyKey" $componentSection.zoneAwareReplication.topologyKey ) | fromYaml ) )
  "nodeSelector" ($rolloutZone.nodeSelector | default (dict) )
  "replicas" $replicaPerZone
  "storageClass" $rolloutZone.storageClass
  ) -}}
{{- end -}}
{{- if $componentSection.zoneAwareReplication.migration.enabled -}}
{{- if $componentSection.zoneAwareReplication.migration.scaleDownDefaultZone -}}
{{- $_ := set $defaultZone "replicas" 0 -}}
{{- end -}}
{{- $_ := set $zonesMap "" $defaultZone -}}
{{- end -}}

{{- else -}}
{{- $_ := set $zonesMap "" $defaultZone -}}
{{- end -}}
{{- $zonesMap | toYaml }}

{{- end -}}

{{/*
Calculate anti-affinity for a zone
Params:
  component = component name
  rolloutZoneName = name of the rollout zone
  topologyKey = topology key
*/}}
{{- define "mimir.zoneAntiAffinity" -}}
{{- if .topologyKey -}}
podAntiAffinity:
  requiredDuringSchedulingIgnoredDuringExecution:
    - labelSelector:
        matchExpressions:
          - key: rollout-group
            operator: In
            values:
              - {{ .component }}
          - key: zone
            operator: NotIn
            values:
              - {{ .rolloutZoneName }}
      topologyKey: {{ .topologyKey | quote }}
{{- else -}}
{}
{{- end -}}
{{- end -}}

{{/*
Calculate annotations with zone-awareness
Params:
  ctx = . context
  component = component name
  rolloutZoneName = rollout zone name (optional)
*/}}
{{- define "mimir.componentAnnotations" -}}
{{- $componentSection := include "mimir.componentSectionFromName" . | fromYaml -}}
{{- if and (or $componentSection.zoneAwareReplication.enabled $componentSection.zoneAwareReplication.migration.enabled) .rolloutZoneName }}
{{- $map := dict "rollout-max-unavailable" ($componentSection.zoneAwareReplication.maxUnavailable | toString) -}}
{{- toYaml (deepCopy $map | mergeOverwrite $componentSection.annotations) }}
{{- else -}}
{{ toYaml $componentSection.annotations }}
{{- end -}}
{{- end -}}


{{- define "mimir.var_dump" -}}
{{- . | mustToPrettyJson | printf "\nThe JSON output of the dumped var is: \n%s" | fail }}
{{- end -}}

<<<<<<< HEAD
{{/*
Returns the HorizontalPodAutoscaler API version for this verison of kubernetes.
*/}}
{{- define "mimir.hpa.version" -}}
{{- if semverCompare ">= 1.23-0" (include "mimir.kubeVersion" .) -}}
autoscaling/v2
{{- else -}}
autoscaling/v2beta1
{{- end -}}
=======

{{/*
siToBytes is used to convert Kubernetes byte units to bytes.
Only works for limited set of SI prefixes: Ki, Mi, Gi, Ti.

mimir.siToBytes takes 1 argument
  .value = the input value with SI unit
*/}}
{{- define "mimir.siToBytes" -}}
    {{- if (hasSuffix "Ki" .value) -}}
        {{- trimSuffix "Ki" .value | float64 | mul 1024 | ceil | int64 -}}
    {{- else if (hasSuffix "Mi" .value) -}}
        {{- trimSuffix "Mi" .value | float64 | mul 1048576 | ceil | int64 -}}
    {{- else if (hasSuffix "Gi" .value) -}}
        {{- trimSuffix "Gi" .value | float64 | mul 1073741824 | ceil | int64 -}}
    {{- else if (hasSuffix "Ti" .value) -}}
        {{- trimSuffix "Ti" .value | float64 | mul 1099511627776 | ceil | int64 -}}
    {{- else -}}
        {{- .value }}
    {{- end -}}
{{- end -}}

{{/*
parseCPU is used to convert Kubernetes CPU units to the corresponding float value of CPU cores.
The returned value is a string representation. If you need to do any math on it, please parse the string first.

mimir.parseCPU takes 1 argument
  .value = the Kubernetes CPU request value
*/}}
{{- define "mimir.parseCPU" -}}
    {{- $value_string := .value | toString -}}
    {{- if (hasSuffix "m" $value_string) -}}
        {{ trimSuffix "m" $value_string | float64 | mulf 0.001 -}}
    {{- else -}}
        {{- $value_string }}
    {{- end -}}
>>>>>>> b9335fb1
{{- end -}}<|MERGE_RESOLUTION|>--- conflicted
+++ resolved
@@ -519,15 +519,12 @@
 {{- define "mimir.zoneAwareReplicationMap" -}}
 {{- $zonesMap := (dict) -}}
 {{- $componentSection := include "mimir.componentSectionFromName" . | fromYaml -}}
-<<<<<<< HEAD
 {{- $defaultZone := (dict
   "affinity" $componentSection.affinity
   "nodeSelector" $componentSection.nodeSelector
   "replicas" ($componentSection.autoscaling.enabled | ternary $componentSection.autoscaling.minReplicas $componentSection.replicas)
+  "storageClass" $componentSection.storageClass
   ) -}}
-=======
-{{- $defaultZone := (dict "affinity" $componentSection.affinity "nodeSelector" $componentSection.nodeSelector "replicas" $componentSection.replicas "storageClass" $componentSection.storageClass) -}}
->>>>>>> b9335fb1
 
 {{- if $componentSection.zoneAwareReplication.enabled -}}
 {{- $numberOfZones := len $componentSection.zoneAwareReplication.zones -}}
@@ -612,7 +609,6 @@
 {{- . | mustToPrettyJson | printf "\nThe JSON output of the dumped var is: \n%s" | fail }}
 {{- end -}}
 
-<<<<<<< HEAD
 {{/*
 Returns the HorizontalPodAutoscaler API version for this verison of kubernetes.
 */}}
@@ -622,7 +618,6 @@
 {{- else -}}
 autoscaling/v2beta1
 {{- end -}}
-=======
 
 {{/*
 siToBytes is used to convert Kubernetes byte units to bytes.
@@ -659,5 +654,4 @@
     {{- else -}}
         {{- $value_string }}
     {{- end -}}
->>>>>>> b9335fb1
 {{- end -}}