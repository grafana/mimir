{{- if and .Values.query_frontend.enabled (not .Values.federation_frontend.disableOtherComponents) }}
apiVersion: apps/v1
kind: Deployment
metadata:
  name: {{ include "mimir.resourceName" (dict "ctx" . "component" "query-frontend") }}
  labels:
    {{- include "mimir.labels" (dict "ctx" . "component" "query-frontend") | nindent 4 }}
  annotations:
    {{- toYaml .Values.query_frontend.annotations | nindent 4 }}
  namespace: {{ .Release.Namespace | quote }}
spec:
  {{- if or (not .Values.query_frontend.kedaAutoscaling.enabled) (.Values.query_frontend.kedaAutoscaling.preserveReplicas) }}
  # If replicas is not number (when using values file it's float64, when using --set arg it's int64) and is false (i.e. null) don't set it
  {{- if or (or (kindIs "int64" .Values.query_frontend.replicas) (kindIs "float64" .Values.query_frontend.replicas)) (.Values.query_frontend.replicas) }}
  replicas: {{ .Values.query_frontend.replicas }}
  {{- end }}
  {{- end }}
  {{- with .Values.query_frontend.revisionHistoryLimit }}
  revisionHistoryLimit: {{ . }}
  {{- end }}
  selector:
    matchLabels:
      {{- include "mimir.selectorLabels" (dict "ctx" . "component" "query-frontend") | nindent 6 }}
  strategy:
    {{- toYaml .Values.query_frontend.strategy | nindent 4 }}
  template:
    metadata:
      labels:
        {{- include "mimir.podLabels" (dict "ctx" . "component" "query-frontend") | nindent 8 }}
      annotations:
        {{- include "mimir.podAnnotations" (dict "ctx" . "component" "query-frontend") | nindent 8 }}
      namespace: {{ .Release.Namespace | quote }}
    spec:
      serviceAccountName: {{ template "mimir.serviceAccountName" . }}
      {{- if .Values.query_frontend.priorityClassName }}
      priorityClassName: {{ .Values.query_frontend.priorityClassName }}
      {{- end }}
      securityContext:
        {{- include "mimir.lib.podSecurityContext" (dict "ctx" . "component" "query-frontend") | nindent 8 }}
      {{- with .Values.query_frontend.initContainers }}
      initContainers:
        {{- toYaml . | nindent 8 }}
      {{- end }}
      {{- if .Values.image.pullSecrets }}
      imagePullSecrets:
      {{- range .Values.image.pullSecrets }}
        - name: {{ . }}
      {{- end}}
      {{- end }}
      containers:
        - name: query-frontend
          image: {{ include "mimir.imageReference" (dict "ctx" . "component" "query-frontend") }}
          imagePullPolicy: {{ .Values.image.pullPolicy }}
          args:
            - "-target=query-frontend"
            - "-config.expand-env=true"
            - "-config.file=/etc/mimir/mimir.yaml"
            # Reduce the likelihood of queries hitting terminated query-frontends.
            - "-server.grpc.keepalive.max-connection-age=30s"
            - "-shutdown-delay=90s"
          {{- range $key, $value := .Values.query_frontend.extraArgs }}
            - -{{ $key }}={{ $value }}
          {{- end }}
          volumeMounts:
            {{- if .Values.query_frontend.extraVolumeMounts }}
              {{ toYaml .Values.query_frontend.extraVolumeMounts | nindent 12}}
            {{- end }}
            {{- if .Values.global.extraVolumeMounts }}
              {{ toYaml .Values.global.extraVolumeMounts | nindent 12}}
            {{- end }}
            - name: runtime-config
              mountPath: /var/{{ include "mimir.name" . }}
            {{- if .Values.enterprise.enabled }}
            - name: license
              mountPath: /license
            {{- end }}
            - name: config
              mountPath: /etc/mimir
            - name: storage
              mountPath: /data
              {{- if .Values.query_frontend.persistence.subPath }}
              subPath: {{ .Values.query_frontend.persistence.subPath }}
              {{- end }}
            - name: active-queries
              mountPath: /active-query-tracker
          ports:
            - name: http-metrics
              containerPort: {{ include "mimir.serverHttpListenPort" . }}
              protocol: TCP
            - name: grpc
              containerPort: {{ include "mimir.serverGrpcListenPort" . }}
              protocol: TCP
          livenessProbe:
            {{- toYaml .Values.query_frontend.livenessProbe | nindent 12 }}
          readinessProbe:
            {{- toYaml .Values.query_frontend.readinessProbe | nindent 12 }}
          resources:
            {{- toYaml .Values.query_frontend.resources | nindent 12 }}
          securityContext:
            {{- toYaml .Values.query_frontend.containerSecurityContext | nindent 12 }}
<<<<<<< HEAD
          {{- $goml := include "mimir.gomemlimit" (dict "ctx" . "component" "query-frontend") }}
          {{- if or .Values.global.extraEnv .Values.query_frontend.env $goml }}
          env:
            {{- with .Values.global.extraEnv }}
              {{- toYaml . | nindent 12 }}
            {{- end }}
            {{- with .Values.query_frontend.env }}
              {{- toYaml . | nindent 12 }}
            {{- end }}
            {{- if $goml }}
            - name: "GOMEMLIMIT"
              value: {{ $goml | toString | toYaml }}
            {{- end }}
          {{- end }}
          {{- if or .Values.global.extraEnvFrom .Values.query_frontend.extraEnvFrom }}
          envFrom:
            {{- with .Values.global.extraEnvFrom }}
              {{- toYaml . | nindent 12 }}
            {{- end }}
            {{- with .Values.query_frontend.extraEnvFrom }}
              {{- toYaml . | nindent 12 }}
            {{- end }}
          {{- end }}
=======
          {{- include "mimir.lib.containerEnv" (dict "ctx" . "component" "query-frontend") | nindent 10 }}
>>>>>>> 2cfebb98
{{- if .Values.query_frontend.extraContainers }}
{{ toYaml .Values.query_frontend.extraContainers | indent 8}}
{{- end }}
      {{- with .Values.query_frontend.nodeSelector }}
      nodeSelector:
        {{- toYaml . | nindent 8 }}
      {{- end }}
      {{- with .Values.query_frontend.affinity }}
      affinity:
        {{- toYaml . | nindent 8 }}
      {{- end }}
      {{- include "mimir.lib.topologySpreadConstraints" (dict "ctx" . "component" "query-frontend") | nindent 6 }}
      {{- with .Values.query_frontend.tolerations }}
      tolerations:
        {{- toYaml . | nindent 8 }}
      {{- end }}
      terminationGracePeriodSeconds: {{ .Values.query_frontend.terminationGracePeriodSeconds }}
      volumes:
        - name: config
          {{- include "mimir.configVolume" . | nindent 10 }}
        {{- if .Values.enterprise.enabled }}
        - name: license
          secret:
            secretName: {{ tpl .Values.license.secretName . }}
        {{- end }}
        - name: runtime-config
          configMap:
            name: {{ template "mimir.fullname" . }}-runtime
        {{- if .Values.query_frontend.extraVolumes }}
        {{ toYaml .Values.query_frontend.extraVolumes | nindent 8}}
        {{- end }}
        {{- if .Values.global.extraVolumes }}
        {{ toYaml .Values.global.extraVolumes | nindent 8}}
        {{- end }}
        - name: storage
          emptyDir: {}
        - name: active-queries
          emptyDir: {}
{{- end }}<|MERGE_RESOLUTION|>--- conflicted
+++ resolved
@@ -98,7 +98,6 @@
             {{- toYaml .Values.query_frontend.resources | nindent 12 }}
           securityContext:
             {{- toYaml .Values.query_frontend.containerSecurityContext | nindent 12 }}
-<<<<<<< HEAD
           {{- $goml := include "mimir.gomemlimit" (dict "ctx" . "component" "query-frontend") }}
           {{- if or .Values.global.extraEnv .Values.query_frontend.env $goml }}
           env:
@@ -122,9 +121,7 @@
               {{- toYaml . | nindent 12 }}
             {{- end }}
           {{- end }}
-=======
           {{- include "mimir.lib.containerEnv" (dict "ctx" . "component" "query-frontend") | nindent 10 }}
->>>>>>> 2cfebb98
 {{- if .Values.query_frontend.extraContainers }}
 {{ toYaml .Values.query_frontend.extraContainers | indent 8}}
 {{- end }}
