{{- if .Values.continuous_test.enabled -}}
apiVersion: apps/v1
kind: Deployment
metadata:
  annotations:
    {{- toYaml .Values.continuous_test.annotations | nindent 4 }}
  labels:
    {{- include "mimir.labels" (dict "ctx" . "component" "continuous-test") | nindent 4 }}
  name: {{ include "mimir.resourceName" (dict "ctx" . "component" "continuous-test") }}
  namespace: {{ .Release.Namespace | quote }}
spec:
  replicas: {{ .Values.continuous_test.replicas }}
  selector:
    matchLabels:
      {{- include "mimir.selectorLabels" (dict "ctx" . "component" "continuous-test") | nindent 6 }}
  strategy:
    {{- toYaml .Values.continuous_test.strategy | nindent 4 }}
  template:
    metadata:
      labels:
        {{- include "mimir.podLabels" (dict "ctx" . "component" "continuous-test") | nindent 8 }}
      annotations:
        {{- include "mimir.podAnnotations" (dict "ctx" . "component" "continuous-test") | nindent 8 }}
      namespace: {{ .Release.Namespace | quote }}
    spec:
      serviceAccountName: {{ template "mimir.serviceAccountName" . }}
      {{- if .Values.continuous_test.priorityClassName }}
      priorityClassName: {{ .Values.continuous_test.priorityClassName }}
      {{- end }}
      securityContext:
        {{- include "mimir.lib.podSecurityContext" (dict "ctx" . "component" "continuous-test") | nindent 8 }}
      {{- with .Values.continuous_test.initContainers }}
      initContainers:
        {{- toYaml . | nindent 8 }}
      {{- end }}
      {{- if .Values.image.pullSecrets }}
      imagePullSecrets:
      {{- range .Values.image.pullSecrets }}
        - name: {{ . }}
      {{- end }}
      {{- end }}
      containers:
        - name: continuous-test
          image: "{{ include "mimir.imageReference" . }}"
          imagePullPolicy: {{ .Values.image.pullPolicy }}
          args:
            - "-target=continuous-test"
            - "-config.expand-env=true"
            - "-config.file=/etc/mimir/mimir.yaml"
            - "-activity-tracker.filepath="
            - "-server.http-listen-port={{ include "mimir.serverHttpListenPort" . }}"
            - "-tests.write-read-series-test.num-series={{ .Values.continuous_test.numSeries }}"
            - "-tests.write-read-series-test.max-query-age={{ .Values.continuous_test.maxQueryAge }}"
<<<<<<< HEAD
            - "-tests.write-endpoint={{ tpl .Values.continuous_test.endpoint . }}"
            - "-tests.read-endpoint={{ tpl .Values.continuous_test.endpoint . }}/prometheus"
=======
            - "-tests.write-endpoint={{ default (include "mimir.gatewayUrl" .) .Values.continuous_test.write }}"
            - "-tests.read-endpoint={{ default (include "mimir.gatewayUrl" .) .Values.continuous_test.read }}/prometheus"
>>>>>>> ef8d30af
            - "-tests.run-interval={{ .Values.continuous_test.runInterval }}"
            {{- if eq .Values.continuous_test.auth.type "tenantId" }}
            - "-tests.tenant-id={{ .Values.continuous_test.auth.tenant }}"
            {{- end }}
            {{- if eq .Values.continuous_test.auth.type "basicAuth" }}
            - "-tests.basic-auth-password={{ .Values.continuous_test.auth.password }}"
            - "-tests.basic-auth-user={{ .Values.continuous_test.auth.tenant }}"
            {{- end }}
            {{- if eq .Values.continuous_test.auth.type "bearerToken" }}
            - "-tests.bearer-token={{ .Values.continuous_test.auth.bearerToken }}"
            {{- end }}
            {{- range $key, $value := .Values.continuous_test.extraArgs }}
            - "-{{ $key }}={{ $value }}"
            {{- end }}
          volumeMounts:
            - name: config
              mountPath: /etc/mimir
            {{- if .Values.enterprise.enabled }}
            - name: license
              mountPath: /license
            {{- end }}
            {{- if .Values.continuous_test.extraVolumeMounts }}
              {{ toYaml .Values.continuous_test.extraVolumeMounts | nindent 12}}
            {{- end }}
            {{- if .Values.global.extraVolumeMounts }}
              {{ toYaml .Values.global.extraVolumeMounts | nindent 12}}
            {{- end }}
          ports:
            - name: http-metrics
              containerPort: {{ include "mimir.serverHttpListenPort" . }}
              protocol: TCP
          resources:
            {{- toYaml .Values.continuous_test.resources | nindent 12 }}
          securityContext:
            {{- toYaml .Values.continuous_test.containerSecurityContext | nindent 12 }}
          {{- $jaeger_queue_size := dig "jaegerReporterMaxQueueSize" nil .Values.continuous_test }}
          {{- if or .Values.global.extraEnv .Values.continuous_test.env $jaeger_queue_size }}
          env:
            {{- with .Values.global.extraEnv }}
              {{ toYaml . | nindent 12 }}
            {{- end }}
            {{- with .Values.continuous_test.env }}
              {{ toYaml . | nindent 12 }}
            {{- end }}
            {{- if $jaeger_queue_size }}
            - name: "JAEGER_REPORTER_MAX_QUEUE_SIZE"
              value: {{$jaeger_queue_size | toString | toYaml }}
            {{- end }}
          {{- end }}
          {{- if or .Values.global.extraEnvFrom .Values.continuous_test.extraEnvFrom }}
          envFrom:
            {{- with .Values.global.extraEnvFrom }}
              {{- toYaml . | nindent 12 }}
            {{- end }}
            {{- with .Values.continuous_test.extraEnvFrom }}
              {{- toYaml . | nindent 12 }}
            {{- end }}
          {{- end }}
        {{- with .Values.continuous_test.extraContainers }}
        {{ toYaml . | nindent 8 }}
        {{- end }}
      {{- with .Values.continuous_test.nodeSelector }}
      nodeSelector:
        {{- toYaml . | nindent 8 }}
      {{- end }}
      {{- with .Values.continuous_test.affinity }}
      affinity:
        {{- toYaml . | nindent 8 }}
      {{- end }}
      {{- include "mimir.lib.topologySpreadConstraints" (dict "ctx" . "component" "continuous-test") | nindent 6 }}
      {{- with .Values.continuous_test.tolerations }}
      tolerations:
        {{- toYaml . | nindent 8 }}
      {{- end }}
      terminationGracePeriodSeconds: {{ .Values.continuous_test.terminationGracePeriodSeconds }}
      volumes:
        - name: config
          {{- include "mimir.configVolume" . | nindent 10 }}
        {{- if .Values.enterprise.enabled }}
        - name: license
          secret:
            secretName: {{ tpl .Values.license.secretName . }}
        {{- end }}
        {{- if .Values.continuous_test.extraVolumes }}
        {{ toYaml .Values.continuous_test.extraVolumes | nindent 8}}
        {{- end }}
        {{- if .Values.global.extraVolumes }}
        {{ toYaml .Values.global.extraVolumes | nindent 8}}
        {{- end }}
{{- end -}}<|MERGE_RESOLUTION|>--- conflicted
+++ resolved
@@ -51,13 +51,8 @@
             - "-server.http-listen-port={{ include "mimir.serverHttpListenPort" . }}"
             - "-tests.write-read-series-test.num-series={{ .Values.continuous_test.numSeries }}"
             - "-tests.write-read-series-test.max-query-age={{ .Values.continuous_test.maxQueryAge }}"
-<<<<<<< HEAD
-            - "-tests.write-endpoint={{ tpl .Values.continuous_test.endpoint . }}"
-            - "-tests.read-endpoint={{ tpl .Values.continuous_test.endpoint . }}/prometheus"
-=======
             - "-tests.write-endpoint={{ default (include "mimir.gatewayUrl" .) .Values.continuous_test.write }}"
             - "-tests.read-endpoint={{ default (include "mimir.gatewayUrl" .) .Values.continuous_test.read }}/prometheus"
->>>>>>> ef8d30af
             - "-tests.run-interval={{ .Values.continuous_test.runInterval }}"
             {{- if eq .Values.continuous_test.auth.type "tenantId" }}
             - "-tests.tenant-id={{ .Values.continuous_test.auth.tenant }}"
