apiVersion: apps/v1
kind: StatefulSet
metadata:
  name: {{ include "mimir.resourceName" (dict "ctx" . "component" "compactor") }}
  labels:
    {{- include "mimir.labels" (dict "ctx" . "component" "compactor" "memberlist" true) | nindent 4 }}
  annotations:
    {{- toYaml .Values.compactor.annotations | nindent 4 }}
  namespace: {{ .Release.Namespace | quote }}
spec:
<<<<<<< HEAD
  {{- if not .Values.compactor.autoscaling.enabled }}
=======
  podManagementPolicy: {{ .Values.compactor.podManagementPolicy }}
>>>>>>> b9335fb1
  replicas: {{ .Values.compactor.replicas }}
  {{- end }}
  selector:
    matchLabels:
      {{- include "mimir.selectorLabels" (dict "ctx" . "component" "compactor" "memberlist" true) | nindent 6 }}
  updateStrategy:
    {{- toYaml .Values.compactor.strategy | nindent 4 }}
  serviceName: {{ template "mimir.fullname" . }}-compactor
  {{- if .Values.compactor.persistentVolume.enabled }}
  volumeClaimTemplates:
    - metadata:
        name: storage
        {{- if .Values.compactor.persistentVolume.annotations }}
        annotations:
          {{ toYaml .Values.compactor.persistentVolume.annotations | nindent 10 }}
        {{- end }}
      spec:
        {{- if .Values.compactor.persistentVolume.storageClass }}
        {{- if (eq "-" .Values.compactor.persistentVolume.storageClass) }}
        storageClassName: ""
        {{- else }}
        storageClassName: "{{ .Values.compactor.persistentVolume.storageClass }}"
        {{- end }}
        {{- end }}
        accessModes:
          {{- toYaml .Values.compactor.persistentVolume.accessModes | nindent 10 }}
        resources:
          requests:
            storage: "{{ .Values.compactor.persistentVolume.size }}"
  {{- end }}
  template:
    metadata:
      labels:
        {{- include "mimir.podLabels" (dict "ctx" . "component" "compactor" "memberlist" true) | nindent 8 }}
      annotations:
        {{- include "mimir.podAnnotations" (dict "ctx" . "component" "compactor") | nindent 8 }}
      namespace: {{ .Release.Namespace | quote }}
    spec:
      {{- with .Values.compactor.schedulerName }}
      schedulerName: {{ . | quote }}
      {{- end }}
      serviceAccountName: {{ template "mimir.serviceAccountName" . }}
      {{- if .Values.compactor.priorityClassName }}
      priorityClassName: {{ .Values.compactor.priorityClassName }}
      {{- end }}
      securityContext:
        {{- include "mimir.lib.podSecurityContext" (dict "ctx" . "component" "compactor") | nindent 8 }}
      initContainers:
        {{- toYaml .Values.compactor.initContainers | nindent 8 }}
      {{- if .Values.image.pullSecrets }}
      imagePullSecrets:
      {{- range .Values.image.pullSecrets }}
        - name: {{ . }}
      {{- end }}
      {{- end }}
      nodeSelector:
        {{- toYaml .Values.compactor.nodeSelector | nindent 8 }}
      affinity:
        {{- toYaml .Values.compactor.affinity | nindent 8 }}
      {{- include "mimir.lib.topologySpreadConstraints" (dict "ctx" . "component" "compactor") | nindent 6 }}
      tolerations:
        {{- toYaml .Values.compactor.tolerations | nindent 8 }}
      terminationGracePeriodSeconds: {{ .Values.compactor.terminationGracePeriodSeconds }}
      volumes:
        - name: config
          {{- include "mimir.configVolume" . | nindent 10 }}
        {{- if .Values.enterprise.enabled }}
        - name: license
          secret:
            secretName: {{ tpl .Values.license.secretName . }}
        {{- end }}
        - name: runtime-config
          configMap:
            name: {{ template "mimir.fullname" . }}-runtime
        {{- if not .Values.compactor.persistentVolume.enabled }}
        - name: storage
          emptyDir: {}
        {{- end }}
        {{- if .Values.compactor.extraVolumes }}
        {{ toYaml .Values.compactor.extraVolumes | nindent 8 }}
        {{- end }}
        - name: active-queries
          emptyDir: {}
      containers:
        {{- if .Values.compactor.extraContainers }}
        {{ toYaml .Values.compactor.extraContainers | nindent 8 }}
        {{- end }}
        - name: compactor
          image: "{{ include "mimir.imageReference" . }}"
          imagePullPolicy: {{ .Values.image.pullPolicy }}
          args:
            - "-target=compactor"
            - "-config.expand-env=true"
            - "-config.file=/etc/mimir/mimir.yaml"
            {{- range $key, $value := .Values.compactor.extraArgs }}
            - "-{{ $key }}={{ $value }}"
            {{- end }}
          volumeMounts:
            {{- if .Values.compactor.extraVolumeMounts }}
            {{ toYaml .Values.compactor.extraVolumeMounts | nindent 12}}
            {{- end }}
            - name: config
              mountPath: /etc/mimir
            {{- if .Values.enterprise.enabled }}
            - name: license
              mountPath: /license
            {{- end }}
            - name: runtime-config
              mountPath: /var/{{ include "mimir.name" . }}
            - name: storage
              mountPath: "/data"
              {{- if .Values.compactor.persistentVolume.subPath }}
              subPath: {{ .Values.compactor.persistentVolume.subPath }}
              {{- end }}
            - name: active-queries
              mountPath: /active-query-tracker
          ports:
            - name: http-metrics
              containerPort: {{ include "mimir.serverHttpListenPort" . }}
              protocol: TCP
            - name: grpc
              containerPort: {{ include "mimir.serverGrpcListenPort" . }}
              protocol: TCP
            - name: memberlist
              containerPort: {{ include "mimir.memberlistBindPort" . }}
              protocol: TCP
          livenessProbe:
            {{- toYaml .Values.compactor.livenessProbe | nindent 12 }}
          readinessProbe:
            {{- toYaml .Values.compactor.readinessProbe | nindent 12 }}
          resources:
            {{- toYaml .Values.compactor.resources | nindent 12 }}
          securityContext:
            {{- toYaml .Values.compactor.containerSecurityContext | nindent 12 }}
          env:
            {{- with .Values.global.extraEnv }}
              {{- toYaml . | nindent 12 }}
            {{- end }}
            {{- with .Values.compactor.env }}
              {{- toYaml . | nindent 12 }}
            {{- end }}
          envFrom:
            {{- with .Values.global.extraEnvFrom }}
              {{- toYaml . | nindent 12 }}
            {{- end }}
            {{- with .Values.compactor.extraEnvFrom }}
              {{- toYaml . | nindent 12 }}
            {{- end }}<|MERGE_RESOLUTION|>--- conflicted
+++ resolved
@@ -8,11 +8,8 @@
     {{- toYaml .Values.compactor.annotations | nindent 4 }}
   namespace: {{ .Release.Namespace | quote }}
 spec:
-<<<<<<< HEAD
+  podManagementPolicy: {{ .Values.compactor.podManagementPolicy }}
   {{- if not .Values.compactor.autoscaling.enabled }}
-=======
-  podManagementPolicy: {{ .Values.compactor.podManagementPolicy }}
->>>>>>> b9335fb1
   replicas: {{ .Values.compactor.replicas }}
   {{- end }}
   selector:
