--- conflicted
+++ resolved
@@ -166,7 +166,6 @@
             {{- toYaml .Values.compactor.resources | nindent 12 }}
           securityContext:
             {{- toYaml .Values.compactor.containerSecurityContext | nindent 12 }}
-<<<<<<< HEAD
           {{- $goml := include "mimir.gomemlimit" (dict "ctx" . "component" "compactor") }}
           {{- $hasAnyEnv := or $goml .Values.global.extraEnv .Values.compactor.env -}}
           {{- if $hasAnyEnv }}
@@ -192,7 +191,5 @@
               {{- toYaml . | nindent 12 }}
             {{- end }}
           {{- end }}
-=======
           {{- include "mimir.lib.containerEnv" (dict "ctx" . "component" "compactor") | nindent 10 }}
->>>>>>> 2cfebb98
 {{- end }}