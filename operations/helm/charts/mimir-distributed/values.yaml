# Grafana Enterprise Metrics specific values and features are found after the `enterprise:` key
#
# The default values specified in this file are enough to deploy all of the
# Grafana Mimir or Grafana Enterprise Metrics microservices but are not suitable for
# production load.
# To configure the resources for production load, refer to the small.yaml or
# large.yaml values files.

# Note: The values in this file are not backward compatible. Copying and pasting the values is discouraged, but if you do so,
# make sure to use the values.yaml from the branch or tag that matches the mimir-distributed Helm chart version that you
# want to install. You also can see values.yaml for a specific version by running
# `helm show values grafana/mimir-distributed --version <version>`

# If you want to get the values file from Github, build the URL as follows because we git tag every release:
# `https://github.com/grafana/mimir/blob/mimir-distributed-<chart-version>/operations/helm/charts/mimir-distributed/values.yaml`.
# For example, https://github.com/grafana/mimir/blob/mimir-distributed-3.1.0/operations/helm/charts/mimir-distributed/values.yaml.

# -- Overrides the version used to determine compatibility of resources with the target Kubernetes cluster.
# This is useful when using `helm template`, because then helm will use the client version of kubectl as the Kubernetes version,
# which may or may not match your cluster's server version. Example: 'v1.24.4'. Set to null to use the version that helm
# devises.
kubeVersionOverride: null

# -- Overrides the chart's name. Used to change mimir/enterprise-metrics infix in the resource names. E.g. myRelease-mimir-ingester-1 to myRelease-nameOverride-ingester-1.
# This option is used to align resource names with Cortex, when doing a migration from Cortex to Grafana Mimir.
# Note: Grafana provided dashboards rely on the default naming and will need changes.
nameOverride: null

# -- Overrides the chart's computed fullname. Used to change the full prefix of resource names. E.g. myRelease-mimir-ingester-1 to fullnameOverride-ingester-1.
# Note: Grafana provided dashboards rely on the default naming and will need changes.
fullnameOverride: null

image:
  # -- Grafana Mimir container image repository. Note: for Grafana Enterprise Metrics use the value 'enterprise.image.repository'
  repository: grafana/mimir
  # -- Grafana Mimir container image tag. Note: for Grafana Enterprise Metrics use the value 'enterprise.image.tag'
  tag: r303-7a16e72
  # -- Container pull policy - shared between Grafana Mimir and Grafana Enterprise Metrics
  pullPolicy: IfNotPresent
  # -- Optionally specify an array of imagePullSecrets - shared between Grafana Mimir and Grafana Enterprise Metrics
  # Secrets must be manually created in the namespace.
  # ref: https://kubernetes.io/docs/tasks/configure-pod-container/pull-image-private-registry/
  # pullSecrets:
  #   - myRegistryKeySecretName

global:
  # -- Definitions to set up nginx resolver
  dnsService: kube-dns
  dnsNamespace: kube-system
  clusterDomain: cluster.local.

  # -- Common environment variables to add to all pods directly managed by this chart.
  # scope: admin-api, alertmanager, compactor, continuous-test, distributor, gateway, graphite-proxy, ingester, memcached, nginx, overrides-exporter, querier, query-frontend, query-scheduler, ruler, store-gateway, smoke-test, tokengen
  extraEnv: []

  # -- Common source of environment injections to add to all pods directly managed by this chart.
  # scope: admin-api, alertmanager, compactor, continuous-test, distributor, gateway, graphite-proxy, ingester, memcached, nginx, overrides-exporter, querier, query-frontend, query-scheduler, ruler, store-gateway, smoke-test, tokengen
  # For example to inject values from a Secret, use:
  # extraEnvFrom:
  #   - secretRef:
  #       name: mysecret
  extraEnvFrom: []

  # -- Common volumes to add to all pods directly managed by this chart.
  # scope: admin-api, alertmanager, compactor, continuous-test, distributor, gateway, graphite-proxy, ingester, memcached, nginx, overrides-exporter, querier, query-frontend, query-scheduler, ruler, store-gateway, smoke-test, tokengen
  extraVolumes: []

  # -- Common mount points to add to all pods directly managed by this chart.
  # scope: admin-api, alertmanager, compactor, continuous-test, distributor, gateway, graphite-proxy, ingester, memcached, nginx, overrides-exporter, querier, query-frontend, query-scheduler, ruler, store-gateway, smoke-test, tokengen
  extraVolumeMounts: []

  # -- Pod annotations for all pods directly managed by this chart. Usable for example to associate a version to 'global.extraEnv' and 'global.extraEnvFrom' and trigger a restart of the affected services.
  # scope: admin-api, alertmanager, compactor, distributor, gateway, ingester, memcached, nginx, overrides-exporter, querier, query-frontend, query-scheduler, ruler, store-gateway, tokengen
  podAnnotations: {}

  # -- Pod labels for all pods directly managed by this chart.
  # scope: admin-api, alertmanager, compactor, distributor, gateway, ingester, memcached, nginx, overrides-exporter, querier, query-frontend, query-scheduler, ruler, store-gateway, tokengen
  podLabels: {}

serviceAccount:
  # -- Whether to create a service account or not. In case 'create' is false, do set 'name' to an existing service account name.
  create: true
  # -- Override for the generated service account name.
  name:
  annotations: {}
  labels: {}

# -- Configuration is loaded from the secret called 'externalConfigSecretName'. If 'useExternalConfig' is true, then the configuration is not generated, just consumed.
useExternalConfig: false

# -- Defines what kind of object stores the configuration, a ConfigMap or a Secret.
# In order to move sensitive information (such as credentials) from the ConfigMap/Secret to a more secure location (e.g. vault), it is possible to use [environment variables in the configuration](https://grafana.com/docs/mimir/latest/reference-configuration-parameters/#use-environment-variables-in-the-configuration).
# Such environment variables can be then stored in a separate Secret and injected via the global.extraEnvFrom value. For details about environment injection from a Secret please see [Secrets](https://kubernetes.io/docs/concepts/configuration/secret/#use-case-as-container-environment-variables).
configStorageType: ConfigMap

# -- Name of the Secret or ConfigMap that contains the configuration (used for naming even if config is internal).
externalConfigSecretName: '{{ include "mimir.resourceName" (dict "ctx" . "component" "config") }}'

# -- When 'useExternalConfig' is true, then changing 'externalConfigVersion' triggers restart of services - otherwise changes to the configuration cause a restart.
externalConfigVersion: "0"

# --Vault Agent config to mount secrets to TLS configurable components. This requires Vault and Vault Agent to already be running.
vaultAgent:
  enabled: false
  # -- Vault Kubernetes Authentication role
  roleName: ""
  # -- Path to client certificate in Vault
  clientCertPath: ""
  # -- Path to client key in Vault
  clientKeyPath: ""
  # -- Path to server certificate in Vault
  serverCertPath: ""
  # -- Path to server key in Vault
  serverKeyPath: ""
  # -- Path to client CA certificate in Vault
  caCertPath: ""

mimir:
  # -- Base config file for Grafana Mimir and Grafana Enterprise Metrics. Contains Helm templates that are evaulated at install/upgrade.
  # To modify the resulting configuration, either copy and alter 'mimir.config' as a whole or use the 'mimir.structuredConfig' to add and modify certain YAML elements.
  config: |
    usage_stats:
      installation_mode: helm

    activity_tracker:
      filepath: /active-query-tracker/activity.log

    {{- if .Values.enterprise.enabled }}
    admin_api:
      leader_election:
        enabled: true
        ring:
          kvstore:
            store: "memberlist"

    admin_client:
      storage:
      {{- if .Values.minio.enabled }}
        type: s3
        s3:
          access_key_id: {{ .Values.minio.rootUser }}
          bucket_name: enterprise-metrics-admin
          endpoint: {{ .Release.Name }}-minio.{{ .Release.Namespace }}.svc:9000
          insecure: true
          secret_access_key: {{ .Values.minio.rootPassword }}
      {{- end }}
      {{- if (index .Values "admin-cache" "enabled") }}
        cache:
          backend: memcached
          memcached:
            addresses: {{ include "mimir.adminCacheAddress" . }}
            max_item_size: {{ mul (index .Values "admin-cache").maxItemMemory 1024 1024 }}
      {{- end }}
    {{- end }}

    alertmanager:
      data_dir: /data
      enable_api: true
      external_url: /alertmanager
      {{- if .Values.alertmanager.zoneAwareReplication.enabled }}
      sharding_ring:
        zone_awareness_enabled: true
      {{- end }}
      {{- if .Values.alertmanager.fallbackConfig }}
      fallback_config_file: /configs/alertmanager_fallback_config.yaml
      {{- end }}

    {{- if .Values.minio.enabled }}
    alertmanager_storage:
      backend: s3
      s3:
        access_key_id: {{ .Values.minio.rootUser }}
        bucket_name: {{ include "mimir.minioBucketPrefix" . }}-ruler
        endpoint: {{ .Release.Name }}-minio.{{ .Release.Namespace }}.svc:9000
        insecure: true
        secret_access_key: {{ .Values.minio.rootPassword }}
    {{- end }}

    {{- if .Values.enterprise.enabled }}
    auth:
      type: enterprise
    {{- end }}

    # This configures how the store-gateway synchronizes blocks stored in the bucket. It uses Minio by default for getting started (configured via flags) but this should be changed for production deployments.
    blocks_storage:
      backend: s3
      bucket_store:
        {{- if index .Values "chunks-cache" "enabled" }}
        chunks_cache:
          backend: memcached
          memcached:
            addresses: {{ include "mimir.chunksCacheAddress" . }}
            max_item_size: {{ mul (index .Values "chunks-cache").maxItemMemory 1024 1024 }}
            timeout: 750ms
            max_idle_connections: 150
        {{- end }}
        {{- if index .Values "index-cache" "enabled" }}
        index_cache:
          backend: memcached
          memcached:
            addresses: {{ include "mimir.indexCacheAddress" . }}
            max_item_size: {{ mul (index .Values "index-cache").maxItemMemory 1024 1024 }}
            timeout: 750ms
            max_idle_connections: 150
        {{- end }}
        {{- if index .Values "metadata-cache" "enabled" }}
        metadata_cache:
          backend: memcached
          memcached:
            addresses: {{ include "mimir.metadataCacheAddress" . }}
            max_item_size: {{ mul (index .Values "metadata-cache").maxItemMemory 1024 1024 }}
            max_idle_connections: 150
        {{- end }}
        sync_dir: /data/tsdb-sync
      {{- if .Values.minio.enabled }}
      s3:
        access_key_id: {{ .Values.minio.rootUser }}
        bucket_name: {{ include "mimir.minioBucketPrefix" . }}-tsdb
        endpoint: {{ .Release.Name }}-minio.{{ .Release.Namespace }}.svc:9000
        insecure: true
        secret_access_key: {{ .Values.minio.rootPassword }}
      {{- end }}
      tsdb:
        dir: /data/tsdb
        head_compaction_interval: 15m
        wal_replay_concurrency: 3

    {{- if .Values.enterprise.enabled }}
    cluster_name: "{{ .Release.Name }}"
    {{- end }}

    compactor:
      compaction_interval: 30m
      deletion_delay: 2h
      max_closing_blocks_concurrency: 2
      max_opening_blocks_concurrency: 4
      symbols_flushers_concurrency: 4
      first_level_compaction_wait_period: 25m
      data_dir: "/data"
      sharding_ring:
        wait_stability_min_duration: 1m
        heartbeat_period: 1m
        heartbeat_timeout: 4m

    distributor:
      ring:
        heartbeat_period: 1m
        heartbeat_timeout: 4m

    frontend:
      parallelize_shardable_queries: true
      {{- if index .Values "results-cache" "enabled" }}
      results_cache:
        backend: memcached
        memcached:
          timeout: 500ms
          addresses: {{ include "mimir.resultsCacheAddress" . }}
          max_item_size: {{ mul (index .Values "results-cache").maxItemMemory 1024 1024 }}
      cache_results: true
      query_sharding_target_series_per_shard: 2500
      {{- end }}
      {{- if .Values.query_scheduler.enabled }}
      scheduler_address: {{ template "mimir.fullname" . }}-query-scheduler-headless.{{ .Release.Namespace }}.svc:{{ include "mimir.serverGrpcListenPort" . }}
      {{- end }}

    frontend_worker:
      grpc_client_config:
        max_send_msg_size: 419430400 # 400MiB
      {{- if .Values.query_scheduler.enabled }}
      scheduler_address: {{ template "mimir.fullname" . }}-query-scheduler-headless.{{ .Release.Namespace }}.svc:{{ include "mimir.serverGrpcListenPort" . }}
      {{- else }}
      frontend_address: {{ template "mimir.fullname" . }}-query-frontend-headless.{{ .Release.Namespace }}.svc:{{ include "mimir.serverGrpcListenPort" . }}
      {{- end }}

    {{- if and .Values.enterprise.enabled }}
    gateway:
      proxy:
        admin_api:
          url: http://{{ template "mimir.fullname" . }}-admin-api.{{ .Release.Namespace }}.svc:{{ include "mimir.serverHttpListenPort" . }}
        alertmanager:
          url: http://{{ template "mimir.fullname" . }}-alertmanager-headless.{{ .Release.Namespace }}.svc:{{ include "mimir.serverHttpListenPort" . }}
        compactor:
          url: http://{{ template "mimir.fullname" . }}-compactor.{{ .Release.Namespace }}.svc:{{ include "mimir.serverHttpListenPort" . }}
        default:
          url: http://{{ template "mimir.fullname" . }}-admin-api.{{ .Release.Namespace }}.svc:{{ include "mimir.serverHttpListenPort" . }}
        distributor:
          url: dns:///{{ template "mimir.fullname" . }}-distributor-headless.{{ .Release.Namespace }}.svc.{{ .Values.global.clusterDomain }}:{{ include "mimir.serverGrpcListenPort" . }}
        ingester:
          url: http://{{ template "mimir.fullname" . }}-ingester-headless.{{ .Release.Namespace }}.svc:{{ include "mimir.serverHttpListenPort" . }}
        query_frontend:
          url: http://{{ template "mimir.fullname" . }}-query-frontend.{{ .Release.Namespace }}.svc:{{ include "mimir.serverHttpListenPort" . }}
        ruler:
          url: http://{{ template "mimir.fullname" . }}-ruler.{{ .Release.Namespace }}.svc:{{ include "mimir.serverHttpListenPort" . }}
        store_gateway:
          url: http://{{ template "mimir.fullname" . }}-store-gateway-headless.{{ .Release.Namespace }}.svc:{{ include "mimir.serverHttpListenPort" . }}
        {{- if and .Values.enterprise.enabled .Values.graphite.enabled }}
        graphite_write_proxy:
          url: http://{{ template "mimir.fullname" . }}-graphite-write-proxy.{{ .Release.Namespace }}.svc:{{ include "mimir.serverHttpListenPort" . }}
        graphite_querier:
          url: http://{{ template "mimir.fullname" . }}-graphite-querier.{{ .Release.Namespace }}.svc:{{ include "mimir.serverHttpListenPort" . }}
        {{- end}}
    {{- end }}

    ingester:
      ring:
        final_sleep: 0s
        num_tokens: 512
        tokens_file_path: /data/tokens
        unregister_on_shutdown: false
        heartbeat_period: 2m
        heartbeat_timeout: 10m
        {{- if .Values.ingester.zoneAwareReplication.enabled }}
        zone_awareness_enabled: true
        {{- end }}

    ingester_client:
      grpc_client_config:
        max_recv_msg_size: 104857600
        max_send_msg_size: 104857600

    {{- if .Values.enterprise.enabled }}
    instrumentation:
      enabled: true
      distributor_client:
        address: dns:///{{ template "mimir.fullname" . }}-distributor-headless.{{ .Release.Namespace }}.svc.{{ .Values.global.clusterDomain }}:{{ include "mimir.serverGrpcListenPort" . }}

    license:
      path: "/license/license.jwt"
    {{- end }}

    limits:
      # Limit queries to 500 days. You can override this on a per-tenant basis.
      max_total_query_length: 12000h
      # Adjust max query parallelism to 16x sharding, without sharding we can run 15d queries fully in parallel.
      # With sharding we can further shard each day another 16 times. 15 days * 16 shards = 240 subqueries.
      max_query_parallelism: 240
      # Avoid caching results newer than 10m because some samples can be delayed
      # This presents caching incomplete results
      max_cache_freshness: 10m

    memberlist:
      abort_if_cluster_join_fails: false
      compression_enabled: false
      join_members:
      - dns+{{ include "mimir.fullname" . }}-gossip-ring.{{ .Release.Namespace }}.svc.{{ .Values.global.clusterDomain }}:{{ include "mimir.memberlistBindPort" . }}

    querier:
      # With query sharding we run more but smaller queries. We must strike a balance
      # which allows us to process more sharded queries in parallel when requested, but not overload
      # queriers during non-sharded queries.
      max_concurrent: 16

    query_scheduler:
      # Increase from default of 100 to account for queries created by query sharding
      max_outstanding_requests_per_tenant: 800

    ruler:
      alertmanager_url: dnssrvnoa+http://_http-metrics._tcp.{{ template "mimir.fullname" . }}-alertmanager-headless.{{ .Release.Namespace }}.svc.{{ .Values.global.clusterDomain }}/alertmanager
      enable_api: true
      rule_path: /data
      {{- if .Values.ruler.remoteEvaluationDedicatedQueryPath }}
      query_frontend:
        address: dns:///{{ template "mimir.fullname" . }}-ruler-query-frontend.{{ .Release.Namespace }}.svc:{{ include "mimir.serverGrpcListenPort" .  }}
      {{- end }}

    {{- if or (.Values.minio.enabled) (index .Values "metadata-cache" "enabled") }}
    ruler_storage:
      {{- if .Values.minio.enabled }}
      backend: s3
      s3:
        endpoint: {{ .Release.Name }}-minio.{{ .Release.Namespace }}.svc:9000
        bucket_name: {{ include "mimir.minioBucketPrefix" . }}-ruler
        access_key_id: {{ .Values.minio.rootUser }}
        secret_access_key: {{ .Values.minio.rootPassword }}
        insecure: true
      {{- end }}
      {{- if index .Values "metadata-cache" "enabled" }}
      cache:
        backend: memcached
        memcached:
          addresses: {{ include "mimir.metadataCacheAddress" . }}
          max_item_size: {{ mul (index .Values "metadata-cache").maxItemMemory 1024 1024 }}
      {{- end }}
    {{- end }}

    runtime_config:
      file: /var/{{ include "mimir.name" . }}/runtime.yaml

    store_gateway:
      sharding_ring:
        heartbeat_period: 1m
        heartbeat_timeout: 4m
        wait_stability_min_duration: 1m
        {{- if .Values.store_gateway.zoneAwareReplication.enabled }}
        kvstore:
          prefix: multi-zone/
        {{- end }}
        tokens_file_path: /data/tokens
        unregister_on_shutdown: false
        {{- if .Values.store_gateway.zoneAwareReplication.enabled }}
        zone_awareness_enabled: true
        {{- end }}

    {{- if and .Values.enterprise.enabled .Values.graphite.enabled }}
    graphite:
      enabled: true

      write_proxy:
        distributor_client:
          address: dns:///{{ template "mimir.fullname" . }}-distributor.{{ .Release.Namespace }}.svc:{{ include "mimir.serverGrpcListenPort" .  }}

      querier:
        remote_read:
          query_address: http://{{ template "mimir.fullname" . }}-query-frontend.{{ .Release.Namespace }}.svc:{{ include "mimir.serverHttpListenPort" .  }}/prometheus
        proxy_bad_requests: false

        schemas:
          default_storage_schemas_file: /etc/graphite-proxy/storage-schemas.conf
          default_storage_aggregations_file: /etc/graphite-proxy/storage-aggregations.conf
        aggregation_cache:
          memcached:
            addresses: dnssrvnoa+{{ template "mimir.fullname" . }}-gr-aggr-cache.{{ .Release.Namespace}}.svc:11211
            timeout: 1s
        metric_name_cache:
          memcached:
            addresses: dnssrvnoa+{{ template "mimir.fullname" . }}-gr-metricname-cache.{{ .Release.Namespace}}.svc:11211
            timeout: 1s
    {{- end}}

  # -- Additional structured values on top of the text based 'mimir.config'. Applied after the text based config is evaluated for templates. Enables adding and modifying YAML elements in the evaulated 'mimir.config'.
  #
  # Additionally, consider the optional "insecure_skip_verify" key below, it allows you to skip_verify_false in case the s3_endpoint certificate is not trusted.
  # For more information see https://grafana.com/docs/mimir/latest/references/configuration-parameters/
  #
  # Example:
  #
  # structuredConfig:
  #   common:
  #     storage:
  #       backend: s3
  #       s3:
  #         bucket_name: "${BUCKET_NAME}"
  #         endpoint: "${BUCKET_HOST}:${BUCKET_PORT}"
  #         access_key_id: "${AWS_ACCESS_KEY_ID}" # This is a secret injected via an environment variable
  #         secret_access_key: "${AWS_SECRET_ACCESS_KEY}" # This is a secret injected via an environment variable
  #         http:
  #           insecure_skip_verify: true
  structuredConfig: {}

# -- runtimeConfig provides a reloadable runtime configuration. Changing the runtimeConfig doesn't require a restart of all components.
# For more infromation see https://grafana.com/docs/mimir/latest/configure/about-runtime-configuration/
#
# Example:
#
# runtimeConfig:
#   ingester_limits: # limits that each ingester replica enforces
#     max_ingestion_rate: 20000
#     max_series: 1500000
#     max_tenants: 1000
#     max_inflight_push_requests: 30000
#   distributor_limits: # limits that each distributor replica enforces
#     max_ingestion_rate: 20000
#     max_inflight_push_requests: 30000
#     max_inflight_push_requests_bytes: 50000000
#   overrides:
#     tenant-1: # limits for tenant-1 that the whole cluster enforces
#       ingestion_tenant_shard_size: 9
#       max_global_series_per_user: 1500000
#       max_fetched_series_per_query: 100000
runtimeConfig: {}

# RBAC configuration
rbac:
  # -- If true, PodSecurityPolicy will be rendered by the chart on Kuberentes 1.24.
  # By default the PodSecurityPolicy is not rendered on version 1.24.
  create: true
  # -- PSP configuration
  podSecurityPolicy:
    seccompProfile: runtime/default
    privileged: false
    allowPrivilegeEscalation: false
    hostNetwork: false
    hostIPC: false
    hostPID: false
    readOnlyRootFilesystem: true
    runAsUser:
      rule: "MustRunAsNonRoot"
    seLinux:
      rule: "RunAsAny"
    supplementalGroups:
      rule: "MustRunAs"
      ranges:
        - min: 1
          max: 65535
    fsGroup:
      rule: "MustRunAs"
      ranges:
        - min: 1
          max: 65535
    additionalVolumes: []
  forcePSPOnKubernetes124: false
  # -- For GKE/EKS/AKS use 'type: psp'. For OpenShift use 'type: scc'
  type: psp
  # -- podSecurityContext is the default pod security context for Mimir, GEM, gateway, and cache components.
  # When installing on OpenShift, override podSecurityContext settings with
  #
  # rbac:
  #   podSecurityContext:
  #     fsGroup: null
  #     runAsGroup: null
  #     runAsUser: null
  podSecurityContext:
    fsGroup: 10001
    runAsGroup: 10001
    runAsNonRoot: true
    runAsUser: 10001
    seccompProfile:
      type: RuntimeDefault

# -- KEDA Autoscaling configuration
kedaAutoscaling:
  # -- A Prometheus-compatible URL. Cadvisor and Mimir metrics for the Mimir pods are expected in this server.
  # For more information on the required metrics see [Monitor system health](https://grafana.com/docs/helm-charts/mimir-distributed/latest/run-production-environment-with-helm/monitor-system-health/).
  # If empty, the helm chart uses the metamonitoring URL from metaMonitoring.grafanaAgent.metrics.remote.url.
  # If that is empty, then the Mimir cluster is used.
  prometheusAddress: ""
  customHeaders: {}
  pollingInterval: 10

alertmanager:
  enabled: true
  # -- Total number of replicas for the alertmanager across all availability zones
  # If alertmanager.zoneAwareReplication.enabled=false, this number is taken as is.
  # Otherwise each zone starts `ceil(replicas / number_of_zones)` number of pods.
  #   E.g. if 'replicas' is set to 4 and there are 3 zones, then 4/3=1.33 and after rounding up it means 2 pods per zone are started.
  replicas: 1

  statefulSet:
    enabled: true

  service:
    annotations: {}
    labels: {}

  # -- Optionally set the scheduler for pods of the alertmanager
  schedulerName: ""

  resources:
    requests:
      cpu: 10m
      memory: 32Mi

  # -- Fallback config for alertmanager.
  # When a tenant doesn't have an Alertmanager configuration, the Grafana Mimir Alertmanager uses the fallback configuration.
  fallbackConfig: |
    receivers:
        - name: default-receiver
    route:
        receiver: default-receiver

  extraArgs: {}

  # Pod Labels
  podLabels: {}

  # Pod Annotations
  podAnnotations: {}

  # -- Pod Disruption Budget for alertmanager, this will be applied across availability zones to prevent losing redundancy
  podDisruptionBudget:
    maxUnavailable: 1

  # -- The name of the PriorityClass for alertmanager pods
  priorityClassName: null

  # -- NodeSelector to pin alertmanager pods to certain set of nodes. This is ignored when alertmanager.zoneAwareReplication.enabled=true.
  nodeSelector: {}
  # -- Pod affinity settings for the alertmanager. This is ignored when alertmanager.zoneAwareReplication.enabled=true.
  affinity: {}

  # -- topologySpreadConstraints allows to customize the default topologySpreadConstraints. This can be either a single dict as shown below or a slice of topologySpreadConstraints.
  # labelSelector is taken from the constraint itself (if it exists) or is generated by the chart using the same selectors as for services.
  topologySpreadConstraints:
    maxSkew: 1
    topologyKey: kubernetes.io/hostname
    whenUnsatisfiable: ScheduleAnyway
    # minDomains: 1
    # nodeAffinityPolicy: Honor
    # nodeTaintsPolicy: Honor
    # matchLabelKeys:
    #   - pod-template-hash
  annotations: {}
  persistence:
    # SubPath in emptyDir for persistence, only enabled if alertmanager.statefulSet.enabled is false
    subPath:

  persistentVolume:
    # If true and alertmanager.statefulSet.enabled is true,
    # Alertmanager will create/use a Persistent Volume Claim
    # If false, use emptyDir
    enabled: true

    # Alertmanager data Persistent Volume Claim annotations
    #
    annotations: {}

    # Alertmanager data Persistent Volume access modes
    # Must match those of existing PV or dynamic provisioner
    # Ref: http://kubernetes.io/docs/user-guide/persistent-volumes/
    #
    accessModes:
      - ReadWriteOnce

    # Alertmanager data Persistent Volume size
    #
    size: 1Gi

    # Subdirectory of Alertmanager data Persistent Volume to mount
    # Useful if the volume's root directory is not empty
    #
    subPath: ""

    # Alertmanager data Persistent Volume Storage Class
    # If defined, storageClassName: <storageClass>
    # If set to "-", storageClassName: "", which disables dynamic provisioning
    # If undefined (the default) or set to null, no storageClassName spec is
    #   set, choosing the default provisioner.
    #
    # A per-zone storageClass configuration in `alertmanager.zoneAwareReplication.zones[*].storageClass` takes precedence over this field.
    # storageClass: "-"

    # -- Enable StatefulSetAutoDeletePVC feature
    # https://kubernetes.io/docs/concepts/workloads/controllers/statefulset/#persistentvolumeclaim-retention
    enableRetentionPolicy: false
    whenDeleted: Retain
    whenScaled: Retain

  readinessProbe:
    httpGet:
      path: /ready
      port: http-metrics
    initialDelaySeconds: 45

  # -- SecurityContext override for alermeneger pods
  securityContext: {}

  # -- The SecurityContext for alertmanager containers
  containerSecurityContext:
    allowPrivilegeEscalation: false
    readOnlyRootFilesystem: true
    capabilities:
      drop: [ALL]

  # Tolerations for pod assignment
  # ref: https://kubernetes.io/docs/concepts/configuration/taint-and-toleration/
  tolerations: []

  strategy:
    type: RollingUpdate
    rollingUpdate:
      maxSurge: 0
      maxUnavailable: 1
  # -- updateStrategy of the alertmanager statefulset. This is ignored when alertmanager.zoneAwareReplication.enabled=true.
  statefulStrategy:
    type: RollingUpdate

  terminationGracePeriodSeconds: 900

  initContainers: []
  # Init containers to be added to the alertmanager pod.
  # - name: my-init-container
  #   image: busybox:latest
  #   command: ['sh', '-c', 'echo hello']

  extraContainers: []
  # Additional containers to be added to the alertmanager pod.
  # - name: reverse-proxy
  #   image: angelbarrera92/basic-auth-reverse-proxy:dev
  #   args:
  #     - "serve"
  #     - "--upstream=http://localhost:3100"
  #     - "--auth-config=/etc/reverse-proxy-conf/authn.yaml"
  #   ports:
  #     - name: http
  #       containerPort: 11811
  #       protocol: TCP
  #   volumeMounts:
  #     - name: reverse-proxy-auth-config
  #       mountPath: /etc/reverse-proxy-conf

  extraVolumes: []
  # Additional volumes to the alertmanager pod.
  # - name: reverse-proxy-auth-config
  #   secret:
  #     secretName: reverse-proxy-auth-config

  # Extra volume mounts that will be added to the alertmanager container
  extraVolumeMounts: []

  # Extra env variables to pass to the alertmanager container
  env: []
  extraEnvFrom: []

  # -- Jaeger reporter queue size
  # Set to 'null' to use the Jaeger client's default value
  jaegerReporterMaxQueueSize: null

  # -- Options to configure zone-aware replication for alertmanager
  # Example configuration with full geographical redundancy:
  # rollout_operator:
  #   enabled: true
  # alertmanager:
  #   zoneAwareReplication:
  #     enabled: true
  #     topologyKey: 'kubernetes.io/hostname'  # This generates default anti-affinity rules
  #     zones:  # Zone list has to be fully redefined for modification. Update with you actual zones or skip to use logical zones only.
  #     - name: zone-a
  #       nodeSelector:
  #         topology.kubernetes.io/zone: us-central1-a
  #     - name: zone-b
  #       nodeSelector:
  #         topology.kubernetes.io/zone: us-central1-b
  #     - name: zone-c
  #       nodeSelector:
  #         topology.kubernetes.io/zone: us-central1-c
  #
  zoneAwareReplication:
    # -- Enable zone-aware replication for alertmanager
    enabled: false
    # -- Maximum number of alertmanagers that can be unavailable per zone during rollout
    maxUnavailable: 2
    # -- topologyKey to use in pod anti-affinity. If unset, no anti-affinity rules are generated. If set, the generated anti-affinity rule makes sure that pods from different zones do not mix.
    # E.g.: topologyKey: 'kubernetes.io/hostname'
    topologyKey: null
    # -- Auxiliary values for migration, see https://grafana.com/docs/helm-charts/mimir-distributed/latest/migration-guides/migrate-from-single-zone-with-helm/
    migration:
      # -- Indicate if migration is ongoing for multi zone alertmanager
      enabled: false
      # -- Start zone-aware alertmanagers
      writePath: false
    # -- Zone definitions for alertmanager zones. Note: you have to redefine the whole list to change parts as YAML does not allow to modify parts of a list.
    zones:
      # -- Name of the zone, used in labels and selectors. Must follow Kubernetes naming restrictions: https://kubernetes.io/docs/concepts/overview/working-with-objects/labels/
      - name: zone-a
        # -- nodeselector to restrict where pods of this zone can be placed. E.g.:
        # nodeSelector:
        #   topology.kubernetes.io/zone: zone-a
        nodeSelector: null
        # -- extraAffinity adds user defined custom affinity rules (merged with generated rules)
        extraAffinity: {}
        # -- Alertmanager data Persistent Volume Storage Class
        # If defined, storageClassName: <storageClass>
        # If set to "-", then use `storageClassName: ""`, which disables dynamic provisioning
        # If undefined or set to null (the default), then fall back to the value of `alertmanager.persistentVolume.storageClass`.
        storageClass: null
      # -- Name of the zone, used in labels and selectors. Must follow Kubernetes naming restrictions: https://kubernetes.io/docs/concepts/overview/working-with-objects/labels/
      - name: zone-b
        # -- nodeselector to restrict where pods of this zone can be placed. E.g.:
        # nodeSelector:
        #   topology.kubernetes.io/zone: zone-b
        nodeSelector: null
        # -- extraAffinity adds user defined custom affinity rules (merged with generated rules)
        extraAffinity: {}
        # -- Alertmanager data Persistent Volume Storage Class
        # If defined, storageClassName: <storageClass>
        # If set to "-", then use `storageClassName: ""`, which disables dynamic provisioning
        # If undefined or set to null (the default), then fall back to the value of `alertmanager.persistentVolume.storageClass`.
        storageClass: null
      # -- Name of the zone, used in labels and selectors. Must follow Kubernetes naming restrictions: https://kubernetes.io/docs/concepts/overview/working-with-objects/labels/
      - name: zone-c
        # -- nodeselector to restrict where pods of this zone can be placed. E.g.:
        # nodeSelector:
        #   topology.kubernetes.io/zone: zone-c
        nodeSelector: null
        # -- extraAffinity adds user defined custom affinity rules (merged with generated rules)
        extraAffinity: {}
        # -- Alertmanager data Persistent Volume Storage Class
        # If defined, storageClassName: <storageClass>
        # If set to "-", then use `storageClassName: ""`, which disables dynamic provisioning
        # If undefined or set to null (the default), then fall back to the value of `alertmanager.persistentVolume.storageClass`.
        storageClass: null

distributor:
  # Setting it to null will produce a deployment without replicas set, allowing you to use autoscaling with the deployment
  replicas: 1

  # -- [Experimental] Configure autoscaling via KEDA (https://keda.sh). This requires having
  # KEDA already installed in the Kubernetes cluster. The metrics for scaling are read
  # according to top-level kedaAutoscaling.prometheusAddress (defaulting to metamonitoring remote-write destination).
  # Basic auth and extra HTTP headers from metaMonitoring are ignored, please use customHeaders.
  # The remote URL is used even if metamonitoring is disabled.
  # See https://github.com/grafana/mimir/issues/7367 for more details on how to migrate to autoscaled resources without disruptions.
  kedaAutoscaling:
    enabled: false
    # -- preserveReplicas gives you the option to migrate from non-autoscaled to autoscaled deployments without losing replicas. When set to true, the replica fields in the component will be left intact.
    # For futher details see [helm: autoscaling migration procedure](https://github.com/grafana/mimir/issues/7367)
    preserveReplicas: false
    minReplicaCount: 1
    maxReplicaCount: 10
    targetCPUUtilizationPercentage: 100
    targetMemoryUtilizationPercentage: 100
    behavior:
      scaleDown:
        policies:
          - periodSeconds: 600
            type: Percent
            value: 10

  service:
    annotations: {}
    labels: {}

  resources:
    requests:
      cpu: 100m
      memory: 512Mi

  # Additional distributor container arguments, e.g. log level (debug, info, warn, error)
  extraArgs: {}

  # Pod Labels
  podLabels: {}

  # Pod Annotations
  podAnnotations: {}

  # Pod Disruption Budget
  podDisruptionBudget:
    maxUnavailable: 1

  # -- The name of the PriorityClass for distributor pods
  priorityClassName: null

  nodeSelector: {}
  affinity: {}

  # -- topologySpreadConstraints allows to customize the default topologySpreadConstraints. This can be either a single dict as shown below or a slice of topologySpreadConstraints.
  # labelSelector is taken from the constraint itself (if it exists) or is generated by the chart using the same selectors as for services.
  topologySpreadConstraints:
    maxSkew: 1
    topologyKey: kubernetes.io/hostname
    whenUnsatisfiable: ScheduleAnyway
    # minDomains: 1
    # nodeAffinityPolicy: Honor
    # nodeTaintsPolicy: Honor
    # matchLabelKeys:
    #   - pod-template-hash

  annotations: {}
  persistence:
    subPath:

  readinessProbe:
    httpGet:
      path: /ready
      port: http-metrics
    initialDelaySeconds: 45

  # -- SecurityContext override for distributor pods
  securityContext: {}

  # -- The SecurityContext for distributor containers
  containerSecurityContext:
    allowPrivilegeEscalation: false
    readOnlyRootFilesystem: true
    capabilities:
      drop: [ALL]

  strategy:
    type: RollingUpdate
    rollingUpdate:
      maxUnavailable: 0
      maxSurge: 15%

  # Keep the termination grace period higher than the -shutdown-delay configured on the distributor.
  terminationGracePeriodSeconds: 100

  tolerations: []
  initContainers: []
  extraContainers: []
  extraVolumes: []
  extraVolumeMounts: []
  env: []
  extraEnvFrom: []

  # -- Jaeger reporter queue size
  # Set to 'null' to use the Jaeger client's default value
  jaegerReporterMaxQueueSize: 1000

ingester:
  # -- Total number of replicas for the ingester across all availability zones
  # If ingester.zoneAwareReplication.enabled=false, this number is taken as is.
  # Otherwise each zone starts `ceil(replicas / number_of_zones)` number of pods.
  #   E.g. if 'replicas' is set to 4 and there are 3 zones, then 4/3=1.33 and after rounding up it means 2 pods per zone are started.
  replicas: 3

  statefulSet:
    enabled: true

  service:
    annotations: {}
    labels: {}

  # -- Optionally set the scheduler for pods of the ingester
  schedulerName: ""

  resources:
    requests:
      cpu: 100m
      memory: 512Mi

  # Additional ingester container arguments, e.g. log level (debug, info, warn, error)
  extraArgs: {}
  # Pod Labels
  podLabels: {}

  # Pod Annotations
  podAnnotations: {}

  # -- The name of the PriorityClass for ingester pods
  priorityClassName: null

  # -- Pod Disruption Budget for ingester, this will be applied across availability zones to prevent losing redundancy
  podDisruptionBudget:
    maxUnavailable: 1

  podManagementPolicy: Parallel

  # -- NodeSelector to pin ingester pods to certain set of nodes. This is ignored when ingester.zoneAwareReplication.enabled=true.
  nodeSelector: {}
  # -- Pod affinity settings for the ingester. This is ignored when ingester.zoneAwareReplication.enabled=true.
  affinity: {}

  # -- topologySpreadConstraints allows to customize the default topologySpreadConstraints. This can be either a single dict as shown below or a slice of topologySpreadConstraints.
  # labelSelector is taken from the constraint itself (if it exists) or is generated by the chart using the same selectors as for services.
  # It is recommended to replace this with requiredDuringSchedulingIgnoredDuringExecution podAntiAffinity rules when
  # deploying to production.
  topologySpreadConstraints:
    maxSkew: 1
    topologyKey: kubernetes.io/hostname
    whenUnsatisfiable: ScheduleAnyway
    # minDomains: 1
    # nodeAffinityPolicy: Honor
    # nodeTaintsPolicy: Honor
    # matchLabelKeys:
    #   - pod-template-hash

  annotations: {}

  persistentVolume:
    # If true and ingester.statefulSet.enabled is true,
    # Ingester will create/use a Persistent Volume Claim
    # If false, use emptyDir
    # It is advisable to enable volume persistence in ingester to avoid losing metrics.
    #
    enabled: true

    # Ingester data Persistent Volume Claim annotations
    #
    annotations: {}

    # Ingester data Persistent Volume access modes
    # Must match those of existing PV or dynamic provisioner
    # Ref: http://kubernetes.io/docs/user-guide/persistent-volumes/
    accessModes:
      - ReadWriteOnce

    # Ingester data Persistent Volume size
    size: 2Gi

    # Subdirectory of Ingester data Persistent Volume to mount
    # Useful if the volume's root directory is not empty
    subPath: ""

    # -- Enable StatefulSetAutoDeletePVC feature
    # https://kubernetes.io/docs/concepts/workloads/controllers/statefulset/#persistentvolumeclaim-retention
    enableRetentionPolicy: false
    whenDeleted: Retain
    whenScaled: Retain

    # Ingester data Persistent Volume Storage Class
    # If defined, storageClassName: <storageClass>
    # If set to "-", storageClassName: "", which disables dynamic provisioning
    # If undefined (the default) or set to null, no storageClassName spec is
    #   set, choosing the default provisioner.
    #
    # A per-zone storageClass configuration in `ingester.zoneAwareReplication.zones[*].storageClass` takes precedence over this field.
    #
    # storageClass: "-"

  readinessProbe:
    httpGet:
      path: /ready
      port: http-metrics
    initialDelaySeconds: 60

  # -- SecurityContext override for ingester pods
  securityContext: {}

  # -- The SecurityContext for ingester containers
  containerSecurityContext:
    allowPrivilegeEscalation: false
    readOnlyRootFilesystem: true
    capabilities:
      drop: [ALL]

  # -- updateStrategy of the ingester statefulset. This is ignored when ingester.zoneAwareReplication.enabled=true.
  statefulStrategy:
    type: RollingUpdate

  terminationGracePeriodSeconds: 1200

  tolerations: []
  initContainers: []
  extraContainers: []
  extraVolumes: []
  extraVolumeMounts: []
  env: []
  extraEnvFrom: []

  # -- Jaeger reporter queue size
  # Set to 'null' to use the Jaeger client's default value
  jaegerReporterMaxQueueSize: 1000

  # -- Options to configure zone-aware replication for ingester
  # Example configuration with full geographical redundancy:
  # rollout_operator:
  #   enabled: true
  # ingester:
  #   zoneAwareReplication:
  #     enabled: true
  #     topologyKey: 'kubernetes.io/hostname'  # This generates default anti-affinity rules
  #     zones:  # Zone list has to be fully redefined for modification. Update with you actual zones or skip to use logical zones only.
  #     - name: zone-a
  #       nodeSelector:
  #         topology.kubernetes.io/zone: us-central1-a
  #       storageClass: storage-class-us-central1-a
  #     - name: zone-a
  #       nodeSelector:
  #         topology.kubernetes.io/zone: us-central1-b
  #       storageClass: storage-class-us-central1-b
  #     - name: zone-c
  #       nodeSelector:
  #         topology.kubernetes.io/zone: us-central1-c
  #       storageClass: storage-class-us-central1-c
  #
  zoneAwareReplication:
    # -- Enable zone-aware replication for ingester
    enabled: true
    # -- Maximum number of ingesters that can be unavailable per zone during rollout
    maxUnavailable: 50
    # -- topologyKey to use in pod anti-affinity. If unset, no anti-affinity rules are generated. If set, the generated anti-affinity rule makes sure that pods from different zones do not mix.
    # E.g.: topologyKey: 'kubernetes.io/hostname'
    topologyKey: null
    # -- Auxiliary values for migration, see https://grafana.com/docs/helm-charts/mimir-distributed/latest/migration-guides/migrate-from-single-zone-with-helm/
    migration:
      # -- Indicate if migration is ongoing for multi zone ingester
      enabled: false
      # -- Exclude default zone on write path
      excludeDefaultZone: false
      # -- Enable zone-awareness, read path only
      readPath: false
      # -- Total number of replicas to start in availability zones when migration is enabled
      replicas: 0
      # -- Scale default zone ingesters to 0
      scaleDownDefaultZone: false
      # -- Enable zone-awareness, write path only
      writePath: false
    # -- Zone definitions for ingester zones. Note: you have to redefine the whole list to change parts as YAML does not allow to modify parts of a list.
    zones:
      # -- Name of the zone, used in labels and selectors. Must follow Kubernetes naming restrictions: https://kubernetes.io/docs/concepts/overview/working-with-objects/labels/
      - name: zone-a
        # -- nodeselector to restrict where pods of this zone can be placed. E.g.:
        # nodeSelector:
        #   topology.kubernetes.io/zone: zone-a
        nodeSelector: null
        # -- extraAffinity adds user defined custom affinity rules (merged with generated rules)
        extraAffinity: {}
        # -- Ingester data Persistent Volume Storage Class
        # If defined, storageClassName: <storageClass>
        # If set to "-", then use `storageClassName: ""`, which disables dynamic provisioning
        # If undefined or set to null (the default), then fall back to the value of `ingester.persistentVolume.storageClass`.
        storageClass: null
      # -- Name of the zone, used in labels and selectors. Must follow Kubernetes naming restrictions: https://kubernetes.io/docs/concepts/overview/working-with-objects/labels/
      - name: zone-b
        # -- nodeselector to restrict where pods of this zone can be placed. E.g.:
        # nodeSelector:
        #   topology.kubernetes.io/zone: zone-b
        nodeSelector: null
        # -- extraAffinity adds user defined custom affinity rules (merged with generated rules)
        extraAffinity: {}
        # -- Ingester data Persistent Volume Storage Class
        # If defined, storageClassName: <storageClass>
        # If set to "-", then use `storageClassName: ""`, which disables dynamic provisioning
        # If undefined or set to null (the default), then fall back to the value of `ingester.persistentVolume.storageClass`.
        storageClass: null
      # -- Name of the zone, used in labels and selectors. Must follow Kubernetes naming restrictions: https://kubernetes.io/docs/concepts/overview/working-with-objects/labels/
      - name: zone-c
        # -- nodeselector to restrict where pods of this zone can be placed. E.g.:
        # nodeSelector:
        #   topology.kubernetes.io/zone: zone-c
        nodeSelector: null
        # -- extraAffinity adds user defined custom affinity rules (merged with generated rules)
        extraAffinity: {}
        # -- Ingester data Persistent Volume Storage Class
        # If defined, storageClassName: <storageClass>
        # If set to "-", then use `storageClassName: ""`, which disables dynamic provisioning
        # If undefined or set to null (the default), then fall back to the value of `ingester.persistentVolume.storageClass`.
        storageClass: null

overrides_exporter:
  enabled: true
  replicas: 1

  annotations: {}

  initContainers: []

  service:
    annotations: {}
    labels: {}

  strategy:
    type: RollingUpdate
    rollingUpdate:
      maxUnavailable: 0
      maxSurge: 15%

  podLabels: {}
  podAnnotations: {}
  # Pod Disruption Budget
  podDisruptionBudget:
    maxUnavailable: 1

  # -- The name of the PriorityClass for overrides-exporter pods
  priorityClassName: null

  nodeSelector: {}
  affinity: {}

  # -- topologySpreadConstraints allows to customize the default topologySpreadConstraints. This can be either a single dict as shown below or a slice of topologySpreadConstraints.
  # labelSelector is taken from the constraint itself (if it exists) or is generated by the chart using the same selectors as for services.
  topologySpreadConstraints: {}
    #  maxSkew: 1
    #  topologyKey: kubernetes.io/hostname
    #  whenUnsatisfiable: ScheduleAnyway
    #  minDomains: 1
    #  nodeAffinityPolicy: Honor
    #  nodeTaintsPolicy: Honor
    #  matchLabelKeys:
    #    - pod-template-hash

  # -- SecurityContext override for overrides-exporter pods
  securityContext: {}

  # -- The SecurityContext for overrides-exporter containers
  containerSecurityContext:
    allowPrivilegeEscalation: false
    readOnlyRootFilesystem: true
    capabilities:
      drop: [ALL]

  extraArgs: {}

  persistence:
    subPath:

  livenessProbe:
    httpGet:
      path: /ready
      port: http-metrics
    initialDelaySeconds: 45
  readinessProbe:
    httpGet:
      path: /ready
      port: http-metrics
    initialDelaySeconds: 45

  resources:
    requests:
      cpu: 100m
      memory: 128Mi

  terminationGracePeriodSeconds: 30

  tolerations: []
  extraContainers: []
  extraVolumes: []
  extraVolumeMounts: []
  env: []
  extraEnvFrom: []

  # -- Jaeger reporter queue size
  # Set to 'null' to use the Jaeger client's default value
  jaegerReporterMaxQueueSize: null

ruler:
  enabled: true
  replicas: 1

  # -- [Experimental] Configure autoscaling via KEDA (https://keda.sh). This requires having
  # KEDA already installed in the Kubernetes cluster. The metrics for scaling are read
  # according to top-level kedaAutoscaling.prometheusAddress (defaulting to metamonitoring remote-write destination).
  # Basic auth and extra HTTP headers from metaMonitoring are ignored, please use customHeaders.
  # The remote URL is used even if metamonitoring is disabled.
  # See https://github.com/grafana/mimir/issues/7367 for more details on how to migrate to autoscaled resources without disruptions.
  kedaAutoscaling:
    enabled: false
    # -- preserveReplicas gives you the option to migrate from non-autoscaled to autoscaled deployments without losing replicas. When set to true, the replica fields in the component will be left intact.
    # For futher details see [helm: autoscaling migration procedure](https://github.com/grafana/mimir/issues/7367)
    preserveReplicas: false
    minReplicaCount: 1
    maxReplicaCount: 10
    targetCPUUtilizationPercentage: 100
    targetMemoryUtilizationPercentage: 100
    behavior:
      scaleDown:
        policies:
          - periodSeconds: 600
            type: Percent
            value: 10

  service:
    annotations: {}
    labels: {}

  # -- Dedicated service account for ruler pods.
  # If not set, the default service account defined at the begining of this file will be used.
  # This service account can be used even if the default one is not set.
  serviceAccount:
    create: false
    # -- Ruler specific service account name. If not set and create is set to true, the default
    # name will be the default mimir service account's name with the "-ruler" suffix.
    name: ""
    annotations: {}
    labels: {}

  resources:
    requests:
      cpu: 100m
      memory: 128Mi

  # Additional ruler container arguments, e.g. log level (debug, info, warn, error)
  extraArgs: {}
    # log.level: debug

  # Pod Labels
  podLabels: {}

  # Pod Annotations
  podAnnotations: {}

  # Pod Disruption Budget
  podDisruptionBudget:
    maxUnavailable: 1

  nodeSelector: {}
  affinity: {}

  # -- topologySpreadConstraints allows to customize the default topologySpreadConstraints. This can be either a single dict as shown below or a slice of topologySpreadConstraints.
  # labelSelector is taken from the constraint itself (if it exists) or is generated by the chart using the same selectors as for services.
  topologySpreadConstraints:
    maxSkew: 1
    topologyKey: kubernetes.io/hostname
    whenUnsatisfiable: ScheduleAnyway
    # minDomains: 1
    # nodeAffinityPolicy: Honor
    # nodeTaintsPolicy: Honor
    # matchLabelKeys:
    #   - pod-template-hash

  annotations: {}
  persistence:
    subPath:

  readinessProbe:
    httpGet:
      path: /ready
      port: http-metrics
    initialDelaySeconds: 45

  # -- SecurityContext override for ruler pods
  securityContext: {}

  # -- The SecurityContext for ruler containers
  containerSecurityContext:
    allowPrivilegeEscalation: false
    readOnlyRootFilesystem: true
    capabilities:
      drop: [ALL]

  strategy:
    type: RollingUpdate
    rollingUpdate:
      maxSurge: 50%
      maxUnavailable: 0

  terminationGracePeriodSeconds: 600

  tolerations: []
  initContainers: []
  extraContainers: []
  extraVolumes: []
  extraVolumeMounts: []
  env: []
  extraEnvFrom: []

  # -- Jaeger reporter queue size
  # Set to 'null' to use the Jaeger client's default value
  jaegerReporterMaxQueueSize: 1000

  # -- If set to true, a dedicated query path will be deployed for the ruler and operational mode will be set to use remote evaluation. https://grafana.com/docs/mimir/latest/references/architecture/components/ruler/#remote
  # -- This is useful for isolating the ruler queries from other queriers (api/grafana).
  remoteEvaluationDedicatedQueryPath: false

# -- Only deployed if .Values.ruler.remoteEvaluationDedicatedQueryPath
ruler_querier:
  replicas: 2

  # -- [Experimental] Configure autoscaling via KEDA (https://keda.sh). This requires having
  # KEDA already installed in the Kubernetes cluster. The metrics for scaling are read
  # according to top-level kedaAutoscaling.prometheusAddress (defaulting to metamonitoring remote-write destination).
  # Basic auth and extra HTTP headers from metaMonitoring are ignored, please use customHeaders.
  # The remote URL is used even if metamonitoring is disabled.
  # See https://github.com/grafana/mimir/issues/7367 for more details on how to migrate to autoscaled resources without disruptions.
  kedaAutoscaling:
    enabled: false
    # -- preserveReplicas gives you the option to migrate from non-autoscaled to autoscaled deployments without losing replicas. When set to true, the replica fields in the component will be left intact.
    # For futher details see [helm: autoscaling migration procedure](https://github.com/grafana/mimir/issues/7367)
    preserveReplicas: false
    minReplicaCount: 1
    maxReplicaCount: 10
    querySchedulerInflightRequestsThreshold: 12
    behavior:
      scaleDown:
        policies:
          - periodSeconds: 120
            type: Percent
            value: 10
        stabilizationWindowSeconds: 600
      scaleUp:
        policies:
          - periodSeconds: 120
            type: Percent
            value: 50
          - periodSeconds: 120
            type: Pods
            value: 15
        stabilizationWindowSeconds: 60

  service:
    annotations: {}
    labels: {}

  resources:
    requests:
      cpu: 100m
      memory: 128Mi

  # Additional ruler-querier container arguments, e.g. log level (debug, info, warn, error)
  extraArgs: {}

  # Pod Labels
  podLabels: {}

  # Pod Annotations
  podAnnotations: {}

  # Pod Disruption Budget
  podDisruptionBudget:
    maxUnavailable: 1

  # -- The name of the PriorityClass for ruler-querier pods
  priorityClassName: null

  nodeSelector: {}
  affinity: {}

  # -- topologySpreadConstraints allows to customize the default topologySpreadConstraints. This can be either a single dict as shown below or a slice of topologySpreadConstraints.
  # labelSelector is taken from the constraint itself (if it exists) or is generated by the chart using the same selectors as for services.
  topologySpreadConstraints:
    maxSkew: 1
    topologyKey: kubernetes.io/hostname
    whenUnsatisfiable: ScheduleAnyway
    # minDomains: 1
    # nodeAffinityPolicy: Honor
    # nodeTaintsPolicy: Honor
    # matchLabelKeys:
    #   - pod-template-hash

  annotations: {}
  persistence:
    subPath:

  readinessProbe:
    httpGet:
      path: /ready
      port: http-metrics
    initialDelaySeconds: 45

  # -- SecurityContext override for ruler-querier pods
  securityContext: {}

  # -- The SecurityContext for ruler-querier containers
  containerSecurityContext:
    allowPrivilegeEscalation: false
    readOnlyRootFilesystem: true
    capabilities:
      drop: [ALL]

  strategy:
    type: RollingUpdate
    rollingUpdate:
      maxUnavailable: 0
      maxSurge: 15%

  terminationGracePeriodSeconds: 180

  tolerations: []
  initContainers: []
  extraContainers: []
  extraVolumes: []
  extraVolumeMounts: []
  env: []
  extraEnvFrom: []

  # -- Jaeger reporter queue size
  # Set to 'null' to use the Jaeger client's default value
  jaegerReporterMaxQueueSize: 5000

# -- Only deployed if .Values.ruler.remoteEvaluationDedicatedQueryPath
ruler_query_frontend:
  # Setting it to null will produce a deployment without replicas set, allowing you to use autoscaling with the deployment
  replicas: 1

  # -- [Experimental] Configure autoscaling via KEDA (https://keda.sh). This requires having
  # KEDA already installed in the Kubernetes cluster. The metrics for scaling are read
  # according to top-level kedaAutoscaling.prometheusAddress (defaulting to metamonitoring remote-write destination).
  # Basic auth and extra HTTP headers from metaMonitoring are ignored, please use customHeaders.
  # The remote URL is used even if metamonitoring is disabled.
  # See https://github.com/grafana/mimir/issues/7367 for more details on how to migrate to autoscaled resources without disruptions.
  kedaAutoscaling:
    enabled: false
    # -- preserveReplicas gives you the option to migrate from non-autoscaled to autoscaled deployments without losing replicas. When set to true, the replica fields in the component will be left intact.
    # For futher details see [helm: autoscaling migration procedure](https://github.com/grafana/mimir/issues/7367)
    preserveReplicas: false
    minReplicaCount: 1
    maxReplicaCount: 10
    targetCPUUtilizationPercentage: 75
    targetMemoryUtilizationPercentage: 100
    behavior:
      scaleDown:
        policies:
          - periodSeconds: 60
            type: Percent
            value: 10

  service:
    annotations: {}
    labels: {}

  resources:
    requests:
      cpu: 100m
      memory: 128Mi

  # Additional ruler-query-frontend container arguments, e.g. log level (debug, info, warn, error)
  extraArgs: {}

  # Pod Labels
  podLabels: {}

  # Pod Annotations
  podAnnotations: {}

  # Pod Disruption Budget
  podDisruptionBudget:
    maxUnavailable: 1

  # -- The name of the PriorityClass for ruler-query-frontend pods
  priorityClassName: null

  nodeSelector: {}
  affinity: {}

  # -- topologySpreadConstraints allows to customize the default topologySpreadConstraints. This can be either a single dict as shown below or a slice of topologySpreadConstraints.
  # labelSelector is taken from the constraint itself (if it exists) or is generated by the chart using the same selectors as for services.
  topologySpreadConstraints:
    maxSkew: 1
    topologyKey: kubernetes.io/hostname
    whenUnsatisfiable: ScheduleAnyway
    # minDomains: 1
    # nodeAffinityPolicy: Honor
    # nodeTaintsPolicy: Honor
    # matchLabelKeys:
    #   - pod-template-hash

  annotations: {}
  persistence:
    subPath:

  readinessProbe:
    httpGet:
      path: /ready
      port: http-metrics
    initialDelaySeconds: 45

  # -- SecurityContext override for query-fronted pods
  securityContext: {}

  # -- The SecurityContext for ruler-query-frontend containers
  containerSecurityContext:
    allowPrivilegeEscalation: false
    readOnlyRootFilesystem: true
    capabilities:
      drop: [ALL]

  strategy:
    type: RollingUpdate
    rollingUpdate:
      maxUnavailable: 0
      maxSurge: 15%

  terminationGracePeriodSeconds: 390

  tolerations: []
  initContainers: []
  extraContainers: []
  extraVolumes: []
  extraVolumeMounts: []
  env: []
  extraEnvFrom: []

  # -- Jaeger reporter queue size
  # Set to 'null' to use the Jaeger client's default value
  jaegerReporterMaxQueueSize: 5000

# -- Only deployed if .Values.ruler.remoteEvaluationDedicatedQueryPath
ruler_query_scheduler:
  replicas: 2

  service:
    annotations: {}
    labels: {}

  resources:
    requests:
      cpu: 100m
      memory: 128Mi

  # Additional ruler-query-scheduler container arguments, e.g. log level (debug, info, warn, error)
  extraArgs: {}

  # Pod Labels
  podLabels: {}

  # Pod Annotations
  podAnnotations: {}

  # Pod Disruption Budget
  podDisruptionBudget:
    maxUnavailable: 1

  # -- The name of the PriorityClass for ruler-query-scheduler pods
  priorityClassName: null

  nodeSelector: {}
  affinity: {}

  # -- topologySpreadConstraints allows to customize the default topologySpreadConstraints. This can be either a single dict as shown below or a slice of topologySpreadConstraints.
  # labelSelector is taken from the constraint itself (if it exists) or is generated by the chart using the same selectors as for services.
  topologySpreadConstraints:
    maxSkew: 1
    topologyKey: kubernetes.io/hostname
    whenUnsatisfiable: ScheduleAnyway
    # minDomains: 1
    # nodeAffinityPolicy: Honor
    # nodeTaintsPolicy: Honor
    # matchLabelKeys:
    #   - pod-template-hash

  annotations: {}
  persistence:
    subPath:

  readinessProbe:
    httpGet:
      path: /ready
      port: http-metrics
    initialDelaySeconds: 45

  # -- SecurityContext override for ruler-query-scheduler pods
  securityContext: {}

  # -- The SecurityContext for ruler-query-scheduler containers
  containerSecurityContext:
    allowPrivilegeEscalation: false
    readOnlyRootFilesystem: true
    capabilities:
      drop: [ALL]

  strategy:
    type: RollingUpdate
    rollingUpdate:
      maxUnavailable: 0
      maxSurge: 1

  terminationGracePeriodSeconds: 180

  tolerations: []
  initContainers: []
  extraContainers: []
  extraVolumes: []
  extraVolumeMounts: []
  env: []
  extraEnvFrom: []

  # -- Jaeger reporter queue size
  # Set to 'null' to use the Jaeger client's default value
  jaegerReporterMaxQueueSize: null

querier:
  replicas: 2

  # -- [Experimental] Configure autoscaling via KEDA (https://keda.sh). This requires having
  # KEDA already installed in the Kubernetes cluster. The metrics for scaling are read
  # according to top-level kedaAutoscaling.prometheusAddress (defaulting to metamonitoring remote-write destination).
  # Basic auth and extra HTTP headers from metaMonitoring are ignored, please use customHeaders.
  # The remote URL is used even if metamonitoring is disabled.
  # See https://github.com/grafana/mimir/issues/7367 for more details on how to migrate to autoscaled resources without disruptions.
  kedaAutoscaling:
    enabled: false
    # -- preserveReplicas gives you the option to migrate from non-autoscaled to autoscaled deployments without losing replicas. When set to true, the replica fields in the component will be left intact.
    # For futher details see [helm: autoscaling migration procedure](https://github.com/grafana/mimir/issues/7367)
    preserveReplicas: false
    minReplicaCount: 1
    maxReplicaCount: 10
    querySchedulerInflightRequestsThreshold: 12
    # -- predictiveScalingEnabled scales up the querier based on the inflight requests in the past.
    # This helps with scaling up for predictable traffic patterns and minimizing HTTP 429 responses due to filled query queues.
    # Due to false positive items it can increase the querier TCO.
    predictiveScalingEnabled: false
    # -- The period to consider when considering scheduler metrics for predictive scaling.
    # This is usually slightly lower than the period of the repeating query events to give scaling up lead time.
    predictiveScalingPeriod: 6d23h30m
    # -- The time range to consider when considering scheduler metrics for predictive scaling.
    # For example: if lookback is 30m and period is 6d23h30m,
    # the querier will scale based on the maximum inflight queries between 6d23h30m and 7d ago.
    predictiveScalingLookback: 30m
    behavior:
      scaleDown:
        policies:
          - periodSeconds: 120
            type: Percent
            value: 10
        stabilizationWindowSeconds: 600
      scaleUp:
        policies:
          - periodSeconds: 120
            type: Percent
            value: 50
          - periodSeconds: 120
            type: Pods
            value: 15
        stabilizationWindowSeconds: 60

  service:
    annotations: {}
    labels: {}

  resources:
    requests:
      cpu: 100m
      memory: 128Mi

  # Additional querier container arguments, e.g. log level (debug, info, warn, error)
  extraArgs: {}

  # Pod Labels
  podLabels: {}

  # Pod Annotations
  podAnnotations: {}

  # Pod Disruption Budget
  podDisruptionBudget:
    maxUnavailable: 1

  # -- The name of the PriorityClass for querier pods
  priorityClassName: null

  nodeSelector: {}
  affinity: {}

  # -- topologySpreadConstraints allows to customize the default topologySpreadConstraints. This can be either a single dict as shown below or a slice of topologySpreadConstraints.
  # labelSelector is taken from the constraint itself (if it exists) or is generated by the chart using the same selectors as for services.
  topologySpreadConstraints:
    maxSkew: 1
    topologyKey: kubernetes.io/hostname
    whenUnsatisfiable: ScheduleAnyway
    # minDomains: 1
    # nodeAffinityPolicy: Honor
    # nodeTaintsPolicy: Honor
    # matchLabelKeys:
    #   - pod-template-hash

  annotations: {}
  persistence:
    subPath:

  readinessProbe:
    httpGet:
      path: /ready
      port: http-metrics
    initialDelaySeconds: 45

  # -- SecurityContext override for querier pods
  securityContext: {}

  # -- The SecurityContext for querier containers
  containerSecurityContext:
    allowPrivilegeEscalation: false
    readOnlyRootFilesystem: true
    capabilities:
      drop: [ALL]

  strategy:
    type: RollingUpdate
    rollingUpdate:
      maxUnavailable: 0
      maxSurge: 15%

  terminationGracePeriodSeconds: 180

  tolerations: []
  initContainers: []
  extraContainers: []
  extraVolumes: []
  extraVolumeMounts: []
  env: []
  extraEnvFrom: []

  # -- Jaeger reporter queue size
  # Set to 'null' to use the Jaeger client's default value
  jaegerReporterMaxQueueSize: 5000

query_frontend:
  # Setting it to null will produce a deployment without replicas set, allowing you to use autoscaling with the deployment
  replicas: 1

  # -- [Experimental] Configure autoscaling via KEDA (https://keda.sh). This requires having
  # KEDA already installed in the Kubernetes cluster. The metrics for scaling are read
  # according to top-level kedaAutoscaling.prometheusAddress (defaulting to metamonitoring remote-write destination).
  # Basic auth and extra HTTP headers from metaMonitoring are ignored, please use customHeaders.
  # The remote URL is used even if metamonitoring is disabled.
  # See https://github.com/grafana/mimir/issues/7367 for more details on how to migrate to autoscaled resources without disruptions.
  kedaAutoscaling:
    enabled: false
    # -- preserveReplicas gives you the option to migrate from non-autoscaled to autoscaled deployments without losing replicas. When set to true, the replica fields in the component will be left intact.
    # For futher details see [helm: autoscaling migration procedure](https://github.com/grafana/mimir/issues/7367)
    preserveReplicas: false
    minReplicaCount: 1
    maxReplicaCount: 10
    targetCPUUtilizationPercentage: 75
    targetMemoryUtilizationPercentage: 100
    behavior:
      scaleDown:
        policies:
          - periodSeconds: 60
            type: Percent
            value: 10

  service:
    annotations: {}
    labels: {}

  resources:
    requests:
      cpu: 100m
      memory: 128Mi

  # Additional query-frontend container arguments, e.g. log level (debug, info, warn, error)
  extraArgs: {}

  # Pod Labels
  podLabels: {}

  # Pod Annotations
  podAnnotations: {}

  # Pod Disruption Budget
  podDisruptionBudget:
    maxUnavailable: 1

  # -- The name of the PriorityClass for query-frontend pods
  priorityClassName: null

  nodeSelector: {}
  affinity: {}

  # -- topologySpreadConstraints allows to customize the default topologySpreadConstraints. This can be either a single dict as shown below or a slice of topologySpreadConstraints.
  # labelSelector is taken from the constraint itself (if it exists) or is generated by the chart using the same selectors as for services.
  topologySpreadConstraints:
    maxSkew: 1
    topologyKey: kubernetes.io/hostname
    whenUnsatisfiable: ScheduleAnyway
    # minDomains: 1
    # nodeAffinityPolicy: Honor
    # nodeTaintsPolicy: Honor
    # matchLabelKeys:
    #   - pod-template-hash

  annotations: {}
  persistence:
    subPath:

  readinessProbe:
    httpGet:
      path: /ready
      port: http-metrics
    initialDelaySeconds: 45

  # -- SecurityContext override for query-fronted pods
  securityContext: {}

  # -- The SecurityContext for query-frontend containers
  containerSecurityContext:
    allowPrivilegeEscalation: false
    readOnlyRootFilesystem: true
    capabilities:
      drop: [ALL]

  strategy:
    type: RollingUpdate
    rollingUpdate:
      maxUnavailable: 0
      maxSurge: 15%

  terminationGracePeriodSeconds: 390

  tolerations: []
  initContainers: []
  extraContainers: []
  extraVolumes: []
  extraVolumeMounts: []
  env: []
  extraEnvFrom: []

  # -- Jaeger reporter queue size
  # Set to 'null' to use the Jaeger client's default value
  jaegerReporterMaxQueueSize: 5000

query_scheduler:
  enabled: true
  replicas: 2

  service:
    annotations: {}
    labels: {}

  resources:
    requests:
      cpu: 100m
      memory: 128Mi

  # Additional query-scheduler container arguments, e.g. log level (debug, info, warn, error)
  extraArgs: {}

  # Pod Labels
  podLabels: {}

  # Pod Annotations
  podAnnotations: {}

  # Pod Disruption Budget
  podDisruptionBudget:
    maxUnavailable: 1

  # -- The name of the PriorityClass for query-scheduler pods
  priorityClassName: null

  nodeSelector: {}
  affinity: {}

  # -- topologySpreadConstraints allows to customize the default topologySpreadConstraints. This can be either a single dict as shown below or a slice of topologySpreadConstraints.
  # labelSelector is taken from the constraint itself (if it exists) or is generated by the chart using the same selectors as for services.
  topologySpreadConstraints:
    maxSkew: 1
    topologyKey: kubernetes.io/hostname
    whenUnsatisfiable: ScheduleAnyway
    # minDomains: 1
    # nodeAffinityPolicy: Honor
    # nodeTaintsPolicy: Honor
    # matchLabelKeys:
    #   - pod-template-hash

  annotations: {}
  persistence:
    subPath:

  readinessProbe:
    httpGet:
      path: /ready
      port: http-metrics
    initialDelaySeconds: 45

  # -- SecurityContext override for query-scheduler pods
  securityContext: {}

  # -- The SecurityContext for query-scheduler containers
  containerSecurityContext:
    allowPrivilegeEscalation: false
    readOnlyRootFilesystem: true
    capabilities:
      drop: [ALL]

  strategy:
    type: RollingUpdate
    rollingUpdate:
      maxUnavailable: 0
      maxSurge: 1

  terminationGracePeriodSeconds: 180

  tolerations: []
  initContainers: []
  extraContainers: []
  extraVolumes: []
  extraVolumeMounts: []
  env: []
  extraEnvFrom: []

  # -- Jaeger reporter queue size
  # Set to 'null' to use the Jaeger client's default value
  jaegerReporterMaxQueueSize: null

store_gateway:
  # -- Total number of replicas for the store-gateway across all availability zones
  # If store_gateway.zoneAwareReplication.enabled=false, this number is taken as is.
  # Otherwise each zone starts `ceil(replicas / number_of_zones)` number of pods.
  #   E.g. if 'replicas' is set to 4 and there are 3 zones, then 4/3=1.33 and after rounding up it means 2 pods per zone are started.
  replicas: 1

  service:
    annotations: {}
    labels: {}

  # -- Optionally set the scheduler for pods of the store-gateway
  schedulerName: ""

  resources:
    requests:
      cpu: 100m
      memory: 512Mi

  # Additional store-gateway container arguments, e.g. log level (debug, info, warn, error)
  extraArgs: {}

  # Pod Labels
  podLabels: {}

  # Pod Annotations
  podAnnotations: {}

  # -- Management policy for store-gateway pods
  # New variable introduced with Helm chart version 5.1.0. For backwards compatibility it is set to `OrderedReady`
  # On new deployments it is highly recommended to switch it to `Parallel` as this will be the new default from 6.0.0
  podManagementPolicy: OrderedReady

  # -- Pod Disruption Budget for store-gateway, this will be applied across availability zones to prevent losing redundancy
  podDisruptionBudget:
    maxUnavailable: 1

  # -- The name of the PriorityClass for store-gateway pods
  priorityClassName: null

  # -- NodeSelector to pin store-gateway pods to certain set of nodes. This is ignored when store_gateway.zoneAwareReplication.enabled=true.
  nodeSelector: {}
  # -- Pod affinity settings for the store_gateway. This is ignored when store_gateway.zoneAwareReplication.enabled=true.
  affinity: {}

  # -- topologySpreadConstraints allows to customize the default topologySpreadConstraints. This can be either a single dict as shown below or a slice of topologySpreadConstraints.
  # labelSelector is taken from the constraint itself (if it exists) or is generated by the chart using the same selectors as for services.
  # It is recommended to replace this with requiredDuringSchedulingIgnoredDuringExecution podAntiAffinity rules when
  # deploying to production.
  topologySpreadConstraints:
    maxSkew: 1
    topologyKey: kubernetes.io/hostname
    whenUnsatisfiable: ScheduleAnyway
    # minDomains: 1
    # nodeAffinityPolicy: Honor
    # nodeTaintsPolicy: Honor
    # matchLabelKeys:
    #   - pod-template-hash

  annotations: {}

  persistentVolume:
    # If true Store-gateway will create/use a Persistent Volume Claim
    # If false, use emptyDir
    #
    enabled: true

    # Store-gateway data Persistent Volume Claim annotations
    #
    annotations: {}

    # Store-gateway data Persistent Volume access modes
    # Must match those of existing PV or dynamic provisioner
    # Ref: http://kubernetes.io/docs/user-guide/persistent-volumes/
    #
    accessModes:
      - ReadWriteOnce

    # Store-gateway data Persistent Volume size
    #
    size: 2Gi

    # Subdirectory of Store-gateway data Persistent Volume to mount
    # Useful if the volume's root directory is not empty
    #
    subPath: ""

    # Store-gateway data Persistent Volume Storage Class
    # If defined, storageClassName: <storageClass>
    # If set to "-", storageClassName: "", which disables dynamic provisioning
    # If undefined (the default) or set to null, no storageClassName spec is
    #   set, choosing the default provisioner.
    #
    # A per-zone storageClass configuration in `store_gateway.zoneAwareReplication.zones[*].storageClass` takes precedence over this field.
    # storageClass: "-"

    # -- Enable StatefulSetAutoDeletePVC feature
    # https://kubernetes.io/docs/concepts/workloads/controllers/statefulset/#persistentvolumeclaim-retention
    enableRetentionPolicy: false
    whenDeleted: Retain
    whenScaled: Retain

  readinessProbe:
    httpGet:
      path: /ready
      port: http-metrics
    initialDelaySeconds: 60

  # -- SecurityContext override for store-gateway pods
  securityContext: {}

  # -- The SecurityContext for store-gateway containers
  containerSecurityContext:
    allowPrivilegeEscalation: false
    readOnlyRootFilesystem: true
    capabilities:
      drop: [ALL]

  # -- updateStrategy of the store-gateway statefulset. This is ignored when store_gateway.zoneAwareReplication.enabled=true.
  strategy:
    type: RollingUpdate

  terminationGracePeriodSeconds: 120

  tolerations: []
  initContainers: []
  extraContainers: []
  extraVolumes: []
  extraVolumeMounts: []
  env: []
  extraEnvFrom: []

  # -- Jaeger reporter queue size
  # Set to 'null' to use the Jaeger client's default value
  jaegerReporterMaxQueueSize: 1000

  # -- Options to configure zone-aware replication for store-gateway
  # Example configuration with full geographical redundancy:
  # rollout_operator:
  #   enabled: true
  # store_gateway:
  #   zoneAwareReplication:
  #     enabled: true
  #     topologyKey: 'kubernetes.io/hostname'  # This generates default anti-affinity rules
  #     zones:  # Zone list has to be fully redefined for modification. Update with you actual zones or skip to use logical zones only.
  #     - name: zone-a
  #       nodeSelector:
  #         topology.kubernetes.io/zone: us-central1-a
  #     - name: zone-a
  #       nodeSelector:
  #         topology.kubernetes.io/zone: us-central1-b
  #     - name: zone-c
  #       nodeSelector:
  #         topology.kubernetes.io/zone: us-central1-c
  #
  zoneAwareReplication:
    # -- Enable zone-aware replication for store-gateway
    enabled: true
    # -- Maximum number of store-gateways that can be unavailable per zone during rollout
    maxUnavailable: 50
    # -- topologyKey to use in pod anti-affinity. If unset, no anti-affinity rules are generated. If set, the generated anti-affinity rule makes sure that pods from different zones do not mix.
    # E.g.: topologyKey: 'kubernetes.io/hostname'
    topologyKey: null
    # -- Auxiliary values for migration, see https://grafana.com/docs/helm-charts/mimir-distributed/latest/migration-guides/migrate-from-single-zone-with-helm/
    migration:
      # -- Indicate if migration is ongoing for multi zone store-gateway
      enabled: false
      # -- Enable zone-awareness on the readPath
      readPath: false
    # -- Zone definitions for store-gateway zones. Note: you have to redefine the whole list to change parts as YAML does not allow to modify parts of a list.
    zones:
      # -- Name of the zone, used in labels and selectors. Must follow Kubernetes naming restrictions: https://kubernetes.io/docs/concepts/overview/working-with-objects/labels/
      - name: zone-a
        # -- nodeselector to restrict where pods of this zone can be placed. E.g.:
        # nodeSelector:
        #   topology.kubernetes.io/zone: zone-a
        nodeSelector: null
        # -- extraAffinity adds user defined custom affinity rules (merged with generated rules)
        extraAffinity: {}
        # -- StoreGateway data Persistent Volume Storage Class
        # If defined, storageClassName: <storageClass>
        # If set to "-", then use `storageClassName: ""`, which disables dynamic provisioning
        # If undefined or set to null (the default), then fall back to the value of `store_gateway.persistentVolume.storageClass`.
        storageClass: null
      # -- Name of the zone, used in labels and selectors. Must follow Kubernetes naming restrictions: https://kubernetes.io/docs/concepts/overview/working-with-objects/labels/
      - name: zone-b
        # -- nodeselector to restrict where pods of this zone can be placed. E.g.:
        # nodeSelector:
        #   topology.kubernetes.io/zone: zone-b
        nodeSelector: null
        # -- extraAffinity adds user defined custom affinity rules (merged with generated rules)
        extraAffinity: {}
        # -- StoreGateway data Persistent Volume Storage Class
        # If defined, storageClassName: <storageClass>
        # If set to "-", then use `storageClassName: ""`, which disables dynamic provisioning
        # If undefined or set to null (the default), then fall back to the value of `store_gateway.persistentVolume.storageClass`.
        storageClass: null
      # -- Name of the zone, used in labels and selectors. Must follow Kubernetes naming restrictions: https://kubernetes.io/docs/concepts/overview/working-with-objects/labels/
      - name: zone-c
        # -- nodeselector to restrict where pods of this zone can be placed. E.g.:
        # nodeSelector:
        #   topology.kubernetes.io/zone: zone-c
        nodeSelector: null
        # -- extraAffinity adds user defined custom affinity rules (merged with generated rules)
        extraAffinity: {}
        # -- StoreGateway data Persistent Volume Storage Class
        # If defined, storageClassName: <storageClass>
        # If set to "-", then use `storageClassName: ""`, which disables dynamic provisioning
        # If undefined or set to null (the default), then fall back to the value of `store_gateway.persistentVolume.storageClass`.
        storageClass: null

compactor:
  replicas: 1

  service:
    annotations: {}
    labels: {}

  # -- Optionally set the scheduler for pods of the compactor
  schedulerName: ""

  resources:
    requests:
      cpu: 100m
      memory: 512Mi

  # Additional compactor container arguments, e.g. log level (debug, info, warn, error)
  extraArgs: {}

  # Pod Labels
  podLabels: {}

  # Pod Annotations
  podAnnotations: {}

  # Pod Disruption Budget
  podDisruptionBudget:
    maxUnavailable: 1

  podManagementPolicy: OrderedReady

  # -- The name of the PriorityClass for compactor pods
  priorityClassName: null

  nodeSelector: {}
  affinity: {}

  # -- topologySpreadConstraints allows to customize the default topologySpreadConstraints. This can be either a single dict as shown below or a slice of topologySpreadConstraints.
  # labelSelector is taken from the constraint itself (if it exists) or is generated by the chart using the same selectors as for services.
  topologySpreadConstraints:
    maxSkew: 1
    topologyKey: kubernetes.io/hostname
    whenUnsatisfiable: ScheduleAnyway
    # minDomains: 1
    # nodeAffinityPolicy: Honor
    # nodeTaintsPolicy: Honor
    # matchLabelKeys:
    #   - pod-template-hash

  annotations: {}

  persistentVolume:
    # If true compactor will create/use a Persistent Volume Claim
    # If false, use emptyDir
    #
    enabled: true

    # compactor data Persistent Volume Claim annotations
    #
    annotations: {}

    # compactor data Persistent Volume access modes
    # Must match those of existing PV or dynamic provisioner
    # Ref: http://kubernetes.io/docs/user-guide/persistent-volumes/
    #
    accessModes:
      - ReadWriteOnce

    # compactor data Persistent Volume size
    #
    size: 2Gi

    # Subdirectory of compactor data Persistent Volume to mount
    # Useful if the volume's root directory is not empty
    #
    subPath: ""

    # compactor data Persistent Volume Storage Class
    # If defined, storageClassName: <storageClass>
    # If set to "-", storageClassName: "", which disables dynamic provisioning
    # If undefined (the default) or set to null, no storageClassName spec is
    #   set, choosing the default provisioner.
    #
    # storageClass: "-"

    # -- Enable StatefulSetAutoDeletePVC feature
    # https://kubernetes.io/docs/concepts/workloads/controllers/statefulset/#persistentvolumeclaim-retention
    enableRetentionPolicy: false
    whenDeleted: Retain
    whenScaled: Retain

  readinessProbe:
    httpGet:
      path: /ready
      port: http-metrics
    initialDelaySeconds: 60

  # -- SecurityContext override for compactor pods
  securityContext: {}

  # -- The SecurityContext for compactor containers
  containerSecurityContext:
    allowPrivilegeEscalation: false
    readOnlyRootFilesystem: true
    capabilities:
      drop: [ALL]

  strategy:
    type: RollingUpdate

  terminationGracePeriodSeconds: 900

  tolerations: []
  initContainers: []
  extraContainers: []
  extraVolumes: []
  extraVolumeMounts: []
  env: []
  extraEnvFrom: []

  # -- Jaeger reporter queue size
  # Set to 'null' to use the Jaeger client's default value
  jaegerReporterMaxQueueSize: null

memcached:
  image:
    # -- Memcached Docker image repository
    repository: memcached
    # -- Memcached Docker image tag
    tag: 1.6.29-alpine
    # -- Memcached Docker image pull policy
    pullPolicy: IfNotPresent

  # -- The SecurityContext override for memcached pods
  podSecurityContext: {}

  # -- The name of the PriorityClass for memcached pods
  priorityClassName: null

  # -- The SecurityContext for memcached containers
  containerSecurityContext:
    readOnlyRootFilesystem: true
    capabilities:
      drop: [ALL]
    allowPrivilegeEscalation: false

memcachedExporter:
  # -- Whether memcached metrics should be exported
  enabled: true

  image:
    repository: prom/memcached-exporter
    tag: v0.14.4
    pullPolicy: IfNotPresent

  resources:
    requests: {}
    limits: {}

  # -- The SecurityContext for memcached exporter containers
  containerSecurityContext:
    readOnlyRootFilesystem: true
    capabilities:
      drop: [ALL]
    allowPrivilegeEscalation: false

  # -- Extra args to add to the exporter container.
  # Example:
  # extraArgs:
  #   memcached.tls.enable: true
  #   memcached.tls.cert-file: /certs/cert.crt
  #   memcached.tls.key-file: /certs/cert.key
  #   memcached.tls.ca-file: /certs/ca.crt
  #   memcached.tls.insecure-skip-verify: false
  #   memcached.tls.server-name: memcached
  extraArgs: {}

chunks-cache:
  # -- Specifies whether memcached based chunks-cache should be enabled
  enabled: false

  # -- Total number of chunks-cache replicas
  replicas: 1

  # -- Port of the chunks-cache service
  port: 11211

  # -- Amount of memory allocated to chunks-cache for object storage (in MB).
  allocatedMemory: 8192

  # -- Maximum item memory for chunks-cache (in MB).
  maxItemMemory: 1

  # -- Maximum number of connections allowed
  connectionLimit: 16384

  # -- Extra init containers for chunks-cache pods
  initContainers: []

  # -- Annotations for the chunks-cache pods
  annotations: {}
  # -- Node selector for chunks-cache pods
  nodeSelector: {}
  # -- Affinity for chunks-cache pods
  affinity: {}

  # -- topologySpreadConstraints allows to customize the default topologySpreadConstraints. This can be either a single dict as shown below or a slice of topologySpreadConstraints.
  # labelSelector is taken from the constraint itself (if it exists) or is generated by the chart using the same selectors as for services.
  topologySpreadConstraints: {}
  #  maxSkew: 1
  #  topologyKey: kubernetes.io/hostname
  #  whenUnsatisfiable: ScheduleAnyway
  #  minDomains: 1
  #  nodeAffinityPolicy: Honor
  #  nodeTaintsPolicy: Honor
  #  matchLabelKeys:
  #    - pod-template-hash

  # -- Tolerations for chunks-cache pods
  tolerations: []
  # -- Pod Disruption Budget
  podDisruptionBudget:
    maxUnavailable: 1
  # -- The name of the PriorityClass for chunks-cache pods
  priorityClassName: null
  # -- Labels for chunks-cache pods
  podLabels: {}
  # -- Annotations for chunks-cache pods
  podAnnotations: {}
  # -- Management policy for chunks-cache pods
  podManagementPolicy: Parallel
  # -- Grace period to allow the chunks-cache to shutdown before it is killed
  terminationGracePeriodSeconds: 30

  # -- Stateful chunks-cache strategy
  statefulStrategy:
    type: RollingUpdate

  # -- Add extended options for chunks-cache memcached container. The format is the same as for the memcached -o/--extend flag.
  # Example:
  # extraExtendedOptions: 'tls,no_hashexpand'
  extraExtendedOptions: ""

  # -- Additional CLI args for chunks-cache
  extraArgs: {}

  # -- Additional containers to be added to the chunks-cache pod.
  extraContainers: []

  # -- Additional volumes to be added to the chunks-cache pod (applies to both memcached and exporter containers).
  # Example:
  # extraVolumes:
  # - name: extra-volume
  #   secret:
  #    secretName: extra-volume-secret
  extraVolumes: []

  # -- Additional volume mounts to be added to the chunks-cache pod (applies to both memcached and exporter containers).
  # Example:
  # extraVolumeMounts:
  # - name: extra-volume
  #   mountPath: /etc/extra-volume
  #   readOnly: true
  extraVolumeMounts: []

  # -- List of additional PVCs to be created for the chunks-cache statefulset
  volumeClaimTemplates: []

  # -- Resource requests and limits for the chunks-cache
  # By default a safe memory limit will be requested based on allocatedMemory value (floor (* 1.2 allocatedMemory)).
  resources: null

  # -- Service annotations and labels
  service:
    annotations: {}
    labels: {}

index-cache:
  # -- Specifies whether memcached based index-cache should be enabled
  enabled: false

  # -- Total number of index-cache replicas
  replicas: 1

  # -- Port of the index-cache service
  port: 11211

  # -- Amount of memory allocated to index-cache for object storage (in MB).
  allocatedMemory: 2048

  # -- Maximum item index-cache for memcached (in MB).
  maxItemMemory: 5

  # -- Maximum number of connections allowed
  connectionLimit: 16384

  # -- Extra init containers for index-cache pods
  initContainers: []

  # -- Annotations for the index-cache pods
  annotations: {}
  # -- Node selector for index-cache pods
  nodeSelector: {}
  # -- Affinity for index-cache pods
  affinity: {}

  # -- topologySpreadConstraints allows to customize the default topologySpreadConstraints. This can be either a single dict as shown below or a slice of topologySpreadConstraints.
  # labelSelector is taken from the constraint itself (if it exists) or is generated by the chart using the same selectors as for services.
  topologySpreadConstraints: {}
  #  maxSkew: 1
  #  topologyKey: kubernetes.io/hostname
  #  whenUnsatisfiable: ScheduleAnyway
  #  minDomains: 1
  #  nodeAffinityPolicy: Honor
  #  nodeTaintsPolicy: Honor
  #  matchLabelKeys:
  #    - pod-template-hash

  # -- Tolerations for index-cache pods
  tolerations: []
  # -- Pod Disruption Budget
  podDisruptionBudget:
    maxUnavailable: 1
  # -- The name of the PriorityClass for index-cache pods
  priorityClassName: null
  # -- Labels for index-cache pods
  podLabels: {}
  # -- Annotations for index-cache pods
  podAnnotations: {}
  # -- Management policy for index-cache pods
  podManagementPolicy: Parallel
  # -- Grace period to allow the index-cache to shutdown before it is killed
  terminationGracePeriodSeconds: 30

  # -- Stateful index-cache strategy
  statefulStrategy:
    type: RollingUpdate

  # -- Add extended options for index-cache memcached container. The format is the same as for the memcached -o/--extend flag.
  # Example:
  # extraExtendedOptions: 'tls,modern,track_sizes'
  extraExtendedOptions: ""

  # -- Additional CLI args for index-cache
  extraArgs: {}

  # -- Additional containers to be added to the index-cache pod.
  extraContainers: []

  # -- Additional volumes to be added to the index-cache pod (applies to both memcached and exporter containers).
  # Example:
  # extraVolumes:
  # - name: extra-volume
  #   secret:
  #    secretName: extra-volume-secret
  extraVolumes: []

  # -- Additional volume mounts to be added to the index-cache pod (applies to both memcached and exporter containers).
  # Example:
  # extraVolumeMounts:
  # - name: extra-volume
  #   mountPath: /etc/extra-volume
  #   readOnly: true
  extraVolumeMounts: []

  # -- List of additional PVCs to be created for the index-cache statefulset
  volumeClaimTemplates: []

  # -- Resource requests and limits for the index-cache
  # By default a safe memory limit will be requested based on allocatedMemory value (floor (* 1.2 allocatedMemory)).
  resources: null

  # -- Service annotations and labels
  service:
    annotations: {}
    labels: {}

metadata-cache:
  # -- Specifies whether memcached based metadata-cache should be enabled
  enabled: false

  # -- Total number of metadata-cache replicas
  replicas: 1

  # -- Port of the metadata-cache service
  port: 11211

  # -- Amount of memory allocated to metadata-cache for object storage (in MB).
  allocatedMemory: 512

  # -- Maximum item metadata-cache for memcached (in MB).
  maxItemMemory: 1

  # -- Maximum number of connections allowed
  connectionLimit: 16384

  # -- Extra init containers for metadata-cache pods
  initContainers: []

  # -- Annotations for the metadata-cache pods
  annotations: {}
  # -- Node selector for metadata-cache pods
  nodeSelector: {}
  # -- Affinity for metadata-cache pods
  affinity: {}

  # -- topologySpreadConstraints allows to customize the default topologySpreadConstraints. This can be either a single dict as shown below or a slice of topologySpreadConstraints.
  # labelSelector is taken from the constraint itself (if it exists) or is generated by the chart using the same selectors as for services.
  topologySpreadConstraints: {}
  #  maxSkew: 1
  #  topologyKey: kubernetes.io/hostname
  #  whenUnsatisfiable: ScheduleAnyway
  #  minDomains: 1
  #  nodeAffinityPolicy: Honor
  #  nodeTaintsPolicy: Honor
  #  matchLabelKeys:
  #    - pod-template-hash

  # -- Tolerations for metadata-cache pods
  tolerations: []
  # -- Pod Disruption Budget
  podDisruptionBudget:
    maxUnavailable: 1
  # -- The name of the PriorityClass for metadata-cache pods
  priorityClassName: null
  # -- Labels for metadata-cache pods
  podLabels: {}
  # -- Annotations for metadata-cache pods
  podAnnotations: {}
  # -- Management policy for metadata-cache pods
  podManagementPolicy: Parallel
  # -- Grace period to allow the metadata-cache to shutdown before it is killed
  terminationGracePeriodSeconds: 30

  # -- Stateful metadata-cache strategy
  statefulStrategy:
    type: RollingUpdate

  # -- Add extended options for metadata-cache memcached container. The format is the same as for the memcached -o/--extend flag.
  # Example:
  # extraExtendedOptions: 'tls,modern,track_sizes'
  extraExtendedOptions: ""

  # -- Additional CLI args for metadata-cache
  extraArgs: {}

  # -- Additional containers to be added to the metadata-cache pod.
  extraContainers: []

  # -- Additional volumes to be added to the metadata-cache pod (applies to both memcached and exporter containers).
  # Example:
  # extraVolumes:
  # - name: extra-volume
  #   secret:
  #    secretName: extra-volume-secret
  extraVolumes: []

  # -- Additional volume mounts to be added to the metadata-cache pod (applies to both memcached and exporter containers).
  # Example:
  # extraVolumeMounts:
  # - name: extra-volume
  #   mountPath: /etc/extra-volume
  #   readOnly: true
  extraVolumeMounts: []

  # -- List of additional PVCs to be created for the metadata-cache statefulset
  volumeClaimTemplates: []

  # -- Resource requests and limits for the metadata-cache
  # By default a safe memory limit will be requested based on allocatedMemory value (floor (* 1.2 allocatedMemory)).
  resources: null

  # -- Service annotations and labels
  service:
    annotations: {}
    labels: {}

results-cache:
  # -- Specifies whether memcached based results-cache should be enabled
  enabled: false

  # -- Total number of results-cache replicas
  replicas: 1

  # -- Port of the results-cache service
  port: 11211

  # -- Amount of memory allocated to results-cache for object storage (in MB).
  allocatedMemory: 512

  # -- Maximum item results-cache for memcached (in MB).
  maxItemMemory: 5

  # -- Maximum number of connections allowed
  connectionLimit: 16384

  # -- Extra init containers for results-cache pods
  initContainers: []

  # -- Annotations for the results-cache pods
  annotations: {}
  # -- Node selector for results-cache pods
  nodeSelector: {}
  # -- Affinity for results-cache pods
  affinity: {}

  # -- topologySpreadConstraints allows to customize the default topologySpreadConstraints. This can be either a single dict as shown below or a slice of topologySpreadConstraints.
  # labelSelector is taken from the constraint itself (if it exists) or is generated by the chart using the same selectors as for services.
  topologySpreadConstraints: {}
  #  maxSkew: 1
  #  topologyKey: kubernetes.io/hostname
  #  whenUnsatisfiable: ScheduleAnyway
  #  minDomains: 1
  #  nodeAffinityPolicy: Honor
  #  nodeTaintsPolicy: Honor
  #  matchLabelKeys:
  #    - pod-template-hash

  # -- Tolerations for results-cache pods
  tolerations: []
  # -- Pod Disruption Budget
  podDisruptionBudget:
    maxUnavailable: 1
  # -- The name of the PriorityClass for results-cache pods
  priorityClassName: null
  # -- Labels for results-cache pods
  podLabels: {}
  # -- Annotations for results-cache pods
  podAnnotations: {}
  # -- Management policy for results-cache pods
  podManagementPolicy: Parallel
  # -- Grace period to allow the results-cache to shutdown before it is killed
  terminationGracePeriodSeconds: 30

  # -- Stateful results-cache strategy
  statefulStrategy:
    type: RollingUpdate

  # -- Add extended options for results-cache memcached container. The format is the same as for the memcached -o/--extend flag.
  # Example:
  # extraExtendedOptions: 'tls,modern,track_sizes'
  extraExtendedOptions: ""

  # -- Additional CLI args for results-cache
  extraArgs: {}

  # -- Additional containers to be added to the results-cache pod.
  extraContainers: []

  # -- Additional volumes to be added to the results-cache pod (applies to both memcached and exporter containers).
  # Example:
  # extraVolumes:
  # - name: extra-volume
  #   secret:
  #    secretName: extra-volume-secret
  extraVolumes: []

  # -- Additional volume mounts to be added to the results-cache pod (applies to both memcached and exporter containers).
  # Example:
  # extraVolumeMounts:
  # - name: extra-volume
  #   mountPath: /etc/extra-volume
  #   readOnly: true
  extraVolumeMounts: []

  # -- List of additional PVCs to be created for the results-cache statefulset
  volumeClaimTemplates: []

  # -- Resource requests and limits for the results-cache
  # By default a safe memory limit will be requested based on allocatedMemory value (floor (* 1.2 allocatedMemory)).
  resources: null

  # -- Service annotations and labels
  service:
    annotations: {}
    labels: {}

# -- Setting for the Grafana Rollout Operator https://github.com/grafana/helm-charts/tree/main/charts/rollout-operator
rollout_operator:
  enabled: true

  # -- podSecurityContext is the pod security context for the rollout operator.
  # When installing on OpenShift, override podSecurityContext settings with
  #
  # rollout_operator:
  #   podSecurityContext:
  #     fsGroup: null
  #     runAsGroup: null
  #     runAsUser: null
  podSecurityContext:
    fsGroup: 10001
    runAsGroup: 10001
    runAsNonRoot: true
    runAsUser: 10001
    seccompProfile:
      type: RuntimeDefault

  # Set the container security context
  securityContext:
    readOnlyRootFilesystem: true
    capabilities:
      drop: [ALL]
    allowPrivilegeEscalation: false

minio:
  enabled: true
  mode: standalone
  rootUser: grafana-mimir
  buckets:
    - name: mimir-tsdb
      policy: none
      purge: false
    - name: mimir-ruler
      policy: none
      purge: false
    - name: enterprise-metrics-tsdb
      policy: none
      purge: false
    - name: enterprise-metrics-admin
      policy: none
      purge: false
    - name: enterprise-metrics-ruler
      policy: none
      purge: false
  persistence:
    size: 5Gi
  resources:
    requests:
      cpu: 100m
      memory: 128Mi
  rootPassword: supersecret
  # Changed the mc config path to '/tmp' from '/etc' as '/etc' is only writable by root and OpenShift will not permit this.
  configPathmc: "/tmp/minio/mc/"

# -- DEPRECATED: use the 'gateway' section instead. For a migration guide refer to
# https://grafana.com/docs/helm-charts/mimir-distributed/latest/migration-guides/migrate-to-unified-proxy-deployment/
#
# Configuration for nginx gateway.
# Can only be enabled when 'enterprise.enabled' is false.
nginx:
  # -- Specifies whether nginx should be enabled
  enabled: true
  # -- Number of replicas for nginx
  replicas: 1
  # -- Enable logging of 2xx and 3xx HTTP requests
  verboseLogging: true
  autoscaling:
    # -- Enable autoscaling for nginx
    enabled: false
    # -- Minimum autoscaling replicas for nginx
    minReplicas: 1
    # -- Maximum autoscaling replicas for nginx
    maxReplicas: 3
    # -- Target CPU utilisation percentage for nginx
    targetCPUUtilizationPercentage: 60
    # -- Target memory utilisation percentage for nginx
    targetMemoryUtilizationPercentage:
  # -- See `kubectl explain deployment.spec.strategy` for more,
  # ref: https://kubernetes.io/docs/concepts/workloads/controllers/deployment/#strategy
  deploymentStrategy:
    type: RollingUpdate
    rollingUpdate:
      maxUnavailable: 0
      maxSurge: 15%
  image:
    # -- The Docker registry for nginx image
    registry: docker.io
    # -- The nginx image repository
    repository: nginxinc/nginx-unprivileged
    # -- The nginx image tag
    tag: 1.25-alpine
    # -- The nginx image pull policy
    pullPolicy: IfNotPresent
  # -- The name of the PriorityClass for nginx pods
  priorityClassName: null
  # -- Labels for nginx pods
  podLabels: {}
  # -- Annotations for nginx pods
  podAnnotations: {}
  # -- Pod Disruption Budget
  podDisruptionBudget:
    maxUnavailable: 1
  # -- Additional CLI args for nginx
  extraArgs: {}
  # -- Environment variables to add to the nginx pods
  extraEnv: []
  # -- Environment variables from secrets or configmaps to add to the nginx pods
  extraEnvFrom: []
  # -- Volumes to add to the nginx pods
  extraVolumes: []
  # -- Volume mounts to add to the nginx pods
  extraVolumeMounts: []
  # -- The SecurityContext override for nginx containers
  podSecurityContext: {}

  # -- The SecurityContext for nginx containers
  containerSecurityContext:
    readOnlyRootFilesystem: true
    capabilities:
      drop: [ALL]
    allowPrivilegeEscalation: false
  # -- Resource requests and limits for the nginx
  resources: {}
  # -- Grace period to allow the nginx to shutdown before it is killed
  terminationGracePeriodSeconds: 30
  # -- Affinity for nginx pods. Passed through `tpl` and, thus, to be configured as string
  # @default -- Hard node and soft zone anti-affinity
  affinity: ""

  # -- topologySpreadConstraints allows to customize the default topologySpreadConstraints. This can be either a single dict as shown below or a slice of topologySpreadConstraints.
  # labelSelector is taken from the constraint itself (if it exists) or is generated by the chart using the same selectors as for services.
  topologySpreadConstraints:
    maxSkew: 1
    topologyKey: kubernetes.io/hostname
    whenUnsatisfiable: ScheduleAnyway
    # minDomains: 1
    # nodeAffinityPolicy: Honor
    # nodeTaintsPolicy: Honor
    # matchLabelKeys:
    #   - pod-template-hash

  annotations: {}

  # -- Node selector for nginx pods
  nodeSelector: {}
  # -- Tolerations for nginx pods
  tolerations: []
  # Nginx service configuration
  service:
    # -- Port of the nginx service
    port: 80
    # -- Type of the nginx service
    type: ClusterIP
    # -- ClusterIP of the nginx service
    clusterIP: null
    # -- Node port if service type is NodePort
    nodePort: null
    # -- Load balancer IP address if service type is LoadBalancer
    loadBalancerIP: null
    # -- Annotations for the nginx service
    annotations: {}
    # -- Labels for nginx service
    labels: {}
  # Ingress configuration
  ingress:
    # -- Specifies whether an ingress for the nginx should be created
    enabled: false
    # -- Ingress Class Name. MAY be required for Kubernetes versions >= 1.18
    # ingressClassName: nginx
    # -- Annotations for the nginx ingress
    annotations: {}
    # -- Hosts configuration for the nginx ingress
    hosts:
      - host: nginx.mimir.example.com
        paths:
          - path: /
            # -- pathType (e.g. ImplementationSpecific, Prefix, .. etc.) might also be required by some Ingress Controllers
            # pathType: Prefix
    # -- TLS configuration for the nginx ingress
    tls:
      - secretName: mimir-nginx-tls
        hosts:
          - nginx.mimir.example.com
  # -- Route configuration (for OpenShift only)
  route:
    # -- Specifies whether an OpenShift route for the nginx should be created
    enabled: false
    # -- Annotations for the nginx route
    annotations: {}
    # -- Hostname configuration
    host: nginx.mimir.example.com
    # -- TLS configuration for OpenShift Route
    tls:
      # -- More details about TLS configuration and termination types: https://docs.openshift.com/container-platform/3.11/architecture/networking/routes.html#secured-routes
      # For OpenShift 4: https://docs.openshift.com/container-platform/4.11/networking/routes/secured-routes.html
      termination: edge
  # Basic auth configuration
  basicAuth:
    # -- Enables basic authentication for nginx
    enabled: false
    # -- The basic auth username for nginx
    username: null
    # -- The basic auth password for nginx
    password: null
    # -- Uses the specified username and password to compute a htpasswd using Sprig's `htpasswd` function.
    # The value is templated using `tpl`. Override this to use a custom htpasswd, e.g. in case the default causes
    # high CPU load.
    htpasswd: >-
      {{ htpasswd (required "'nginx.basicAuth.username' is required" .Values.nginx.basicAuth.username) (required "'nginx.basicAuth.password' is required" .Values.nginx.basicAuth.password) }}
    # -- Existing basic auth secret to use. Must contain '.htpasswd'
    existingSecret: null
  # Configures the readiness probe for nginx
  readinessProbe:
    httpGet:
      path: /
      port: http-metric
    initialDelaySeconds: 15
    timeoutSeconds: 1

  # -- Additional containers to be added to the nginx pod.
  extraContainers: []
  # - name: dnsmasq
  #   image: "janeczku/go-dnsmasq:release-1.0.7"
  #   imagePullPolicy: IfNotPresent
  #   args:
  #     - --listen
  #     - "127.0.0.1:8053"
  #     - --hostsfile=/etc/hosts
  #     - --enable-search
  #     - --verbose

  nginxConfig:
    # -- NGINX log format
    logFormat: |-
      main '$remote_addr - $remote_user [$time_local]  $status '
              '"$request" $body_bytes_sent "$http_referer" '
              '"$http_user_agent" "$http_x_forwarded_for"';
    # -- Sets the log level of the NGINX error log. One of `debug`, `info`, `notice`, `warn`, `error`, `crit`, `alert`, or `emerg`
    errorLogLevel: error
    # -- Enables NGINX access logs
    accessLogEnabled: true
    # -- Allows appending custom configuration to the server block
    serverSnippet: ""
    # -- Allows appending custom configuration to the http block
    httpSnippet: ""
    # -- Allows to set a custom resolver
    resolver: null
    # -- Config file contents for Nginx. Passed through the `tpl` function to allow templating
    # @default -- See values.yaml
    file: |
      worker_processes  5;  ## Default: 1
      error_log  /dev/stderr {{ .Values.nginx.nginxConfig.errorLogLevel }};
      pid        /tmp/nginx.pid;
      worker_rlimit_nofile 8192;

      events {
        worker_connections  4096;  ## Default: 1024
      }

      http {
        client_body_temp_path /tmp/client_temp;
        proxy_temp_path       /tmp/proxy_temp_path;
        fastcgi_temp_path     /tmp/fastcgi_temp;
        uwsgi_temp_path       /tmp/uwsgi_temp;
        scgi_temp_path        /tmp/scgi_temp;

        default_type application/octet-stream;
        log_format   {{ .Values.nginx.nginxConfig.logFormat }}

        {{- if .Values.nginx.verboseLogging }}
        access_log   /dev/stderr  main;
        {{- else }}

        map $status $loggable {
          ~^[23]  0;
          default 1;
        }
        access_log   {{ .Values.nginx.nginxConfig.accessLogEnabled | ternary "/dev/stderr  main  if=$loggable;" "off;" }}
        {{- end }}

        sendfile           on;
        tcp_nopush         on;
        proxy_http_version 1.1;

        {{- if .Values.nginx.nginxConfig.resolver }}
        resolver {{ .Values.nginx.nginxConfig.resolver }};
        {{- else }}
        resolver {{ .Values.global.dnsService }}.{{ .Values.global.dnsNamespace }}.svc.{{ .Values.global.clusterDomain }};
        {{- end }}

        {{- with .Values.nginx.nginxConfig.httpSnippet }}
        {{ . | nindent 2 }}
        {{- end }}

        # Ensure that X-Scope-OrgID is always present, default to the no_auth_tenant for backwards compatibility when multi-tenancy was turned off.
        map $http_x_scope_orgid $ensured_x_scope_orgid {
          default $http_x_scope_orgid;
          "" "{{ include "mimir.noAuthTenant" . }}";
        }

        map $http_x_scope_orgid $has_multiple_orgid_headers {
          default 0;
          "~^.+,.+$" 1;
        }

        proxy_read_timeout 300;
        server {
          listen 8080;
          listen [::]:8080;

          {{- if .Values.nginx.basicAuth.enabled }}
          auth_basic           "Mimir";
          auth_basic_user_file /etc/nginx/secrets/.htpasswd;
          {{- end }}

          if ($has_multiple_orgid_headers = 1) {
              return 400 'Sending multiple X-Scope-OrgID headers is not allowed. Use a single header with | as separator instead.';
          }

          location = / {
            return 200 'OK';
            auth_basic off;
          }

          proxy_set_header X-Scope-OrgID $ensured_x_scope_orgid;

          # Distributor endpoints
          location /distributor {
            set $distributor {{ template "mimir.fullname" . }}-distributor-headless.{{ .Release.Namespace }}.svc.{{ .Values.global.clusterDomain }};
            proxy_pass      http://$distributor:{{ include "mimir.serverHttpListenPort" . }}$request_uri;
          }
          location = /api/v1/push {
            set $distributor {{ template "mimir.fullname" . }}-distributor-headless.{{ .Release.Namespace }}.svc.{{ .Values.global.clusterDomain }};
            proxy_pass      http://$distributor:{{ include "mimir.serverHttpListenPort" . }}$request_uri;
          }
          location /otlp/v1/metrics {
            set $distributor {{ template "mimir.fullname" . }}-distributor-headless.{{ .Release.Namespace }}.svc.{{ .Values.global.clusterDomain }};
            proxy_pass      http://$distributor:{{ include "mimir.serverHttpListenPort" . }}$request_uri;
          }

          # Alertmanager endpoints
          location {{ template "mimir.alertmanagerHttpPrefix" . }} {
            set $alertmanager {{ template "mimir.fullname" . }}-alertmanager-headless.{{ .Release.Namespace }}.svc.{{ .Values.global.clusterDomain }};
            proxy_pass      http://$alertmanager:{{ include "mimir.serverHttpListenPort" . }}$request_uri;
          }
          location = /multitenant_alertmanager/status {
            set $alertmanager {{ template "mimir.fullname" . }}-alertmanager-headless.{{ .Release.Namespace }}.svc.{{ .Values.global.clusterDomain }};
            proxy_pass      http://$alertmanager:{{ include "mimir.serverHttpListenPort" . }}$request_uri;
          }
          location = /multitenant_alertmanager/configs {
            set $alertmanager {{ template "mimir.fullname" . }}-alertmanager-headless.{{ .Release.Namespace }}.svc.{{ .Values.global.clusterDomain }};
            proxy_pass      http://$alertmanager:{{ include "mimir.serverHttpListenPort" . }}$request_uri;
          }
          location = /api/v1/alerts {
            set $alertmanager {{ template "mimir.fullname" . }}-alertmanager-headless.{{ .Release.Namespace }}.svc.{{ .Values.global.clusterDomain }};
            proxy_pass      http://$alertmanager:{{ include "mimir.serverHttpListenPort" . }}$request_uri;
          }

          # Ruler endpoints
          location {{ template "mimir.prometheusHttpPrefix" . }}/config/v1/rules {
            set $ruler {{ template "mimir.fullname" . }}-ruler.{{ .Release.Namespace }}.svc.{{ .Values.global.clusterDomain }};
            proxy_pass      http://$ruler:{{ include "mimir.serverHttpListenPort" . }}$request_uri;
          }
          location {{ template "mimir.prometheusHttpPrefix" . }}/api/v1/rules {
            set $ruler {{ template "mimir.fullname" . }}-ruler.{{ .Release.Namespace }}.svc.{{ .Values.global.clusterDomain }};
            proxy_pass      http://$ruler:{{ include "mimir.serverHttpListenPort" . }}$request_uri;
          }

          location {{ template "mimir.prometheusHttpPrefix" . }}/api/v1/alerts {
            set $ruler {{ template "mimir.fullname" . }}-ruler.{{ .Release.Namespace }}.svc.{{ .Values.global.clusterDomain }};
            proxy_pass      http://$ruler:{{ include "mimir.serverHttpListenPort" . }}$request_uri;
          }
          location = /ruler/ring {
            set $ruler {{ template "mimir.fullname" . }}-ruler.{{ .Release.Namespace }}.svc.{{ .Values.global.clusterDomain }};
            proxy_pass      http://$ruler:{{ include "mimir.serverHttpListenPort" . }}$request_uri;
          }

          # Rest of {{ template "mimir.prometheusHttpPrefix" . }} goes to the query frontend
          location {{ template "mimir.prometheusHttpPrefix" . }} {
            set $query_frontend {{ template "mimir.fullname" . }}-query-frontend.{{ .Release.Namespace }}.svc.{{ .Values.global.clusterDomain }};
            proxy_pass      http://$query_frontend:{{ include "mimir.serverHttpListenPort" . }}$request_uri;
          }

          # Buildinfo endpoint can go to any component
          location = /api/v1/status/buildinfo {
            set $query_frontend {{ template "mimir.fullname" . }}-query-frontend.{{ .Release.Namespace }}.svc.{{ .Values.global.clusterDomain }};
            proxy_pass      http://$query_frontend:{{ include "mimir.serverHttpListenPort" . }}$request_uri;
          }

          # Compactor endpoint for uploading blocks
          location /api/v1/upload/block/ {
            set $compactor {{ template "mimir.fullname" . }}-compactor.{{ .Release.Namespace }}.svc.{{ .Values.global.clusterDomain }};
            proxy_pass      http://$compactor:{{ include "mimir.serverHttpListenPort" . }}$request_uri;
          }

          {{- with .Values.nginx.nginxConfig.serverSnippet }}
          {{ . | nindent 4 }}
          {{- end }}
        }
      }

# -- Use either this ingress or the gateway, but not both at once.
# If you enable this, make sure to disable the gateway's ingress.
ingress:
  enabled: false
  # ingressClassName: nginx
  annotations: {}
  paths:
    distributor-headless:
      - path: /distributor
        # -- pathType (e.g. ImplementationSpecific, Prefix, .. etc.) might also be required by some Ingress Controllers
        # pathType: Prefix
      - path: /api/v1/push
      - path: /otlp/v1/metrics
    alertmanager-headless:
      - path: /alertmanager
      - path: /multitenant_alertmanager/status
      - path: /multitenant_alertmanager/configs
      - path: /api/v1/alerts
    ruler:
      - path: /prometheus/config/v1/rules
      - path: /prometheus/api/v1/rules
      - path: /prometheus/api/v1/alerts
    query-frontend:
      - path: /prometheus
      - path: /api/v1/status/buildinfo
    compactor:
      - path: /api/v1/upload/block/
  hosts:
    - mimir.example.com
  # tls:
  #   - secretName: mimir-distributed-tls
  #     hosts:
  #       - mimir.example.com

# -- A reverse proxy deployment that is meant to receive traffic for Mimir or GEM.
# When enterprise.enabled is true the GEM gateway is deployed. Otherwise, it is an nginx.
# Options except those under gateway.nginx apply to both versions - nginx and GEM gateway.
gateway:
  # -- The gateway is deployed by default for enterprise installations (enterprise.enabled=true).
  # Toggle this to have it deployed for non-enterprise installations too.
  enabledNonEnterprise: false

  # -- Number of replicas for the Deployment
  replicas: 1

  # -- HorizontalPodAutoscaler
  autoscaling:
    enabled: false
    minReplicas: 1
    maxReplicas: 3
    targetCPUUtilizationPercentage: 70
    targetMemoryUtilizationPercentage: 70

  # -- Deployment strategy. See `kubectl explain deployment.spec.strategy` for more,
  # ref: https://kubernetes.io/docs/concepts/workloads/controllers/deployment/#strategy
  strategy:
    type: RollingUpdate
    rollingUpdate:
      maxUnavailable: 0
      maxSurge: 15%

  # -- The name of the PriorityClass
  priorityClassName: null
  # -- Labels for Deployment Pods
  podLabels: {}
  # -- Annotations Deployment Pods
  podAnnotations: {}
  # -- PodDisruptionBudget https://kubernetes.io/docs/tasks/run-application/configure-pdb/
  podDisruptionBudget:
    maxUnavailable: 1
  # -- Additional CLI args for the container
  extraArgs: {}
  # -- Environment variables to add to the Pods. https://kubernetes.io/docs/tasks/inject-data-application/define-environment-variable-container/
  env: []
  # -- Environment variables from secrets or configmaps to add to the Pods.
  extraEnvFrom: []
  # -- Jaeger reporter queue size
  # Set to 'null' to use the Jaeger client's default value
  jaegerReporterMaxQueueSize: null
  # -- Volumes to add to the Pods
  extraVolumes: []
  # -- Volume mounts to add to the Pods
  extraVolumeMounts: []
  # -- Additional containers to be added to the Pods.
  extraContainers: []
  # - name: dnsmasq
  #   image: "janeczku/go-dnsmasq:release-1.0.7"
  #   imagePullPolicy: IfNotPresent
  #   args:
  #     - --listen
  #     - "127.0.0.1:8053"
  #     - --hostsfile=/etc/hosts
  #     - --enable-search
  #     - --verbose

  # -- Init containers https://kubernetes.io/docs/concepts/workloads/pods/init-containers/
  initContainers: []

  # -- SecurityContext override for gateway pods
  securityContext: {}
    # -- The SecurityContext for gateway containers
  containerSecurityContext:
    allowPrivilegeEscalation: false
    readOnlyRootFilesystem: true
    capabilities:
      drop: [ALL]

  # -- Resource requests and limits for the container
  resources: {}
  # -- Grace period to allow the gateway container to shut down before it is killed
  terminationGracePeriodSeconds: 30

  affinity: {}

  # -- topologySpreadConstraints allows to customize the default topologySpreadConstraints. This can be either a single dict as shown below or a slice of topologySpreadConstraints.
  # labelSelector is taken from the constraint itself (if it exists) or is generated by the chart using the same selectors as for services.
  topologySpreadConstraints:
    maxSkew: 1
    topologyKey: kubernetes.io/hostname
    whenUnsatisfiable: ScheduleAnyway
    # minDomains: 1
    # nodeAffinityPolicy: Honor
    # nodeTaintsPolicy: Honor
    # matchLabelKeys:
    #   - pod-template-hash

  # Annotations for the Deployment
  annotations: {}

  # -- Node selector for Deployment Pods
  nodeSelector: {}
  # -- Tolerations for Deployment Pods
  tolerations: []
  # -- Gateway Service configuration
  service:
    # -- Port on which the Service listens
    port: 80
    # -- Type of the Service
    type: ClusterIP
    # -- ClusterIP of the Service
    clusterIP: null
    # -- Node port if service type is NodePort
    nodePort: null
    # -- Load balancer IP address if service type is LoadBalancer
    loadBalancerIP: null
    # -- Annotations for the Service
    annotations: {}
    # -- Labels for the Service
    labels: {}
    # -- DEPRECATED Legacy compatibility port the GEM gateway service listens on, set to 'null' to disable
    legacyPort: 8080
    # -- Overrides the name of the Service. Useful if you are switching from the deprecated nginx or
    # GEM gateway configuration and want to use the same in-cluster address for Mimir/GEM.
    # By using the same name as the nginx/GEM gateway Service, Helm will not delete the Service Resource.
    # Instead, it will update the existing one in place.
    # If left as an empty string, a name is generated.
    nameOverride: ""

  ingress:
    enabled: false
    # -- Overrides the name of the Ingress. Useful if you are switching from the deprecated nginx or
    # GEM gateway configuration and you Ingress Controller needs time to reconcile a new Ingress resource.
    # By using the same name as the nginx/GEM gateway Ingress, Helm will not delete the Ingress Resource.
    # Instead, it will update the existing one in place.
    # If left as an empty string, a name is generated.
    nameOverride: ""
    # -- Ingress Class Name. MAY be required for Kubernetes versions >= 1.18
    ingressClassName: ""
    # -- Annotations for the Ingress
    annotations: {}
    # -- Hosts configuration for the Ingress
    hosts:
      # -- Passed through the `tpl` function to allow templating.
      - host: "{{ .Release.Name }}.mimir.example.com"
        paths:
          - path: /
            # -- pathType (e.g. ImplementationSpecific, Prefix, .. etc.) might also be required by some Ingress Controllers
            # pathType: Prefix
    # -- TLS configuration for the nginx ingress
    tls:
      - secretName: mimir-tls
        # --  Hosts included in the tls certificate. Passed through the `tpl` function to allow templating.
        hosts:
          - "{{ .Release.Name }}.mimir.example.com"

  # -- OpenShift Route configuration
  route:
    enabled: false
    # -- Annotations for the Route
    annotations: {}
    # -- Passed through the `tpl` function to allow templating.
    host: "{{ .Release.Name }}.mimir.example.com"

    tls:
      # -- More details about TLS configuration and termination types: https://docs.openshift.com/container-platform/3.11/architecture/networking/routes.html#secured-routes
      # For OpenShift 4: https://docs.openshift.com/container-platform/4.11/networking/routes/secured-routes.html
      termination: edge

  readinessProbe:
    httpGet:
      path: /ready
      port: http-metrics
    initialDelaySeconds: 15
    timeoutSeconds: 1

  nginx:
    # -- Enable logging of 2xx and 3xx HTTP requests
    verboseLogging: true

    # -- Image for the nginx. pullPolicy and optional pullSecrets are set in toplevel 'image' section, not here.
    image:
      # -- The Docker registry for nginx image
      registry: docker.io
      # -- The nginx image repository
      repository: nginxinc/nginx-unprivileged
      # -- The nginx image tag
      tag: 1.25-alpine

    # -- Basic auth configuration
    basicAuth:
      # -- Enables basic authentication for nginx
      enabled: false
      # -- The basic auth username for nginx
      username: null
      # -- The basic auth password for nginx
      password: null
      # -- Uses the specified username and password to compute a htpasswd using Sprig's `htpasswd` function.
      # The value is templated using `tpl`. Override this to use a custom htpasswd, e.g. in case the default causes
      # high CPU load.
      htpasswd: >-
        {{ htpasswd (required "'gateway.nginx.basicAuth.username' is required" .Values.gateway.nginx.basicAuth.username) (required "'gateway.nginx.basicAuth.password' is required" .Values.gateway.nginx.basicAuth.password) }}
      # -- Name of an existing basic auth secret to use instead of gateway.nginx.basicAuth.htpasswd. Must contain '.htpasswd' key
      existingSecret: null

    config:
      # -- NGINX log format
      logFormat: |-
        main '$remote_addr - $remote_user [$time_local]  $status '
                '"$request" $body_bytes_sent "$http_referer" '
                '"$http_user_agent" "$http_x_forwarded_for"';
      # -- Sets the log level of the NGINX error log. One of `debug`, `info`, `notice`, `warn`, `error`, `crit`, `alert`, or `emerg`
      errorLogLevel: error
      # -- Enables NGINX access logs
      accessLogEnabled: true
      # -- Allows appending custom configuration to the server block
      serverSnippet: ""
      # -- Allows appending custom configuration to the http block
      httpSnippet: ""
      # -- Allow to set client_max_body_size in the nginx configuration
      clientMaxBodySize: 540M
      # -- Allows to set a custom resolver
      resolver: null
      # -- Configures whether or not NGINX bind IPv6
      enableIPv6: true
      # -- Config file contents for Nginx. Passed through the `tpl` function to allow templating.
      file: |
        worker_processes  5;  ## Default: 1
        error_log  /dev/stderr {{ .Values.gateway.nginx.config.errorLogLevel }};
        pid        /tmp/nginx.pid;
        worker_rlimit_nofile 8192;

        events {
          worker_connections  4096;  ## Default: 1024
        }

        http {
          client_body_temp_path /tmp/client_temp;
          proxy_temp_path       /tmp/proxy_temp_path;
          fastcgi_temp_path     /tmp/fastcgi_temp;
          uwsgi_temp_path       /tmp/uwsgi_temp;
          scgi_temp_path        /tmp/scgi_temp;

          default_type application/octet-stream;
          log_format   {{ .Values.gateway.nginx.config.logFormat }}

          {{- if .Values.gateway.nginx.verboseLogging }}
          access_log   /dev/stderr  main;
          {{- else }}

          map $status $loggable {
            ~^[23]  0;
            default 1;
          }
          access_log   {{ .Values.gateway.nginx.config.accessLogEnabled | ternary "/dev/stderr  main  if=$loggable;" "off;" }}
          {{- end }}

          sendfile           on;
          tcp_nopush         on;
          proxy_http_version 1.1;

          {{- if .Values.gateway.nginx.config.resolver }}
          resolver {{ .Values.gateway.nginx.config.resolver }};
          {{- else }}
          resolver {{ .Values.global.dnsService }}.{{ .Values.global.dnsNamespace }}.svc.{{ .Values.global.clusterDomain }};
          {{- end }}

          {{- with .Values.gateway.nginx.config.httpSnippet }}
          {{ . | nindent 2 }}
          {{- end }}

          # Ensure that X-Scope-OrgID is always present, default to the no_auth_tenant for backwards compatibility when multi-tenancy was turned off.
          map $http_x_scope_orgid $ensured_x_scope_orgid {
            default $http_x_scope_orgid;
            "" "{{ include "mimir.noAuthTenant" . }}";
          }

          map $http_x_scope_orgid $has_multiple_orgid_headers {
            default 0;
            "~^.+,.+$" 1;
          }

          proxy_read_timeout 300;
          server {
            listen {{ include "mimir.serverHttpListenPort" . }};
            {{- if .Values.gateway.nginx.config.enableIPv6 }}
            listen [::]:{{ include "mimir.serverHttpListenPort" . }};
            {{- end }}

            {{- if .Values.gateway.nginx.config.clientMaxBodySize }}
            client_max_body_size {{ .Values.gateway.nginx.config.clientMaxBodySize }};
            {{- end }}

            {{- if .Values.gateway.nginx.basicAuth.enabled }}
            auth_basic           "Mimir";
            auth_basic_user_file /etc/nginx/secrets/.htpasswd;
            {{- end }}

            if ($has_multiple_orgid_headers = 1) {
                return 400 'Sending multiple X-Scope-OrgID headers is not allowed. Use a single header with | as separator instead.';
            }

            location = / {
              return 200 'OK';
              auth_basic off;
            }

            location = /ready {
              return 200 'OK';
              auth_basic off;
            }

            proxy_set_header X-Scope-OrgID $ensured_x_scope_orgid;

            # Distributor endpoints
            location /distributor {
              set $distributor {{ template "mimir.fullname" . }}-distributor-headless.{{ .Release.Namespace }}.svc.{{ .Values.global.clusterDomain }};
              proxy_pass      http://$distributor:{{ include "mimir.serverHttpListenPort" . }}$request_uri;
            }
            location = /api/v1/push {
              set $distributor {{ template "mimir.fullname" . }}-distributor-headless.{{ .Release.Namespace }}.svc.{{ .Values.global.clusterDomain }};
              proxy_pass      http://$distributor:{{ include "mimir.serverHttpListenPort" . }}$request_uri;
            }
            location /otlp/v1/metrics {
              set $distributor {{ template "mimir.fullname" . }}-distributor-headless.{{ .Release.Namespace }}.svc.{{ .Values.global.clusterDomain }};
              proxy_pass      http://$distributor:{{ include "mimir.serverHttpListenPort" . }}$request_uri;
            }

            # Alertmanager endpoints
            location {{ template "mimir.alertmanagerHttpPrefix" . }} {
              set $alertmanager {{ template "mimir.fullname" . }}-alertmanager-headless.{{ .Release.Namespace }}.svc.{{ .Values.global.clusterDomain }};
              proxy_pass      http://$alertmanager:{{ include "mimir.serverHttpListenPort" . }}$request_uri;
            }
            location = /multitenant_alertmanager/status {
              set $alertmanager {{ template "mimir.fullname" . }}-alertmanager-headless.{{ .Release.Namespace }}.svc.{{ .Values.global.clusterDomain }};
              proxy_pass      http://$alertmanager:{{ include "mimir.serverHttpListenPort" . }}$request_uri;
            }
            location = /multitenant_alertmanager/configs {
              set $alertmanager {{ template "mimir.fullname" . }}-alertmanager-headless.{{ .Release.Namespace }}.svc.{{ .Values.global.clusterDomain }};
              proxy_pass      http://$alertmanager:{{ include "mimir.serverHttpListenPort" . }}$request_uri;
            }
            location = /api/v1/alerts {
              set $alertmanager {{ template "mimir.fullname" . }}-alertmanager-headless.{{ .Release.Namespace }}.svc.{{ .Values.global.clusterDomain }};
              proxy_pass      http://$alertmanager:{{ include "mimir.serverHttpListenPort" . }}$request_uri;
            }

            # Ruler endpoints
            location {{ template "mimir.prometheusHttpPrefix" . }}/config/v1/rules {
              set $ruler {{ template "mimir.fullname" . }}-ruler.{{ .Release.Namespace }}.svc.{{ .Values.global.clusterDomain }};
              proxy_pass      http://$ruler:{{ include "mimir.serverHttpListenPort" . }}$request_uri;
            }
            location {{ template "mimir.prometheusHttpPrefix" . }}/api/v1/rules {
              set $ruler {{ template "mimir.fullname" . }}-ruler.{{ .Release.Namespace }}.svc.{{ .Values.global.clusterDomain }};
              proxy_pass      http://$ruler:{{ include "mimir.serverHttpListenPort" . }}$request_uri;
            }

            location {{ template "mimir.prometheusHttpPrefix" . }}/api/v1/alerts {
              set $ruler {{ template "mimir.fullname" . }}-ruler.{{ .Release.Namespace }}.svc.{{ .Values.global.clusterDomain }};
              proxy_pass      http://$ruler:{{ include "mimir.serverHttpListenPort" . }}$request_uri;
            }
            location = /ruler/ring {
              set $ruler {{ template "mimir.fullname" . }}-ruler.{{ .Release.Namespace }}.svc.{{ .Values.global.clusterDomain }};
              proxy_pass      http://$ruler:{{ include "mimir.serverHttpListenPort" . }}$request_uri;
            }

            # Rest of {{ template "mimir.prometheusHttpPrefix" . }} goes to the query frontend
            location {{ template "mimir.prometheusHttpPrefix" . }} {
              set $query_frontend {{ template "mimir.fullname" . }}-query-frontend.{{ .Release.Namespace }}.svc.{{ .Values.global.clusterDomain }};
              proxy_pass      http://$query_frontend:{{ include "mimir.serverHttpListenPort" . }}$request_uri;
            }

            # Buildinfo endpoint can go to any component
            location = /api/v1/status/buildinfo {
              set $query_frontend {{ template "mimir.fullname" . }}-query-frontend.{{ .Release.Namespace }}.svc.{{ .Values.global.clusterDomain }};
              proxy_pass      http://$query_frontend:{{ include "mimir.serverHttpListenPort" . }}$request_uri;
            }

            # Compactor endpoint for uploading blocks
            location /api/v1/upload/block/ {
              set $compactor {{ template "mimir.fullname" . }}-compactor.{{ .Release.Namespace }}.svc.{{ .Values.global.clusterDomain }};
              proxy_pass      http://$compactor:{{ include "mimir.serverHttpListenPort" . }}$request_uri;
            }

            {{- with .Values.gateway.nginx.config.serverSnippet }}
            {{ . | nindent 4 }}
            {{- end }}
          }
        }

metaMonitoring:
  # Dashboard configuration for deploying Grafana dashboards for Mimir
  dashboards:
    # -- If enabled, Grafana dashboards are deployed
    enabled: false
    # -- Alternative namespace to create dashboards ConfigMaps in. They are created in the Helm release namespace by default.
    namespace: null
    # -- Annotations to add to the Grafana dashboard ConfigMap
    annotations:
      k8s-sidecar-target-directory: /tmp/dashboards/Mimir Dashboards
    # -- Labels to add to the Grafana dashboard ConfigMap
    labels:
      grafana_dashboard: "1"

  # ServiceMonitor configuration for monitoring Kubernetes Services with Prometheus Operator and/or Grafana Agent
  serviceMonitor:
    # -- If enabled, ServiceMonitor resources for Prometheus Operator are created
    enabled: false
    # -- To disable setting a 'cluster' label in metrics, set to 'null'.
    # To overwrite the 'cluster' label with your own value, set to a non-empty string.
    # Keep empty string "" to have the default value in the 'cluster' label, which is the helm release name for Mimir and the actual cluster name for Enterprise Metrics.
    clusterLabel: ""
    # -- Alternative namespace for ServiceMonitor resources
    # If left unset, the default is to install the ServiceMonitor resources in the namespace where the chart is installed, i.e. the namespace specified for the helm command.
    namespace: null
    # -- Namespace selector for ServiceMonitor resources
    # If left unset, the default is to select the namespace where the chart is installed, i.e. the namespace specified for the helm command.
    namespaceSelector: null
    # -- ServiceMonitor annotations
    annotations: {}
    # -- Additional ServiceMonitor labels
    labels: {}
    # -- ServiceMonitor scrape interval
    interval: null
    # -- ServiceMonitor scrape timeout in Go duration format (e.g. 15s)
    scrapeTimeout: null
    # -- ServiceMonitor relabel configs to apply to targets before scraping
    # https://github.com/prometheus-operator/prometheus-operator/blob/main/Documentation/api.md#monitoring.coreos.com/v1.RelabelConfig
    relabelings: []
    # -- ServiceMonitor metric relabel configs to apply to samples before ingestion
    # https://github.com/prometheus-operator/prometheus-operator/blob/main/Documentation/api.md#monitoring.coreos.com/v1.RelabelConfig
    metricRelabelings: []
    # -- ServiceMonitor will use http by default, but you can pick https as well
    scheme: http
    # -- ServiceMonitor will use these tlsConfig settings to make the health check requests
    tlsConfig: null

  # Rules for the Prometheus Operator
  prometheusRule:
    # -- If enabled, a PrometheusRule resource for Prometheus Operator is created
    enabled: false
    # -- Create standard Mimir alerts in Prometheus Operator via a PrometheusRule CRD
    mimirAlerts: false
    # -- Create standard Mimir recording rules in Prometheus Operator via a PrometheusRule CRD
    mimirRules: false
    # -- PrometheusRule annotations
    annotations: {}
    # -- Additional PrometheusRule labels. To find out what your Prometheus operator expects,
    # see the Prometheus object and field spec.ruleSelector
    labels: {}
    # -- prometheusRule namespace. This should be the namespace where the Prometheus Operator is installed,
    # unless the Prometheus Operator is set up to look for rules outside its namespace
    namespace: null
    # -- Contents of Prometheus rules file
    groups: []
  #  - name: mimir_api_1
  #    rules:
  #    - expr: histogram_quantile(0.99, sum(rate(cortex_request_duration_seconds_bucket[1m]))
  #        by (le, cluster, job))
  #      record: cluster_job:cortex_request_duration_seconds:99quantile
  #    - expr: histogram_quantile(0.50, sum(rate(cortex_request_duration_seconds_bucket[1m]))
  #        by (le, cluster, job))
  #      record: cluster_job:cortex_request_duration_seconds:50quantile
  #    - expr: sum(rate(cortex_request_duration_seconds_sum[1m])) by (cluster, job) / sum(rate(cortex_request_duration_seconds_count[1m]))
  #        by (cluster, job)
  #      record: cluster_job:cortex_request_duration_seconds:avg
  #    - expr: sum(rate(cortex_request_duration_seconds_bucket[1m])) by (le, cluster, job)
  #      record: cluster_job:cortex_request_duration_seconds_bucket:sum_rate
  #    - expr: sum(rate(cortex_request_duration_seconds_sum[1m])) by (cluster, job)
  #      record: cluster_job:cortex_request_duration_seconds_sum:sum_rate
  #    - expr: sum(rate(cortex_request_duration_seconds_count[1m])) by (cluster, job)
  #      record: cluster_job:cortex_request_duration_seconds_count:sum_rate

  # metaMonitoringAgent configures the built in Grafana Agent that can scrape metrics and logs and send them to a local or remote destination
  grafanaAgent:
    # -- Controls whether to create PodLogs, MetricsInstance, LogsInstance, and GrafanaAgent CRs to scrape the
    # ServiceMonitors of the chart and ship metrics and logs to the remote endpoints below.
    # Note that you need to configure serviceMonitor in order to have some metrics available.
    enabled: false

    # -- Controls the image repository and tag for config-reloader and grafana-agent containers in the meta-monitoring
    # StatefulSet and DaemonSet created by the grafana-agent-operator. You can define one or both sections under imageRepo.
    # If a section is defined, you must pass repo, image and tag keys.
    imageRepo:
    #  configReloader:
    #    repo: quay.io
    #    image: prometheus-operator/prometheus-config-reloader
    #    tag: v0.47.0
    #  grafanaAgent:
    #    repo: docker.io
    #    image: grafana/agent
    #    tag: v0.29.0

    # -- Resource requests and limits for the grafana-agent and config-reloader containers in the meta-monitoring
    # StatefulSet and DaemonSet created by the grafana-agent-operator. You can define one or both sections under resources.
    resources:
    #   configReloader:
    #     requests:
    #       cpu: 5m
    #       memory: 10Mi
    #     limits:
    #       memory: 50Mi
    #   grafanaAgent:
    #     requests:
    #       cpu: 20m
    #       memory: 700Mi
    #     limits:
    #       memory: 1400Mi

    # -- Controls whether to install the Grafana Agent Operator and its CRDs.
    # Note that helm will not install CRDs if this flag is enabled during an upgrade.
    # In that case install the CRDs manually from https://github.com/grafana/agent/tree/main/operations/agent-static-operator/crds
    installOperator: false

    logs:
      # -- Controls whether to create resources PodLogs and LogsInstance resources
      enabled: true

      # -- To disable setting a 'cluster' label in logs, set to 'null'.
      # To overwrite the 'cluster' label with your own value, set to a non-empty string.
      # Keep empty string "" to have the default value in the 'cluster' label, which is the helm release name for Mimir and the actual cluster name for Enterprise Metrics.
      clusterLabel: ""

      # -- Default destination for logs. The config here is translated to Promtail client
      # configuration to write logs to this Loki-compatible remote. Optional.
      remote:
        # -- Full URL for Loki push endpoint. Usually ends in /loki/api/v1/push
        url: ""

        auth:
          # -- Used to set X-Scope-OrgID header on requests. Usually not used in combination with username and password.
          tenantId: ""

          # -- Basic authentication username. Optional.
          username: ""

          # -- The value under key passwordSecretKey in this secret will be used as the basic authentication password. Required only if passwordSecretKey is set.
          passwordSecretName: ""
          # -- The value under this key in passwordSecretName will be used as the basic authentication password. Required only if passwordSecretName is set.
          passwordSecretKey: ""

      # -- Client configurations for the LogsInstance that will scrape Mimir pods. Follows the format of .remote.
      additionalClientConfigs: []

    metrics:
      # -- Controls whether to create MetricsInstance resources and ServiceMonitor resources for scraping Kubernetes (when .scrapeK8s.enabled=true).
      enabled: true

      # -- Default destination for metrics. The config here is translated to remote_write
      # configuration to push metrics to this Prometheus-compatible remote. Optional.
      # Note that you need to configure serviceMonitor in order to have some metrics available.
      #
      # If you leave the metaMonitoring.grafanaAgent.metrics.remote.url field empty,
      # then the chart automatically fills in the address of the GEM gateway Service
      # or the Mimir NGINX Service.
      #
      # If you have deployed Mimir, and metaMonitoring.grafanaAgent.metrics.remote.url is not set,
      # then the metamonitoring metrics are be sent to the Mimir cluster.
      # You can query these metrics using the HTTP header X-Scope-OrgID: metamonitoring
      #
      # If you have deployed GEM, then there are two cases:
      # * If are using the 'trust' authentication type (mimir.structuredConfig.auth.type: trust),
      #   then the same instructions apply as for Mimir.
      #
      # * If you are using the enterprise authentication type (mimir.structuredConfig.auth.type=enterprise, which is also the default when enterprise.enabled=true),
      #   then you also need to provide a Secret with the authentication token for the tenant.
      #   The token should be to an access policy with metrics:read scope.
      #   To set up the Secret, refer to https://grafana.com/docs/helm-charts/mimir-distributed/latest/run-production-environment-with-helm/monitor-system-health/
      #   Assuming you are using the GEM authentication model, the Helm chart values should look like the following example.
      #
      # remote:
      #   auth:
      #     username: metamonitoring
      #     passwordSecretName: gem-tokens
      #     passwordSecretKey: metamonitoring
      remote:
        # -- Full URL for Prometheus remote-write. Usually ends in /push.
        # If you leave the url field empty, then the chart automatically fills in the
        # address of the GEM gateway Service or the Mimir NGINX Service.
        url: ""

        # -- Used to add HTTP headers to remote-write requests.
        headers: {}
        auth:
          # -- Basic authentication username. Optional.
          username: ""

          # -- The value under key passwordSecretKey in this secret will be used as the basic authentication password. Required only if passwordSecretKey is set.
          passwordSecretName: ""
          # -- The value under this key in passwordSecretName will be used as the basic authentication password. Required only if passwordSecretName is set.
          passwordSecretKey: ""

      # -- Additional remote-write for the MetricsInstance that will scrape Mimir pods. Follows the format of .remote.
      additionalRemoteWriteConfigs: []

      scrapeK8s:
        # -- When grafanaAgent.enabled and serviceMonitor.enabled, controls whether to create ServiceMonitors CRs
        # for cadvisor, kubelet, and kube-state-metrics. The scraped metrics are reduced to those pertaining to
        # Mimir pods only.
        enabled: true

        # -- Controls service discovery of kube-state-metrics.
        kubeStateMetrics:
          namespace: kube-system
          labelSelectors:
            app.kubernetes.io/name: kube-state-metrics
          service:
            port: http-metrics

      # -- The scrape interval for all ServiceMonitors.
      scrapeInterval: 60s

    # -- Sets the namespace of the resources. Leave empty or unset to use the same namespace as the Helm release.
    namespace: ""

    # -- Labels to add to all monitoring.grafana.com custom resources.
    # Does not affect the ServiceMonitors for kubernetes metrics; use serviceMonitor.labels for that.
    labels: {}

    # -- Annotations to add to all monitoring.grafana.com custom resources.
    # Does not affect the ServiceMonitors for kubernetes metrics; use serviceMonitor.annotations for that.
    annotations: {}

    # -- SecurityContext of Grafana Agent pods. This is different from the SecurityContext that the operator pod runs with.
    # The operator pod SecurityContext is configured in the grafana-agent-operator.podSecurityContext value.
    # As of mimir-distributed 4.0.0 the Agent DaemonSet that collects logs needs to run as root and be able to access the
    # pod logs on each host. Because of that the agent subchart is incompatible with the PodSecurityPolicy of the
    # mimir-distributed chart and with the Restricted policy of Pod Security Standards https://kubernetes.io/docs/concepts/security/pod-security-standards/
    podSecurityContext:
    #  fsGroup: 10001
    #  runAsGroup: 10001
    #  runAsNonRoot: true
    #  runAsUser: 10001
    #  seccompProfile:
    #    type: RuntimeDefault

    # -- SecurityContext of Grafana Agent containers. This is different from the SecurityContext that the operator container runs with.
    # As of mimir-distributed 4.0.0 the agent subchart needs to have root file system write access so that the Agent pods can write temporary files where.
    # This makes the subchart incompatible with the PodSecurityPolicy of the mimir-distributed chart.
    containerSecurityContext:
    #  allowPrivilegeEscalation: false
    #  runAsUser: 10001
    #  capabilities:
    #    drop: [ALL]

    # -- Node selector for Deployment Pods
    nodeSelector: {}
    # -- Tolerations for Deployment Pods
    tolerations: []

    # -- topologySpreadConstraints allows to customize the default topologySpreadConstraints.
    # More info: https://kubernetes.io/docs/concepts/scheduling-eviction/topology-spread-constraints/#topologyspreadconstraints-field
    topologySpreadConstraints:
      - maxSkew: 1
        topologyKey: kubernetes.io/hostname
        whenUnsatisfiable: ScheduleAnyway
        # minDomains: 1
        # nodeAffinityPolicy: Honor
        # nodeTaintsPolicy: Honor
        # matchLabelKeys:
        #   - pod-template-hash

# -- Values exposed by the [Grafana agent-operator chart](https://github.com/grafana/helm-charts/blob/main/charts/agent-operator/values.yaml)
grafana-agent-operator:
  podSecurityContext:
    fsGroup: 10001
    runAsGroup: 10001
    runAsNonRoot: true
    runAsUser: 10001
    seccompProfile:
      type: RuntimeDefault

  containerSecurityContext:
    allowPrivilegeEscalation: false
    readOnlyRootFilesystem: true
    capabilities:
      drop: [ALL]

##############################################################################
# The values in and after the `enterprise:` key configure the enterprise features
enterprise:
  # Enable enterprise features. License must be provided, nginx gateway is not installed, instead
  # the enterprise gateway is used.
  enabled: false

  # Whether to generate pre-2.0 Grafana Enterprise Metrics resource labels and selectors, or generate new Kubernetes standard selectors.
  # Rolling upgrade from version 1.7.x without downtime requires this setting to be true. Fresh installation or upgrade with downtime can set
  # it to false.
  legacyLabels: false

  image:
    # -- Grafana Enterprise Metrics container image repository. Note: for Grafana Mimir use the value 'image.repository'
    repository: grafana/enterprise-metrics
    # -- Grafana Enterprise Metrics container image tag. Note: for Grafana Mimir use the value 'image.tag'
<<<<<<< HEAD
    tag: r303-eb0219e0
=======
    tag: v2.13.1
>>>>>>> cf8fdbac
    # Note: pullPolicy and optional pullSecrets are set in toplevel 'image' section, not here

# In order to use Grafana Enterprise Metrics features, you will need to provide the contents of your Grafana Enterprise Metrics
# license, either by providing the contents of the license.jwt, or the name Kubernetes Secret that contains your license.jwt.
# To set the license contents, use the flag `--set-file 'license.contents=./license.jwt'`
# To use your own Kubernetes Secret, `--set license.external=true`.
license:
  contents: "NOTAVALIDLICENSE"
  external: false
  secretName: '{{ include "mimir.resourceName" (dict "ctx" . "component" "license") }}'

# Settings for the initial admin(istrator) token generator job. Can only be enabled if
# enterprise.enabled is true - requires license.
tokengenJob:
  enable: true
  extraArgs: {}
  env: []
  extraEnvFrom: []
  annotations: {}
  initContainers: []

  # -- SecurityContext override for tokengenjob pods
  securityContext: {}

  # -- The SecurityContext for tokengenjob containers
  containerSecurityContext:
    allowPrivilegeEscalation: false
    readOnlyRootFilesystem: true
    capabilities:
      drop: [ALL]

  # -- The name of the PriorityClass for tokenjobgen pods
  priorityClassName: null

# Settings for the admin_api service providing authentication and authorization service.
# Can only be enabled if enterprise.enabled is true - requires license.
admin_api:
  replicas: 1

  annotations: {}
  service:
    annotations: {}
    labels: {}

  initContainers: []

  strategy:
    type: RollingUpdate
    rollingUpdate:
      maxUnavailable: 0
      maxSurge: 15%

  podLabels: {}
  podAnnotations: {}

  nodeSelector: {}
  affinity: {}

  # -- topologySpreadConstraints allows to customize the default topologySpreadConstraints. This can be either a single dict as shown below or a slice of topologySpreadConstraints.
  # labelSelector is taken from the constraint itself (if it exists) or is generated by the chart using the same selectors as for services.
  topologySpreadConstraints:
    maxSkew: 1
    topologyKey: kubernetes.io/hostname
    whenUnsatisfiable: ScheduleAnyway
    # minDomains: 1
    # nodeAffinityPolicy: Honor
    # nodeTaintsPolicy: Honor
    # matchLabelKeys:
    #   - pod-template-hash

  # Pod Disruption Budget
  podDisruptionBudget:
    maxUnavailable: 1

  # -- The name of the PriorityClass for admin-api pods
  priorityClassName: null

  # -- SecurityContext override for admin-api pods
  securityContext: {}

  # -- The SecurityContext for admin_api containers
  containerSecurityContext:
    allowPrivilegeEscalation: false
    readOnlyRootFilesystem: true
    capabilities:
      drop: [ALL]

  extraArgs: {}

  persistence:
    subPath:

  readinessProbe:
    httpGet:
      path: /ready
      port: http-metrics
    initialDelaySeconds: 45

  resources:
    requests:
      cpu: 10m
      memory: 32Mi

  terminationGracePeriodSeconds: 60

  tolerations: []
  extraContainers: []
  extraVolumes: []
  extraVolumeMounts: []
  env: []
  extraEnvFrom: []
  # -- Jaeger reporter queue size
  # Set to 'null' to use the Jaeger client's default value
  jaegerReporterMaxQueueSize: null

# -- Cache for admin bucket.
# If this is disabled, in-memory cache will be set by default.
# You can use Redis too for cache and set the configuration via structuredConfig.
# See GEM documentation for Redis configuration option.
admin-cache:
  # -- Specifies whether admin-cache using memcached should be enabled
  enabled: false

  # -- Total number of admin-cache replicas
  replicas: 1

  # -- Port of the admin-cache service
  port: 11211

  # -- Amount of memory allocated to admin-cache for object storage (in MB).
  allocatedMemory: 64

  # -- Maximum item memory for admin-cache (in MB).
  maxItemMemory: 1

  # -- Maximum number of connections allowed
  connectionLimit: 16384

  # -- Extra init containers for admin-cache pods
  initContainers: []

  # -- Annotations for the admin-cache pods
  annotations: {}
  # -- Node selector for admin-cache pods
  nodeSelector: {}
  # -- Affinity for admin-cache pods
  affinity: {}

  # -- topologySpreadConstraints allows to customize the default topologySpreadConstraints. This can be either a single dict as shown below or a slice of topologySpreadConstraints.
  # labelSelector is taken from the constraint itself (if it exists) or is generated by the chart using the same selectors as for services.
  topologySpreadConstraints: {}
  #  maxSkew: 1
  #  topologyKey: kubernetes.io/hostname
  #  whenUnsatisfiable: ScheduleAnyway
  #  minDomains: 1
  #  nodeAffinityPolicy: Honor
  #  nodeTaintsPolicy: Honor
  #  matchLabelKeys:
  #    - pod-template-hash

  # -- Tolerations for admin-cache pods
  tolerations: []
  # -- Pod Disruption Budget
  podDisruptionBudget:
    maxUnavailable: 1
  # -- The name of the PriorityClass for admin-cache pods
  priorityClassName: null
  # -- Labels for admin-cache pods
  podLabels: {}
  # -- Annotations for admin-cache pods
  podAnnotations: {}
  # -- Management policy for admin-cache pods
  podManagementPolicy: Parallel
  # -- Grace period to allow the admin-cache to shutdown before it is killed
  terminationGracePeriodSeconds: 60

  # -- Stateful admin-cache strategy
  statefulStrategy:
    type: RollingUpdate

  # -- Additional CLI args for admin-cache
  extraArgs: {}

  # -- Additional containers to be added to the admin-cache pod.
  extraContainers: []

  # -- Resource requests and limits for the admin-cache
  # By default a safe memory limit will be requested based on allocatedMemory value (floor (* 1.2 allocatedMemory)).
  resources: null

  # -- Service annotations and labels
  service:
    annotations: {}
    labels: {}

graphite:
  # -- If true, enables graphite querier and graphite write proxy functionality.
  # Read more in https://grafana.com/docs/enterprise-metrics/latest/graphite/
  enabled: false

  querier:
    # Setting it to null will produce a deployment without replicas set, allowing you to use autoscaling with the deployment
    replicas: 2

    schemasConfiguration:
      storageSchemas: |-
        [default]
        pattern = .*
        intervals = 0:1s
        retentions = 10s:8d,10min:1y
      storageAggregations: |-
        [default]
        aggregationMethod = avg
        pattern = .*
        xFilesFactor = 0.1

    service:
      annotations: {}
      labels: {}

    # -- Resources for graphite-querier pods
    resources:
      requests:
        cpu: 100m
        memory: 128Mi

    # -- Additional graphite-querier container arguments, e.g. log level (debug, info, warn, error)
    extraArgs: {}
    # -- The name of the PriorityClass for graphite-querier pods
    priorityClassName: null
    # -- Labels for graphite-querier pods
    podLabels: {}
    # -- Annotations for graphite-querier pods
    podAnnotations: {}

    nodeSelector: {}
    affinity:
      podAntiAffinity:
        preferredDuringSchedulingIgnoredDuringExecution:
          - weight: 100
            podAffinityTerm:
              labelSelector:
                matchExpressions:
                  - key: app.kubernetes.io/component
                    operator: In
                    values:
                      - graphite-querier
              topologyKey: "kubernetes.io/hostname"

    livenessProbe:
      httpGet:
        path: /ready
        port: http-metrics
      initialDelaySeconds: 45
    readinessProbe:
      httpGet:
        path: /ready
        port: http-metrics
      initialDelaySeconds: 45

    annotations: {}
    persistence:
      subPath:

    # -- SecurityContext override for graphite querier pods
    securityContext: {}

    containerSecurityContext:
      allowPrivilegeEscalation: false
      readOnlyRootFilesystem: true
      capabilities:
        drop: [ALL]

    strategy:
      type: RollingUpdate
      rollingUpdate:
        maxUnavailable: 0
        maxSurge: 15%

    terminationGracePeriodSeconds: 180

    env: []
    extraEnvFrom: []
    # -- Jaeger reporter queue size
    # Set to 'null' to use the Jaeger client's default value
    jaegerReporterMaxQueueSize: null
    tolerations: []
    podDisruptionBudget:
      maxUnavailable: 1
    initContainers: []
    extraContainers: []
    extraVolumes: []
    extraVolumeMounts: []

  write_proxy:
    replicas: 2

    service:
      annotations: {}
      labels: {}

    # -- Resources for graphite-write-proxy pods
    resources:
      requests:
        cpu: 100m
        memory: 128Mi

    # -- Additional graphite-write-proxy container arguments, e.g. log level (debug, info, warn, error)
    extraArgs: {}
    # -- The name of the PriorityClass for graphite-write-proxy pods
    priorityClassName: null
    # -- Labels for graphite-write-proxy pods
    podLabels: {}
    # -- Annotations for graphite-write-proxy pods
    podAnnotations: {}
    # -- Node selector for graphite-write-proxy pods
    nodeSelector: {}
    # -- Affinity for graphite-write-proxy pods
    affinity:
      podAntiAffinity:
        preferredDuringSchedulingIgnoredDuringExecution:
          - weight: 100
            podAffinityTerm:
              labelSelector:
                matchExpressions:
                  - key: app.kubernetes.io/component
                    operator: In
                    values:
                      - graphite-write-proxy
              topologyKey: "kubernetes.io/hostname"

    livenessProbe:
      httpGet:
        path: /ready
        port: http-metrics
      initialDelaySeconds: 45
    readinessProbe:
      httpGet:
        path: /ready
        port: http-metrics
      initialDelaySeconds: 45

    annotations: {}
    persistence:
      subPath:

    # -- SecurityContext override for graphite write-proxy pods
    securityContext: {}

    containerSecurityContext:
      allowPrivilegeEscalation: false
      readOnlyRootFilesystem: true
      capabilities:
        drop: [ALL]

    strategy:
      type: RollingUpdate
      rollingUpdate:
        maxUnavailable: 0
        maxSurge: 15%

    # -- Grace period to allow the graphite-write-proxy to shutdown before it is killed
    terminationGracePeriodSeconds: 180
    env: []
    extraEnvFrom: []
    # -- Jaeger reporter queue size
    # Set to 'null' to use the Jaeger client's default value
    jaegerReporterMaxQueueSize: null
    tolerations: []
    podDisruptionBudget:
      maxUnavailable: 1
    initContainers: []
    extraContainers: []
    extraVolumes: []
    extraVolumeMounts: []

# Graphite's aggregation cache. If you want to know more about it please check
# https://grafana.com/docs/enterprise-metrics/latest/graphite/graphite_querier/#aggregation-cache
gr-aggr-cache:
  # -- Specifies whether memcached based graphite-aggregation-cache should be enabled. Note that the cache will only appear if graphite is also enabled.
  enabled: true

  # -- Total number of graphite-aggregation-cache replicas
  replicas: 1

  # -- Port of the graphite-aggregation-cache service
  port: 11211

  # -- Amount of memory allocated to graphite-aggregation-cache for object storage (in MB).
  allocatedMemory: 8192

  # -- Maximum item memory for graphite-aggregation-cache (in MB).
  maxItemMemory: 1

  # -- Maximum number of connections allowed
  connectionLimit: 16384

  # -- Extra init containers for graphite-aggregation-cache pods
  initContainers: []

  # -- Annotations for the graphite-aggregation-cache pods
  annotations: {}
  # -- Node selector for graphite-aggregation-cache pods
  nodeSelector: {}
  # -- Affinity for graphite-aggregation-cache pods
  affinity: {}
  # -- Tolerations for graphite-aggregation-cache pods
  tolerations: []
  # -- Pod Disruption Budget
  podDisruptionBudget:
    maxUnavailable: 1
  # -- The name of the PriorityClass for graphite-aggregation-cache pods
  priorityClassName: null
  # -- Labels for graphite-aggregation-cache pods
  podLabels: {}
  # -- Annotations for graphite-aggregation-cache pods
  podAnnotations: {}
  # -- Management policy for graphite-aggregation-cache pods
  podManagementPolicy: Parallel
  # -- Grace period to allow the graphite-aggregation-cache to shutdown before it is killed
  terminationGracePeriodSeconds: 60

  # -- Stateful graphite-aggregation-cache strategy
  statefulStrategy:
    type: RollingUpdate

  # -- Additional CLI args for graphite-aggregation-cache
  extraArgs: {}

  # -- Additional containers to be added to the graphite-aggregation-cache pod.
  extraContainers: []

  # -- Resource requests and limits for the graphite-aggregation-cache
  # By default a safe memory limit will be requested based on allocatedMemory value (floor (* 1.2 allocatedMemory)).
  resources: null

  # -- Service annotations and labels
  service:
    annotations: {}
    labels: {}

# Graphite's metric name cache. If you want to know more about it please check
# https://grafana.com/docs/enterprise-metrics/latest/graphite/graphite_querier/#metric-name-cache
gr-metricname-cache:
  # -- Specifies whether memcached based graphite-metric-name-cache should be enabled. Note that the cache will only appear if graphite is also enabled.
  enabled: true

  # -- Total number of graphite-metric-name-cache replicas
  replicas: 1

  # -- Port of the graphite-metric-name-cache service
  port: 11211

  # -- Amount of memory allocated to graphite-metric-name-cache for object storage (in MB).
  allocatedMemory: 8192

  # -- Maximum item memory for graphite-metric-name-cache (in MB).
  maxItemMemory: 1

  # -- Maximum number of connections allowed
  connectionLimit: 16384

  # -- Extra init containers for graphite-metric-name-cache pods
  initContainers: []

  # -- Annotations for the graphite-metric-name-cache pods
  annotations: {}
  # -- Node selector for graphite-metric-name-cache pods
  nodeSelector: {}
  # -- Affinity for graphite-metric-name-cache pods
  affinity: {}
  # -- Tolerations for graphite-metric-name-cache pods
  tolerations: []
  # -- Pod Disruption Budget
  podDisruptionBudget:
    maxUnavailable: 1
  # -- The name of the PriorityClass for graphite-metric-name-cache pods
  priorityClassName: null
  # -- Labels for graphite-metric-name-cache pods
  podLabels: {}
  # -- Annotations for graphite-metric-name-cache pods
  podAnnotations: {}
  # -- Management policy for graphite-metric-name-cache pods
  podManagementPolicy: Parallel
  # -- Grace period to allow the graphite-metric-name-cache to shutdown before it is killed
  terminationGracePeriodSeconds: 60

  # -- Stateful graphite-metric-name-cache strategy
  statefulStrategy:
    type: RollingUpdate

  # -- Additional CLI args for graphite-metric-name-cache
  extraArgs: {}

  # -- Additional containers to be added to the graphite-metric-name-cache pod.
  extraContainers: []

  # -- Resource requests and limits for the graphite-metric-name-cache
  # By default a safe memory limit will be requested based on allocatedMemory value (floor (* 1.2 allocatedMemory)).
  resources: null

  # -- Service annotations and labels
  service:
    annotations: {}
    labels: {}

# -- Settings for the smoke-test job. This is meant to run as a Helm test hook
# (`helm test RELEASE`) after installing the chart. It quickly verifies
# that writing and reading metrics works. Currently not supported for
# installations using GEM token-based authentication.
smoke_test:
  # -- Controls the backoffLimit on the Kubernetes Job. The Job is marked as failed after that many retries.
  backoffLimit: 5
  # The image section has been removed as continuous test is now a module of the regular Mimir image.
  # See settings for the image at the top image section.
  tenantId: ""
  extraArgs: {}
  env: []
  extraEnvFrom: []
  annotations: {}
  initContainers: []
  # -- The name of the PriorityClass for smoke-test pods
  priorityClassName: null

# -- Settings for mimir-continuous-test.
# This continuously writes and reads metrics from Mimir.
# https://grafana.com/docs/mimir/latest/manage/tools/mimir-continuous-test/
continuous_test:
  enabled: false
  # -- Number of replicas to start of continuous test
  replicas: 1
  # The image section has been removed as continuous test is now a module of the regular Mimir image.
  # See settings for the image at the top image section.
  ## -- Mimir Write Endpoint if not set, its will be set to mimir.gatewayUrl
  write:
  # -- Mimir Read Endpoint if not set, its will be set to mimir.gatewayUrl at /prometheus
  read:
  # -- Authentication settings of continuous test
  auth:
    # -- Type of authentication to use (tenantId, basicAuth, bearerToken)
    type: tenantId
    # -- The tenant to use for tenantId or basicAuth authentication type
    # In case of tenantId authentication, it is injected as the X-Scope-OrgID header on requests.
    # In case of basicAuth, it is set as the username.
    tenant: "mimir-continuous-test"
    # -- Password for basicAuth auth (note: can be environment variable from secret attached in extraEnvFrom, e.g. $(PASSWORD))
    # For GEM, it should contain an access token created for an access policy that allows `metrics:read` and `metrics:write` for the tenant.
    password: null
    # -- Bearer token for bearerToken auth (note: can be environment variable from secret attached in extraEnvFrom, e.g. $(TOKEN))
    bearerToken: null
  # -- The maximum number of series to write in a single request.
  numSeries: 1000
  # -- How far back in the past metrics can be queried at most.
  maxQueryAge: "48h"
  # -- Interval between test runs
  runInterval: "5m"

  # -- Pod affinity settings for the continuous test replicas
  affinity: {}
  # -- Annotations for the continuous test Deployment
  annotations: {}
  # -- The SecurityContext for continuous test containers
  containerSecurityContext:
    readOnlyRootFilesystem: true
    allowPrivilegeEscalation: false
    capabilities:
      drop: [ALL]
  # -- Extra environment variables for continuous test containers
  env: []
  # -- Extra command line arguments for the continuous test container
  extraArgs: {}
  # -- Extra environment from secret/configmap for continuous test containers
  extraEnvFrom: []
  # -- Jaeger reporter queue size
  # Set to 'null' to use the Jaeger client's default value
  jaegerReporterMaxQueueSize: null
  # -- Extra volumes for the continuous test container
  extraVolumes: []
  # -- Extra volume mounts for the continuous test container
  extraVolumeMounts: []
  # -- Extra containers for the continuous test Deployment
  extraContainers: []
  # -- Extra initContainers for the continuous test Deployment
  initContainers: []
  # -- Nodeselector of continuous test replicas
  nodeSelector: {}
  # -- The name of the PriorityClass for continuous test pods
  priorityClassName: null
  # -- Kubernetes resource requests and limits for continuous test
  resources:
    limits:
      memory: 1Gi
    requests:
      cpu: "1"
      memory: 512Mi
  # -- Security context for the continuous test Deployment
  securityContext: {}
  # -- Service for monitoring continuous test
  service:
    annotations: {}
    labels: {}
  # -- Upgrade strategy for the continuous test Deployment
  strategy:
    type: RollingUpdate
    rollingUpdate:
      maxSurge: 0
      maxUnavailable: 1

  tolerations: []
  terminationGracePeriodSeconds: 30

# -- Add dynamic manifests via values. Example:
# extraObjects:
# - kind: ConfigMap
#   apiVersion: v1
#   metadata:
#     name: extra-cm-{{ .Release.Name }}
#   data: |
#     extra.yml: "does-my-install-need-extra-info: true"
# alternatively, you can use strings, which lets you use the mimir defines:
# extraObjects:
# - |
#   kind: ConfigMap
#   apiVersion: v1
#   metadata:
#     name: extra-cm-{{ .Release.Name }}
#   data: |
#     extra.yml: "{{ include some-mimir-define }}"
extraObjects: []<|MERGE_RESOLUTION|>--- conflicted
+++ resolved
@@ -3847,11 +3847,7 @@
     # -- Grafana Enterprise Metrics container image repository. Note: for Grafana Mimir use the value 'image.repository'
     repository: grafana/enterprise-metrics
     # -- Grafana Enterprise Metrics container image tag. Note: for Grafana Mimir use the value 'image.tag'
-<<<<<<< HEAD
-    tag: r303-eb0219e0
-=======
     tag: v2.13.1
->>>>>>> cf8fdbac
     # Note: pullPolicy and optional pullSecrets are set in toplevel 'image' section, not here
 
 # In order to use Grafana Enterprise Metrics features, you will need to provide the contents of your Grafana Enterprise Metrics
