--- conflicted
+++ resolved
@@ -31,11 +31,7 @@
   # -- Grafana Mimir container image repository
   repository: grafana/mimir
   # -- Grafana Mimir container image tag
-<<<<<<< HEAD
-  tag: r366-febf61b9
-=======
   tag: 3.0.0-rc.2
->>>>>>> ffe7a32a
   # -- Container pull policy
   pullPolicy: IfNotPresent
   # -- Optionally specify an array of imagePullSecrets
