package main

import future.keywords

test_no_namespace_not_allowed if {
	deny[reason] with input as [{"contents": {"metadata": {"name": "resource"}}}]
	contains(reason, "Resource doesn't have a namespace")
}

test_empty_namespace_not_allowed if {
	deny[reason] with input as [object.union(passing_deployment, {"contents": {"metadata": {"name": "resource", "namespace": ""}}})]
	contains(reason, "Resource doesn't have a namespace")
}

test_null_namespace_not_allowed if {
	deny[reason] with input as [object.union(passing_deployment, {"contents": {"metadata": {"name": "resource", "namespace": null}}})]
	contains(reason, "Resource doesn't have a namespace")
}

<<<<<<< HEAD
test_namespace_allowed if {
	no_violations with input as [{"contents": {"metadata": {"name": "resource", "namespace": "example"}}}]
}

test_namespace_forbidden_on_psp if {
	some_violations with input as [{"contents": {
		"kind": "PodSecurityPolicy",
		"metadata": {"name": "resource", "namespace": "example"},
	}}]
}

test_namespace_forbidden_on_psp if {
	no_violations with input as [{"contents": {
		"kind": "PodSecurityPolicy",
		"metadata": {"name": "resource"},
	}}]
=======
passing_container := {
	"image": "grafana/mimir",
	"securityContext": {
		"readOnlyRootFilesystem": true,
		"allowPrivilegeEscalation": false,
		"capabilities": {"drop": ["ALL"]},
	},
}

passing_deployment := {"contents": {
	"metadata": {
		"name": "resource",
		"namespace": "x",
	},
	"kind": "Deployment",
	"spec": {"template": {
		"metadata": {"labels": {
			"name": "query-frontend",
			"some-other-label": "query-frontend",
		}},
		"spec": {
			"securityContext": {
				"fsGroup": 10001,
				"runAsGroup": 10001,
				"runAsNonRoot": true,
				"runAsUser": 10001,
				"seccompProfile": {"type": "RuntimeDefault"},
			},
			"topologySpreadConstraints": [{
				"labelSelector": {"matchLabels": {"name": "query-frontend"}},
				"maxSkew": 1,
				"topologyKey": "kubernetes.io/hostname",
				"whenUnsatisfiable": "ScheduleAnyway",
			}],
			"containers": [passing_container],
		},
	}},
}}

test_passing_deployment if {
	input := [passing_deployment]
	count(deny) == 0
>>>>>>> a61ea757
}<|MERGE_RESOLUTION|>--- conflicted
+++ resolved
@@ -17,24 +17,6 @@
 	contains(reason, "Resource doesn't have a namespace")
 }
 
-<<<<<<< HEAD
-test_namespace_allowed if {
-	no_violations with input as [{"contents": {"metadata": {"name": "resource", "namespace": "example"}}}]
-}
-
-test_namespace_forbidden_on_psp if {
-	some_violations with input as [{"contents": {
-		"kind": "PodSecurityPolicy",
-		"metadata": {"name": "resource", "namespace": "example"},
-	}}]
-}
-
-test_namespace_forbidden_on_psp if {
-	no_violations with input as [{"contents": {
-		"kind": "PodSecurityPolicy",
-		"metadata": {"name": "resource"},
-	}}]
-=======
 passing_container := {
 	"image": "grafana/mimir",
 	"securityContext": {
@@ -77,5 +59,18 @@
 test_passing_deployment if {
 	input := [passing_deployment]
 	count(deny) == 0
->>>>>>> a61ea757
+}
+
+test_namespace_forbidden_on_psp if {
+	some_violations with input as [{"contents": {
+		"kind": "PodSecurityPolicy",
+		"metadata": {"name": "resource", "namespace": "example"},
+	}}]
+}
+
+test_namespace_forbidden_on_psp if {
+	no_violations with input as [{"contents": {
+		"kind": "PodSecurityPolicy",
+		"metadata": {"name": "resource"},
+	}}]
 }