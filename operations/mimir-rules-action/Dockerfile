# SPDX-License-Identifier: AGPL-3.0-only

<<<<<<< HEAD
FROM grafana/mimirtool:3.0.0 AS mimirtool

FROM alpine:3.22.2

COPY --from=mimirtool /bin/mimirtool /bin/mimirtool
=======
FROM grafana/mimirtool:3.0.1
>>>>>>> ded396d5

COPY entrypoint.sh /entrypoint.sh

ENTRYPOINT ["/entrypoint.sh"]<|MERGE_RESOLUTION|>--- conflicted
+++ resolved
@@ -1,14 +1,10 @@
 # SPDX-License-Identifier: AGPL-3.0-only
 
-<<<<<<< HEAD
-FROM grafana/mimirtool:3.0.0 AS mimirtool
+FROM grafana/mimirtool:3.0.1 AS mimirtool
 
 FROM alpine:3.22.2
 
 COPY --from=mimirtool /bin/mimirtool /bin/mimirtool
-=======
-FROM grafana/mimirtool:3.0.1
->>>>>>> ded396d5
 
 COPY entrypoint.sh /entrypoint.sh
 
