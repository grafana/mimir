apiVersion: v1
kind: Namespace
metadata:
  name: default
---
apiVersion: policy/v1
kind: PodDisruptionBudget
metadata:
  labels:
    name: mimir-backend-rollout
  name: mimir-backend-rollout
  namespace: default
spec:
  maxUnavailable: 1
  selector:
    matchLabels:
      rollout-group: mimir-backend
---
apiVersion: policy/v1
kind: PodDisruptionBudget
metadata:
  labels:
    name: mimir-read
  name: mimir-read
  namespace: default
spec:
  maxUnavailable: 1
  selector:
    matchLabels:
      name: mimir-read
---
apiVersion: policy/v1
kind: PodDisruptionBudget
metadata:
  labels:
    name: mimir-write-rollout
  name: mimir-write-rollout
  namespace: default
spec:
  maxUnavailable: 1
  selector:
    matchLabels:
      rollout-group: mimir-write
---
apiVersion: policy/v1
kind: PodDisruptionBudget
metadata:
  labels:
    name: rollout-operator
  name: rollout-operator
  namespace: default
spec:
  maxUnavailable: 1
  selector:
    matchLabels:
      name: rollout-operator
---
apiVersion: v1
kind: ServiceAccount
metadata:
  name: rollout-operator
  namespace: default
---
apiVersion: v1
data:
  overrides.yaml: |
    overrides: {}
kind: ConfigMap
metadata:
  name: overrides
  namespace: default
---
apiVersion: rbac.authorization.k8s.io/v1
kind: Role
metadata:
  name: rollout-operator-role
  namespace: default
rules:
- apiGroups:
  - ""
  resources:
  - pods
  verbs:
  - list
  - get
  - watch
  - delete
- apiGroups:
  - apps
  resources:
  - statefulsets
  verbs:
  - list
  - get
  - watch
  - patch
- apiGroups:
  - apps
  resources:
  - statefulsets/status
  verbs:
  - update
---
apiVersion: rbac.authorization.k8s.io/v1
kind: RoleBinding
metadata:
  name: rollout-operator-rolebinding
  namespace: default
roleRef:
  apiGroup: rbac.authorization.k8s.io
  kind: Role
  name: rollout-operator-role
subjects:
- kind: ServiceAccount
  name: rollout-operator
  namespace: default
---
apiVersion: v1
kind: Service
metadata:
  name: gossip-ring
  namespace: default
spec:
  clusterIP: None
  ports:
  - appProtocol: tcp
    name: gossip-ring
    port: 7946
    protocol: TCP
    targetPort: 7946
  selector:
    gossip_ring_member: "true"
---
apiVersion: v1
kind: Service
metadata:
  labels:
    name: mimir-backend
  name: mimir-backend
  namespace: default
spec:
  ports:
  - name: mimir-backend-gossip-ring
    port: 7946
    targetPort: 7946
  - name: mimir-backend-http-metrics
    port: 8080
    targetPort: 8080
  - name: mimir-backend-grpc
    port: 9095
    targetPort: 9095
  selector:
    rollout-group: mimir-backend
---
apiVersion: v1
kind: Service
metadata:
  labels:
    name: mimir-backend-zone-a
  name: mimir-backend-zone-a
  namespace: default
spec:
  clusterIP: None
  ports:
  - name: mimir-backend-gossip-ring
    port: 7946
    targetPort: 7946
  - name: mimir-backend-http-metrics
    port: 8080
    targetPort: 8080
  - name: mimir-backend-grpc
    port: 9095
    targetPort: 9095
  selector:
    name: mimir-backend-zone-a
    rollout-group: mimir-backend
---
apiVersion: v1
kind: Service
metadata:
  labels:
    name: mimir-backend-zone-b
  name: mimir-backend-zone-b
  namespace: default
spec:
  clusterIP: None
  ports:
  - name: mimir-backend-gossip-ring
    port: 7946
    targetPort: 7946
  - name: mimir-backend-http-metrics
    port: 8080
    targetPort: 8080
  - name: mimir-backend-grpc
    port: 9095
    targetPort: 9095
  selector:
    name: mimir-backend-zone-b
    rollout-group: mimir-backend
---
apiVersion: v1
kind: Service
metadata:
  labels:
    name: mimir-backend-zone-c
  name: mimir-backend-zone-c
  namespace: default
spec:
  clusterIP: None
  ports:
  - name: mimir-backend-gossip-ring
    port: 7946
    targetPort: 7946
  - name: mimir-backend-http-metrics
    port: 8080
    targetPort: 8080
  - name: mimir-backend-grpc
    port: 9095
    targetPort: 9095
  selector:
    name: mimir-backend-zone-c
    rollout-group: mimir-backend
---
apiVersion: v1
kind: Service
metadata:
  labels:
    name: mimir-read
  name: mimir-read
  namespace: default
spec:
  ports:
  - name: mimir-read-gossip-ring
    port: 7946
    targetPort: 7946
  - name: mimir-read-http-metrics
    port: 8080
    targetPort: 8080
  - name: mimir-read-grpc
    port: 9095
    targetPort: 9095
  selector:
    name: mimir-read
---
apiVersion: v1
kind: Service
metadata:
  labels:
    name: mimir-read
  name: mimir-read-headless
  namespace: default
spec:
  clusterIP: None
  ports:
  - name: mimir-read-gossip-ring
    port: 7946
    targetPort: 7946
  - name: mimir-read-http-metrics
    port: 8080
    targetPort: 8080
  - name: mimir-read-grpc
    port: 9095
    targetPort: 9095
  selector:
    name: mimir-read
---
apiVersion: v1
kind: Service
metadata:
  labels:
    name: mimir-write
  name: mimir-write
  namespace: default
spec:
  clusterIP: None
  ports:
  - name: mimir-write-gossip-ring
    port: 7946
    targetPort: 7946
  - name: mimir-write-http-metrics
    port: 8080
    targetPort: 8080
  - name: mimir-write-grpc
    port: 9095
    targetPort: 9095
  selector:
    rollout-group: mimir-write
---
apiVersion: v1
kind: Service
metadata:
  labels:
    name: mimir-write-zone-a
  name: mimir-write-zone-a
  namespace: default
spec:
  clusterIP: None
  ports:
  - name: mimir-write-gossip-ring
    port: 7946
    targetPort: 7946
  - name: mimir-write-http-metrics
    port: 8080
    targetPort: 8080
  - name: mimir-write-grpc
    port: 9095
    targetPort: 9095
  selector:
    name: mimir-write-zone-a
    rollout-group: mimir-write
---
apiVersion: v1
kind: Service
metadata:
  labels:
    name: mimir-write-zone-b
  name: mimir-write-zone-b
  namespace: default
spec:
  clusterIP: None
  ports:
  - name: mimir-write-gossip-ring
    port: 7946
    targetPort: 7946
  - name: mimir-write-http-metrics
    port: 8080
    targetPort: 8080
  - name: mimir-write-grpc
    port: 9095
    targetPort: 9095
  selector:
    name: mimir-write-zone-b
    rollout-group: mimir-write
---
apiVersion: v1
kind: Service
metadata:
  labels:
    name: mimir-write-zone-c
  name: mimir-write-zone-c
  namespace: default
spec:
  clusterIP: None
  ports:
  - name: mimir-write-gossip-ring
    port: 7946
    targetPort: 7946
  - name: mimir-write-http-metrics
    port: 8080
    targetPort: 8080
  - name: mimir-write-grpc
    port: 9095
    targetPort: 9095
  selector:
    name: mimir-write-zone-c
    rollout-group: mimir-write
---
apiVersion: apps/v1
kind: Deployment
metadata:
  name: mimir-read
  namespace: default
spec:
  minReadySeconds: 10
  replicas: 2
  revisionHistoryLimit: 10
  selector:
    matchLabels:
      name: mimir-read
  strategy:
    rollingUpdate:
      maxSurge: 15%
      maxUnavailable: 0
  template:
    metadata:
      labels:
        gossip_ring_member: "true"
        name: mimir-read
    spec:
      containers:
      - args:
        - -blocks-storage.bucket-store.sync-dir=/data/tsdb
        - -blocks-storage.bucket-store.sync-interval=15m
        - -blocks-storage.s3.bucket-name=blocks-bucket
        - -common.storage.backend=s3
        - -common.storage.s3.endpoint=s3.dualstack.eu-west-1.amazonaws.com
        - -distributor.health-check-ingesters=true
        - -ingester.ring.heartbeat-timeout=10m
        - -ingester.ring.prefix=
        - -ingester.ring.replication-factor=3
        - -ingester.ring.store=memberlist
        - -ingester.ring.zone-awareness-enabled=true
        - -mem-ballast-size-bytes=268435456
        - -memberlist.bind-port=7946
        - -memberlist.join=dns+gossip-ring.default.svc.cluster.local:7946
        - -querier.frontend-client.grpc-max-send-msg-size=104857600
        - -querier.max-concurrent=8
        - -querier.max-partial-query-length=768h
        - -query-frontend.align-queries-with-step=false
        - -query-frontend.max-total-query-length=12000h
        - -query-frontend.query-sharding-target-series-per-shard=0
        - -query-scheduler.max-used-instances=2
        - -query-scheduler.ring.prefix=
        - -query-scheduler.ring.store=memberlist
        - -query-scheduler.service-discovery-mode=ring
        - -runtime-config.file=/etc/mimir/overrides.yaml
        - -server.grpc.keepalive.max-connection-age=2m
        - -server.grpc.keepalive.max-connection-age-grace=5m
        - -server.grpc.keepalive.max-connection-idle=1m
        - -server.grpc.keepalive.min-time-between-pings=10s
        - -server.grpc.keepalive.ping-without-stream-allowed=true
        - -server.http-listen-port=8080
        - -store-gateway.sharding-ring.prefix=multi-zone/
        - -store-gateway.sharding-ring.replication-factor=3
        - -store-gateway.sharding-ring.store=memberlist
        - -store-gateway.sharding-ring.zone-awareness-enabled=true
        - -target=read
        - -usage-stats.installation-mode=jsonnet
        env:
        - name: JAEGER_REPORTER_MAX_QUEUE_SIZE
          value: "1024"
<<<<<<< HEAD
        image: grafana/mimir:2.9.1
=======
        image: grafana/mimir:2.10.0
>>>>>>> 77906f76
        imagePullPolicy: IfNotPresent
        name: mimir-read
        ports:
        - containerPort: 7946
          name: gossip-ring
        - containerPort: 8080
          name: http-metrics
        - containerPort: 9095
          name: grpc
        readinessProbe:
          httpGet:
            path: /ready
            port: 8080
          initialDelaySeconds: 15
          timeoutSeconds: 1
        resources:
          limits:
            memory: 24Gi
          requests:
            cpu: "1"
            memory: 12Gi
        volumeMounts:
        - mountPath: /etc/mimir
          name: overrides
      topologySpreadConstraints:
      - labelSelector:
          matchLabels:
            name: mimir-read
        maxSkew: 1
        topologyKey: kubernetes.io/hostname
        whenUnsatisfiable: ScheduleAnyway
      volumes:
      - configMap:
          name: overrides
        name: overrides
---
apiVersion: apps/v1
kind: Deployment
metadata:
  name: rollout-operator
  namespace: default
spec:
  minReadySeconds: 10
  replicas: 1
  revisionHistoryLimit: 10
  selector:
    matchLabels:
      name: rollout-operator
  strategy:
    rollingUpdate:
      maxSurge: 0
      maxUnavailable: 1
  template:
    metadata:
      labels:
        name: rollout-operator
    spec:
      containers:
      - args:
        - -kubernetes.namespace=default
        image: grafana/rollout-operator:v0.8.0
        imagePullPolicy: IfNotPresent
        name: rollout-operator
        ports:
        - containerPort: 8001
          name: http-metrics
        readinessProbe:
          httpGet:
            path: /ready
            port: 8001
          initialDelaySeconds: 5
          timeoutSeconds: 1
        resources:
          limits:
            cpu: "1"
            memory: 200Mi
          requests:
            cpu: 100m
            memory: 100Mi
      serviceAccountName: rollout-operator
---
apiVersion: apps/v1
kind: StatefulSet
metadata:
  annotations:
    rollout-max-unavailable: "10"
  labels:
    rollout-group: mimir-backend
  name: mimir-backend-zone-a
  namespace: default
spec:
  podManagementPolicy: Parallel
  replicas: 1
  selector:
    matchLabels:
      name: mimir-backend-zone-a
      rollout-group: mimir-backend
  serviceName: mimir-backend-zone-a
  template:
    metadata:
      labels:
        gossip_ring_member: "true"
        name: mimir-backend-zone-a
        rollout-group: mimir-backend
    spec:
      affinity:
        podAntiAffinity:
          requiredDuringSchedulingIgnoredDuringExecution:
          - labelSelector:
              matchExpressions:
              - key: rollout-group
                operator: In
                values:
                - mimir-backend
              - key: name
                operator: NotIn
                values:
                - mimir-backend-zone-a
            topologyKey: kubernetes.io/hostname
      containers:
      - args:
        - -alertmanager-storage.s3.bucket-name=alerts-bucket
        - -alertmanager.sharding-ring.replication-factor=3
        - -alertmanager.sharding-ring.store=memberlist
        - -alertmanager.storage.path=/data/alertmanager
        - -alertmanager.web.external-url=http://test/alertmanager
        - -blocks-storage.bucket-store.index-header-lazy-loading-enabled=true
        - -blocks-storage.bucket-store.index-header-lazy-loading-idle-timeout=60m
        - -blocks-storage.bucket-store.sync-dir=/data/tsdb
        - -blocks-storage.bucket-store.sync-interval=15m
        - -blocks-storage.s3.bucket-name=blocks-bucket
        - -common.storage.backend=s3
        - -common.storage.s3.endpoint=s3.dualstack.eu-west-1.amazonaws.com
        - -compactor.block-ranges=2h,12h,24h
        - -compactor.blocks-retention-period=0
        - -compactor.cleanup-interval=15m
        - -compactor.compaction-concurrency=1
        - -compactor.compaction-interval=30m
        - -compactor.compactor-tenant-shard-size=1
        - -compactor.data-dir=/data/compactor
        - -compactor.deletion-delay=2h
        - -compactor.first-level-compaction-wait-period=25m
        - -compactor.max-closing-blocks-concurrency=2
        - -compactor.max-opening-blocks-concurrency=4
        - -compactor.ring.prefix=
        - -compactor.ring.store=memberlist
        - -compactor.ring.wait-stability-min-duration=1m
        - -compactor.split-and-merge-shards=0
        - -compactor.split-groups=1
        - -compactor.symbols-flushers-concurrency=4
        - -distributor.health-check-ingesters=true
        - -distributor.ingestion-burst-size=200000
        - -distributor.ingestion-rate-limit=10000
        - -ingester.max-global-metadata-per-metric=10
        - -ingester.max-global-metadata-per-user=30000
        - -ingester.max-global-series-per-user=150000
        - -ingester.ring.heartbeat-timeout=10m
        - -ingester.ring.prefix=
        - -ingester.ring.replication-factor=3
        - -ingester.ring.store=memberlist
        - -ingester.ring.zone-awareness-enabled=true
        - -memberlist.bind-port=7946
        - -memberlist.join=dns+gossip-ring.default.svc.cluster.local:7946
        - -overrides-exporter.ring.enabled=true
        - -overrides-exporter.ring.prefix=
        - -overrides-exporter.ring.store=memberlist
        - -overrides-exporter.ring.wait-stability-min-duration=1m
        - -querier.max-partial-query-length=768h
        - -query-scheduler.max-outstanding-requests-per-tenant=100
        - -query-scheduler.max-used-instances=2
        - -query-scheduler.ring.prefix=
        - -query-scheduler.ring.store=memberlist
        - -query-scheduler.service-discovery-mode=ring
        - -ruler-storage.s3.bucket-name=rules-bucket
        - -ruler.alertmanager-url=http://mimir-backend.default.svc.cluster.local:8080/alertmanager
        - -ruler.max-rule-groups-per-tenant=70
        - -ruler.max-rules-per-rule-group=20
        - -ruler.query-frontend.address=dns:///mimir-read-headless.default.svc.cluster.local:9095
        - -ruler.ring.store=memberlist
        - -ruler.rule-path=/rules
        - -runtime-config.file=/etc/mimir/overrides.yaml
        - -server.grpc.keepalive.min-time-between-pings=10s
        - -server.grpc.keepalive.ping-without-stream-allowed=true
        - -server.http-listen-port=8080
        - -store-gateway.sharding-ring.instance-availability-zone=zone-a
        - -store-gateway.sharding-ring.prefix=multi-zone/
        - -store-gateway.sharding-ring.replication-factor=3
        - -store-gateway.sharding-ring.store=memberlist
        - -store-gateway.sharding-ring.tokens-file-path=/data/tokens
        - -store-gateway.sharding-ring.unregister-on-shutdown=false
        - -store-gateway.sharding-ring.wait-stability-min-duration=1m
        - -store-gateway.sharding-ring.zone-awareness-enabled=true
        - -target=backend
        - -usage-stats.installation-mode=jsonnet
<<<<<<< HEAD
        image: grafana/mimir:2.9.1
=======
        image: grafana/mimir:2.10.0
>>>>>>> 77906f76
        imagePullPolicy: IfNotPresent
        name: mimir-backend
        ports:
        - containerPort: 7946
          name: gossip-ring
        - containerPort: 8080
          name: http-metrics
        - containerPort: 9095
          name: grpc
        readinessProbe:
          httpGet:
            path: /ready
            port: 8080
          initialDelaySeconds: 15
          timeoutSeconds: 1
        resources:
          limits:
            memory: 18Gi
          requests:
            cpu: 1
            memory: 12Gi
        volumeMounts:
        - mountPath: /data
          name: mimir-backend-data
        - mountPath: /etc/mimir
          name: overrides
      securityContext:
        runAsUser: 0
      terminationGracePeriodSeconds: 900
      volumes:
      - configMap:
          name: overrides
        name: overrides
  updateStrategy:
    type: OnDelete
  volumeClaimTemplates:
  - apiVersion: v1
    kind: PersistentVolumeClaim
    metadata:
      name: mimir-backend-data
    spec:
      accessModes:
      - ReadWriteOnce
      resources:
        requests:
          storage: 250Gi
      storageClassName: fast-dont-retain
---
apiVersion: apps/v1
kind: StatefulSet
metadata:
  annotations:
    rollout-max-unavailable: "10"
  labels:
    rollout-group: mimir-backend
  name: mimir-backend-zone-b
  namespace: default
spec:
  podManagementPolicy: Parallel
  replicas: 1
  selector:
    matchLabels:
      name: mimir-backend-zone-b
      rollout-group: mimir-backend
  serviceName: mimir-backend-zone-b
  template:
    metadata:
      labels:
        gossip_ring_member: "true"
        name: mimir-backend-zone-b
        rollout-group: mimir-backend
    spec:
      affinity:
        podAntiAffinity:
          requiredDuringSchedulingIgnoredDuringExecution:
          - labelSelector:
              matchExpressions:
              - key: rollout-group
                operator: In
                values:
                - mimir-backend
              - key: name
                operator: NotIn
                values:
                - mimir-backend-zone-b
            topologyKey: kubernetes.io/hostname
      containers:
      - args:
        - -alertmanager-storage.s3.bucket-name=alerts-bucket
        - -alertmanager.sharding-ring.replication-factor=3
        - -alertmanager.sharding-ring.store=memberlist
        - -alertmanager.storage.path=/data/alertmanager
        - -alertmanager.web.external-url=http://test/alertmanager
        - -blocks-storage.bucket-store.index-header-lazy-loading-enabled=true
        - -blocks-storage.bucket-store.index-header-lazy-loading-idle-timeout=60m
        - -blocks-storage.bucket-store.sync-dir=/data/tsdb
        - -blocks-storage.bucket-store.sync-interval=15m
        - -blocks-storage.s3.bucket-name=blocks-bucket
        - -common.storage.backend=s3
        - -common.storage.s3.endpoint=s3.dualstack.eu-west-1.amazonaws.com
        - -compactor.block-ranges=2h,12h,24h
        - -compactor.blocks-retention-period=0
        - -compactor.cleanup-interval=15m
        - -compactor.compaction-concurrency=1
        - -compactor.compaction-interval=30m
        - -compactor.compactor-tenant-shard-size=1
        - -compactor.data-dir=/data/compactor
        - -compactor.deletion-delay=2h
        - -compactor.first-level-compaction-wait-period=25m
        - -compactor.max-closing-blocks-concurrency=2
        - -compactor.max-opening-blocks-concurrency=4
        - -compactor.ring.prefix=
        - -compactor.ring.store=memberlist
        - -compactor.ring.wait-stability-min-duration=1m
        - -compactor.split-and-merge-shards=0
        - -compactor.split-groups=1
        - -compactor.symbols-flushers-concurrency=4
        - -distributor.health-check-ingesters=true
        - -distributor.ingestion-burst-size=200000
        - -distributor.ingestion-rate-limit=10000
        - -ingester.max-global-metadata-per-metric=10
        - -ingester.max-global-metadata-per-user=30000
        - -ingester.max-global-series-per-user=150000
        - -ingester.ring.heartbeat-timeout=10m
        - -ingester.ring.prefix=
        - -ingester.ring.replication-factor=3
        - -ingester.ring.store=memberlist
        - -ingester.ring.zone-awareness-enabled=true
        - -memberlist.bind-port=7946
        - -memberlist.join=dns+gossip-ring.default.svc.cluster.local:7946
        - -overrides-exporter.ring.enabled=true
        - -overrides-exporter.ring.prefix=
        - -overrides-exporter.ring.store=memberlist
        - -overrides-exporter.ring.wait-stability-min-duration=1m
        - -querier.max-partial-query-length=768h
        - -query-scheduler.max-outstanding-requests-per-tenant=100
        - -query-scheduler.max-used-instances=2
        - -query-scheduler.ring.prefix=
        - -query-scheduler.ring.store=memberlist
        - -query-scheduler.service-discovery-mode=ring
        - -ruler-storage.s3.bucket-name=rules-bucket
        - -ruler.alertmanager-url=http://mimir-backend.default.svc.cluster.local:8080/alertmanager
        - -ruler.max-rule-groups-per-tenant=70
        - -ruler.max-rules-per-rule-group=20
        - -ruler.query-frontend.address=dns:///mimir-read-headless.default.svc.cluster.local:9095
        - -ruler.ring.store=memberlist
        - -ruler.rule-path=/rules
        - -runtime-config.file=/etc/mimir/overrides.yaml
        - -server.grpc.keepalive.min-time-between-pings=10s
        - -server.grpc.keepalive.ping-without-stream-allowed=true
        - -server.http-listen-port=8080
        - -store-gateway.sharding-ring.instance-availability-zone=zone-b
        - -store-gateway.sharding-ring.prefix=multi-zone/
        - -store-gateway.sharding-ring.replication-factor=3
        - -store-gateway.sharding-ring.store=memberlist
        - -store-gateway.sharding-ring.tokens-file-path=/data/tokens
        - -store-gateway.sharding-ring.unregister-on-shutdown=false
        - -store-gateway.sharding-ring.wait-stability-min-duration=1m
        - -store-gateway.sharding-ring.zone-awareness-enabled=true
        - -target=backend
        - -usage-stats.installation-mode=jsonnet
<<<<<<< HEAD
        image: grafana/mimir:2.9.1
=======
        image: grafana/mimir:2.10.0
>>>>>>> 77906f76
        imagePullPolicy: IfNotPresent
        name: mimir-backend
        ports:
        - containerPort: 7946
          name: gossip-ring
        - containerPort: 8080
          name: http-metrics
        - containerPort: 9095
          name: grpc
        readinessProbe:
          httpGet:
            path: /ready
            port: 8080
          initialDelaySeconds: 15
          timeoutSeconds: 1
        resources:
          limits:
            memory: 18Gi
          requests:
            cpu: 1
            memory: 12Gi
        volumeMounts:
        - mountPath: /data
          name: mimir-backend-data
        - mountPath: /etc/mimir
          name: overrides
      securityContext:
        runAsUser: 0
      terminationGracePeriodSeconds: 900
      volumes:
      - configMap:
          name: overrides
        name: overrides
  updateStrategy:
    type: OnDelete
  volumeClaimTemplates:
  - apiVersion: v1
    kind: PersistentVolumeClaim
    metadata:
      name: mimir-backend-data
    spec:
      accessModes:
      - ReadWriteOnce
      resources:
        requests:
          storage: 250Gi
      storageClassName: fast-dont-retain
---
apiVersion: apps/v1
kind: StatefulSet
metadata:
  annotations:
    rollout-max-unavailable: "10"
  labels:
    rollout-group: mimir-backend
  name: mimir-backend-zone-c
  namespace: default
spec:
  podManagementPolicy: Parallel
  replicas: 1
  selector:
    matchLabels:
      name: mimir-backend-zone-c
      rollout-group: mimir-backend
  serviceName: mimir-backend-zone-c
  template:
    metadata:
      labels:
        gossip_ring_member: "true"
        name: mimir-backend-zone-c
        rollout-group: mimir-backend
    spec:
      affinity:
        podAntiAffinity:
          requiredDuringSchedulingIgnoredDuringExecution:
          - labelSelector:
              matchExpressions:
              - key: rollout-group
                operator: In
                values:
                - mimir-backend
              - key: name
                operator: NotIn
                values:
                - mimir-backend-zone-c
            topologyKey: kubernetes.io/hostname
      containers:
      - args:
        - -alertmanager-storage.s3.bucket-name=alerts-bucket
        - -alertmanager.sharding-ring.replication-factor=3
        - -alertmanager.sharding-ring.store=memberlist
        - -alertmanager.storage.path=/data/alertmanager
        - -alertmanager.web.external-url=http://test/alertmanager
        - -blocks-storage.bucket-store.index-header-lazy-loading-enabled=true
        - -blocks-storage.bucket-store.index-header-lazy-loading-idle-timeout=60m
        - -blocks-storage.bucket-store.sync-dir=/data/tsdb
        - -blocks-storage.bucket-store.sync-interval=15m
        - -blocks-storage.s3.bucket-name=blocks-bucket
        - -common.storage.backend=s3
        - -common.storage.s3.endpoint=s3.dualstack.eu-west-1.amazonaws.com
        - -compactor.block-ranges=2h,12h,24h
        - -compactor.blocks-retention-period=0
        - -compactor.cleanup-interval=15m
        - -compactor.compaction-concurrency=1
        - -compactor.compaction-interval=30m
        - -compactor.compactor-tenant-shard-size=1
        - -compactor.data-dir=/data/compactor
        - -compactor.deletion-delay=2h
        - -compactor.first-level-compaction-wait-period=25m
        - -compactor.max-closing-blocks-concurrency=2
        - -compactor.max-opening-blocks-concurrency=4
        - -compactor.ring.prefix=
        - -compactor.ring.store=memberlist
        - -compactor.ring.wait-stability-min-duration=1m
        - -compactor.split-and-merge-shards=0
        - -compactor.split-groups=1
        - -compactor.symbols-flushers-concurrency=4
        - -distributor.health-check-ingesters=true
        - -distributor.ingestion-burst-size=200000
        - -distributor.ingestion-rate-limit=10000
        - -ingester.max-global-metadata-per-metric=10
        - -ingester.max-global-metadata-per-user=30000
        - -ingester.max-global-series-per-user=150000
        - -ingester.ring.heartbeat-timeout=10m
        - -ingester.ring.prefix=
        - -ingester.ring.replication-factor=3
        - -ingester.ring.store=memberlist
        - -ingester.ring.zone-awareness-enabled=true
        - -memberlist.bind-port=7946
        - -memberlist.join=dns+gossip-ring.default.svc.cluster.local:7946
        - -overrides-exporter.ring.enabled=true
        - -overrides-exporter.ring.prefix=
        - -overrides-exporter.ring.store=memberlist
        - -overrides-exporter.ring.wait-stability-min-duration=1m
        - -querier.max-partial-query-length=768h
        - -query-scheduler.max-outstanding-requests-per-tenant=100
        - -query-scheduler.max-used-instances=2
        - -query-scheduler.ring.prefix=
        - -query-scheduler.ring.store=memberlist
        - -query-scheduler.service-discovery-mode=ring
        - -ruler-storage.s3.bucket-name=rules-bucket
        - -ruler.alertmanager-url=http://mimir-backend.default.svc.cluster.local:8080/alertmanager
        - -ruler.max-rule-groups-per-tenant=70
        - -ruler.max-rules-per-rule-group=20
        - -ruler.query-frontend.address=dns:///mimir-read-headless.default.svc.cluster.local:9095
        - -ruler.ring.store=memberlist
        - -ruler.rule-path=/rules
        - -runtime-config.file=/etc/mimir/overrides.yaml
        - -server.grpc.keepalive.min-time-between-pings=10s
        - -server.grpc.keepalive.ping-without-stream-allowed=true
        - -server.http-listen-port=8080
        - -store-gateway.sharding-ring.instance-availability-zone=zone-c
        - -store-gateway.sharding-ring.prefix=multi-zone/
        - -store-gateway.sharding-ring.replication-factor=3
        - -store-gateway.sharding-ring.store=memberlist
        - -store-gateway.sharding-ring.tokens-file-path=/data/tokens
        - -store-gateway.sharding-ring.unregister-on-shutdown=false
        - -store-gateway.sharding-ring.wait-stability-min-duration=1m
        - -store-gateway.sharding-ring.zone-awareness-enabled=true
        - -target=backend
        - -usage-stats.installation-mode=jsonnet
<<<<<<< HEAD
        image: grafana/mimir:2.9.1
=======
        image: grafana/mimir:2.10.0
>>>>>>> 77906f76
        imagePullPolicy: IfNotPresent
        name: mimir-backend
        ports:
        - containerPort: 7946
          name: gossip-ring
        - containerPort: 8080
          name: http-metrics
        - containerPort: 9095
          name: grpc
        readinessProbe:
          httpGet:
            path: /ready
            port: 8080
          initialDelaySeconds: 15
          timeoutSeconds: 1
        resources:
          limits:
            memory: 18Gi
          requests:
            cpu: 1
            memory: 12Gi
        volumeMounts:
        - mountPath: /data
          name: mimir-backend-data
        - mountPath: /etc/mimir
          name: overrides
      securityContext:
        runAsUser: 0
      terminationGracePeriodSeconds: 900
      volumes:
      - configMap:
          name: overrides
        name: overrides
  updateStrategy:
    type: OnDelete
  volumeClaimTemplates:
  - apiVersion: v1
    kind: PersistentVolumeClaim
    metadata:
      name: mimir-backend-data
    spec:
      accessModes:
      - ReadWriteOnce
      resources:
        requests:
          storage: 250Gi
      storageClassName: fast-dont-retain
---
apiVersion: apps/v1
kind: StatefulSet
metadata:
  annotations:
    rollout-max-unavailable: "25"
  labels:
    rollout-group: mimir-write
  name: mimir-write-zone-a
  namespace: default
spec:
  podManagementPolicy: Parallel
  replicas: 1
  selector:
    matchLabels:
      name: mimir-write-zone-a
      rollout-group: mimir-write
  serviceName: mimir-write-zone-a
  template:
    metadata:
      labels:
        gossip_ring_member: "true"
        name: mimir-write-zone-a
        rollout-group: mimir-write
    spec:
      affinity:
        podAntiAffinity:
          requiredDuringSchedulingIgnoredDuringExecution:
          - labelSelector:
              matchExpressions:
              - key: rollout-group
                operator: In
                values:
                - mimir-write
              - key: name
                operator: NotIn
                values:
                - mimir-write-zone-a
            topologyKey: kubernetes.io/hostname
      containers:
      - args:
        - -blocks-storage.s3.bucket-name=blocks-bucket
        - -blocks-storage.tsdb.block-ranges-period=2h
        - -blocks-storage.tsdb.dir=/data/tsdb
        - -blocks-storage.tsdb.head-compaction-interval=15m
        - -blocks-storage.tsdb.ship-interval=1m
        - -blocks-storage.tsdb.wal-replay-concurrency=3
        - -common.storage.backend=s3
        - -common.storage.s3.endpoint=s3.dualstack.eu-west-1.amazonaws.com
        - -distributor.ha-tracker.enable=true
        - -distributor.ha-tracker.enable-for-all-users=true
        - -distributor.ha-tracker.etcd.endpoints=etcd-client.default.svc.cluster.local:2379
        - -distributor.ha-tracker.prefix=prom_ha/
        - -distributor.ha-tracker.store=etcd
        - -distributor.health-check-ingesters=true
        - -distributor.ingestion-burst-size=200000
        - -distributor.ingestion-rate-limit=10000
        - -distributor.ring.prefix=
        - -distributor.ring.store=memberlist
        - -ingester.max-global-metadata-per-metric=10
        - -ingester.max-global-metadata-per-user=30000
        - -ingester.max-global-series-per-user=150000
        - -ingester.ring.heartbeat-timeout=10m
        - -ingester.ring.instance-availability-zone=zone-a
        - -ingester.ring.num-tokens=512
        - -ingester.ring.prefix=
        - -ingester.ring.replication-factor=3
        - -ingester.ring.store=memberlist
        - -ingester.ring.tokens-file-path=/data/tokens
        - -ingester.ring.unregister-on-shutdown=true
        - -ingester.ring.zone-awareness-enabled=true
        - -memberlist.bind-port=7946
        - -memberlist.join=dns+gossip-ring.default.svc.cluster.local:7946
        - -runtime-config.file=/etc/mimir/overrides.yaml
        - -server.grpc-max-concurrent-streams=10000
        - -server.grpc.keepalive.max-connection-age=2m
        - -server.grpc.keepalive.max-connection-age-grace=5m
        - -server.grpc.keepalive.max-connection-idle=1m
        - -server.grpc.keepalive.min-time-between-pings=10s
        - -server.grpc.keepalive.ping-without-stream-allowed=true
        - -server.http-listen-port=8080
        - -target=write
        - -usage-stats.installation-mode=jsonnet
<<<<<<< HEAD
        image: grafana/mimir:2.9.1
=======
        image: grafana/mimir:2.10.0
>>>>>>> 77906f76
        imagePullPolicy: IfNotPresent
        name: mimir-write
        ports:
        - containerPort: 7946
          name: gossip-ring
        - containerPort: 8080
          name: http-metrics
        - containerPort: 9095
          name: grpc
        readinessProbe:
          httpGet:
            path: /ready
            port: 8080
          initialDelaySeconds: 15
          timeoutSeconds: 1
        resources:
          limits:
            memory: 25Gi
          requests:
            cpu: "4"
            memory: 15Gi
        volumeMounts:
        - mountPath: /data
          name: mimir-write-data
        - mountPath: /etc/mimir
          name: overrides
      securityContext:
        runAsUser: 0
      terminationGracePeriodSeconds: 1200
      volumes:
      - configMap:
          name: overrides
        name: overrides
  updateStrategy:
    type: OnDelete
  volumeClaimTemplates:
  - apiVersion: v1
    kind: PersistentVolumeClaim
    metadata:
      name: mimir-write-data
    spec:
      accessModes:
      - ReadWriteOnce
      resources:
        requests:
          storage: 100Gi
      storageClassName: fast
---
apiVersion: apps/v1
kind: StatefulSet
metadata:
  annotations:
    rollout-max-unavailable: "25"
  labels:
    rollout-group: mimir-write
  name: mimir-write-zone-b
  namespace: default
spec:
  podManagementPolicy: Parallel
  replicas: 1
  selector:
    matchLabels:
      name: mimir-write-zone-b
      rollout-group: mimir-write
  serviceName: mimir-write-zone-b
  template:
    metadata:
      labels:
        gossip_ring_member: "true"
        name: mimir-write-zone-b
        rollout-group: mimir-write
    spec:
      affinity:
        podAntiAffinity:
          requiredDuringSchedulingIgnoredDuringExecution:
          - labelSelector:
              matchExpressions:
              - key: rollout-group
                operator: In
                values:
                - mimir-write
              - key: name
                operator: NotIn
                values:
                - mimir-write-zone-b
            topologyKey: kubernetes.io/hostname
      containers:
      - args:
        - -blocks-storage.s3.bucket-name=blocks-bucket
        - -blocks-storage.tsdb.block-ranges-period=2h
        - -blocks-storage.tsdb.dir=/data/tsdb
        - -blocks-storage.tsdb.head-compaction-interval=15m
        - -blocks-storage.tsdb.ship-interval=1m
        - -blocks-storage.tsdb.wal-replay-concurrency=3
        - -common.storage.backend=s3
        - -common.storage.s3.endpoint=s3.dualstack.eu-west-1.amazonaws.com
        - -distributor.ha-tracker.enable=true
        - -distributor.ha-tracker.enable-for-all-users=true
        - -distributor.ha-tracker.etcd.endpoints=etcd-client.default.svc.cluster.local:2379
        - -distributor.ha-tracker.prefix=prom_ha/
        - -distributor.ha-tracker.store=etcd
        - -distributor.health-check-ingesters=true
        - -distributor.ingestion-burst-size=200000
        - -distributor.ingestion-rate-limit=10000
        - -distributor.ring.prefix=
        - -distributor.ring.store=memberlist
        - -ingester.max-global-metadata-per-metric=10
        - -ingester.max-global-metadata-per-user=30000
        - -ingester.max-global-series-per-user=150000
        - -ingester.ring.heartbeat-timeout=10m
        - -ingester.ring.instance-availability-zone=zone-b
        - -ingester.ring.num-tokens=512
        - -ingester.ring.prefix=
        - -ingester.ring.replication-factor=3
        - -ingester.ring.store=memberlist
        - -ingester.ring.tokens-file-path=/data/tokens
        - -ingester.ring.unregister-on-shutdown=true
        - -ingester.ring.zone-awareness-enabled=true
        - -memberlist.bind-port=7946
        - -memberlist.join=dns+gossip-ring.default.svc.cluster.local:7946
        - -runtime-config.file=/etc/mimir/overrides.yaml
        - -server.grpc-max-concurrent-streams=10000
        - -server.grpc.keepalive.max-connection-age=2m
        - -server.grpc.keepalive.max-connection-age-grace=5m
        - -server.grpc.keepalive.max-connection-idle=1m
        - -server.grpc.keepalive.min-time-between-pings=10s
        - -server.grpc.keepalive.ping-without-stream-allowed=true
        - -server.http-listen-port=8080
        - -target=write
        - -usage-stats.installation-mode=jsonnet
<<<<<<< HEAD
        image: grafana/mimir:2.9.1
=======
        image: grafana/mimir:2.10.0
>>>>>>> 77906f76
        imagePullPolicy: IfNotPresent
        name: mimir-write
        ports:
        - containerPort: 7946
          name: gossip-ring
        - containerPort: 8080
          name: http-metrics
        - containerPort: 9095
          name: grpc
        readinessProbe:
          httpGet:
            path: /ready
            port: 8080
          initialDelaySeconds: 15
          timeoutSeconds: 1
        resources:
          limits:
            memory: 25Gi
          requests:
            cpu: "4"
            memory: 15Gi
        volumeMounts:
        - mountPath: /data
          name: mimir-write-data
        - mountPath: /etc/mimir
          name: overrides
      securityContext:
        runAsUser: 0
      terminationGracePeriodSeconds: 1200
      volumes:
      - configMap:
          name: overrides
        name: overrides
  updateStrategy:
    type: OnDelete
  volumeClaimTemplates:
  - apiVersion: v1
    kind: PersistentVolumeClaim
    metadata:
      name: mimir-write-data
    spec:
      accessModes:
      - ReadWriteOnce
      resources:
        requests:
          storage: 100Gi
      storageClassName: fast
---
apiVersion: apps/v1
kind: StatefulSet
metadata:
  annotations:
    rollout-max-unavailable: "25"
  labels:
    rollout-group: mimir-write
  name: mimir-write-zone-c
  namespace: default
spec:
  podManagementPolicy: Parallel
  replicas: 1
  selector:
    matchLabels:
      name: mimir-write-zone-c
      rollout-group: mimir-write
  serviceName: mimir-write-zone-c
  template:
    metadata:
      labels:
        gossip_ring_member: "true"
        name: mimir-write-zone-c
        rollout-group: mimir-write
    spec:
      affinity:
        podAntiAffinity:
          requiredDuringSchedulingIgnoredDuringExecution:
          - labelSelector:
              matchExpressions:
              - key: rollout-group
                operator: In
                values:
                - mimir-write
              - key: name
                operator: NotIn
                values:
                - mimir-write-zone-c
            topologyKey: kubernetes.io/hostname
      containers:
      - args:
        - -blocks-storage.s3.bucket-name=blocks-bucket
        - -blocks-storage.tsdb.block-ranges-period=2h
        - -blocks-storage.tsdb.dir=/data/tsdb
        - -blocks-storage.tsdb.head-compaction-interval=15m
        - -blocks-storage.tsdb.ship-interval=1m
        - -blocks-storage.tsdb.wal-replay-concurrency=3
        - -common.storage.backend=s3
        - -common.storage.s3.endpoint=s3.dualstack.eu-west-1.amazonaws.com
        - -distributor.ha-tracker.enable=true
        - -distributor.ha-tracker.enable-for-all-users=true
        - -distributor.ha-tracker.etcd.endpoints=etcd-client.default.svc.cluster.local:2379
        - -distributor.ha-tracker.prefix=prom_ha/
        - -distributor.ha-tracker.store=etcd
        - -distributor.health-check-ingesters=true
        - -distributor.ingestion-burst-size=200000
        - -distributor.ingestion-rate-limit=10000
        - -distributor.ring.prefix=
        - -distributor.ring.store=memberlist
        - -ingester.max-global-metadata-per-metric=10
        - -ingester.max-global-metadata-per-user=30000
        - -ingester.max-global-series-per-user=150000
        - -ingester.ring.heartbeat-timeout=10m
        - -ingester.ring.instance-availability-zone=zone-c
        - -ingester.ring.num-tokens=512
        - -ingester.ring.prefix=
        - -ingester.ring.replication-factor=3
        - -ingester.ring.store=memberlist
        - -ingester.ring.tokens-file-path=/data/tokens
        - -ingester.ring.unregister-on-shutdown=true
        - -ingester.ring.zone-awareness-enabled=true
        - -memberlist.bind-port=7946
        - -memberlist.join=dns+gossip-ring.default.svc.cluster.local:7946
        - -runtime-config.file=/etc/mimir/overrides.yaml
        - -server.grpc-max-concurrent-streams=10000
        - -server.grpc.keepalive.max-connection-age=2m
        - -server.grpc.keepalive.max-connection-age-grace=5m
        - -server.grpc.keepalive.max-connection-idle=1m
        - -server.grpc.keepalive.min-time-between-pings=10s
        - -server.grpc.keepalive.ping-without-stream-allowed=true
        - -server.http-listen-port=8080
        - -target=write
        - -usage-stats.installation-mode=jsonnet
<<<<<<< HEAD
        image: grafana/mimir:2.9.1
=======
        image: grafana/mimir:2.10.0
>>>>>>> 77906f76
        imagePullPolicy: IfNotPresent
        name: mimir-write
        ports:
        - containerPort: 7946
          name: gossip-ring
        - containerPort: 8080
          name: http-metrics
        - containerPort: 9095
          name: grpc
        readinessProbe:
          httpGet:
            path: /ready
            port: 8080
          initialDelaySeconds: 15
          timeoutSeconds: 1
        resources:
          limits:
            memory: 25Gi
          requests:
            cpu: "4"
            memory: 15Gi
        volumeMounts:
        - mountPath: /data
          name: mimir-write-data
        - mountPath: /etc/mimir
          name: overrides
      securityContext:
        runAsUser: 0
      terminationGracePeriodSeconds: 1200
      volumes:
      - configMap:
          name: overrides
        name: overrides
  updateStrategy:
    type: OnDelete
  volumeClaimTemplates:
  - apiVersion: v1
    kind: PersistentVolumeClaim
    metadata:
      name: mimir-write-data
    spec:
      accessModes:
      - ReadWriteOnce
      resources:
        requests:
          storage: 100Gi
      storageClassName: fast
---
apiVersion: etcd.database.coreos.com/v1beta2
kind: EtcdCluster
metadata:
  annotations:
    etcd.database.coreos.com/scope: clusterwide
  name: etcd
  namespace: default
spec:
  pod:
    affinity:
      podAntiAffinity:
        requiredDuringSchedulingIgnoredDuringExecution:
        - labelSelector:
            matchLabels:
              etcd_cluster: etcd
          topologyKey: kubernetes.io/hostname
    annotations:
      prometheus.io/port: "2379"
      prometheus.io/scrape: "true"
    etcdEnv:
    - name: ETCD_AUTO_COMPACTION_RETENTION
      value: 1h
    labels:
      name: etcd
    resources:
      limits:
        memory: 512Mi
      requests:
        cpu: 500m
        memory: 512Mi
  size: 3
  version: 3.3.13<|MERGE_RESOLUTION|>--- conflicted
+++ resolved
@@ -419,11 +419,7 @@
         env:
         - name: JAEGER_REPORTER_MAX_QUEUE_SIZE
           value: "1024"
-<<<<<<< HEAD
-        image: grafana/mimir:2.9.1
-=======
         image: grafana/mimir:2.10.0
->>>>>>> 77906f76
         imagePullPolicy: IfNotPresent
         name: mimir-read
         ports:
@@ -618,11 +614,7 @@
         - -store-gateway.sharding-ring.zone-awareness-enabled=true
         - -target=backend
         - -usage-stats.installation-mode=jsonnet
-<<<<<<< HEAD
-        image: grafana/mimir:2.9.1
-=======
         image: grafana/mimir:2.10.0
->>>>>>> 77906f76
         imagePullPolicy: IfNotPresent
         name: mimir-backend
         ports:
@@ -784,11 +776,7 @@
         - -store-gateway.sharding-ring.zone-awareness-enabled=true
         - -target=backend
         - -usage-stats.installation-mode=jsonnet
-<<<<<<< HEAD
-        image: grafana/mimir:2.9.1
-=======
         image: grafana/mimir:2.10.0
->>>>>>> 77906f76
         imagePullPolicy: IfNotPresent
         name: mimir-backend
         ports:
@@ -950,11 +938,7 @@
         - -store-gateway.sharding-ring.zone-awareness-enabled=true
         - -target=backend
         - -usage-stats.installation-mode=jsonnet
-<<<<<<< HEAD
-        image: grafana/mimir:2.9.1
-=======
         image: grafana/mimir:2.10.0
->>>>>>> 77906f76
         imagePullPolicy: IfNotPresent
         name: mimir-backend
         ports:
@@ -1085,11 +1069,7 @@
         - -server.http-listen-port=8080
         - -target=write
         - -usage-stats.installation-mode=jsonnet
-<<<<<<< HEAD
-        image: grafana/mimir:2.9.1
-=======
         image: grafana/mimir:2.10.0
->>>>>>> 77906f76
         imagePullPolicy: IfNotPresent
         name: mimir-write
         ports:
@@ -1220,11 +1200,7 @@
         - -server.http-listen-port=8080
         - -target=write
         - -usage-stats.installation-mode=jsonnet
-<<<<<<< HEAD
-        image: grafana/mimir:2.9.1
-=======
         image: grafana/mimir:2.10.0
->>>>>>> 77906f76
         imagePullPolicy: IfNotPresent
         name: mimir-write
         ports:
@@ -1355,11 +1331,7 @@
         - -server.http-listen-port=8080
         - -target=write
         - -usage-stats.installation-mode=jsonnet
-<<<<<<< HEAD
-        image: grafana/mimir:2.9.1
-=======
         image: grafana/mimir:2.10.0
->>>>>>> 77906f76
         imagePullPolicy: IfNotPresent
         name: mimir-write
         ports:
