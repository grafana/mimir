--- conflicted
+++ resolved
@@ -1008,11 +1008,7 @@
         env:
         - name: GOMAXPROCS
           value: "8"
-<<<<<<< HEAD
-        image: grafana/mimir:2.17.2
-=======
         image: grafana/mimir:3.0.0
->>>>>>> 3e9aeb43
         imagePullPolicy: IfNotPresent
         name: distributor
         ports:
@@ -1118,11 +1114,7 @@
         env:
         - name: GOMAXPROCS
           value: "5"
-<<<<<<< HEAD
-        image: grafana/mimir:2.17.2
-=======
         image: grafana/mimir:3.0.0
->>>>>>> 3e9aeb43
         imagePullPolicy: IfNotPresent
         name: querier
         ports:
@@ -1207,11 +1199,7 @@
         - -shutdown-delay=90s
         - -target=query-frontend
         - -usage-stats.installation-mode=jsonnet
-<<<<<<< HEAD
-        image: grafana/mimir:2.17.2
-=======
         image: grafana/mimir:3.0.0
->>>>>>> 3e9aeb43
         imagePullPolicy: IfNotPresent
         name: query-frontend
         ports:
@@ -1288,11 +1276,7 @@
         - -server.http-listen-port=8080
         - -target=query-scheduler
         - -usage-stats.installation-mode=jsonnet
-<<<<<<< HEAD
-        image: grafana/mimir:2.17.2
-=======
         image: grafana/mimir:3.0.0
->>>>>>> 3e9aeb43
         imagePullPolicy: IfNotPresent
         name: query-scheduler
         ports:
@@ -1447,11 +1431,7 @@
         - -store-gateway.tenant-shard-size=3
         - -target=ruler
         - -usage-stats.installation-mode=jsonnet
-<<<<<<< HEAD
-        image: grafana/mimir:2.17.2
-=======
         image: grafana/mimir:3.0.0
->>>>>>> 3e9aeb43
         imagePullPolicy: IfNotPresent
         name: ruler
         ports:
@@ -1555,11 +1535,7 @@
         - -target=querier
         - -usage-stats.installation-mode=jsonnet
         env: []
-<<<<<<< HEAD
-        image: grafana/mimir:2.17.2
-=======
         image: grafana/mimir:3.0.0
->>>>>>> 3e9aeb43
         imagePullPolicy: IfNotPresent
         name: ruler-querier
         ports:
@@ -1650,11 +1626,7 @@
         - -shutdown-delay=90s
         - -target=query-frontend
         - -usage-stats.installation-mode=jsonnet
-<<<<<<< HEAD
-        image: grafana/mimir:2.17.2
-=======
         image: grafana/mimir:3.0.0
->>>>>>> 3e9aeb43
         imagePullPolicy: IfNotPresent
         name: ruler-query-frontend
         ports:
@@ -1731,11 +1703,7 @@
         - -server.http-listen-port=8080
         - -target=query-scheduler
         - -usage-stats.installation-mode=jsonnet
-<<<<<<< HEAD
-        image: grafana/mimir:2.17.2
-=======
         image: grafana/mimir:3.0.0
->>>>>>> 3e9aeb43
         imagePullPolicy: IfNotPresent
         name: ruler-query-scheduler
         ports:
@@ -1809,11 +1777,7 @@
           valueFrom:
             fieldRef:
               fieldPath: status.podIP
-<<<<<<< HEAD
-        image: grafana/mimir:2.17.2
-=======
         image: grafana/mimir:3.0.0
->>>>>>> 3e9aeb43
         imagePullPolicy: IfNotPresent
         name: alertmanager
         ports:
@@ -1916,11 +1880,7 @@
         - -server.http-listen-port=8080
         - -target=compactor
         - -usage-stats.installation-mode=jsonnet
-<<<<<<< HEAD
-        image: grafana/mimir:2.17.2
-=======
         image: grafana/mimir:3.0.0
->>>>>>> 3e9aeb43
         imagePullPolicy: IfNotPresent
         name: compactor
         ports:
@@ -2065,11 +2025,7 @@
           value: 1Gi
         - name: Z
           value: "123"
-<<<<<<< HEAD
-        image: grafana/mimir:2.17.2
-=======
         image: grafana/mimir:3.0.0
->>>>>>> 3e9aeb43
         imagePullPolicy: IfNotPresent
         name: ingester
         ports:
@@ -2208,11 +2164,7 @@
           value: all-ingesters
         - name: GOMAXPROCS
           value: "9"
-<<<<<<< HEAD
-        image: grafana/mimir:2.17.2
-=======
         image: grafana/mimir:3.0.0
->>>>>>> 3e9aeb43
         imagePullPolicy: IfNotPresent
         name: ingester
         ports:
@@ -2596,11 +2548,7 @@
           value: "5"
         - name: GOMEMLIMIT
           value: "12884901888"
-<<<<<<< HEAD
-        image: grafana/mimir:2.17.2
-=======
         image: grafana/mimir:3.0.0
->>>>>>> 3e9aeb43
         imagePullPolicy: IfNotPresent
         name: store-gateway
         ports:
@@ -2746,11 +2694,7 @@
           value: "5"
         - name: GOMEMLIMIT
           value: "12884901888"
-<<<<<<< HEAD
-        image: grafana/mimir:2.17.2
-=======
         image: grafana/mimir:3.0.0
->>>>>>> 3e9aeb43
         imagePullPolicy: IfNotPresent
         name: store-gateway
         ports:
@@ -2894,11 +2838,7 @@
           value: "5"
         - name: GOMEMLIMIT
           value: "12884901888"
-<<<<<<< HEAD
-        image: grafana/mimir:2.17.2
-=======
         image: grafana/mimir:3.0.0
->>>>>>> 3e9aeb43
         imagePullPolicy: IfNotPresent
         name: store-gateway
         ports:
