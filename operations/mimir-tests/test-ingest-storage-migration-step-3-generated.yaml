apiVersion: v1
kind: Namespace
metadata:
  name: default
---
apiVersion: policy/v1
kind: PodDisruptionBudget
metadata:
  labels:
    name: alertmanager
  name: alertmanager
  namespace: default
spec:
  maxUnavailable: 1
  selector:
    matchLabels:
      name: alertmanager
---
apiVersion: policy/v1
kind: PodDisruptionBudget
metadata:
  labels:
    name: compactor
  name: compactor
  namespace: default
spec:
  maxUnavailable: 1
  selector:
    matchLabels:
      name: compactor
---
apiVersion: policy/v1
kind: PodDisruptionBudget
metadata:
  labels:
    name: distributor
  name: distributor
  namespace: default
spec:
  maxUnavailable: 1
  selector:
    matchLabels:
      name: distributor
---
apiVersion: policy/v1
kind: PodDisruptionBudget
metadata:
  labels:
    name: memcached
  name: memcached
  namespace: default
spec:
  maxUnavailable: 1
  selector:
    matchLabels:
      name: memcached
---
apiVersion: policy/v1
kind: PodDisruptionBudget
metadata:
  labels:
    name: memcached-frontend
  name: memcached-frontend
  namespace: default
spec:
  maxUnavailable: 1
  selector:
    matchLabels:
      name: memcached-frontend
---
apiVersion: policy/v1
kind: PodDisruptionBudget
metadata:
  labels:
    name: memcached-index-queries
  name: memcached-index-queries
  namespace: default
spec:
  maxUnavailable: 1
  selector:
    matchLabels:
      name: memcached-index-queries
---
apiVersion: policy/v1
kind: PodDisruptionBudget
metadata:
  labels:
    name: memcached-metadata
  name: memcached-metadata
  namespace: default
spec:
  maxUnavailable: 1
  selector:
    matchLabels:
      name: memcached-metadata
---
apiVersion: policy/v1
kind: PodDisruptionBudget
metadata:
  labels:
    name: querier
  name: querier
  namespace: default
spec:
  maxUnavailable: 1
  selector:
    matchLabels:
      name: querier
---
apiVersion: policy/v1
kind: PodDisruptionBudget
metadata:
  labels:
    name: query-frontend
  name: query-frontend
  namespace: default
spec:
  maxUnavailable: 1
  selector:
    matchLabels:
      name: query-frontend
---
apiVersion: policy/v1
kind: PodDisruptionBudget
metadata:
  labels:
    name: query-scheduler
  name: query-scheduler
  namespace: default
spec:
  maxUnavailable: 1
  selector:
    matchLabels:
      name: query-scheduler
---
apiVersion: policy/v1
kind: PodDisruptionBudget
metadata:
  labels:
    name: rollout-operator
  name: rollout-operator
  namespace: default
spec:
  maxUnavailable: 1
  selector:
    matchLabels:
      name: rollout-operator
---
apiVersion: policy/v1
kind: PodDisruptionBudget
metadata:
  labels:
    name: ruler
  name: ruler
  namespace: default
spec:
  maxUnavailable: 1
  selector:
    matchLabels:
      name: ruler
---
apiVersion: policy/v1
kind: PodDisruptionBudget
metadata:
  labels:
    name: ruler-querier
  name: ruler-querier
  namespace: default
spec:
  maxUnavailable: 1
  selector:
    matchLabels:
      name: ruler-querier
---
apiVersion: policy/v1
kind: PodDisruptionBudget
metadata:
  labels:
    name: ruler-query-frontend
  name: ruler-query-frontend
  namespace: default
spec:
  maxUnavailable: 1
  selector:
    matchLabels:
      name: ruler-query-frontend
---
apiVersion: policy/v1
kind: PodDisruptionBudget
metadata:
  labels:
    name: ruler-query-scheduler
  name: ruler-query-scheduler
  namespace: default
spec:
  maxUnavailable: 1
  selector:
    matchLabels:
      name: ruler-query-scheduler
---
apiVersion: v1
kind: ServiceAccount
metadata:
  name: rollout-operator
  namespace: default
---
apiVersion: v1
data:
  overrides.yaml: |
    overrides: {}
kind: ConfigMap
metadata:
  name: overrides
  namespace: default
---
apiVersion: apiextensions.k8s.io/v1
kind: CustomResourceDefinition
metadata:
  name: zoneawarepoddisruptionbudgets.rollout-operator.grafana.com
spec:
  group: rollout-operator.grafana.com
  names:
    kind: ZoneAwarePodDisruptionBudget
    plural: zoneawarepoddisruptionbudgets
    shortNames:
    - zpdb
    singular: zoneawarepoddisruptionbudget
  scope: Namespaced
  versions:
  - name: v1
    schema:
      openAPIV3Schema:
        properties:
          spec:
            properties:
              maxUnavailable:
                description: The number of pods that can be unavailable within a zone
                  or partition.
                minimum: 0
                type: integer
              maxUnavailablePercentage:
                description: Calculate the maxUnavailable value as a percentage of
                  the StatefulSet's spec.Replica count. This option is not supported
                  when using podNamePartitionRegex.
                maximum: 100
                minimum: 0
                type: integer
              podNamePartitionRegex:
                description: A regular expression for returning a partition name given
                  a pod name. This field is optional and should only be used when
                  the ZoneAwarePodDisruptionBudget is to be scoped to a partition,
                  such as a multi-zone ingester deployment with ingest_storage_enabled.
                  Enabling this changes the ZPDB functionality such that minAvailability
                  is applied across ALL zones for a given partition. When not enabled,
                  the minAvailability is applied to pods within the eviction zone
                  assuming there are no disruptions in the other zones.
                type: string
              podNameRegexGroup:
                description: The regular expression capture group number that contains
                  the partition name. This field is only required when the podNamePartitionRegex
                  field is set and has more then one grouping. The default value is
                  1 and 1-based indexing is used.
                minimum: 1
                type: integer
              selector:
                description: A selector for finding pods and statefulsets that this
                  ZoneAwarePodDisruptionBudget applies to.
                properties:
                  matchLabels:
                    additionalProperties:
                      type: string
                    type: object
                required:
                - matchLabels
                type: object
            required:
            - selector
            type: object
        type: object
    served: true
    storage: true
    subresources:
      status: {}
---
apiVersion: rbac.authorization.k8s.io/v1
kind: ClusterRole
metadata:
  name: rollout-operator-default-webhook-cert-update-role
rules:
- apiGroups:
  - admissionregistration.k8s.io
  resources:
  - validatingwebhookconfigurations
  - mutatingwebhookconfigurations
  verbs:
  - list
  - patch
  - watch
---
apiVersion: rbac.authorization.k8s.io/v1
kind: ClusterRoleBinding
metadata:
  name: rollout-operator-default-webhook-cert-secret-rolebinding
roleRef:
  apiGroup: rbac.authorization.k8s.io
  kind: ClusterRole
  name: rollout-operator-default-webhook-cert-update-role
subjects:
- kind: ServiceAccount
  name: rollout-operator
  namespace: default
---
apiVersion: rbac.authorization.k8s.io/v1
kind: Role
metadata:
  name: rollout-operator-role
  namespace: default
rules:
- apiGroups:
  - ""
  resources:
  - pods
  verbs:
  - list
  - get
  - watch
  - delete
- apiGroups:
  - apps
  resources:
  - statefulsets
  verbs:
  - list
  - get
  - watch
  - patch
- apiGroups:
  - apps
  resources:
  - statefulsets/status
  verbs:
  - update
- apiGroups:
  - ""
  resources:
  - configmaps
  verbs:
  - get
  - update
  - create
- apiGroups:
  - rollout-operator.grafana.com
  resources:
  - zoneawarepoddisruptionbudgets
  verbs:
  - get
  - list
  - watch
---
apiVersion: rbac.authorization.k8s.io/v1
kind: Role
metadata:
  name: rollout-operator-webhook-cert-secret-role
  namespace: default
rules:
- apiGroups:
  - ""
  resources:
  - secrets
  verbs:
  - create
- apiGroups:
  - ""
  resourceNames:
  - rollout-operator-self-signed-certificate
  resources:
  - secrets
  verbs:
  - update
  - get
---
apiVersion: rbac.authorization.k8s.io/v1
kind: RoleBinding
metadata:
  name: rollout-operator-rolebinding
  namespace: default
roleRef:
  apiGroup: rbac.authorization.k8s.io
  kind: Role
  name: rollout-operator-role
subjects:
- kind: ServiceAccount
  name: rollout-operator
  namespace: default
---
apiVersion: rbac.authorization.k8s.io/v1
kind: RoleBinding
metadata:
  name: rollout-operator-webhook-cert-secret-rolebinding
  namespace: default
roleRef:
  apiGroup: rbac.authorization.k8s.io
  kind: Role
  name: rollout-operator-webhook-cert-secret-role
subjects:
- kind: ServiceAccount
  name: rollout-operator
  namespace: default
---
apiVersion: v1
kind: Service
metadata:
  labels:
    name: alertmanager
  name: alertmanager
  namespace: default
spec:
  clusterIP: None
  ports:
  - name: alertmanager-http-metrics
    port: 8080
    targetPort: 8080
  - name: alertmanager-grpc
    port: 9095
    targetPort: 9095
  - name: alertmanager-gossip-ring
    port: 7946
    targetPort: 7946
  selector:
    name: alertmanager
---
apiVersion: v1
kind: Service
metadata:
  labels:
    name: compactor
  name: compactor
  namespace: default
spec:
  clusterIP: None
  ports:
  - name: compactor-http-metrics
    port: 8080
    targetPort: 8080
  - name: compactor-grpc
    port: 9095
    targetPort: 9095
  - name: compactor-gossip-ring
    port: 7946
    targetPort: 7946
  selector:
    name: compactor
---
apiVersion: v1
kind: Service
metadata:
  labels:
    name: distributor
  name: distributor
  namespace: default
spec:
  clusterIP: None
  ports:
  - name: distributor-http-metrics
    port: 8080
    targetPort: 8080
  - name: distributor-grpc
    port: 9095
    targetPort: 9095
  - name: distributor-gossip-ring
    port: 7946
    targetPort: 7946
  selector:
    name: distributor
---
apiVersion: v1
kind: Service
metadata:
  name: gossip-ring
  namespace: default
spec:
  clusterIP: None
  ports:
  - appProtocol: tcp
    name: gossip-ring
    port: 7946
    protocol: TCP
    targetPort: 7946
  selector:
    gossip_ring_member: "true"
---
apiVersion: v1
kind: Service
metadata:
  labels:
    name: ingester-zone-a
  name: ingester-zone-a
  namespace: default
spec:
  clusterIP: None
  ports:
  - name: ingester-http-metrics
    port: 8080
    targetPort: 8080
  - name: ingester-grpc
    port: 9095
    targetPort: 9095
  - name: ingester-gossip-ring
    port: 7946
    targetPort: 7946
  selector:
    name: ingester-zone-a
    rollout-group: ingester
---
apiVersion: v1
kind: Service
metadata:
  labels:
    name: ingester-zone-a-partition
  name: ingester-zone-a-partition
  namespace: default
spec:
  clusterIP: None
  ports:
  - name: ingester-http-metrics
    port: 8080
    targetPort: 8080
  - name: ingester-grpc
    port: 9095
    targetPort: 9095
  - name: ingester-gossip-ring
    port: 7946
    targetPort: 7946
  selector:
    name: ingester-zone-a-partition
    rollout-group: ingester
---
apiVersion: v1
kind: Service
metadata:
  labels:
    name: ingester-zone-b
  name: ingester-zone-b
  namespace: default
spec:
  clusterIP: None
  ports:
  - name: ingester-http-metrics
    port: 8080
    targetPort: 8080
  - name: ingester-grpc
    port: 9095
    targetPort: 9095
  - name: ingester-gossip-ring
    port: 7946
    targetPort: 7946
  selector:
    name: ingester-zone-b
    rollout-group: ingester
---
apiVersion: v1
kind: Service
metadata:
  labels:
    name: ingester-zone-b-partition
  name: ingester-zone-b-partition
  namespace: default
spec:
  clusterIP: None
  ports:
  - name: ingester-http-metrics
    port: 8080
    targetPort: 8080
  - name: ingester-grpc
    port: 9095
    targetPort: 9095
  - name: ingester-gossip-ring
    port: 7946
    targetPort: 7946
  selector:
    name: ingester-zone-b-partition
    rollout-group: ingester
---
apiVersion: v1
kind: Service
metadata:
  labels:
    name: ingester-zone-c
  name: ingester-zone-c
  namespace: default
spec:
  clusterIP: None
  ports:
  - name: ingester-http-metrics
    port: 8080
    targetPort: 8080
  - name: ingester-grpc
    port: 9095
    targetPort: 9095
  - name: ingester-gossip-ring
    port: 7946
    targetPort: 7946
  selector:
    name: ingester-zone-c
    rollout-group: ingester
---
apiVersion: v1
kind: Service
metadata:
  labels:
    name: ingester-zone-c-partition
  name: ingester-zone-c-partition
  namespace: default
spec:
  clusterIP: None
  ports:
  - name: ingester-http-metrics
    port: 8080
    targetPort: 8080
  - name: ingester-grpc
    port: 9095
    targetPort: 9095
  - name: ingester-gossip-ring
    port: 7946
    targetPort: 7946
  selector:
    name: ingester-zone-c-partition
    rollout-group: ingester
---
apiVersion: v1
kind: Service
metadata:
  labels:
    name: memcached
  name: memcached
  namespace: default
spec:
  clusterIP: None
  ports:
  - name: memcached-client
    port: 11211
    targetPort: 11211
  - name: exporter-http-metrics
    port: 9150
    targetPort: 9150
  selector:
    name: memcached
---
apiVersion: v1
kind: Service
metadata:
  labels:
    name: memcached-frontend
  name: memcached-frontend
  namespace: default
spec:
  clusterIP: None
  ports:
  - name: memcached-client
    port: 11211
    targetPort: 11211
  - name: exporter-http-metrics
    port: 9150
    targetPort: 9150
  selector:
    name: memcached-frontend
---
apiVersion: v1
kind: Service
metadata:
  labels:
    name: memcached-index-queries
  name: memcached-index-queries
  namespace: default
spec:
  clusterIP: None
  ports:
  - name: memcached-client
    port: 11211
    targetPort: 11211
  - name: exporter-http-metrics
    port: 9150
    targetPort: 9150
  selector:
    name: memcached-index-queries
---
apiVersion: v1
kind: Service
metadata:
  labels:
    name: memcached-metadata
  name: memcached-metadata
  namespace: default
spec:
  clusterIP: None
  ports:
  - name: memcached-client
    port: 11211
    targetPort: 11211
  - name: exporter-http-metrics
    port: 9150
    targetPort: 9150
  selector:
    name: memcached-metadata
---
apiVersion: v1
kind: Service
metadata:
  labels:
    name: querier
  name: querier
  namespace: default
spec:
  ports:
  - name: querier-http-metrics
    port: 8080
    targetPort: 8080
  - name: querier-grpc
    port: 9095
    targetPort: 9095
  - name: querier-gossip-ring
    port: 7946
    targetPort: 7946
  selector:
    name: querier
---
apiVersion: v1
kind: Service
metadata:
  labels:
    name: query-frontend
  name: query-frontend
  namespace: default
spec:
  ports:
  - name: query-frontend-http-metrics
    port: 8080
    targetPort: 8080
  - name: query-frontend-grpc
    port: 9095
    targetPort: 9095
  selector:
    name: query-frontend
---
apiVersion: v1
kind: Service
metadata:
  labels:
    name: query-scheduler
  name: query-scheduler
  namespace: default
spec:
  ports:
  - name: query-scheduler-http-metrics
    port: 8080
    targetPort: 8080
  - name: query-scheduler-grpc
    port: 9095
    targetPort: 9095
  selector:
    name: query-scheduler
---
apiVersion: v1
kind: Service
metadata:
  labels:
    name: query-scheduler
  name: query-scheduler-discovery
  namespace: default
spec:
  clusterIP: None
  ports:
  - name: query-scheduler-http-metrics
    port: 8080
    targetPort: 8080
  - name: query-scheduler-grpc
    port: 9095
    targetPort: 9095
  publishNotReadyAddresses: true
  selector:
    name: query-scheduler
---
apiVersion: v1
kind: Service
metadata:
  name: rollout-operator
  namespace: default
spec:
  ports:
  - name: https
    port: 443
    protocol: TCP
    targetPort: 8443
  selector:
    name: rollout-operator
---
apiVersion: v1
kind: Service
metadata:
  labels:
    name: ruler
  name: ruler
  namespace: default
spec:
  ports:
  - name: ruler-http-metrics
    port: 8080
    targetPort: 8080
  - name: ruler-grpc
    port: 9095
    targetPort: 9095
  selector:
    name: ruler
---
apiVersion: v1
kind: Service
metadata:
  labels:
    name: ruler-querier
  name: ruler-querier
  namespace: default
spec:
  ports:
  - name: ruler-querier-http-metrics
    port: 8080
    targetPort: 8080
  - name: ruler-querier-grpc
    port: 9095
    targetPort: 9095
  - name: ruler-querier-gossip-ring
    port: 7946
    targetPort: 7946
  selector:
    name: ruler-querier
---
apiVersion: v1
kind: Service
metadata:
  labels:
    name: ruler-query-frontend
  name: ruler-query-frontend
  namespace: default
spec:
  clusterIP: None
  ports:
  - name: ruler-query-frontend-http-metrics
    port: 8080
    targetPort: 8080
  - name: ruler-query-frontend-grpc
    port: 9095
    targetPort: 9095
  selector:
    name: ruler-query-frontend
---
apiVersion: v1
kind: Service
metadata:
  labels:
    name: ruler-query-scheduler
  name: ruler-query-scheduler
  namespace: default
spec:
  ports:
  - name: ruler-query-scheduler-http-metrics
    port: 8080
    targetPort: 8080
  - name: ruler-query-scheduler-grpc
    port: 9095
    targetPort: 9095
  selector:
    name: ruler-query-scheduler
---
apiVersion: v1
kind: Service
metadata:
  labels:
    name: ruler-query-scheduler
  name: ruler-query-scheduler-discovery
  namespace: default
spec:
  clusterIP: None
  ports:
  - name: ruler-query-scheduler-http-metrics
    port: 8080
    targetPort: 8080
  - name: ruler-query-scheduler-grpc
    port: 9095
    targetPort: 9095
  publishNotReadyAddresses: true
  selector:
    name: ruler-query-scheduler
---
apiVersion: v1
kind: Service
metadata:
  labels:
    name: store-gateway-multi-zone
  name: store-gateway-multi-zone
  namespace: default
spec:
  ports:
  - name: store-gateway-http-metrics
    port: 80
    protocol: TCP
    targetPort: 80
  selector:
    rollout-group: store-gateway
---
apiVersion: v1
kind: Service
metadata:
  labels:
    name: store-gateway-zone-a
  name: store-gateway-zone-a
  namespace: default
spec:
  clusterIP: None
  ports:
  - name: store-gateway-http-metrics
    port: 8080
    targetPort: 8080
  - name: store-gateway-grpc
    port: 9095
    targetPort: 9095
  - name: store-gateway-gossip-ring
    port: 7946
    targetPort: 7946
  selector:
    name: store-gateway-zone-a
    rollout-group: store-gateway
---
apiVersion: v1
kind: Service
metadata:
  labels:
    name: store-gateway-zone-b
  name: store-gateway-zone-b
  namespace: default
spec:
  clusterIP: None
  ports:
  - name: store-gateway-http-metrics
    port: 8080
    targetPort: 8080
  - name: store-gateway-grpc
    port: 9095
    targetPort: 9095
  - name: store-gateway-gossip-ring
    port: 7946
    targetPort: 7946
  selector:
    name: store-gateway-zone-b
    rollout-group: store-gateway
---
apiVersion: v1
kind: Service
metadata:
  labels:
    name: store-gateway-zone-c
  name: store-gateway-zone-c
  namespace: default
spec:
  clusterIP: None
  ports:
  - name: store-gateway-http-metrics
    port: 8080
    targetPort: 8080
  - name: store-gateway-grpc
    port: 9095
    targetPort: 9095
  - name: store-gateway-gossip-ring
    port: 7946
    targetPort: 7946
  selector:
    name: store-gateway-zone-c
    rollout-group: store-gateway
---
apiVersion: apps/v1
kind: Deployment
metadata:
  name: distributor
  namespace: default
spec:
  minReadySeconds: 10
  replicas: 3
  revisionHistoryLimit: 10
  selector:
    matchLabels:
      name: distributor
  strategy:
    rollingUpdate:
      maxSurge: 15%
      maxUnavailable: 0
  template:
    metadata:
      labels:
        gossip_ring_member: "true"
        name: distributor
    spec:
      containers:
      - args:
        - -distributor.ha-tracker.enable=true
        - -distributor.ha-tracker.enable-for-all-users=true
        - -distributor.ha-tracker.prefix=prom_ha/
        - -distributor.ha-tracker.store=memberlist
        - -distributor.health-check-ingesters=true
        - -distributor.ingestion-burst-size=200000
        - -distributor.ingestion-rate-limit=10000
        - -distributor.ingestion-tenant-shard-size=3
        - -distributor.remote-timeout=5s
        - -distributor.ring.heartbeat-period=1m
        - -distributor.ring.heartbeat-timeout=4m
        - -distributor.ring.prefix=
        - -distributor.ring.store=memberlist
        - -ingest-storage.enabled=true
        - -ingest-storage.ingestion-partition-tenant-shard-size=1
        - -ingest-storage.kafka.address=kafka.default.svc.cluster.local.:9092
        - -ingest-storage.kafka.auto-create-topic-default-partitions=1000
        - -ingest-storage.kafka.producer-record-version=1
        - -ingest-storage.kafka.topic=ingest
        - -ingest-storage.migration.distributor-send-to-ingesters-enabled=true
        - -ingester.partition-ring.prefix=
        - -ingester.ring.heartbeat-timeout=10m
        - -ingester.ring.prefix=
        - -ingester.ring.replication-factor=3
        - -ingester.ring.store=memberlist
        - -ingester.ring.zone-awareness-enabled=true
        - -mem-ballast-size-bytes=1073741824
        - -memberlist.bind-port=7946
        - -memberlist.join=dns+gossip-ring.default.svc.cluster.local.:7946
        - -runtime-config.file=/etc/mimir/overrides.yaml
        - -server.grpc-max-concurrent-streams=1000
        - -server.grpc.keepalive.max-connection-age=60s
        - -server.grpc.keepalive.max-connection-age-grace=5m
        - -server.grpc.keepalive.max-connection-idle=1m
        - -server.grpc.keepalive.min-time-between-pings=10s
        - -server.grpc.keepalive.ping-without-stream-allowed=true
        - -server.http-listen-port=8080
        - -shutdown-delay=90s
        - -target=distributor
        - -usage-stats.installation-mode=jsonnet
        env:
        - name: GOMAXPROCS
          value: "8"
<<<<<<< HEAD
        image: grafana/mimir:2.17.2
=======
        image: grafana/mimir:3.0.0
>>>>>>> 3e9aeb43
        imagePullPolicy: IfNotPresent
        name: distributor
        ports:
        - containerPort: 8080
          name: http-metrics
        - containerPort: 9095
          name: grpc
        - containerPort: 7946
          name: gossip-ring
        readinessProbe:
          httpGet:
            path: /ready
            port: 8080
          initialDelaySeconds: 15
          timeoutSeconds: 1
        resources:
          limits:
            memory: 4Gi
          requests:
            cpu: "2"
            memory: 2Gi
        volumeMounts:
        - mountPath: /etc/mimir
          name: overrides
      terminationGracePeriodSeconds: 100
      topologySpreadConstraints:
      - labelSelector:
          matchLabels:
            name: distributor
        maxSkew: 1
        topologyKey: kubernetes.io/hostname
        whenUnsatisfiable: ScheduleAnyway
      volumes:
      - configMap:
          name: overrides
        name: overrides
---
apiVersion: apps/v1
kind: Deployment
metadata:
  name: querier
  namespace: default
spec:
  minReadySeconds: 10
  replicas: 6
  revisionHistoryLimit: 10
  selector:
    matchLabels:
      name: querier
  strategy:
    rollingUpdate:
      maxSurge: 15%
      maxUnavailable: 0
  template:
    metadata:
      labels:
        gossip_ring_member: "true"
        name: querier
    spec:
      containers:
      - args:
        - -blocks-storage.bucket-store.metadata-cache.backend=memcached
        - -blocks-storage.bucket-store.metadata-cache.memcached.addresses=dnssrvnoa+memcached-metadata.default.svc.cluster.local.:11211
        - -blocks-storage.bucket-store.metadata-cache.memcached.max-async-concurrency=50
        - -blocks-storage.bucket-store.metadata-cache.memcached.max-item-size=1048576
        - -blocks-storage.bucket-store.sync-dir=/data/tsdb
        - -blocks-storage.bucket-store.sync-interval=15m
        - -blocks-storage.gcs.bucket-name=blocks-bucket
        - -common.storage.backend=gcs
        - -distributor.health-check-ingesters=true
        - -distributor.ingestion-tenant-shard-size=3
        - -ingest-storage.enabled=true
        - -ingest-storage.ingestion-partition-tenant-shard-size=1
        - -ingest-storage.kafka.address=kafka.default.svc.cluster.local.:9092
        - -ingest-storage.kafka.auto-create-topic-default-partitions=1000
        - -ingest-storage.kafka.topic=ingest
        - -ingester.partition-ring.prefix=
        - -ingester.ring.heartbeat-timeout=10m
        - -ingester.ring.prefix=partition-ingesters/
        - -ingester.ring.replication-factor=3
        - -ingester.ring.store=memberlist
        - -ingester.ring.zone-awareness-enabled=true
        - -mem-ballast-size-bytes=268435456
        - -memberlist.bind-port=7946
        - -memberlist.join=dns+gossip-ring.default.svc.cluster.local.:7946
        - -querier.frontend-client.grpc-max-send-msg-size=104857600
        - -querier.max-concurrent=8
        - -querier.max-partial-query-length=768h
        - -querier.scheduler-address=query-scheduler-discovery.default.svc.cluster.local.:9095
        - -querier.store-gateway-client.grpc-max-recv-msg-size=209715200
        - -runtime-config.file=/etc/mimir/overrides.yaml
        - -server.grpc.keepalive.min-time-between-pings=10s
        - -server.grpc.keepalive.ping-without-stream-allowed=true
        - -server.http-listen-port=8080
        - -store-gateway.sharding-ring.heartbeat-timeout=10m
        - -store-gateway.sharding-ring.prefix=multi-zone/
        - -store-gateway.sharding-ring.replication-factor=3
        - -store-gateway.sharding-ring.store=memberlist
        - -store-gateway.sharding-ring.zone-awareness-enabled=true
        - -store-gateway.tenant-shard-size=3
        - -target=querier
        - -usage-stats.installation-mode=jsonnet
        env:
        - name: GOMAXPROCS
          value: "5"
<<<<<<< HEAD
        image: grafana/mimir:2.17.2
=======
        image: grafana/mimir:3.0.0
>>>>>>> 3e9aeb43
        imagePullPolicy: IfNotPresent
        name: querier
        ports:
        - containerPort: 8080
          name: http-metrics
        - containerPort: 9095
          name: grpc
        - containerPort: 7946
          name: gossip-ring
        readinessProbe:
          httpGet:
            path: /ready
            port: 8080
          initialDelaySeconds: 15
          timeoutSeconds: 1
        resources:
          limits:
            memory: 24Gi
          requests:
            cpu: "1"
            memory: 12Gi
        volumeMounts:
        - mountPath: /etc/mimir
          name: overrides
      terminationGracePeriodSeconds: 180
      topologySpreadConstraints:
      - labelSelector:
          matchLabels:
            name: querier
        maxSkew: 1
        topologyKey: kubernetes.io/hostname
        whenUnsatisfiable: ScheduleAnyway
      volumes:
      - configMap:
          name: overrides
        name: overrides
---
apiVersion: apps/v1
kind: Deployment
metadata:
  name: query-frontend
  namespace: default
spec:
  minReadySeconds: 10
  replicas: 2
  revisionHistoryLimit: 10
  selector:
    matchLabels:
      name: query-frontend
  strategy:
    rollingUpdate:
      maxSurge: 15%
      maxUnavailable: 0
  template:
    metadata:
      labels:
        name: query-frontend
    spec:
      containers:
      - args:
        - -ingest-storage.enabled=true
        - -ingest-storage.kafka.address=kafka.default.svc.cluster.local.:9092
        - -ingest-storage.kafka.auto-create-topic-default-partitions=1000
        - -ingest-storage.kafka.last-produced-offset-poll-interval=500ms
        - -ingest-storage.kafka.topic=ingest
        - -ingester.partition-ring.prefix=
        - -query-frontend.cache-results=true
        - -query-frontend.max-cache-freshness=10m
        - -query-frontend.max-queriers-per-tenant=10
        - -query-frontend.max-total-query-length=12000h
        - -query-frontend.query-sharding-target-series-per-shard=2500
        - -query-frontend.results-cache.backend=memcached
        - -query-frontend.results-cache.memcached.addresses=dnssrvnoa+memcached-frontend.default.svc.cluster.local.:11211
        - -query-frontend.results-cache.memcached.max-item-size=5242880
        - -query-frontend.results-cache.memcached.timeout=500ms
        - -query-frontend.scheduler-address=query-scheduler-discovery.default.svc.cluster.local.:9095
        - -runtime-config.file=/etc/mimir/overrides.yaml
        - -server.grpc.keepalive.max-connection-age=30s
        - -server.grpc.keepalive.min-time-between-pings=10s
        - -server.grpc.keepalive.ping-without-stream-allowed=true
        - -server.http-listen-port=8080
        - -shutdown-delay=90s
        - -target=query-frontend
        - -usage-stats.installation-mode=jsonnet
<<<<<<< HEAD
        image: grafana/mimir:2.17.2
=======
        image: grafana/mimir:3.0.0
>>>>>>> 3e9aeb43
        imagePullPolicy: IfNotPresent
        name: query-frontend
        ports:
        - containerPort: 8080
          name: http-metrics
        - containerPort: 9095
          name: grpc
        readinessProbe:
          httpGet:
            path: /ready
            port: 8080
          initialDelaySeconds: 15
          timeoutSeconds: 1
        resources:
          limits:
            memory: 1200Mi
          requests:
            cpu: "2"
            memory: 600Mi
        volumeMounts:
        - mountPath: /etc/mimir
          name: overrides
      terminationGracePeriodSeconds: 390
      topologySpreadConstraints:
      - labelSelector:
          matchLabels:
            name: query-frontend
        maxSkew: 1
        topologyKey: kubernetes.io/hostname
        whenUnsatisfiable: ScheduleAnyway
      volumes:
      - configMap:
          name: overrides
        name: overrides
---
apiVersion: apps/v1
kind: Deployment
metadata:
  name: query-scheduler
  namespace: default
spec:
  minReadySeconds: 10
  replicas: 2
  revisionHistoryLimit: 10
  selector:
    matchLabels:
      name: query-scheduler
  strategy:
    rollingUpdate:
      maxSurge: 1
      maxUnavailable: 0
  template:
    metadata:
      labels:
        name: query-scheduler
    spec:
      affinity:
        podAntiAffinity:
          requiredDuringSchedulingIgnoredDuringExecution:
          - labelSelector:
              matchLabels:
                name: query-scheduler
            topologyKey: kubernetes.io/hostname
      containers:
      - args:
        - -query-frontend.max-queriers-per-tenant=10
        - -query-scheduler.max-outstanding-requests-per-tenant=100
        - -server.grpc.keepalive.min-time-between-pings=10s
        - -server.grpc.keepalive.ping-without-stream-allowed=true
        - -server.http-listen-port=8080
        - -target=query-scheduler
        - -usage-stats.installation-mode=jsonnet
<<<<<<< HEAD
        image: grafana/mimir:2.17.2
=======
        image: grafana/mimir:3.0.0
>>>>>>> 3e9aeb43
        imagePullPolicy: IfNotPresent
        name: query-scheduler
        ports:
        - containerPort: 8080
          name: http-metrics
        - containerPort: 9095
          name: grpc
        readinessProbe:
          httpGet:
            path: /ready
            port: 8080
          initialDelaySeconds: 15
          timeoutSeconds: 1
        resources:
          limits:
            memory: 2Gi
          requests:
            cpu: "2"
            memory: 1Gi
        volumeMounts:
        - mountPath: /etc/mimir
          name: overrides
      terminationGracePeriodSeconds: 180
      volumes:
      - configMap:
          name: overrides
        name: overrides
---
apiVersion: apps/v1
kind: Deployment
metadata:
  name: rollout-operator
  namespace: default
spec:
  minReadySeconds: 10
  replicas: 1
  revisionHistoryLimit: 10
  selector:
    matchLabels:
      name: rollout-operator
  strategy:
    rollingUpdate:
      maxSurge: 0
      maxUnavailable: 1
  template:
    metadata:
      labels:
        name: rollout-operator
    spec:
      containers:
      - args:
        - -kubernetes.namespace=default
        - -server-tls.enabled=true
        - -use-zone-tracker=true
        - -zone-tracker.config-map-name=rollout-operator-zone-tracker
        image: grafana/rollout-operator:v0.31.1
        imagePullPolicy: IfNotPresent
        name: rollout-operator
        ports:
        - containerPort: 8001
          name: http-metrics
        - containerPort: 8443
          name: https
        readinessProbe:
          httpGet:
            path: /ready
            port: 8001
          initialDelaySeconds: 5
          timeoutSeconds: 1
        resources:
          limits:
            memory: 200Mi
          requests:
            cpu: 100m
            memory: 100Mi
      serviceAccountName: rollout-operator
---
apiVersion: apps/v1
kind: Deployment
metadata:
  name: ruler
  namespace: default
spec:
  minReadySeconds: 10
  replicas: 2
  revisionHistoryLimit: 10
  selector:
    matchLabels:
      name: ruler
  strategy:
    rollingUpdate:
      maxSurge: 50%
      maxUnavailable: 0
  template:
    metadata:
      labels:
        gossip_ring_member: "true"
        name: ruler
    spec:
      containers:
      - args:
        - -blocks-storage.bucket-store.metadata-cache.backend=memcached
        - -blocks-storage.bucket-store.metadata-cache.memcached.addresses=dnssrvnoa+memcached-metadata.default.svc.cluster.local.:11211
        - -blocks-storage.bucket-store.metadata-cache.memcached.max-async-concurrency=50
        - -blocks-storage.bucket-store.metadata-cache.memcached.max-item-size=1048576
        - -blocks-storage.bucket-store.sync-dir=/data/tsdb
        - -blocks-storage.bucket-store.sync-interval=15m
        - -blocks-storage.gcs.bucket-name=blocks-bucket
        - -common.storage.backend=gcs
        - -distributor.health-check-ingesters=true
        - -distributor.ingestion-tenant-shard-size=3
        - -distributor.remote-timeout=10s
        - -ingest-storage.enabled=true
        - -ingest-storage.ingestion-partition-tenant-shard-size=1
        - -ingest-storage.kafka.address=kafka.default.svc.cluster.local.:9092
        - -ingest-storage.kafka.auto-create-topic-default-partitions=1000
        - -ingest-storage.kafka.producer-record-version=1
        - -ingest-storage.kafka.topic=ingest
        - -ingest-storage.migration.distributor-send-to-ingesters-enabled=true
        - -ingester.partition-ring.prefix=
        - -ingester.ring.heartbeat-timeout=10m
        - -ingester.ring.prefix=
        - -ingester.ring.replication-factor=3
        - -ingester.ring.store=memberlist
        - -ingester.ring.zone-awareness-enabled=true
        - -memberlist.bind-port=7946
        - -memberlist.join=dns+gossip-ring.default.svc.cluster.local.:7946
        - -querier.max-partial-query-length=768h
        - -ruler-storage.cache.backend=memcached
        - -ruler-storage.cache.memcached.addresses=dnssrvnoa+memcached-metadata.default.svc.cluster.local.:11211
        - -ruler-storage.cache.memcached.max-async-concurrency=50
        - -ruler-storage.cache.memcached.max-item-size=1048576
        - -ruler-storage.cache.memcached.timeout=500ms
        - -ruler-storage.gcs.bucket-name=rules-bucket
        - -ruler.alertmanager-url=http://alertmanager.default.svc.cluster.local./alertmanager
        - -ruler.max-rule-groups-per-tenant=85
        - -ruler.max-rules-per-rule-group=20
        - -ruler.query-frontend.address=dns:///ruler-query-frontend.default.svc.cluster.local.:9095
        - -ruler.query-frontend.grpc-client-config.grpc-max-recv-msg-size=104857600
        - -ruler.ring.store=memberlist
        - -ruler.rule-path=/rules
        - -ruler.tenant-shard-size=2
        - -runtime-config.file=/etc/mimir/overrides.yaml
        - -server.grpc.keepalive.min-time-between-pings=10s
        - -server.grpc.keepalive.ping-without-stream-allowed=true
        - -server.http-listen-port=8080
        - -store-gateway.sharding-ring.heartbeat-timeout=10m
        - -store-gateway.sharding-ring.prefix=multi-zone/
        - -store-gateway.sharding-ring.replication-factor=3
        - -store-gateway.sharding-ring.store=memberlist
        - -store-gateway.sharding-ring.zone-awareness-enabled=true
        - -store-gateway.tenant-shard-size=3
        - -target=ruler
        - -usage-stats.installation-mode=jsonnet
<<<<<<< HEAD
        image: grafana/mimir:2.17.2
=======
        image: grafana/mimir:3.0.0
>>>>>>> 3e9aeb43
        imagePullPolicy: IfNotPresent
        name: ruler
        ports:
        - containerPort: 8080
          name: http-metrics
        - containerPort: 9095
          name: grpc
        readinessProbe:
          httpGet:
            path: /ready
            port: 8080
          initialDelaySeconds: 15
          timeoutSeconds: 1
        resources:
          limits:
            cpu: "16"
            memory: 16Gi
          requests:
            cpu: "1"
            memory: 6Gi
        volumeMounts:
        - mountPath: /etc/mimir
          name: overrides
      terminationGracePeriodSeconds: 600
      topologySpreadConstraints:
      - labelSelector:
          matchLabels:
            name: ruler
        maxSkew: 1
        topologyKey: kubernetes.io/hostname
        whenUnsatisfiable: ScheduleAnyway
      volumes:
      - configMap:
          name: overrides
        name: overrides
---
apiVersion: apps/v1
kind: Deployment
metadata:
  name: ruler-querier
  namespace: default
spec:
  minReadySeconds: 10
  replicas: 6
  revisionHistoryLimit: 10
  selector:
    matchLabels:
      name: ruler-querier
  strategy:
    rollingUpdate:
      maxSurge: 15%
      maxUnavailable: 0
  template:
    metadata:
      labels:
        gossip_ring_member: "true"
        name: ruler-querier
    spec:
      containers:
      - args:
        - -blocks-storage.bucket-store.metadata-cache.backend=memcached
        - -blocks-storage.bucket-store.metadata-cache.memcached.addresses=dnssrvnoa+memcached-metadata.default.svc.cluster.local.:11211
        - -blocks-storage.bucket-store.metadata-cache.memcached.max-async-concurrency=50
        - -blocks-storage.bucket-store.metadata-cache.memcached.max-item-size=1048576
        - -blocks-storage.bucket-store.sync-dir=/data/tsdb
        - -blocks-storage.bucket-store.sync-interval=15m
        - -blocks-storage.gcs.bucket-name=blocks-bucket
        - -common.storage.backend=gcs
        - -distributor.health-check-ingesters=true
        - -distributor.ingestion-tenant-shard-size=3
        - -ingest-storage.enabled=true
        - -ingest-storage.ingestion-partition-tenant-shard-size=1
        - -ingest-storage.kafka.address=kafka.default.svc.cluster.local.:9092
        - -ingest-storage.kafka.auto-create-topic-default-partitions=1000
        - -ingest-storage.kafka.topic=ingest
        - -ingester.partition-ring.prefix=
        - -ingester.ring.heartbeat-timeout=10m
        - -ingester.ring.prefix=partition-ingesters/
        - -ingester.ring.replication-factor=3
        - -ingester.ring.store=memberlist
        - -ingester.ring.zone-awareness-enabled=true
        - -mem-ballast-size-bytes=268435456
        - -memberlist.bind-port=7946
        - -memberlist.join=dns+gossip-ring.default.svc.cluster.local.:7946
        - -querier.frontend-client.grpc-max-send-msg-size=104857600
        - -querier.max-concurrent=8
        - -querier.max-partial-query-length=768h
        - -querier.ring.prefix=ruler-querier/
        - -querier.scheduler-address=ruler-query-scheduler-discovery.default.svc.cluster.local.:9095
        - -querier.store-gateway-client.grpc-max-recv-msg-size=209715200
        - -runtime-config.file=/etc/mimir/overrides.yaml
        - -server.grpc.keepalive.min-time-between-pings=10s
        - -server.grpc.keepalive.ping-without-stream-allowed=true
        - -server.http-listen-port=8080
        - -store-gateway.sharding-ring.heartbeat-timeout=10m
        - -store-gateway.sharding-ring.prefix=multi-zone/
        - -store-gateway.sharding-ring.replication-factor=3
        - -store-gateway.sharding-ring.store=memberlist
        - -store-gateway.sharding-ring.zone-awareness-enabled=true
        - -store-gateway.tenant-shard-size=3
        - -target=querier
        - -usage-stats.installation-mode=jsonnet
        env: []
<<<<<<< HEAD
        image: grafana/mimir:2.17.2
=======
        image: grafana/mimir:3.0.0
>>>>>>> 3e9aeb43
        imagePullPolicy: IfNotPresent
        name: ruler-querier
        ports:
        - containerPort: 8080
          name: http-metrics
        - containerPort: 9095
          name: grpc
        - containerPort: 7946
          name: gossip-ring
        readinessProbe:
          httpGet:
            path: /ready
            port: 8080
          initialDelaySeconds: 15
          timeoutSeconds: 1
        resources:
          limits:
            memory: 24Gi
          requests:
            cpu: "1"
            memory: 12Gi
        volumeMounts:
        - mountPath: /etc/mimir
          name: overrides
      terminationGracePeriodSeconds: 180
      topologySpreadConstraints:
      - labelSelector:
          matchLabels:
            name: ruler-querier
        maxSkew: 1
        topologyKey: kubernetes.io/hostname
        whenUnsatisfiable: ScheduleAnyway
      volumes:
      - configMap:
          name: overrides
        name: overrides
---
apiVersion: apps/v1
kind: Deployment
metadata:
  name: ruler-query-frontend
  namespace: default
spec:
  minReadySeconds: 10
  replicas: 2
  revisionHistoryLimit: 10
  selector:
    matchLabels:
      name: ruler-query-frontend
  strategy:
    rollingUpdate:
      maxSurge: 15%
      maxUnavailable: 0
  template:
    metadata:
      labels:
        name: ruler-query-frontend
    spec:
      containers:
      - args:
        - -ingest-storage.enabled=true
        - -ingest-storage.kafka.address=kafka.default.svc.cluster.local.:9092
        - -ingest-storage.kafka.auto-create-topic-default-partitions=1000
        - -ingest-storage.kafka.last-produced-offset-poll-interval=500ms
        - -ingest-storage.kafka.topic=ingest
        - -ingester.partition-ring.prefix=
        - -querier.ring.prefix=ruler-querier/
        - -query-frontend.cache-results=false
        - -query-frontend.max-cache-freshness=10m
        - -query-frontend.max-queriers-per-tenant=10
        - -query-frontend.max-total-query-length=12000h
        - -query-frontend.query-sharding-target-series-per-shard=2500
        - -query-frontend.results-cache.backend=memcached
        - -query-frontend.results-cache.memcached.addresses=dnssrvnoa+memcached-frontend.default.svc.cluster.local.:11211
        - -query-frontend.results-cache.memcached.max-item-size=5242880
        - -query-frontend.results-cache.memcached.timeout=500ms
        - -query-frontend.scheduler-address=ruler-query-scheduler-discovery.default.svc.cluster.local.:9095
        - -runtime-config.file=/etc/mimir/overrides.yaml
        - -server.grpc-max-concurrent-streams=300
        - -server.grpc-max-recv-msg-size-bytes=104857600
        - -server.grpc-max-send-msg-size-bytes=104857600
        - -server.grpc.keepalive.max-connection-age=30s
        - -server.grpc.keepalive.max-connection-age-grace=5m
        - -server.grpc.keepalive.max-connection-idle=1m
        - -server.grpc.keepalive.min-time-between-pings=10s
        - -server.grpc.keepalive.ping-without-stream-allowed=true
        - -server.http-listen-port=8080
        - -shutdown-delay=90s
        - -target=query-frontend
        - -usage-stats.installation-mode=jsonnet
<<<<<<< HEAD
        image: grafana/mimir:2.17.2
=======
        image: grafana/mimir:3.0.0
>>>>>>> 3e9aeb43
        imagePullPolicy: IfNotPresent
        name: ruler-query-frontend
        ports:
        - containerPort: 8080
          name: http-metrics
        - containerPort: 9095
          name: grpc
        readinessProbe:
          httpGet:
            path: /ready
            port: 8080
          initialDelaySeconds: 15
          timeoutSeconds: 1
        resources:
          limits:
            memory: 1200Mi
          requests:
            cpu: "2"
            memory: 600Mi
        volumeMounts:
        - mountPath: /etc/mimir
          name: overrides
      terminationGracePeriodSeconds: 390
      topologySpreadConstraints:
      - labelSelector:
          matchLabels:
            name: ruler-query-frontend
        maxSkew: 1
        topologyKey: kubernetes.io/hostname
        whenUnsatisfiable: ScheduleAnyway
      volumes:
      - configMap:
          name: overrides
        name: overrides
---
apiVersion: apps/v1
kind: Deployment
metadata:
  name: ruler-query-scheduler
  namespace: default
spec:
  minReadySeconds: 10
  replicas: 2
  revisionHistoryLimit: 10
  selector:
    matchLabels:
      name: ruler-query-scheduler
  strategy:
    rollingUpdate:
      maxSurge: 1
      maxUnavailable: 0
  template:
    metadata:
      labels:
        name: ruler-query-scheduler
    spec:
      affinity:
        podAntiAffinity:
          requiredDuringSchedulingIgnoredDuringExecution:
          - labelSelector:
              matchLabels:
                name: ruler-query-scheduler
            topologyKey: kubernetes.io/hostname
      containers:
      - args:
        - -query-frontend.max-queriers-per-tenant=10
        - -query-scheduler.max-outstanding-requests-per-tenant=100
        - -server.grpc.keepalive.min-time-between-pings=10s
        - -server.grpc.keepalive.ping-without-stream-allowed=true
        - -server.http-listen-port=8080
        - -target=query-scheduler
        - -usage-stats.installation-mode=jsonnet
<<<<<<< HEAD
        image: grafana/mimir:2.17.2
=======
        image: grafana/mimir:3.0.0
>>>>>>> 3e9aeb43
        imagePullPolicy: IfNotPresent
        name: ruler-query-scheduler
        ports:
        - containerPort: 8080
          name: http-metrics
        - containerPort: 9095
          name: grpc
        readinessProbe:
          httpGet:
            path: /ready
            port: 8080
          initialDelaySeconds: 15
          timeoutSeconds: 1
        resources:
          limits:
            memory: 2Gi
          requests:
            cpu: "2"
            memory: 1Gi
        volumeMounts:
        - mountPath: /etc/mimir
          name: overrides
      terminationGracePeriodSeconds: 180
      volumes:
      - configMap:
          name: overrides
        name: overrides
---
apiVersion: apps/v1
kind: StatefulSet
metadata:
  labels:
    name: alertmanager
  name: alertmanager
  namespace: default
spec:
  replicas: 3
  selector:
    matchLabels:
      name: alertmanager
  serviceName: alertmanager
  template:
    metadata:
      labels:
        gossip_ring_member: "true"
        name: alertmanager
    spec:
      containers:
      - args:
        - -alertmanager-storage.gcs.bucket-name=alerts-bucket
        - -alertmanager.sharding-ring.replication-factor=3
        - -alertmanager.sharding-ring.store=memberlist
        - -alertmanager.storage.path=/data
        - -alertmanager.web.external-url=http://test/alertmanager
        - -common.storage.backend=gcs
        - -memberlist.bind-port=7946
        - -memberlist.join=dns+gossip-ring.default.svc.cluster.local.:7946
        - -runtime-config.file=/etc/mimir/overrides.yaml
        - -server.grpc.keepalive.min-time-between-pings=10s
        - -server.grpc.keepalive.ping-without-stream-allowed=true
        - -server.http-idle-timeout=6m
        - -server.http-listen-port=8080
        - -target=alertmanager
        - -usage-stats.installation-mode=jsonnet
        env:
        - name: POD_IP
          valueFrom:
            fieldRef:
              fieldPath: status.podIP
<<<<<<< HEAD
        image: grafana/mimir:2.17.2
=======
        image: grafana/mimir:3.0.0
>>>>>>> 3e9aeb43
        imagePullPolicy: IfNotPresent
        name: alertmanager
        ports:
        - containerPort: 8080
          name: http-metrics
        - containerPort: 9095
          name: grpc
        - containerPort: 7946
          name: gossip-ring
        readinessProbe:
          httpGet:
            path: /ready
            port: 8080
          initialDelaySeconds: 15
          timeoutSeconds: 1
        resources:
          limits:
            memory: 15Gi
          requests:
            cpu: "2"
            memory: 10Gi
        volumeMounts:
        - mountPath: /data
          name: alertmanager-data
        - mountPath: /etc/mimir
          name: overrides
      securityContext:
        runAsUser: 0
      terminationGracePeriodSeconds: 900
      volumes:
      - configMap:
          name: overrides
        name: overrides
  updateStrategy:
    type: RollingUpdate
  volumeClaimTemplates:
  - apiVersion: v1
    kind: PersistentVolumeClaim
    metadata:
      name: alertmanager-data
    spec:
      accessModes:
      - ReadWriteOnce
      resources:
        requests:
          storage: 100Gi
---
apiVersion: apps/v1
kind: StatefulSet
metadata:
  labels:
    name: compactor
  name: compactor
  namespace: default
spec:
  podManagementPolicy: Parallel
  replicas: 1
  selector:
    matchLabels:
      name: compactor
  serviceName: compactor
  template:
    metadata:
      labels:
        gossip_ring_member: "true"
        name: compactor
    spec:
      containers:
      - args:
        - -blocks-storage.gcs.bucket-name=blocks-bucket
        - -common.storage.backend=gcs
        - -compactor.block-ranges=2h,12h,24h
        - -compactor.blocks-retention-period=0
        - -compactor.cleanup-interval=15m
        - -compactor.compaction-concurrency=1
        - -compactor.compaction-interval=30m
        - -compactor.compactor-tenant-shard-size=1
        - -compactor.data-dir=/data
        - -compactor.deletion-delay=2h
        - -compactor.first-level-compaction-wait-period=25m
        - -compactor.max-closing-blocks-concurrency=2
        - -compactor.max-opening-blocks-concurrency=4
        - -compactor.ring.heartbeat-period=1m
        - -compactor.ring.heartbeat-timeout=4m
        - -compactor.ring.prefix=
        - -compactor.ring.store=memberlist
        - -compactor.ring.wait-stability-min-duration=1m
        - -compactor.split-and-merge-shards=0
        - -compactor.split-groups=1
        - -compactor.symbols-flushers-concurrency=4
        - -memberlist.bind-port=7946
        - -memberlist.join=dns+gossip-ring.default.svc.cluster.local.:7946
        - -runtime-config.file=/etc/mimir/overrides.yaml
        - -server.grpc.keepalive.min-time-between-pings=10s
        - -server.grpc.keepalive.ping-without-stream-allowed=true
        - -server.http-listen-port=8080
        - -target=compactor
        - -usage-stats.installation-mode=jsonnet
<<<<<<< HEAD
        image: grafana/mimir:2.17.2
=======
        image: grafana/mimir:3.0.0
>>>>>>> 3e9aeb43
        imagePullPolicy: IfNotPresent
        name: compactor
        ports:
        - containerPort: 8080
          name: http-metrics
        - containerPort: 9095
          name: grpc
        - containerPort: 7946
          name: gossip-ring
        readinessProbe:
          httpGet:
            path: /ready
            port: 8080
          initialDelaySeconds: 15
          timeoutSeconds: 1
        resources:
          limits:
            memory: 6Gi
          requests:
            cpu: 1
            memory: 6Gi
        volumeMounts:
        - mountPath: /data
          name: compactor-data
        - mountPath: /etc/mimir
          name: overrides
      securityContext:
        runAsUser: 0
      terminationGracePeriodSeconds: 900
      volumes:
      - configMap:
          name: overrides
        name: overrides
  updateStrategy:
    type: RollingUpdate
  volumeClaimTemplates:
  - apiVersion: v1
    kind: PersistentVolumeClaim
    metadata:
      name: compactor-data
    spec:
      accessModes:
      - ReadWriteOnce
      resources:
        requests:
          storage: 250Gi
      storageClassName: standard
---
apiVersion: apps/v1
kind: StatefulSet
metadata:
  annotations:
    grafana.com/prepare-downscale-http-path: ingester/prepare-shutdown
    grafana.com/prepare-downscale-http-port: "8080"
    rollout-max-unavailable: "50"
  labels:
    grafana.com/min-time-between-zones-downscale: 12h
    grafana.com/prepare-downscale: "true"
    rollout-group: ingester
  name: ingester-zone-a
  namespace: default
spec:
  podManagementPolicy: Parallel
  replicas: 1
  selector:
    matchLabels:
      name: ingester-zone-a
      rollout-group: ingester
  serviceName: ingester-zone-a
  template:
    metadata:
      labels:
        gossip_ring_member: "true"
        name: ingester-zone-a
        rollout-group: ingester
    spec:
      affinity:
        podAntiAffinity:
          requiredDuringSchedulingIgnoredDuringExecution:
          - labelSelector:
              matchExpressions:
              - key: rollout-group
                operator: In
                values:
                - ingester
              - key: name
                operator: NotIn
                values:
                - ingester-zone-a
            topologyKey: kubernetes.io/hostname
      containers:
      - args:
        - -blocks-storage.gcs.bucket-name=blocks-bucket
        - -blocks-storage.tsdb.block-ranges-period=2h
        - -blocks-storage.tsdb.dir=/data/tsdb
        - -blocks-storage.tsdb.head-compaction-interval=15m
        - -blocks-storage.tsdb.ship-interval=1m
        - -blocks-storage.tsdb.wal-replay-concurrency=3
        - -common.storage.backend=gcs
        - -distributor.health-check-ingesters=true
        - -distributor.ingestion-tenant-shard-size=3
        - -ingest-storage.ingestion-partition-tenant-shard-size=1
        - -ingester.max-global-metadata-per-metric=10
        - -ingester.max-global-metadata-per-user=30000
        - -ingester.max-global-series-per-user=150000
        - -ingester.ring.heartbeat-period=2m
        - -ingester.ring.heartbeat-timeout=10m
        - -ingester.ring.instance-availability-zone=zone-a
        - -ingester.ring.num-tokens=512
        - -ingester.ring.prefix=
        - -ingester.ring.replication-factor=3
        - -ingester.ring.store=memberlist
        - -ingester.ring.tokens-file-path=/data/tokens
        - -ingester.ring.unregister-on-shutdown=true
        - -ingester.ring.zone-awareness-enabled=true
        - -memberlist.abort-if-fast-join-fails=true
        - -memberlist.bind-port=7946
        - -memberlist.join=dns+gossip-ring.default.svc.cluster.local.:7946
        - -runtime-config.file=/etc/mimir/overrides.yaml
        - -server.grpc-max-concurrent-streams=500
        - -server.grpc.keepalive.min-time-between-pings=10s
        - -server.grpc.keepalive.ping-without-stream-allowed=true
        - -server.http-listen-port=8080
        - -target=ingester
        - -usage-stats.installation-mode=jsonnet
        env:
        - name: A
          value: ingester-a-only
        - name: GOGC
          value: "off"
        - name: GOMAXPROCS
          value: "9"
        - name: GOMEMLIMIT
          value: 1Gi
        - name: Z
          value: "123"
<<<<<<< HEAD
        image: grafana/mimir:2.17.2
=======
        image: grafana/mimir:3.0.0
>>>>>>> 3e9aeb43
        imagePullPolicy: IfNotPresent
        name: ingester
        ports:
        - containerPort: 8080
          name: http-metrics
        - containerPort: 9095
          name: grpc
        - containerPort: 7946
          name: gossip-ring
        readinessProbe:
          httpGet:
            path: /ready
            port: 8080
          initialDelaySeconds: 15
          timeoutSeconds: 1
        resources:
          limits:
            memory: 25Gi
          requests:
            cpu: "4"
            memory: 15Gi
        volumeMounts:
        - mountPath: /data
          name: ingester-data
        - mountPath: /etc/mimir
          name: overrides
      securityContext:
        runAsUser: 0
      terminationGracePeriodSeconds: 1200
      volumes:
      - configMap:
          name: overrides
        name: overrides
  updateStrategy:
    type: OnDelete
  volumeClaimTemplates:
  - apiVersion: v1
    kind: PersistentVolumeClaim
    metadata:
      name: ingester-data
    spec:
      accessModes:
      - ReadWriteOnce
      resources:
        requests:
          storage: 100Gi
      storageClassName: fast
---
apiVersion: apps/v1
kind: StatefulSet
metadata:
  annotations:
    grafana.com/prepare-downscale-http-path: ingester/prepare-shutdown
    grafana.com/prepare-downscale-http-port: "8080"
    rollout-max-unavailable: "50"
  labels:
    grafana.com/prepare-downscale: "true"
    rollout-group: ingester
  name: ingester-zone-a-partition
  namespace: default
spec:
  persistentVolumeClaimRetentionPolicy:
    whenDeleted: Retain
    whenScaled: Retain
  podManagementPolicy: Parallel
  replicas: 1
  selector:
    matchLabels:
      name: ingester-zone-a-partition
      rollout-group: ingester
  serviceName: ingester-zone-a-partition
  template:
    metadata:
      labels:
        gossip_ring_member: "true"
        name: ingester-zone-a-partition
        rollout-group: ingester
    spec:
      affinity:
        podAntiAffinity:
          requiredDuringSchedulingIgnoredDuringExecution:
          - labelSelector:
              matchExpressions:
              - key: rollout-group
                operator: In
                values:
                - ingester
              - key: name
                operator: NotIn
                values:
                - ingester-zone-a-partition
            topologyKey: kubernetes.io/hostname
      containers:
      - args:
        - -blocks-storage.gcs.bucket-name=blocks-bucket
        - -blocks-storage.tsdb.block-ranges-period=2h
        - -blocks-storage.tsdb.dir=/data/tsdb
        - -blocks-storage.tsdb.head-compaction-interval=15m
        - -blocks-storage.tsdb.ship-interval=1m
        - -blocks-storage.tsdb.wal-replay-concurrency=3
        - -common.storage.backend=gcs
        - -distributor.health-check-ingesters=true
        - -distributor.ingestion-tenant-shard-size=3
        - -ingest-storage.enabled=true
        - -ingest-storage.ingestion-partition-tenant-shard-size=1
        - -ingest-storage.kafka.address=kafka.default.svc.cluster.local.:9092
        - -ingest-storage.kafka.auto-create-topic-default-partitions=1000
        - -ingest-storage.kafka.consumer-group=ingester-zone-a-<partition>
        - -ingest-storage.kafka.consumer-group-offset-commit-interval=5s
        - -ingest-storage.kafka.last-produced-offset-poll-interval=500ms
        - -ingest-storage.kafka.topic=ingest
        - -ingester.max-global-metadata-per-metric=10
        - -ingester.max-global-metadata-per-user=30000
        - -ingester.max-global-series-per-user=150000
        - -ingester.partition-ring.prefix=
        - -ingester.push-grpc-method-enabled=false
        - -ingester.ring.heartbeat-period=2m
        - -ingester.ring.heartbeat-timeout=10m
        - -ingester.ring.instance-availability-zone=zone-a
        - -ingester.ring.num-tokens=512
        - -ingester.ring.prefix=partition-ingesters/
        - -ingester.ring.replication-factor=3
        - -ingester.ring.store=memberlist
        - -ingester.ring.tokens-file-path=/data/tokens
        - -ingester.ring.unregister-on-shutdown=true
        - -ingester.ring.zone-awareness-enabled=true
        - -memberlist.abort-if-fast-join-fails=true
        - -memberlist.bind-port=7946
        - -memberlist.join=dns+gossip-ring.default.svc.cluster.local.:7946
        - -runtime-config.file=/etc/mimir/overrides.yaml
        - -server.grpc-max-concurrent-streams=500
        - -server.grpc.keepalive.min-time-between-pings=10s
        - -server.grpc.keepalive.ping-without-stream-allowed=true
        - -server.http-listen-port=8080
        - -target=ingester
        - -usage-stats.installation-mode=jsonnet
        env:
        - name: A
          value: ingester-a-only
        - name: GOGC
          value: "off"
        - name: GOMAXPROCS
          value: "9"
        - name: GOMEMLIMIT
          value: 1Gi
        - name: Z
          value: "123"
<<<<<<< HEAD
        image: grafana/mimir:2.17.2
=======
        image: grafana/mimir:3.0.0
>>>>>>> 3e9aeb43
        imagePullPolicy: IfNotPresent
        name: ingester
        ports:
        - containerPort: 8080
          name: http-metrics
        - containerPort: 9095
          name: grpc
        - containerPort: 7946
          name: gossip-ring
        readinessProbe:
          httpGet:
            path: /ready
            port: 8080
          initialDelaySeconds: 15
          timeoutSeconds: 1
        resources:
          limits:
            memory: 25Gi
          requests:
            cpu: "4"
            memory: 15Gi
        volumeMounts:
        - mountPath: /data
          name: ingester-data
        - mountPath: /etc/mimir
          name: overrides
      securityContext:
        runAsUser: 0
      terminationGracePeriodSeconds: 1200
      volumes:
      - configMap:
          name: overrides
        name: overrides
  updateStrategy:
    type: OnDelete
  volumeClaimTemplates:
  - apiVersion: v1
    kind: PersistentVolumeClaim
    metadata:
      name: ingester-data
    spec:
      accessModes:
      - ReadWriteOnce
      resources:
        requests:
          storage: 100Gi
      storageClassName: fast
---
apiVersion: apps/v1
kind: StatefulSet
metadata:
  annotations:
    grafana.com/prepare-downscale-http-path: ingester/prepare-shutdown
    grafana.com/prepare-downscale-http-port: "8080"
    grafana.com/rollout-downscale-leader: ingester-zone-a
    rollout-max-unavailable: "50"
  labels:
    grafana.com/min-time-between-zones-downscale: 12h
    grafana.com/prepare-downscale: "true"
    rollout-group: ingester
  name: ingester-zone-b
  namespace: default
spec:
  podManagementPolicy: Parallel
  selector:
    matchLabels:
      name: ingester-zone-b
      rollout-group: ingester
  serviceName: ingester-zone-b
  template:
    metadata:
      labels:
        gossip_ring_member: "true"
        name: ingester-zone-b
        rollout-group: ingester
    spec:
      affinity:
        podAntiAffinity:
          requiredDuringSchedulingIgnoredDuringExecution:
          - labelSelector:
              matchExpressions:
              - key: rollout-group
                operator: In
                values:
                - ingester
              - key: name
                operator: NotIn
                values:
                - ingester-zone-b
            topologyKey: kubernetes.io/hostname
      containers:
      - args:
        - -blocks-storage.gcs.bucket-name=blocks-bucket
        - -blocks-storage.tsdb.block-ranges-period=2h
        - -blocks-storage.tsdb.dir=/data/tsdb
        - -blocks-storage.tsdb.head-compaction-interval=15m
        - -blocks-storage.tsdb.ship-interval=1m
        - -blocks-storage.tsdb.wal-replay-concurrency=3
        - -common.storage.backend=gcs
        - -distributor.health-check-ingesters=true
        - -distributor.ingestion-tenant-shard-size=3
        - -ingest-storage.ingestion-partition-tenant-shard-size=1
        - -ingester.max-global-metadata-per-metric=10
        - -ingester.max-global-metadata-per-user=30000
        - -ingester.max-global-series-per-user=150000
        - -ingester.ring.heartbeat-period=2m
        - -ingester.ring.heartbeat-timeout=10m
        - -ingester.ring.instance-availability-zone=zone-b
        - -ingester.ring.num-tokens=512
        - -ingester.ring.prefix=
        - -ingester.ring.replication-factor=3
        - -ingester.ring.store=memberlist
        - -ingester.ring.tokens-file-path=/data/tokens
        - -ingester.ring.unregister-on-shutdown=true
        - -ingester.ring.zone-awareness-enabled=true
        - -memberlist.abort-if-fast-join-fails=true
        - -memberlist.bind-port=7946
        - -memberlist.join=dns+gossip-ring.default.svc.cluster.local.:7946
        - -runtime-config.file=/etc/mimir/overrides.yaml
        - -server.grpc-max-concurrent-streams=500
        - -server.grpc.keepalive.min-time-between-pings=10s
        - -server.grpc.keepalive.ping-without-stream-allowed=true
        - -server.http-listen-port=8080
        - -target=ingester
        - -usage-stats.installation-mode=jsonnet
        env:
        - name: A
          value: all-ingesters
        - name: GOMAXPROCS
          value: "9"
<<<<<<< HEAD
        image: grafana/mimir:2.17.2
=======
        image: grafana/mimir:3.0.0
>>>>>>> 3e9aeb43
        imagePullPolicy: IfNotPresent
        name: ingester
        ports:
        - containerPort: 8080
          name: http-metrics
        - containerPort: 9095
          name: grpc
        - containerPort: 7946
          name: gossip-ring
        readinessProbe:
          httpGet:
            path: /ready
            port: 8080
          initialDelaySeconds: 15
          timeoutSeconds: 1
        resources:
          limits:
            memory: 25Gi
          requests:
            cpu: "4"
            memory: 15Gi
        volumeMounts:
        - mountPath: /data
          name: ingester-data
        - mountPath: /etc/mimir
          name: overrides
      securityContext:
        runAsUser: 0
      terminationGracePeriodSeconds: 1200
      volumes:
      - configMap:
          name: overrides
        name: overrides
  updateStrategy:
    type: OnDelete
  volumeClaimTemplates:
  - apiVersion: v1
    kind: PersistentVolumeClaim
    metadata:
      name: ingester-data
    spec:
      accessModes:
      - ReadWriteOnce
      resources:
        requests:
          storage: 100Gi
      storageClassName: fast
---
apiVersion: apps/v1
kind: StatefulSet
metadata:
  annotations:
    grafana.com/prepare-downscale-http-path: ingester/prepare-shutdown
    grafana.com/prepare-downscale-http-port: "8080"
    rollout-max-unavailable: "50"
  labels:
    grafana.com/prepare-downscale: "true"
    rollout-group: ingester
  name: ingester-zone-b-partition
  namespace: default
spec:
  persistentVolumeClaimRetentionPolicy:
    whenDeleted: Retain
    whenScaled: Retain
  podManagementPolicy: Parallel
  replicas: 1
  selector:
    matchLabels:
      name: ingester-zone-b-partition
      rollout-group: ingester
  serviceName: ingester-zone-b-partition
  template:
    metadata:
      labels:
        gossip_ring_member: "true"
        name: ingester-zone-b-partition
        rollout-group: ingester
    spec:
      affinity:
        podAntiAffinity:
          requiredDuringSchedulingIgnoredDuringExecution:
          - labelSelector:
              matchExpressions:
              - key: rollout-group
                operator: In
                values:
                - ingester
              - key: name
                operator: NotIn
                values:
                - ingester-zone-b-partition
            topologyKey: kubernetes.io/hostname
      containers:
      - args:
        - -blocks-storage.gcs.bucket-name=blocks-bucket
        - -blocks-storage.tsdb.block-ranges-period=2h
        - -blocks-storage.tsdb.dir=/data/tsdb
        - -blocks-storage.tsdb.head-compaction-interval=15m
        - -blocks-storage.tsdb.ship-interval=1m
        - -blocks-storage.tsdb.wal-replay-concurrency=3
        - -common.storage.backend=gcs
        - -distributor.health-check-ingesters=true
        - -distributor.ingestion-tenant-shard-size=3
        - -ingest-storage.enabled=true
        - -ingest-storage.ingestion-partition-tenant-shard-size=1
        - -ingest-storage.kafka.address=kafka.default.svc.cluster.local.:9092
        - -ingest-storage.kafka.auto-create-topic-default-partitions=1000
        - -ingest-storage.kafka.consumer-group=ingester-zone-b-<partition>
        - -ingest-storage.kafka.consumer-group-offset-commit-interval=5s
        - -ingest-storage.kafka.last-produced-offset-poll-interval=500ms
        - -ingest-storage.kafka.topic=ingest
        - -ingester.max-global-metadata-per-metric=10
        - -ingester.max-global-metadata-per-user=30000
        - -ingester.max-global-series-per-user=150000
        - -ingester.partition-ring.prefix=
        - -ingester.push-grpc-method-enabled=false
        - -ingester.ring.heartbeat-period=2m
        - -ingester.ring.heartbeat-timeout=10m
        - -ingester.ring.instance-availability-zone=zone-b
        - -ingester.ring.num-tokens=512
        - -ingester.ring.prefix=partition-ingesters/
        - -ingester.ring.replication-factor=3
        - -ingester.ring.store=memberlist
        - -ingester.ring.tokens-file-path=/data/tokens
        - -ingester.ring.unregister-on-shutdown=true
        - -ingester.ring.zone-awareness-enabled=true
        - -memberlist.abort-if-fast-join-fails=true
        - -memberlist.bind-port=7946
        - -memberlist.join=dns+gossip-ring.default.svc.cluster.local.:7946
        - -runtime-config.file=/etc/mimir/overrides.yaml
        - -server.grpc-max-concurrent-streams=500
        - -server.grpc.keepalive.min-time-between-pings=10s
        - -server.grpc.keepalive.ping-without-stream-allowed=true
        - -server.http-listen-port=8080
        - -target=ingester
        - -usage-stats.installation-mode=jsonnet
        env:
        - name: A
          value: all-ingesters
        - name: GOMAXPROCS
          value: "9"
<<<<<<< HEAD
        image: grafana/mimir:2.17.2
=======
        image: grafana/mimir:3.0.0
>>>>>>> 3e9aeb43
        imagePullPolicy: IfNotPresent
        name: ingester
        ports:
        - containerPort: 8080
          name: http-metrics
        - containerPort: 9095
          name: grpc
        - containerPort: 7946
          name: gossip-ring
        readinessProbe:
          httpGet:
            path: /ready
            port: 8080
          initialDelaySeconds: 15
          timeoutSeconds: 1
        resources:
          limits:
            memory: 25Gi
          requests:
            cpu: "4"
            memory: 15Gi
        volumeMounts:
        - mountPath: /data
          name: ingester-data
        - mountPath: /etc/mimir
          name: overrides
      securityContext:
        runAsUser: 0
      terminationGracePeriodSeconds: 1200
      volumes:
      - configMap:
          name: overrides
        name: overrides
  updateStrategy:
    type: OnDelete
  volumeClaimTemplates:
  - apiVersion: v1
    kind: PersistentVolumeClaim
    metadata:
      name: ingester-data
    spec:
      accessModes:
      - ReadWriteOnce
      resources:
        requests:
          storage: 100Gi
      storageClassName: fast
---
apiVersion: apps/v1
kind: StatefulSet
metadata:
  annotations:
    grafana.com/prepare-downscale-http-path: ingester/prepare-shutdown
    grafana.com/prepare-downscale-http-port: "8080"
    grafana.com/rollout-downscale-leader: ingester-zone-b
    rollout-max-unavailable: "50"
  labels:
    grafana.com/min-time-between-zones-downscale: 12h
    grafana.com/prepare-downscale: "true"
    rollout-group: ingester
  name: ingester-zone-c
  namespace: default
spec:
  podManagementPolicy: Parallel
  selector:
    matchLabels:
      name: ingester-zone-c
      rollout-group: ingester
  serviceName: ingester-zone-c
  template:
    metadata:
      labels:
        gossip_ring_member: "true"
        name: ingester-zone-c
        rollout-group: ingester
    spec:
      affinity:
        podAntiAffinity:
          requiredDuringSchedulingIgnoredDuringExecution:
          - labelSelector:
              matchExpressions:
              - key: rollout-group
                operator: In
                values:
                - ingester
              - key: name
                operator: NotIn
                values:
                - ingester-zone-c
            topologyKey: kubernetes.io/hostname
      containers:
      - args:
        - -blocks-storage.gcs.bucket-name=blocks-bucket
        - -blocks-storage.tsdb.block-ranges-period=2h
        - -blocks-storage.tsdb.dir=/data/tsdb
        - -blocks-storage.tsdb.head-compaction-interval=15m
        - -blocks-storage.tsdb.ship-interval=1m
        - -blocks-storage.tsdb.wal-replay-concurrency=3
        - -common.storage.backend=gcs
        - -distributor.health-check-ingesters=true
        - -distributor.ingestion-tenant-shard-size=3
        - -ingest-storage.ingestion-partition-tenant-shard-size=1
        - -ingester.max-global-metadata-per-metric=10
        - -ingester.max-global-metadata-per-user=30000
        - -ingester.max-global-series-per-user=150000
        - -ingester.ring.heartbeat-period=2m
        - -ingester.ring.heartbeat-timeout=10m
        - -ingester.ring.instance-availability-zone=zone-c
        - -ingester.ring.num-tokens=512
        - -ingester.ring.prefix=
        - -ingester.ring.replication-factor=3
        - -ingester.ring.store=memberlist
        - -ingester.ring.tokens-file-path=/data/tokens
        - -ingester.ring.unregister-on-shutdown=true
        - -ingester.ring.zone-awareness-enabled=true
        - -memberlist.abort-if-fast-join-fails=true
        - -memberlist.bind-port=7946
        - -memberlist.join=dns+gossip-ring.default.svc.cluster.local.:7946
        - -runtime-config.file=/etc/mimir/overrides.yaml
        - -server.grpc-max-concurrent-streams=500
        - -server.grpc.keepalive.min-time-between-pings=10s
        - -server.grpc.keepalive.ping-without-stream-allowed=true
        - -server.http-listen-port=8080
        - -target=ingester
        - -usage-stats.installation-mode=jsonnet
        env:
        - name: A
          value: all-ingesters
        - name: GOMAXPROCS
          value: "9"
<<<<<<< HEAD
        image: grafana/mimir:2.17.2
=======
        image: grafana/mimir:3.0.0
>>>>>>> 3e9aeb43
        imagePullPolicy: IfNotPresent
        name: ingester
        ports:
        - containerPort: 8080
          name: http-metrics
        - containerPort: 9095
          name: grpc
        - containerPort: 7946
          name: gossip-ring
        readinessProbe:
          httpGet:
            path: /ready
            port: 8080
          initialDelaySeconds: 15
          timeoutSeconds: 1
        resources:
          limits:
            memory: 25Gi
          requests:
            cpu: "4"
            memory: 15Gi
        volumeMounts:
        - mountPath: /data
          name: ingester-data
        - mountPath: /etc/mimir
          name: overrides
      securityContext:
        runAsUser: 0
      terminationGracePeriodSeconds: 1200
      volumes:
      - configMap:
          name: overrides
        name: overrides
  updateStrategy:
    type: OnDelete
  volumeClaimTemplates:
  - apiVersion: v1
    kind: PersistentVolumeClaim
    metadata:
      name: ingester-data
    spec:
      accessModes:
      - ReadWriteOnce
      resources:
        requests:
          storage: 100Gi
      storageClassName: fast
---
apiVersion: apps/v1
kind: StatefulSet
metadata:
  annotations:
    grafana.com/prepare-downscale-http-path: ingester/prepare-shutdown
    grafana.com/prepare-downscale-http-port: "8080"
    rollout-max-unavailable: "50"
  labels:
    grafana.com/prepare-downscale: "true"
    rollout-group: ingester
  name: ingester-zone-c-partition
  namespace: default
spec:
  persistentVolumeClaimRetentionPolicy:
    whenDeleted: Retain
    whenScaled: Retain
  podManagementPolicy: Parallel
  replicas: 1
  selector:
    matchLabels:
      name: ingester-zone-c-partition
      rollout-group: ingester
  serviceName: ingester-zone-c-partition
  template:
    metadata:
      labels:
        gossip_ring_member: "true"
        name: ingester-zone-c-partition
        rollout-group: ingester
    spec:
      affinity:
        podAntiAffinity:
          requiredDuringSchedulingIgnoredDuringExecution:
          - labelSelector:
              matchExpressions:
              - key: rollout-group
                operator: In
                values:
                - ingester
              - key: name
                operator: NotIn
                values:
                - ingester-zone-c-partition
            topologyKey: kubernetes.io/hostname
      containers:
      - args:
        - -blocks-storage.gcs.bucket-name=blocks-bucket
        - -blocks-storage.tsdb.block-ranges-period=2h
        - -blocks-storage.tsdb.dir=/data/tsdb
        - -blocks-storage.tsdb.head-compaction-interval=15m
        - -blocks-storage.tsdb.ship-interval=1m
        - -blocks-storage.tsdb.wal-replay-concurrency=3
        - -common.storage.backend=gcs
        - -distributor.health-check-ingesters=true
        - -distributor.ingestion-tenant-shard-size=3
        - -ingest-storage.enabled=true
        - -ingest-storage.ingestion-partition-tenant-shard-size=1
        - -ingest-storage.kafka.address=kafka.default.svc.cluster.local.:9092
        - -ingest-storage.kafka.auto-create-topic-default-partitions=1000
        - -ingest-storage.kafka.consumer-group=ingester-zone-c-<partition>
        - -ingest-storage.kafka.consumer-group-offset-commit-interval=5s
        - -ingest-storage.kafka.last-produced-offset-poll-interval=500ms
        - -ingest-storage.kafka.topic=ingest
        - -ingester.max-global-metadata-per-metric=10
        - -ingester.max-global-metadata-per-user=30000
        - -ingester.max-global-series-per-user=150000
        - -ingester.partition-ring.prefix=
        - -ingester.push-grpc-method-enabled=false
        - -ingester.ring.heartbeat-period=2m
        - -ingester.ring.heartbeat-timeout=10m
        - -ingester.ring.instance-availability-zone=zone-c
        - -ingester.ring.num-tokens=512
        - -ingester.ring.prefix=partition-ingesters/
        - -ingester.ring.replication-factor=3
        - -ingester.ring.store=memberlist
        - -ingester.ring.tokens-file-path=/data/tokens
        - -ingester.ring.unregister-on-shutdown=true
        - -ingester.ring.zone-awareness-enabled=true
        - -memberlist.abort-if-fast-join-fails=true
        - -memberlist.bind-port=7946
        - -memberlist.join=dns+gossip-ring.default.svc.cluster.local.:7946
        - -runtime-config.file=/etc/mimir/overrides.yaml
        - -server.grpc-max-concurrent-streams=500
        - -server.grpc.keepalive.min-time-between-pings=10s
        - -server.grpc.keepalive.ping-without-stream-allowed=true
        - -server.http-listen-port=8080
        - -target=ingester
        - -usage-stats.installation-mode=jsonnet
        env:
        - name: A
          value: all-ingesters
        - name: GOMAXPROCS
          value: "9"
<<<<<<< HEAD
        image: grafana/mimir:2.17.2
=======
        image: grafana/mimir:3.0.0
>>>>>>> 3e9aeb43
        imagePullPolicy: IfNotPresent
        name: ingester
        ports:
        - containerPort: 8080
          name: http-metrics
        - containerPort: 9095
          name: grpc
        - containerPort: 7946
          name: gossip-ring
        readinessProbe:
          httpGet:
            path: /ready
            port: 8080
          initialDelaySeconds: 15
          timeoutSeconds: 1
        resources:
          limits:
            memory: 25Gi
          requests:
            cpu: "4"
            memory: 15Gi
        volumeMounts:
        - mountPath: /data
          name: ingester-data
        - mountPath: /etc/mimir
          name: overrides
      securityContext:
        runAsUser: 0
      terminationGracePeriodSeconds: 1200
      volumes:
      - configMap:
          name: overrides
        name: overrides
  updateStrategy:
    type: OnDelete
  volumeClaimTemplates:
  - apiVersion: v1
    kind: PersistentVolumeClaim
    metadata:
      name: ingester-data
    spec:
      accessModes:
      - ReadWriteOnce
      resources:
        requests:
          storage: 100Gi
      storageClassName: fast
---
apiVersion: apps/v1
kind: StatefulSet
metadata:
  name: memcached
  namespace: default
spec:
  minReadySeconds: 60
  replicas: 3
  selector:
    matchLabels:
      name: memcached
  serviceName: memcached
  template:
    metadata:
      labels:
        name: memcached
    spec:
      affinity:
        podAntiAffinity:
          requiredDuringSchedulingIgnoredDuringExecution:
          - labelSelector:
              matchLabels:
                name: memcached
            topologyKey: kubernetes.io/hostname
      containers:
      - args:
        - -m 6144
        - -I 1m
        - -c 16384
        - -v
        image: memcached:1.6.34-alpine
        imagePullPolicy: IfNotPresent
        name: memcached
        ports:
        - containerPort: 11211
          name: client
        resources:
          limits:
            memory: 9Gi
          requests:
            cpu: 500m
            memory: 6552Mi
      - args:
        - --memcached.address=localhost:11211
        - --web.listen-address=0.0.0.0:9150
        image: prom/memcached-exporter:v0.15.3
        imagePullPolicy: IfNotPresent
        name: exporter
        ports:
        - containerPort: 9150
          name: http-metrics
        resources:
          limits:
            memory: 250Mi
          requests:
            cpu: "0.05"
            memory: 50Mi
  updateStrategy:
    type: RollingUpdate
---
apiVersion: apps/v1
kind: StatefulSet
metadata:
  name: memcached-frontend
  namespace: default
spec:
  minReadySeconds: 60
  replicas: 3
  selector:
    matchLabels:
      name: memcached-frontend
  serviceName: memcached-frontend
  template:
    metadata:
      labels:
        name: memcached-frontend
    spec:
      affinity:
        podAntiAffinity:
          requiredDuringSchedulingIgnoredDuringExecution:
          - labelSelector:
              matchLabels:
                name: memcached-frontend
            topologyKey: kubernetes.io/hostname
      containers:
      - args:
        - -m 1024
        - -I 5m
        - -c 16384
        - -v
        image: memcached:1.6.34-alpine
        imagePullPolicy: IfNotPresent
        name: memcached
        ports:
        - containerPort: 11211
          name: client
        resources:
          limits:
            memory: 1536Mi
          requests:
            cpu: 500m
            memory: 1176Mi
      - args:
        - --memcached.address=localhost:11211
        - --web.listen-address=0.0.0.0:9150
        image: prom/memcached-exporter:v0.15.3
        imagePullPolicy: IfNotPresent
        name: exporter
        ports:
        - containerPort: 9150
          name: http-metrics
        resources:
          limits:
            memory: 250Mi
          requests:
            cpu: "0.05"
            memory: 50Mi
  updateStrategy:
    type: RollingUpdate
---
apiVersion: apps/v1
kind: StatefulSet
metadata:
  name: memcached-index-queries
  namespace: default
spec:
  minReadySeconds: 60
  replicas: 3
  selector:
    matchLabels:
      name: memcached-index-queries
  serviceName: memcached-index-queries
  template:
    metadata:
      labels:
        name: memcached-index-queries
    spec:
      affinity:
        podAntiAffinity:
          requiredDuringSchedulingIgnoredDuringExecution:
          - labelSelector:
              matchLabels:
                name: memcached-index-queries
            topologyKey: kubernetes.io/hostname
      containers:
      - args:
        - -m 1024
        - -I 5m
        - -c 16384
        - -v
        image: memcached:1.6.34-alpine
        imagePullPolicy: IfNotPresent
        name: memcached
        ports:
        - containerPort: 11211
          name: client
        resources:
          limits:
            memory: 1536Mi
          requests:
            cpu: 500m
            memory: 1176Mi
      - args:
        - --memcached.address=localhost:11211
        - --web.listen-address=0.0.0.0:9150
        image: prom/memcached-exporter:v0.15.3
        imagePullPolicy: IfNotPresent
        name: exporter
        ports:
        - containerPort: 9150
          name: http-metrics
        resources:
          limits:
            memory: 250Mi
          requests:
            cpu: "0.05"
            memory: 50Mi
  updateStrategy:
    type: RollingUpdate
---
apiVersion: apps/v1
kind: StatefulSet
metadata:
  name: memcached-metadata
  namespace: default
spec:
  minReadySeconds: 60
  replicas: 3
  selector:
    matchLabels:
      name: memcached-metadata
  serviceName: memcached-metadata
  template:
    metadata:
      labels:
        name: memcached-metadata
    spec:
      affinity:
        podAntiAffinity:
          requiredDuringSchedulingIgnoredDuringExecution:
          - labelSelector:
              matchLabels:
                name: memcached-metadata
            topologyKey: kubernetes.io/hostname
      containers:
      - args:
        - -m 512
        - -I 1m
        - -c 16384
        - -v
        image: memcached:1.6.34-alpine
        imagePullPolicy: IfNotPresent
        name: memcached
        ports:
        - containerPort: 11211
          name: client
        resources:
          limits:
            memory: 768Mi
          requests:
            cpu: 500m
            memory: 638Mi
      - args:
        - --memcached.address=localhost:11211
        - --web.listen-address=0.0.0.0:9150
        image: prom/memcached-exporter:v0.15.3
        imagePullPolicy: IfNotPresent
        name: exporter
        ports:
        - containerPort: 9150
          name: http-metrics
        resources:
          limits:
            memory: 250Mi
          requests:
            cpu: "0.05"
            memory: 50Mi
  updateStrategy:
    type: RollingUpdate
---
apiVersion: apps/v1
kind: StatefulSet
metadata:
  annotations:
    rollout-max-unavailable: "50"
  labels:
    rollout-group: store-gateway
  name: store-gateway-zone-a
  namespace: default
spec:
  podManagementPolicy: Parallel
  replicas: 1
  selector:
    matchLabels:
      name: store-gateway-zone-a
      rollout-group: store-gateway
  serviceName: store-gateway-zone-a
  template:
    metadata:
      labels:
        gossip_ring_member: "true"
        name: store-gateway-zone-a
        rollout-group: store-gateway
    spec:
      affinity:
        podAntiAffinity:
          requiredDuringSchedulingIgnoredDuringExecution:
          - labelSelector:
              matchExpressions:
              - key: rollout-group
                operator: In
                values:
                - store-gateway
              - key: name
                operator: NotIn
                values:
                - store-gateway-zone-a
            topologyKey: kubernetes.io/hostname
      containers:
      - args:
        - -blocks-storage.bucket-store.chunks-cache.backend=memcached
        - -blocks-storage.bucket-store.chunks-cache.memcached.addresses=dnssrvnoa+memcached.default.svc.cluster.local.:11211
        - -blocks-storage.bucket-store.chunks-cache.memcached.max-async-concurrency=50
        - -blocks-storage.bucket-store.chunks-cache.memcached.max-get-multi-concurrency=100
        - -blocks-storage.bucket-store.chunks-cache.memcached.max-idle-connections=150
        - -blocks-storage.bucket-store.chunks-cache.memcached.max-item-size=1048576
        - -blocks-storage.bucket-store.chunks-cache.memcached.timeout=750ms
        - -blocks-storage.bucket-store.index-cache.backend=memcached
        - -blocks-storage.bucket-store.index-cache.memcached.addresses=dnssrvnoa+memcached-index-queries.default.svc.cluster.local.:11211
        - -blocks-storage.bucket-store.index-cache.memcached.max-async-concurrency=50
        - -blocks-storage.bucket-store.index-cache.memcached.max-get-multi-concurrency=100
        - -blocks-storage.bucket-store.index-cache.memcached.max-idle-connections=150
        - -blocks-storage.bucket-store.index-cache.memcached.max-item-size=5242880
        - -blocks-storage.bucket-store.index-cache.memcached.timeout=750ms
        - -blocks-storage.bucket-store.metadata-cache.backend=memcached
        - -blocks-storage.bucket-store.metadata-cache.memcached.addresses=dnssrvnoa+memcached-metadata.default.svc.cluster.local.:11211
        - -blocks-storage.bucket-store.metadata-cache.memcached.max-async-concurrency=50
        - -blocks-storage.bucket-store.metadata-cache.memcached.max-get-multi-concurrency=100
        - -blocks-storage.bucket-store.metadata-cache.memcached.max-idle-connections=150
        - -blocks-storage.bucket-store.metadata-cache.memcached.max-item-size=1048576
        - -blocks-storage.bucket-store.sync-dir=/data/tsdb
        - -blocks-storage.bucket-store.sync-interval=15m
        - -blocks-storage.gcs.bucket-name=blocks-bucket
        - -common.storage.backend=gcs
        - -memberlist.bind-port=7946
        - -memberlist.join=dns+gossip-ring.default.svc.cluster.local.:7946
        - -runtime-config.file=/etc/mimir/overrides.yaml
        - -server.grpc-max-send-msg-size-bytes=209715200
        - -server.grpc.keepalive.min-time-between-pings=10s
        - -server.grpc.keepalive.ping-without-stream-allowed=true
        - -server.http-listen-port=8080
        - -store-gateway.sharding-ring.heartbeat-period=1m
        - -store-gateway.sharding-ring.heartbeat-timeout=10m
        - -store-gateway.sharding-ring.instance-availability-zone=zone-a
        - -store-gateway.sharding-ring.prefix=multi-zone/
        - -store-gateway.sharding-ring.replication-factor=3
        - -store-gateway.sharding-ring.store=memberlist
        - -store-gateway.sharding-ring.tokens-file-path=/data/tokens
        - -store-gateway.sharding-ring.unregister-on-shutdown=false
        - -store-gateway.sharding-ring.wait-stability-min-duration=1m
        - -store-gateway.sharding-ring.zone-awareness-enabled=true
        - -store-gateway.tenant-shard-size=3
        - -target=store-gateway
        - -usage-stats.installation-mode=jsonnet
        env:
        - name: A
          value: all-store-gateways
        - name: GOMAXPROCS
          value: "5"
        - name: GOMEMLIMIT
          value: "12884901888"
<<<<<<< HEAD
        image: grafana/mimir:2.17.2
=======
        image: grafana/mimir:3.0.0
>>>>>>> 3e9aeb43
        imagePullPolicy: IfNotPresent
        name: store-gateway
        ports:
        - containerPort: 8080
          name: http-metrics
        - containerPort: 9095
          name: grpc
        - containerPort: 7946
          name: gossip-ring
        readinessProbe:
          httpGet:
            path: /ready
            port: 8080
          initialDelaySeconds: 15
          timeoutSeconds: 1
        resources:
          limits:
            memory: 18Gi
          requests:
            cpu: "1"
            memory: 12Gi
        volumeMounts:
        - mountPath: /data
          name: store-gateway-data
        - mountPath: /etc/mimir
          name: overrides
      securityContext:
        runAsUser: 0
      terminationGracePeriodSeconds: 120
      volumes:
      - configMap:
          name: overrides
        name: overrides
  updateStrategy:
    type: OnDelete
  volumeClaimTemplates:
  - apiVersion: v1
    kind: PersistentVolumeClaim
    metadata:
      name: store-gateway-data
    spec:
      accessModes:
      - ReadWriteOnce
      resources:
        requests:
          storage: 50Gi
      storageClassName: standard
---
apiVersion: apps/v1
kind: StatefulSet
metadata:
  annotations:
    rollout-max-unavailable: "50"
  labels:
    rollout-group: store-gateway
  name: store-gateway-zone-b
  namespace: default
spec:
  podManagementPolicy: Parallel
  replicas: 1
  selector:
    matchLabels:
      name: store-gateway-zone-b
      rollout-group: store-gateway
  serviceName: store-gateway-zone-b
  template:
    metadata:
      labels:
        gossip_ring_member: "true"
        name: store-gateway-zone-b
        rollout-group: store-gateway
    spec:
      affinity:
        podAntiAffinity:
          requiredDuringSchedulingIgnoredDuringExecution:
          - labelSelector:
              matchExpressions:
              - key: rollout-group
                operator: In
                values:
                - store-gateway
              - key: name
                operator: NotIn
                values:
                - store-gateway-zone-b
            topologyKey: kubernetes.io/hostname
      containers:
      - args:
        - -blocks-storage.bucket-store.chunks-cache.backend=memcached
        - -blocks-storage.bucket-store.chunks-cache.memcached.addresses=dnssrvnoa+memcached.default.svc.cluster.local.:11211
        - -blocks-storage.bucket-store.chunks-cache.memcached.max-async-concurrency=50
        - -blocks-storage.bucket-store.chunks-cache.memcached.max-get-multi-concurrency=100
        - -blocks-storage.bucket-store.chunks-cache.memcached.max-idle-connections=150
        - -blocks-storage.bucket-store.chunks-cache.memcached.max-item-size=1048576
        - -blocks-storage.bucket-store.chunks-cache.memcached.timeout=750ms
        - -blocks-storage.bucket-store.index-cache.backend=memcached
        - -blocks-storage.bucket-store.index-cache.memcached.addresses=dnssrvnoa+memcached-index-queries.default.svc.cluster.local.:11211
        - -blocks-storage.bucket-store.index-cache.memcached.max-async-concurrency=50
        - -blocks-storage.bucket-store.index-cache.memcached.max-get-multi-concurrency=100
        - -blocks-storage.bucket-store.index-cache.memcached.max-idle-connections=150
        - -blocks-storage.bucket-store.index-cache.memcached.max-item-size=5242880
        - -blocks-storage.bucket-store.index-cache.memcached.timeout=750ms
        - -blocks-storage.bucket-store.metadata-cache.backend=memcached
        - -blocks-storage.bucket-store.metadata-cache.memcached.addresses=dnssrvnoa+memcached-metadata.default.svc.cluster.local.:11211
        - -blocks-storage.bucket-store.metadata-cache.memcached.max-async-concurrency=50
        - -blocks-storage.bucket-store.metadata-cache.memcached.max-get-multi-concurrency=100
        - -blocks-storage.bucket-store.metadata-cache.memcached.max-idle-connections=150
        - -blocks-storage.bucket-store.metadata-cache.memcached.max-item-size=1048576
        - -blocks-storage.bucket-store.sync-dir=/data/tsdb
        - -blocks-storage.bucket-store.sync-interval=15m
        - -blocks-storage.gcs.bucket-name=blocks-bucket
        - -common.storage.backend=gcs
        - -memberlist.bind-port=7946
        - -memberlist.join=dns+gossip-ring.default.svc.cluster.local.:7946
        - -runtime-config.file=/etc/mimir/overrides.yaml
        - -server.grpc-max-send-msg-size-bytes=209715200
        - -server.grpc.keepalive.min-time-between-pings=10s
        - -server.grpc.keepalive.ping-without-stream-allowed=true
        - -server.http-listen-port=8080
        - -store-gateway.sharding-ring.heartbeat-period=1m
        - -store-gateway.sharding-ring.heartbeat-timeout=10m
        - -store-gateway.sharding-ring.instance-availability-zone=zone-b
        - -store-gateway.sharding-ring.prefix=multi-zone/
        - -store-gateway.sharding-ring.replication-factor=3
        - -store-gateway.sharding-ring.store=memberlist
        - -store-gateway.sharding-ring.tokens-file-path=/data/tokens
        - -store-gateway.sharding-ring.unregister-on-shutdown=false
        - -store-gateway.sharding-ring.wait-stability-min-duration=1m
        - -store-gateway.sharding-ring.zone-awareness-enabled=true
        - -store-gateway.tenant-shard-size=3
        - -target=store-gateway
        - -usage-stats.installation-mode=jsonnet
        env:
        - name: A
          value: zone-b
        - name: GOGC
          value: "1000"
        - name: GOMAXPROCS
          value: "5"
        - name: GOMEMLIMIT
          value: "12884901888"
<<<<<<< HEAD
        image: grafana/mimir:2.17.2
=======
        image: grafana/mimir:3.0.0
>>>>>>> 3e9aeb43
        imagePullPolicy: IfNotPresent
        name: store-gateway
        ports:
        - containerPort: 8080
          name: http-metrics
        - containerPort: 9095
          name: grpc
        - containerPort: 7946
          name: gossip-ring
        readinessProbe:
          httpGet:
            path: /ready
            port: 8080
          initialDelaySeconds: 15
          timeoutSeconds: 1
        resources:
          limits:
            memory: 18Gi
          requests:
            cpu: "1"
            memory: 12Gi
        volumeMounts:
        - mountPath: /data
          name: store-gateway-data
        - mountPath: /etc/mimir
          name: overrides
      securityContext:
        runAsUser: 0
      terminationGracePeriodSeconds: 120
      volumes:
      - configMap:
          name: overrides
        name: overrides
  updateStrategy:
    type: OnDelete
  volumeClaimTemplates:
  - apiVersion: v1
    kind: PersistentVolumeClaim
    metadata:
      name: store-gateway-data
    spec:
      accessModes:
      - ReadWriteOnce
      resources:
        requests:
          storage: 50Gi
      storageClassName: standard
---
apiVersion: apps/v1
kind: StatefulSet
metadata:
  annotations:
    rollout-max-unavailable: "50"
  labels:
    rollout-group: store-gateway
  name: store-gateway-zone-c
  namespace: default
spec:
  podManagementPolicy: Parallel
  replicas: 1
  selector:
    matchLabels:
      name: store-gateway-zone-c
      rollout-group: store-gateway
  serviceName: store-gateway-zone-c
  template:
    metadata:
      labels:
        gossip_ring_member: "true"
        name: store-gateway-zone-c
        rollout-group: store-gateway
    spec:
      affinity:
        podAntiAffinity:
          requiredDuringSchedulingIgnoredDuringExecution:
          - labelSelector:
              matchExpressions:
              - key: rollout-group
                operator: In
                values:
                - store-gateway
              - key: name
                operator: NotIn
                values:
                - store-gateway-zone-c
            topologyKey: kubernetes.io/hostname
      containers:
      - args:
        - -blocks-storage.bucket-store.chunks-cache.backend=memcached
        - -blocks-storage.bucket-store.chunks-cache.memcached.addresses=dnssrvnoa+memcached.default.svc.cluster.local.:11211
        - -blocks-storage.bucket-store.chunks-cache.memcached.max-async-concurrency=50
        - -blocks-storage.bucket-store.chunks-cache.memcached.max-get-multi-concurrency=100
        - -blocks-storage.bucket-store.chunks-cache.memcached.max-idle-connections=150
        - -blocks-storage.bucket-store.chunks-cache.memcached.max-item-size=1048576
        - -blocks-storage.bucket-store.chunks-cache.memcached.timeout=750ms
        - -blocks-storage.bucket-store.index-cache.backend=memcached
        - -blocks-storage.bucket-store.index-cache.memcached.addresses=dnssrvnoa+memcached-index-queries.default.svc.cluster.local.:11211
        - -blocks-storage.bucket-store.index-cache.memcached.max-async-concurrency=50
        - -blocks-storage.bucket-store.index-cache.memcached.max-get-multi-concurrency=100
        - -blocks-storage.bucket-store.index-cache.memcached.max-idle-connections=150
        - -blocks-storage.bucket-store.index-cache.memcached.max-item-size=5242880
        - -blocks-storage.bucket-store.index-cache.memcached.timeout=750ms
        - -blocks-storage.bucket-store.metadata-cache.backend=memcached
        - -blocks-storage.bucket-store.metadata-cache.memcached.addresses=dnssrvnoa+memcached-metadata.default.svc.cluster.local.:11211
        - -blocks-storage.bucket-store.metadata-cache.memcached.max-async-concurrency=50
        - -blocks-storage.bucket-store.metadata-cache.memcached.max-get-multi-concurrency=100
        - -blocks-storage.bucket-store.metadata-cache.memcached.max-idle-connections=150
        - -blocks-storage.bucket-store.metadata-cache.memcached.max-item-size=1048576
        - -blocks-storage.bucket-store.sync-dir=/data/tsdb
        - -blocks-storage.bucket-store.sync-interval=15m
        - -blocks-storage.gcs.bucket-name=blocks-bucket
        - -common.storage.backend=gcs
        - -memberlist.bind-port=7946
        - -memberlist.join=dns+gossip-ring.default.svc.cluster.local.:7946
        - -runtime-config.file=/etc/mimir/overrides.yaml
        - -server.grpc-max-send-msg-size-bytes=209715200
        - -server.grpc.keepalive.min-time-between-pings=10s
        - -server.grpc.keepalive.ping-without-stream-allowed=true
        - -server.http-listen-port=8080
        - -store-gateway.sharding-ring.heartbeat-period=1m
        - -store-gateway.sharding-ring.heartbeat-timeout=10m
        - -store-gateway.sharding-ring.instance-availability-zone=zone-c
        - -store-gateway.sharding-ring.prefix=multi-zone/
        - -store-gateway.sharding-ring.replication-factor=3
        - -store-gateway.sharding-ring.store=memberlist
        - -store-gateway.sharding-ring.tokens-file-path=/data/tokens
        - -store-gateway.sharding-ring.unregister-on-shutdown=false
        - -store-gateway.sharding-ring.wait-stability-min-duration=1m
        - -store-gateway.sharding-ring.zone-awareness-enabled=true
        - -store-gateway.tenant-shard-size=3
        - -target=store-gateway
        - -usage-stats.installation-mode=jsonnet
        env:
        - name: A
          value: all-store-gateways
        - name: GOMAXPROCS
          value: "5"
        - name: GOMEMLIMIT
          value: "12884901888"
<<<<<<< HEAD
        image: grafana/mimir:2.17.2
=======
        image: grafana/mimir:3.0.0
>>>>>>> 3e9aeb43
        imagePullPolicy: IfNotPresent
        name: store-gateway
        ports:
        - containerPort: 8080
          name: http-metrics
        - containerPort: 9095
          name: grpc
        - containerPort: 7946
          name: gossip-ring
        readinessProbe:
          httpGet:
            path: /ready
            port: 8080
          initialDelaySeconds: 15
          timeoutSeconds: 1
        resources:
          limits:
            memory: 18Gi
          requests:
            cpu: "1"
            memory: 12Gi
        volumeMounts:
        - mountPath: /data
          name: store-gateway-data
        - mountPath: /etc/mimir
          name: overrides
      securityContext:
        runAsUser: 0
      terminationGracePeriodSeconds: 120
      volumes:
      - configMap:
          name: overrides
        name: overrides
  updateStrategy:
    type: OnDelete
  volumeClaimTemplates:
  - apiVersion: v1
    kind: PersistentVolumeClaim
    metadata:
      name: store-gateway-data
    spec:
      accessModes:
      - ReadWriteOnce
      resources:
        requests:
          storage: 50Gi
      storageClassName: standard
---
apiVersion: admissionregistration.k8s.io/v1
kind: MutatingWebhookConfiguration
metadata:
  labels:
    grafana.com/inject-rollout-operator-ca: "true"
    grafana.com/namespace: default
  name: prepare-downscale-default
webhooks:
- admissionReviewVersions:
  - v1
  clientConfig:
    service:
      name: rollout-operator
      namespace: default
      path: /admission/prepare-downscale
      port: 443
  failurePolicy: Fail
  matchPolicy: Equivalent
  name: prepare-downscale-default.grafana.com
  namespaceSelector:
    matchLabels:
      kubernetes.io/metadata.name: default
  rules:
  - apiGroups:
    - apps
    apiVersions:
    - v1
    operations:
    - UPDATE
    resources:
    - statefulsets
    - statefulsets/scale
    scope: Namespaced
  sideEffects: NoneOnDryRun
  timeoutSeconds: 10
---
apiVersion: admissionregistration.k8s.io/v1
kind: ValidatingWebhookConfiguration
metadata:
  labels:
    grafana.com/inject-rollout-operator-ca: "true"
    grafana.com/namespace: default
  name: no-downscale-default
webhooks:
- admissionReviewVersions:
  - v1
  clientConfig:
    service:
      name: rollout-operator
      namespace: default
      path: /admission/no-downscale
      port: 443
  failurePolicy: Fail
  matchPolicy: Equivalent
  name: no-downscale-default.grafana.com
  namespaceSelector:
    matchLabels:
      kubernetes.io/metadata.name: default
  rules:
  - apiGroups:
    - apps
    apiVersions:
    - v1
    operations:
    - UPDATE
    resources:
    - statefulsets
    - statefulsets/scale
    scope: Namespaced
  sideEffects: None
  timeoutSeconds: 10
---
apiVersion: admissionregistration.k8s.io/v1
kind: ValidatingWebhookConfiguration
metadata:
  labels:
    grafana.com/inject-rollout-operator-ca: "true"
    grafana.com/namespace: default
  name: pod-eviction-default
webhooks:
- admissionReviewVersions:
  - v1
  clientConfig:
    service:
      name: rollout-operator
      namespace: default
      path: /admission/pod-eviction
      port: 443
  failurePolicy: Fail
  name: pod-eviction-default.grafana.com
  namespaceSelector:
    matchLabels:
      kubernetes.io/metadata.name: default
  rules:
  - apiGroups:
    - ""
    apiVersions:
    - v1
    operations:
    - CREATE
    resources:
    - pods/eviction
    scope: Namespaced
  sideEffects: None
---
apiVersion: admissionregistration.k8s.io/v1
kind: ValidatingWebhookConfiguration
metadata:
  labels:
    grafana.com/inject-rollout-operator-ca: "true"
    grafana.com/namespace: default
  name: zpdb-validation-default
webhooks:
- admissionReviewVersions:
  - v1
  clientConfig:
    service:
      name: rollout-operator
      namespace: default
      path: /admission/zpdb-validation
      port: 443
  failurePolicy: Fail
  name: zpdb-validation-default.grafana.com
  namespaceSelector:
    matchLabels:
      kubernetes.io/metadata.name: default
  rules:
  - apiGroups:
    - rollout-operator.grafana.com
    apiVersions:
    - v1
    operations:
    - CREATE
    - UPDATE
    resources:
    - zoneawarepoddisruptionbudgets
    scope: Namespaced
  sideEffects: None
---
apiVersion: rollout-operator.grafana.com/v1
kind: ZoneAwarePodDisruptionBudget
metadata:
  labels:
    name: ingester-rollout
  name: ingester-rollout
  namespace: default
spec:
  maxUnavailable: 50
  selector:
    matchLabels:
      rollout-group: ingester
---
apiVersion: rollout-operator.grafana.com/v1
kind: ZoneAwarePodDisruptionBudget
metadata:
  labels:
    name: store-gateway-rollout
  name: store-gateway-rollout
  namespace: default
spec:
  maxUnavailable: 50
  selector:
    matchLabels:
      rollout-group: store-gateway<|MERGE_RESOLUTION|>--- conflicted
+++ resolved
@@ -1042,11 +1042,7 @@
         env:
         - name: GOMAXPROCS
           value: "8"
-<<<<<<< HEAD
-        image: grafana/mimir:2.17.2
-=======
         image: grafana/mimir:3.0.0
->>>>>>> 3e9aeb43
         imagePullPolicy: IfNotPresent
         name: distributor
         ports:
@@ -1152,11 +1148,7 @@
         env:
         - name: GOMAXPROCS
           value: "5"
-<<<<<<< HEAD
-        image: grafana/mimir:2.17.2
-=======
         image: grafana/mimir:3.0.0
->>>>>>> 3e9aeb43
         imagePullPolicy: IfNotPresent
         name: querier
         ports:
@@ -1241,11 +1233,7 @@
         - -shutdown-delay=90s
         - -target=query-frontend
         - -usage-stats.installation-mode=jsonnet
-<<<<<<< HEAD
-        image: grafana/mimir:2.17.2
-=======
         image: grafana/mimir:3.0.0
->>>>>>> 3e9aeb43
         imagePullPolicy: IfNotPresent
         name: query-frontend
         ports:
@@ -1318,11 +1306,7 @@
         - -server.http-listen-port=8080
         - -target=query-scheduler
         - -usage-stats.installation-mode=jsonnet
-<<<<<<< HEAD
-        image: grafana/mimir:2.17.2
-=======
         image: grafana/mimir:3.0.0
->>>>>>> 3e9aeb43
         imagePullPolicy: IfNotPresent
         name: query-scheduler
         ports:
@@ -1477,11 +1461,7 @@
         - -store-gateway.tenant-shard-size=3
         - -target=ruler
         - -usage-stats.installation-mode=jsonnet
-<<<<<<< HEAD
-        image: grafana/mimir:2.17.2
-=======
         image: grafana/mimir:3.0.0
->>>>>>> 3e9aeb43
         imagePullPolicy: IfNotPresent
         name: ruler
         ports:
@@ -1585,11 +1565,7 @@
         - -target=querier
         - -usage-stats.installation-mode=jsonnet
         env: []
-<<<<<<< HEAD
-        image: grafana/mimir:2.17.2
-=======
         image: grafana/mimir:3.0.0
->>>>>>> 3e9aeb43
         imagePullPolicy: IfNotPresent
         name: ruler-querier
         ports:
@@ -1680,11 +1656,7 @@
         - -shutdown-delay=90s
         - -target=query-frontend
         - -usage-stats.installation-mode=jsonnet
-<<<<<<< HEAD
-        image: grafana/mimir:2.17.2
-=======
         image: grafana/mimir:3.0.0
->>>>>>> 3e9aeb43
         imagePullPolicy: IfNotPresent
         name: ruler-query-frontend
         ports:
@@ -1757,11 +1729,7 @@
         - -server.http-listen-port=8080
         - -target=query-scheduler
         - -usage-stats.installation-mode=jsonnet
-<<<<<<< HEAD
-        image: grafana/mimir:2.17.2
-=======
         image: grafana/mimir:3.0.0
->>>>>>> 3e9aeb43
         imagePullPolicy: IfNotPresent
         name: ruler-query-scheduler
         ports:
@@ -1831,11 +1799,7 @@
           valueFrom:
             fieldRef:
               fieldPath: status.podIP
-<<<<<<< HEAD
-        image: grafana/mimir:2.17.2
-=======
         image: grafana/mimir:3.0.0
->>>>>>> 3e9aeb43
         imagePullPolicy: IfNotPresent
         name: alertmanager
         ports:
@@ -1934,11 +1898,7 @@
         - -server.http-listen-port=8080
         - -target=compactor
         - -usage-stats.installation-mode=jsonnet
-<<<<<<< HEAD
-        image: grafana/mimir:2.17.2
-=======
         image: grafana/mimir:3.0.0
->>>>>>> 3e9aeb43
         imagePullPolicy: IfNotPresent
         name: compactor
         ports:
@@ -2075,11 +2035,7 @@
           value: 1Gi
         - name: Z
           value: "123"
-<<<<<<< HEAD
-        image: grafana/mimir:2.17.2
-=======
         image: grafana/mimir:3.0.0
->>>>>>> 3e9aeb43
         imagePullPolicy: IfNotPresent
         name: ingester
         ports:
@@ -2227,11 +2183,7 @@
           value: 1Gi
         - name: Z
           value: "123"
-<<<<<<< HEAD
-        image: grafana/mimir:2.17.2
-=======
         image: grafana/mimir:3.0.0
->>>>>>> 3e9aeb43
         imagePullPolicy: IfNotPresent
         name: ingester
         ports:
@@ -2362,11 +2314,7 @@
           value: all-ingesters
         - name: GOMAXPROCS
           value: "9"
-<<<<<<< HEAD
-        image: grafana/mimir:2.17.2
-=======
         image: grafana/mimir:3.0.0
->>>>>>> 3e9aeb43
         imagePullPolicy: IfNotPresent
         name: ingester
         ports:
@@ -2508,11 +2456,7 @@
           value: all-ingesters
         - name: GOMAXPROCS
           value: "9"
-<<<<<<< HEAD
-        image: grafana/mimir:2.17.2
-=======
         image: grafana/mimir:3.0.0
->>>>>>> 3e9aeb43
         imagePullPolicy: IfNotPresent
         name: ingester
         ports:
@@ -2643,11 +2587,7 @@
           value: all-ingesters
         - name: GOMAXPROCS
           value: "9"
-<<<<<<< HEAD
-        image: grafana/mimir:2.17.2
-=======
         image: grafana/mimir:3.0.0
->>>>>>> 3e9aeb43
         imagePullPolicy: IfNotPresent
         name: ingester
         ports:
@@ -2789,11 +2729,7 @@
           value: all-ingesters
         - name: GOMAXPROCS
           value: "9"
-<<<<<<< HEAD
-        image: grafana/mimir:2.17.2
-=======
         image: grafana/mimir:3.0.0
->>>>>>> 3e9aeb43
         imagePullPolicy: IfNotPresent
         name: ingester
         ports:
@@ -3173,11 +3109,7 @@
           value: "5"
         - name: GOMEMLIMIT
           value: "12884901888"
-<<<<<<< HEAD
-        image: grafana/mimir:2.17.2
-=======
         image: grafana/mimir:3.0.0
->>>>>>> 3e9aeb43
         imagePullPolicy: IfNotPresent
         name: store-gateway
         ports:
@@ -3319,11 +3251,7 @@
           value: "5"
         - name: GOMEMLIMIT
           value: "12884901888"
-<<<<<<< HEAD
-        image: grafana/mimir:2.17.2
-=======
         image: grafana/mimir:3.0.0
->>>>>>> 3e9aeb43
         imagePullPolicy: IfNotPresent
         name: store-gateway
         ports:
@@ -3463,11 +3391,7 @@
           value: "5"
         - name: GOMEMLIMIT
           value: "12884901888"
-<<<<<<< HEAD
-        image: grafana/mimir:2.17.2
-=======
         image: grafana/mimir:3.0.0
->>>>>>> 3e9aeb43
         imagePullPolicy: IfNotPresent
         name: store-gateway
         ports:
