apiVersion: v1
kind: Namespace
metadata:
  name: default
---
apiVersion: policy/v1
kind: PodDisruptionBudget
metadata:
  labels:
    name: alertmanager
  name: alertmanager
  namespace: default
spec:
  maxUnavailable: 1
  selector:
    matchLabels:
      name: alertmanager
---
apiVersion: policy/v1
kind: PodDisruptionBudget
metadata:
  labels:
    name: compactor
  name: compactor
  namespace: default
spec:
  maxUnavailable: 1
  selector:
    matchLabels:
      name: compactor
---
apiVersion: policy/v1
kind: PodDisruptionBudget
metadata:
  labels:
    name: distributor
  name: distributor
  namespace: default
spec:
  maxUnavailable: 1
  selector:
    matchLabels:
      name: distributor
---
apiVersion: policy/v1
kind: PodDisruptionBudget
metadata:
  labels:
    name: memcached
  name: memcached
  namespace: default
spec:
  maxUnavailable: 1
  selector:
    matchLabels:
      name: memcached
---
apiVersion: policy/v1
kind: PodDisruptionBudget
metadata:
  labels:
    name: memcached-frontend
  name: memcached-frontend
  namespace: default
spec:
  maxUnavailable: 1
  selector:
    matchLabels:
      name: memcached-frontend
---
apiVersion: policy/v1
kind: PodDisruptionBudget
metadata:
  labels:
    name: memcached-index-queries
  name: memcached-index-queries
  namespace: default
spec:
  maxUnavailable: 1
  selector:
    matchLabels:
      name: memcached-index-queries
---
apiVersion: policy/v1
kind: PodDisruptionBudget
metadata:
  labels:
    name: memcached-metadata
  name: memcached-metadata
  namespace: default
spec:
  maxUnavailable: 1
  selector:
    matchLabels:
      name: memcached-metadata
---
apiVersion: policy/v1
kind: PodDisruptionBudget
metadata:
  labels:
    name: querier
  name: querier
  namespace: default
spec:
  maxUnavailable: 1
  selector:
    matchLabels:
      name: querier
---
apiVersion: policy/v1
kind: PodDisruptionBudget
metadata:
  labels:
    name: query-frontend
  name: query-frontend
  namespace: default
spec:
  maxUnavailable: 1
  selector:
    matchLabels:
      name: query-frontend
---
apiVersion: policy/v1
kind: PodDisruptionBudget
metadata:
  labels:
    name: query-scheduler
  name: query-scheduler
  namespace: default
spec:
  maxUnavailable: 1
  selector:
    matchLabels:
      name: query-scheduler
---
apiVersion: policy/v1
kind: PodDisruptionBudget
metadata:
  labels:
    name: rollout-operator
  name: rollout-operator
  namespace: default
spec:
  maxUnavailable: 1
  selector:
    matchLabels:
      name: rollout-operator
---
apiVersion: policy/v1
kind: PodDisruptionBudget
metadata:
  labels:
    name: ruler
  name: ruler
  namespace: default
spec:
  maxUnavailable: 1
  selector:
    matchLabels:
      name: ruler
---
apiVersion: policy/v1
kind: PodDisruptionBudget
metadata:
  labels:
    name: ruler-querier
  name: ruler-querier
  namespace: default
spec:
  maxUnavailable: 1
  selector:
    matchLabels:
      name: ruler-querier
---
apiVersion: policy/v1
kind: PodDisruptionBudget
metadata:
  labels:
    name: ruler-query-frontend
  name: ruler-query-frontend
  namespace: default
spec:
  maxUnavailable: 1
  selector:
    matchLabels:
      name: ruler-query-frontend
---
apiVersion: policy/v1
kind: PodDisruptionBudget
metadata:
  labels:
    name: ruler-query-scheduler
  name: ruler-query-scheduler
  namespace: default
spec:
  maxUnavailable: 1
  selector:
    matchLabels:
      name: ruler-query-scheduler
---
apiVersion: v1
kind: ServiceAccount
metadata:
  name: rollout-operator
  namespace: default
---
apiVersion: v1
data:
  overrides.yaml: |
    overrides: {}
kind: ConfigMap
metadata:
  name: overrides
  namespace: default
---
apiVersion: apiextensions.k8s.io/v1
kind: CustomResourceDefinition
metadata:
  name: zoneawarepoddisruptionbudgets.rollout-operator.grafana.com
spec:
  group: rollout-operator.grafana.com
  names:
    kind: ZoneAwarePodDisruptionBudget
    plural: zoneawarepoddisruptionbudgets
    shortNames:
    - zpdb
    singular: zoneawarepoddisruptionbudget
  scope: Namespaced
  versions:
  - name: v1
    schema:
      openAPIV3Schema:
        properties:
          spec:
            properties:
              maxUnavailable:
                description: The number of pods that can be unavailable within a zone
                  or partition.
                minimum: 0
                type: integer
              maxUnavailablePercentage:
                description: Calculate the maxUnavailable value as a percentage of
                  the StatefulSet's spec.Replica count. This option is not supported
                  when using podNamePartitionRegex.
                maximum: 100
                minimum: 0
                type: integer
              podNamePartitionRegex:
                description: A regular expression for returning a partition name given
                  a pod name. This field is optional and should only be used when
                  the ZoneAwarePodDisruptionBudget is to be scoped to a partition,
                  such as a multi-zone ingester deployment with ingest_storage_enabled.
                  Enabling this changes the ZPDB functionality such that minAvailability
                  is applied across ALL zones for a given partition. When not enabled,
                  the minAvailability is applied to pods within the eviction zone
                  assuming there are no disruptions in the other zones.
                type: string
              podNameRegexGroup:
                description: The regular expression capture group number that contains
                  the partition name. This field is only required when the podNamePartitionRegex
                  field is set and has more then one grouping. The default value is
                  1 and 1-based indexing is used.
                minimum: 1
                type: integer
              selector:
                description: A selector for finding pods and statefulsets that this
                  ZoneAwarePodDisruptionBudget applies to.
                properties:
                  matchLabels:
                    additionalProperties:
                      type: string
                    type: object
                required:
                - matchLabels
                type: object
            required:
            - selector
            type: object
        type: object
    served: true
    storage: true
    subresources:
      status: {}
---
apiVersion: rbac.authorization.k8s.io/v1
kind: ClusterRole
metadata:
  name: rollout-operator-default-webhook-cert-update-role
rules:
- apiGroups:
  - admissionregistration.k8s.io
  resources:
  - validatingwebhookconfigurations
  - mutatingwebhookconfigurations
  verbs:
  - list
  - patch
  - watch
---
apiVersion: rbac.authorization.k8s.io/v1
kind: ClusterRoleBinding
metadata:
  name: rollout-operator-default-webhook-cert-secret-rolebinding
roleRef:
  apiGroup: rbac.authorization.k8s.io
  kind: ClusterRole
  name: rollout-operator-default-webhook-cert-update-role
subjects:
- kind: ServiceAccount
  name: rollout-operator
  namespace: default
---
apiVersion: rbac.authorization.k8s.io/v1
kind: Role
metadata:
  name: rollout-operator-role
  namespace: default
rules:
- apiGroups:
  - ""
  resources:
  - pods
  verbs:
  - list
  - get
  - watch
  - delete
- apiGroups:
  - apps
  resources:
  - statefulsets
  verbs:
  - list
  - get
  - watch
  - patch
- apiGroups:
  - apps
  resources:
  - statefulsets/status
  verbs:
  - update
- apiGroups:
  - ""
  resources:
  - configmaps
  verbs:
  - get
  - update
  - create
- apiGroups:
  - rollout-operator.grafana.com
  resources:
  - zoneawarepoddisruptionbudgets
  verbs:
  - get
  - list
  - watch
---
apiVersion: rbac.authorization.k8s.io/v1
kind: Role
metadata:
  name: rollout-operator-webhook-cert-secret-role
  namespace: default
rules:
- apiGroups:
  - ""
  resources:
  - secrets
  verbs:
  - create
- apiGroups:
  - ""
  resourceNames:
  - rollout-operator-self-signed-certificate
  resources:
  - secrets
  verbs:
  - update
  - get
---
apiVersion: rbac.authorization.k8s.io/v1
kind: RoleBinding
metadata:
  name: rollout-operator-rolebinding
  namespace: default
roleRef:
  apiGroup: rbac.authorization.k8s.io
  kind: Role
  name: rollout-operator-role
subjects:
- kind: ServiceAccount
  name: rollout-operator
  namespace: default
---
apiVersion: rbac.authorization.k8s.io/v1
kind: RoleBinding
metadata:
  name: rollout-operator-webhook-cert-secret-rolebinding
  namespace: default
roleRef:
  apiGroup: rbac.authorization.k8s.io
  kind: Role
  name: rollout-operator-webhook-cert-secret-role
subjects:
- kind: ServiceAccount
  name: rollout-operator
  namespace: default
---
apiVersion: v1
kind: Service
metadata:
  labels:
    name: alertmanager
  name: alertmanager
  namespace: default
spec:
  clusterIP: None
  ports:
  - name: alertmanager-http-metrics
    port: 8080
    targetPort: 8080
  - name: alertmanager-grpc
    port: 9095
    targetPort: 9095
  - name: alertmanager-gossip-ring
    port: 7946
    targetPort: 7946
  selector:
    name: alertmanager
---
apiVersion: v1
kind: Service
metadata:
  labels:
    name: compactor
  name: compactor
  namespace: default
spec:
  clusterIP: None
  ports:
  - name: compactor-http-metrics
    port: 8080
    targetPort: 8080
  - name: compactor-grpc
    port: 9095
    targetPort: 9095
  - name: compactor-gossip-ring
    port: 7946
    targetPort: 7946
  selector:
    name: compactor
---
apiVersion: v1
kind: Service
metadata:
  labels:
    name: distributor
  name: distributor
  namespace: default
spec:
  clusterIP: None
  ports:
  - name: distributor-http-metrics
    port: 8080
    targetPort: 8080
  - name: distributor-grpc
    port: 9095
    targetPort: 9095
  - name: distributor-gossip-ring
    port: 7946
    targetPort: 7946
  selector:
    name: distributor
---
apiVersion: v1
kind: Service
metadata:
  name: gossip-ring
  namespace: default
spec:
  clusterIP: None
  ports:
  - appProtocol: tcp
    name: gossip-ring
    port: 7946
    protocol: TCP
    targetPort: 7946
  selector:
    gossip_ring_member: "true"
---
apiVersion: v1
kind: Service
metadata:
  labels:
    name: ingester-zone-a
  name: ingester-zone-a
  namespace: default
spec:
  clusterIP: None
  ports:
  - name: ingester-http-metrics
    port: 8080
    targetPort: 8080
  - name: ingester-grpc
    port: 9095
    targetPort: 9095
  - name: ingester-gossip-ring
    port: 7946
    targetPort: 7946
  selector:
    name: ingester-zone-a
    rollout-group: ingester
---
apiVersion: v1
kind: Service
metadata:
  labels:
    name: ingester-zone-a-partition
  name: ingester-zone-a-partition
  namespace: default
spec:
  clusterIP: None
  ports:
  - name: ingester-http-metrics
    port: 8080
    targetPort: 8080
  - name: ingester-grpc
    port: 9095
    targetPort: 9095
  - name: ingester-gossip-ring
    port: 7946
    targetPort: 7946
  selector:
    name: ingester-zone-a-partition
    rollout-group: ingester
---
apiVersion: v1
kind: Service
metadata:
  labels:
    name: ingester-zone-b
  name: ingester-zone-b
  namespace: default
spec:
  clusterIP: None
  ports:
  - name: ingester-http-metrics
    port: 8080
    targetPort: 8080
  - name: ingester-grpc
    port: 9095
    targetPort: 9095
  - name: ingester-gossip-ring
    port: 7946
    targetPort: 7946
  selector:
    name: ingester-zone-b
    rollout-group: ingester
---
apiVersion: v1
kind: Service
metadata:
  labels:
    name: ingester-zone-b-partition
  name: ingester-zone-b-partition
  namespace: default
spec:
  clusterIP: None
  ports:
  - name: ingester-http-metrics
    port: 8080
    targetPort: 8080
  - name: ingester-grpc
    port: 9095
    targetPort: 9095
  - name: ingester-gossip-ring
    port: 7946
    targetPort: 7946
  selector:
    name: ingester-zone-b-partition
    rollout-group: ingester
---
apiVersion: v1
kind: Service
metadata:
  labels:
    name: ingester-zone-c
  name: ingester-zone-c
  namespace: default
spec:
  clusterIP: None
  ports:
  - name: ingester-http-metrics
    port: 8080
    targetPort: 8080
  - name: ingester-grpc
    port: 9095
    targetPort: 9095
  - name: ingester-gossip-ring
    port: 7946
    targetPort: 7946
  selector:
    name: ingester-zone-c
    rollout-group: ingester
---
apiVersion: v1
kind: Service
metadata:
  labels:
    name: ingester-zone-c-partition
  name: ingester-zone-c-partition
  namespace: default
spec:
  clusterIP: None
  ports:
  - name: ingester-http-metrics
    port: 8080
    targetPort: 8080
  - name: ingester-grpc
    port: 9095
    targetPort: 9095
  - name: ingester-gossip-ring
    port: 7946
    targetPort: 7946
  selector:
    name: ingester-zone-c-partition
    rollout-group: ingester
---
apiVersion: v1
kind: Service
metadata:
  labels:
    name: memcached
  name: memcached
  namespace: default
spec:
  clusterIP: None
  ports:
  - name: memcached-client
    port: 11211
    targetPort: 11211
  - name: exporter-http-metrics
    port: 9150
    targetPort: 9150
  selector:
    name: memcached
---
apiVersion: v1
kind: Service
metadata:
  labels:
    name: memcached-frontend
  name: memcached-frontend
  namespace: default
spec:
  clusterIP: None
  ports:
  - name: memcached-client
    port: 11211
    targetPort: 11211
  - name: exporter-http-metrics
    port: 9150
    targetPort: 9150
  selector:
    name: memcached-frontend
---
apiVersion: v1
kind: Service
metadata:
  labels:
    name: memcached-index-queries
  name: memcached-index-queries
  namespace: default
spec:
  clusterIP: None
  ports:
  - name: memcached-client
    port: 11211
    targetPort: 11211
  - name: exporter-http-metrics
    port: 9150
    targetPort: 9150
  selector:
    name: memcached-index-queries
---
apiVersion: v1
kind: Service
metadata:
  labels:
    name: memcached-metadata
  name: memcached-metadata
  namespace: default
spec:
  clusterIP: None
  ports:
  - name: memcached-client
    port: 11211
    targetPort: 11211
  - name: exporter-http-metrics
    port: 9150
    targetPort: 9150
  selector:
    name: memcached-metadata
---
apiVersion: v1
kind: Service
metadata:
  labels:
    name: querier
  name: querier
  namespace: default
spec:
  ports:
  - name: querier-http-metrics
    port: 8080
    targetPort: 8080
  - name: querier-grpc
    port: 9095
    targetPort: 9095
  - name: querier-gossip-ring
    port: 7946
    targetPort: 7946
  selector:
    name: querier
---
apiVersion: v1
kind: Service
metadata:
  labels:
    name: query-frontend
  name: query-frontend
  namespace: default
spec:
  ports:
  - name: query-frontend-http-metrics
    port: 8080
    targetPort: 8080
  - name: query-frontend-grpc
    port: 9095
    targetPort: 9095
  selector:
    name: query-frontend
---
apiVersion: v1
kind: Service
metadata:
  labels:
    name: query-scheduler
  name: query-scheduler
  namespace: default
spec:
  ports:
  - name: query-scheduler-http-metrics
    port: 8080
    targetPort: 8080
  - name: query-scheduler-grpc
    port: 9095
    targetPort: 9095
  selector:
    name: query-scheduler
---
apiVersion: v1
kind: Service
metadata:
  labels:
    name: query-scheduler
  name: query-scheduler-discovery
  namespace: default
spec:
  clusterIP: None
  ports:
  - name: query-scheduler-http-metrics
    port: 8080
    targetPort: 8080
  - name: query-scheduler-grpc
    port: 9095
    targetPort: 9095
  publishNotReadyAddresses: true
  selector:
    name: query-scheduler
---
apiVersion: v1
kind: Service
metadata:
  name: rollout-operator
  namespace: default
spec:
  ports:
  - name: https
    port: 443
    protocol: TCP
    targetPort: 8443
  selector:
    name: rollout-operator
---
apiVersion: v1
kind: Service
metadata:
  labels:
    name: ruler
  name: ruler
  namespace: default
spec:
  ports:
  - name: ruler-http-metrics
    port: 8080
    targetPort: 8080
  - name: ruler-grpc
    port: 9095
    targetPort: 9095
  selector:
    name: ruler
---
apiVersion: v1
kind: Service
metadata:
  labels:
    name: ruler-querier
  name: ruler-querier
  namespace: default
spec:
  ports:
  - name: ruler-querier-http-metrics
    port: 8080
    targetPort: 8080
  - name: ruler-querier-grpc
    port: 9095
    targetPort: 9095
  - name: ruler-querier-gossip-ring
    port: 7946
    targetPort: 7946
  selector:
    name: ruler-querier
---
apiVersion: v1
kind: Service
metadata:
  labels:
    name: ruler-query-frontend
  name: ruler-query-frontend
  namespace: default
spec:
  clusterIP: None
  ports:
  - name: ruler-query-frontend-http-metrics
    port: 8080
    targetPort: 8080
  - name: ruler-query-frontend-grpc
    port: 9095
    targetPort: 9095
  selector:
    name: ruler-query-frontend
---
apiVersion: v1
kind: Service
metadata:
  labels:
    name: ruler-query-scheduler
  name: ruler-query-scheduler
  namespace: default
spec:
  ports:
  - name: ruler-query-scheduler-http-metrics
    port: 8080
    targetPort: 8080
  - name: ruler-query-scheduler-grpc
    port: 9095
    targetPort: 9095
  selector:
    name: ruler-query-scheduler
---
apiVersion: v1
kind: Service
metadata:
  labels:
    name: ruler-query-scheduler
  name: ruler-query-scheduler-discovery
  namespace: default
spec:
  clusterIP: None
  ports:
  - name: ruler-query-scheduler-http-metrics
    port: 8080
    targetPort: 8080
  - name: ruler-query-scheduler-grpc
    port: 9095
    targetPort: 9095
  publishNotReadyAddresses: true
  selector:
    name: ruler-query-scheduler
---
apiVersion: v1
kind: Service
metadata:
  labels:
    name: store-gateway-multi-zone
  name: store-gateway-multi-zone
  namespace: default
spec:
  ports:
  - name: store-gateway-http-metrics
    port: 80
    protocol: TCP
    targetPort: 80
  selector:
    rollout-group: store-gateway
---
apiVersion: v1
kind: Service
metadata:
  labels:
    name: store-gateway-zone-a
  name: store-gateway-zone-a
  namespace: default
spec:
  clusterIP: None
  ports:
  - name: store-gateway-http-metrics
    port: 8080
    targetPort: 8080
  - name: store-gateway-grpc
    port: 9095
    targetPort: 9095
  - name: store-gateway-gossip-ring
    port: 7946
    targetPort: 7946
  selector:
    name: store-gateway-zone-a
    rollout-group: store-gateway
---
apiVersion: v1
kind: Service
metadata:
  labels:
    name: store-gateway-zone-b
  name: store-gateway-zone-b
  namespace: default
spec:
  clusterIP: None
  ports:
  - name: store-gateway-http-metrics
    port: 8080
    targetPort: 8080
  - name: store-gateway-grpc
    port: 9095
    targetPort: 9095
  - name: store-gateway-gossip-ring
    port: 7946
    targetPort: 7946
  selector:
    name: store-gateway-zone-b
    rollout-group: store-gateway
---
apiVersion: v1
kind: Service
metadata:
  labels:
    name: store-gateway-zone-c
  name: store-gateway-zone-c
  namespace: default
spec:
  clusterIP: None
  ports:
  - name: store-gateway-http-metrics
    port: 8080
    targetPort: 8080
  - name: store-gateway-grpc
    port: 9095
    targetPort: 9095
  - name: store-gateway-gossip-ring
    port: 7946
    targetPort: 7946
  selector:
    name: store-gateway-zone-c
    rollout-group: store-gateway
---
apiVersion: apps/v1
kind: Deployment
metadata:
  name: distributor
  namespace: default
spec:
  minReadySeconds: 10
  replicas: 3
  revisionHistoryLimit: 10
  selector:
    matchLabels:
      name: distributor
  strategy:
    rollingUpdate:
      maxSurge: 15%
      maxUnavailable: 0
  template:
    metadata:
      labels:
        gossip_ring_member: "true"
        name: distributor
    spec:
      containers:
      - args:
        - -distributor.ha-tracker.enable=true
        - -distributor.ha-tracker.enable-for-all-users=true
        - -distributor.ha-tracker.prefix=prom_ha/
        - -distributor.ha-tracker.store=memberlist
        - -distributor.health-check-ingesters=true
        - -distributor.ingestion-burst-size=200000
        - -distributor.ingestion-rate-limit=10000
        - -distributor.ingestion-tenant-shard-size=3
        - -distributor.ring.heartbeat-period=1m
        - -distributor.ring.heartbeat-timeout=4m
        - -distributor.ring.prefix=
        - -distributor.ring.store=memberlist
        - -ingest-storage.ingestion-partition-tenant-shard-size=1
        - -ingester.ring.heartbeat-timeout=10m
        - -ingester.ring.prefix=
        - -ingester.ring.replication-factor=3
        - -ingester.ring.store=memberlist
        - -ingester.ring.zone-awareness-enabled=true
        - -mem-ballast-size-bytes=1073741824
        - -memberlist.bind-port=7946
        - -memberlist.join=dns+gossip-ring.default.svc.cluster.local.:7946
        - -runtime-config.file=/etc/mimir/overrides.yaml
        - -server.grpc-max-concurrent-streams=1000
        - -server.grpc.keepalive.max-connection-age=60s
        - -server.grpc.keepalive.max-connection-age-grace=5m
        - -server.grpc.keepalive.max-connection-idle=1m
        - -server.grpc.keepalive.min-time-between-pings=10s
        - -server.grpc.keepalive.ping-without-stream-allowed=true
        - -server.http-listen-port=8080
        - -shutdown-delay=90s
        - -target=distributor
        - -usage-stats.installation-mode=jsonnet
        env:
        - name: GOMAXPROCS
          value: "8"
<<<<<<< HEAD
        image: grafana/mimir:2.17.2
=======
        image: grafana/mimir:3.0.0
>>>>>>> 3e9aeb43
        imagePullPolicy: IfNotPresent
        name: distributor
        ports:
        - containerPort: 8080
          name: http-metrics
        - containerPort: 9095
          name: grpc
        - containerPort: 7946
          name: gossip-ring
        readinessProbe:
          httpGet:
            path: /ready
            port: 8080
          initialDelaySeconds: 15
          timeoutSeconds: 1
        resources:
          limits:
            memory: 4Gi
          requests:
            cpu: "2"
            memory: 2Gi
        volumeMounts:
        - mountPath: /etc/mimir
          name: overrides
      terminationGracePeriodSeconds: 100
      topologySpreadConstraints:
      - labelSelector:
          matchLabels:
            name: distributor
        maxSkew: 1
        topologyKey: kubernetes.io/hostname
        whenUnsatisfiable: ScheduleAnyway
      volumes:
      - configMap:
          name: overrides
        name: overrides
---
apiVersion: apps/v1
kind: Deployment
metadata:
  name: querier
  namespace: default
spec:
  minReadySeconds: 10
  replicas: 6
  revisionHistoryLimit: 10
  selector:
    matchLabels:
      name: querier
  strategy:
    rollingUpdate:
      maxSurge: 15%
      maxUnavailable: 0
  template:
    metadata:
      labels:
        gossip_ring_member: "true"
        name: querier
    spec:
      containers:
      - args:
        - -blocks-storage.bucket-store.metadata-cache.backend=memcached
        - -blocks-storage.bucket-store.metadata-cache.memcached.addresses=dnssrvnoa+memcached-metadata.default.svc.cluster.local.:11211
        - -blocks-storage.bucket-store.metadata-cache.memcached.max-async-concurrency=50
        - -blocks-storage.bucket-store.metadata-cache.memcached.max-item-size=1048576
        - -blocks-storage.bucket-store.sync-dir=/data/tsdb
        - -blocks-storage.bucket-store.sync-interval=15m
        - -blocks-storage.gcs.bucket-name=blocks-bucket
        - -common.storage.backend=gcs
        - -distributor.health-check-ingesters=true
        - -distributor.ingestion-tenant-shard-size=3
        - -ingest-storage.ingestion-partition-tenant-shard-size=1
        - -ingester.ring.heartbeat-timeout=10m
        - -ingester.ring.prefix=
        - -ingester.ring.replication-factor=3
        - -ingester.ring.store=memberlist
        - -ingester.ring.zone-awareness-enabled=true
        - -mem-ballast-size-bytes=268435456
        - -memberlist.bind-port=7946
        - -memberlist.join=dns+gossip-ring.default.svc.cluster.local.:7946
        - -querier.frontend-client.grpc-max-send-msg-size=104857600
        - -querier.max-concurrent=8
        - -querier.max-partial-query-length=768h
        - -querier.scheduler-address=query-scheduler-discovery.default.svc.cluster.local.:9095
        - -querier.store-gateway-client.grpc-max-recv-msg-size=209715200
        - -runtime-config.file=/etc/mimir/overrides.yaml
        - -server.grpc.keepalive.min-time-between-pings=10s
        - -server.grpc.keepalive.ping-without-stream-allowed=true
        - -server.http-listen-port=8080
        - -store-gateway.sharding-ring.heartbeat-timeout=10m
        - -store-gateway.sharding-ring.prefix=multi-zone/
        - -store-gateway.sharding-ring.replication-factor=3
        - -store-gateway.sharding-ring.store=memberlist
        - -store-gateway.sharding-ring.zone-awareness-enabled=true
        - -store-gateway.tenant-shard-size=3
        - -target=querier
        - -usage-stats.installation-mode=jsonnet
        env:
        - name: GOMAXPROCS
          value: "5"
<<<<<<< HEAD
        image: grafana/mimir:2.17.2
=======
        image: grafana/mimir:3.0.0
>>>>>>> 3e9aeb43
        imagePullPolicy: IfNotPresent
        name: querier
        ports:
        - containerPort: 8080
          name: http-metrics
        - containerPort: 9095
          name: grpc
        - containerPort: 7946
          name: gossip-ring
        readinessProbe:
          httpGet:
            path: /ready
            port: 8080
          initialDelaySeconds: 15
          timeoutSeconds: 1
        resources:
          limits:
            memory: 24Gi
          requests:
            cpu: "1"
            memory: 12Gi
        volumeMounts:
        - mountPath: /etc/mimir
          name: overrides
      terminationGracePeriodSeconds: 180
      topologySpreadConstraints:
      - labelSelector:
          matchLabels:
            name: querier
        maxSkew: 1
        topologyKey: kubernetes.io/hostname
        whenUnsatisfiable: ScheduleAnyway
      volumes:
      - configMap:
          name: overrides
        name: overrides
---
apiVersion: apps/v1
kind: Deployment
metadata:
  name: query-frontend
  namespace: default
spec:
  minReadySeconds: 10
  replicas: 2
  revisionHistoryLimit: 10
  selector:
    matchLabels:
      name: query-frontend
  strategy:
    rollingUpdate:
      maxSurge: 15%
      maxUnavailable: 0
  template:
    metadata:
      labels:
        name: query-frontend
    spec:
      containers:
      - args:
        - -query-frontend.cache-results=true
        - -query-frontend.max-cache-freshness=10m
        - -query-frontend.max-queriers-per-tenant=10
        - -query-frontend.max-total-query-length=12000h
        - -query-frontend.query-sharding-target-series-per-shard=2500
        - -query-frontend.results-cache.backend=memcached
        - -query-frontend.results-cache.memcached.addresses=dnssrvnoa+memcached-frontend.default.svc.cluster.local.:11211
        - -query-frontend.results-cache.memcached.max-item-size=5242880
        - -query-frontend.results-cache.memcached.timeout=500ms
        - -query-frontend.scheduler-address=query-scheduler-discovery.default.svc.cluster.local.:9095
        - -runtime-config.file=/etc/mimir/overrides.yaml
        - -server.grpc.keepalive.max-connection-age=30s
        - -server.grpc.keepalive.min-time-between-pings=10s
        - -server.grpc.keepalive.ping-without-stream-allowed=true
        - -server.http-listen-port=8080
        - -shutdown-delay=90s
        - -target=query-frontend
        - -usage-stats.installation-mode=jsonnet
<<<<<<< HEAD
        image: grafana/mimir:2.17.2
=======
        image: grafana/mimir:3.0.0
>>>>>>> 3e9aeb43
        imagePullPolicy: IfNotPresent
        name: query-frontend
        ports:
        - containerPort: 8080
          name: http-metrics
        - containerPort: 9095
          name: grpc
        readinessProbe:
          httpGet:
            path: /ready
            port: 8080
          initialDelaySeconds: 15
          timeoutSeconds: 1
        resources:
          limits:
            memory: 1200Mi
          requests:
            cpu: "2"
            memory: 600Mi
        volumeMounts:
        - mountPath: /etc/mimir
          name: overrides
      terminationGracePeriodSeconds: 390
      topologySpreadConstraints:
      - labelSelector:
          matchLabels:
            name: query-frontend
        maxSkew: 1
        topologyKey: kubernetes.io/hostname
        whenUnsatisfiable: ScheduleAnyway
      volumes:
      - configMap:
          name: overrides
        name: overrides
---
apiVersion: apps/v1
kind: Deployment
metadata:
  name: query-scheduler
  namespace: default
spec:
  minReadySeconds: 10
  replicas: 2
  revisionHistoryLimit: 10
  selector:
    matchLabels:
      name: query-scheduler
  strategy:
    rollingUpdate:
      maxSurge: 1
      maxUnavailable: 0
  template:
    metadata:
      labels:
        name: query-scheduler
    spec:
      affinity:
        podAntiAffinity:
          requiredDuringSchedulingIgnoredDuringExecution:
          - labelSelector:
              matchLabels:
                name: query-scheduler
            topologyKey: kubernetes.io/hostname
      containers:
      - args:
        - -query-frontend.max-queriers-per-tenant=10
        - -query-scheduler.max-outstanding-requests-per-tenant=100
        - -server.grpc.keepalive.min-time-between-pings=10s
        - -server.grpc.keepalive.ping-without-stream-allowed=true
        - -server.http-listen-port=8080
        - -target=query-scheduler
        - -usage-stats.installation-mode=jsonnet
<<<<<<< HEAD
        image: grafana/mimir:2.17.2
=======
        image: grafana/mimir:3.0.0
>>>>>>> 3e9aeb43
        imagePullPolicy: IfNotPresent
        name: query-scheduler
        ports:
        - containerPort: 8080
          name: http-metrics
        - containerPort: 9095
          name: grpc
        readinessProbe:
          httpGet:
            path: /ready
            port: 8080
          initialDelaySeconds: 15
          timeoutSeconds: 1
        resources:
          limits:
            memory: 2Gi
          requests:
            cpu: "2"
            memory: 1Gi
        volumeMounts:
        - mountPath: /etc/mimir
          name: overrides
      terminationGracePeriodSeconds: 180
      volumes:
      - configMap:
          name: overrides
        name: overrides
---
apiVersion: apps/v1
kind: Deployment
metadata:
  name: rollout-operator
  namespace: default
spec:
  minReadySeconds: 10
  replicas: 1
  revisionHistoryLimit: 10
  selector:
    matchLabels:
      name: rollout-operator
  strategy:
    rollingUpdate:
      maxSurge: 0
      maxUnavailable: 1
  template:
    metadata:
      labels:
        name: rollout-operator
    spec:
      containers:
      - args:
        - -kubernetes.namespace=default
        - -server-tls.enabled=true
        - -use-zone-tracker=true
        - -zone-tracker.config-map-name=rollout-operator-zone-tracker
        image: grafana/rollout-operator:v0.31.1
        imagePullPolicy: IfNotPresent
        name: rollout-operator
        ports:
        - containerPort: 8001
          name: http-metrics
        - containerPort: 8443
          name: https
        readinessProbe:
          httpGet:
            path: /ready
            port: 8001
          initialDelaySeconds: 5
          timeoutSeconds: 1
        resources:
          limits:
            memory: 200Mi
          requests:
            cpu: 100m
            memory: 100Mi
      serviceAccountName: rollout-operator
---
apiVersion: apps/v1
kind: Deployment
metadata:
  name: ruler
  namespace: default
spec:
  minReadySeconds: 10
  replicas: 2
  revisionHistoryLimit: 10
  selector:
    matchLabels:
      name: ruler
  strategy:
    rollingUpdate:
      maxSurge: 50%
      maxUnavailable: 0
  template:
    metadata:
      labels:
        gossip_ring_member: "true"
        name: ruler
    spec:
      containers:
      - args:
        - -blocks-storage.bucket-store.metadata-cache.backend=memcached
        - -blocks-storage.bucket-store.metadata-cache.memcached.addresses=dnssrvnoa+memcached-metadata.default.svc.cluster.local.:11211
        - -blocks-storage.bucket-store.metadata-cache.memcached.max-async-concurrency=50
        - -blocks-storage.bucket-store.metadata-cache.memcached.max-item-size=1048576
        - -blocks-storage.bucket-store.sync-dir=/data/tsdb
        - -blocks-storage.bucket-store.sync-interval=15m
        - -blocks-storage.gcs.bucket-name=blocks-bucket
        - -common.storage.backend=gcs
        - -distributor.health-check-ingesters=true
        - -distributor.ingestion-tenant-shard-size=3
        - -distributor.remote-timeout=10s
        - -ingest-storage.ingestion-partition-tenant-shard-size=1
        - -ingester.ring.heartbeat-timeout=10m
        - -ingester.ring.prefix=
        - -ingester.ring.replication-factor=3
        - -ingester.ring.store=memberlist
        - -ingester.ring.zone-awareness-enabled=true
        - -memberlist.bind-port=7946
        - -memberlist.join=dns+gossip-ring.default.svc.cluster.local.:7946
        - -querier.max-partial-query-length=768h
        - -ruler-storage.cache.backend=memcached
        - -ruler-storage.cache.memcached.addresses=dnssrvnoa+memcached-metadata.default.svc.cluster.local.:11211
        - -ruler-storage.cache.memcached.max-async-concurrency=50
        - -ruler-storage.cache.memcached.max-item-size=1048576
        - -ruler-storage.cache.memcached.timeout=500ms
        - -ruler-storage.gcs.bucket-name=rules-bucket
        - -ruler.alertmanager-url=http://alertmanager.default.svc.cluster.local./alertmanager
        - -ruler.max-rule-groups-per-tenant=85
        - -ruler.max-rules-per-rule-group=20
        - -ruler.query-frontend.address=dns:///ruler-query-frontend.default.svc.cluster.local.:9095
        - -ruler.query-frontend.grpc-client-config.grpc-max-recv-msg-size=104857600
        - -ruler.ring.store=memberlist
        - -ruler.rule-path=/rules
        - -ruler.tenant-shard-size=2
        - -runtime-config.file=/etc/mimir/overrides.yaml
        - -server.grpc.keepalive.min-time-between-pings=10s
        - -server.grpc.keepalive.ping-without-stream-allowed=true
        - -server.http-listen-port=8080
        - -store-gateway.sharding-ring.heartbeat-timeout=10m
        - -store-gateway.sharding-ring.prefix=multi-zone/
        - -store-gateway.sharding-ring.replication-factor=3
        - -store-gateway.sharding-ring.store=memberlist
        - -store-gateway.sharding-ring.zone-awareness-enabled=true
        - -store-gateway.tenant-shard-size=3
        - -target=ruler
        - -usage-stats.installation-mode=jsonnet
<<<<<<< HEAD
        image: grafana/mimir:2.17.2
=======
        image: grafana/mimir:3.0.0
>>>>>>> 3e9aeb43
        imagePullPolicy: IfNotPresent
        name: ruler
        ports:
        - containerPort: 8080
          name: http-metrics
        - containerPort: 9095
          name: grpc
        readinessProbe:
          httpGet:
            path: /ready
            port: 8080
          initialDelaySeconds: 15
          timeoutSeconds: 1
        resources:
          limits:
            cpu: "16"
            memory: 16Gi
          requests:
            cpu: "1"
            memory: 6Gi
        volumeMounts:
        - mountPath: /etc/mimir
          name: overrides
      terminationGracePeriodSeconds: 600
      topologySpreadConstraints:
      - labelSelector:
          matchLabels:
            name: ruler
        maxSkew: 1
        topologyKey: kubernetes.io/hostname
        whenUnsatisfiable: ScheduleAnyway
      volumes:
      - configMap:
          name: overrides
        name: overrides
---
apiVersion: apps/v1
kind: Deployment
metadata:
  name: ruler-querier
  namespace: default
spec:
  minReadySeconds: 10
  replicas: 6
  revisionHistoryLimit: 10
  selector:
    matchLabels:
      name: ruler-querier
  strategy:
    rollingUpdate:
      maxSurge: 15%
      maxUnavailable: 0
  template:
    metadata:
      labels:
        gossip_ring_member: "true"
        name: ruler-querier
    spec:
      containers:
      - args:
        - -blocks-storage.bucket-store.metadata-cache.backend=memcached
        - -blocks-storage.bucket-store.metadata-cache.memcached.addresses=dnssrvnoa+memcached-metadata.default.svc.cluster.local.:11211
        - -blocks-storage.bucket-store.metadata-cache.memcached.max-async-concurrency=50
        - -blocks-storage.bucket-store.metadata-cache.memcached.max-item-size=1048576
        - -blocks-storage.bucket-store.sync-dir=/data/tsdb
        - -blocks-storage.bucket-store.sync-interval=15m
        - -blocks-storage.gcs.bucket-name=blocks-bucket
        - -common.storage.backend=gcs
        - -distributor.health-check-ingesters=true
        - -distributor.ingestion-tenant-shard-size=3
        - -ingest-storage.ingestion-partition-tenant-shard-size=1
        - -ingester.ring.heartbeat-timeout=10m
        - -ingester.ring.prefix=
        - -ingester.ring.replication-factor=3
        - -ingester.ring.store=memberlist
        - -ingester.ring.zone-awareness-enabled=true
        - -mem-ballast-size-bytes=268435456
        - -memberlist.bind-port=7946
        - -memberlist.join=dns+gossip-ring.default.svc.cluster.local.:7946
        - -querier.frontend-client.grpc-max-send-msg-size=104857600
        - -querier.max-concurrent=8
        - -querier.max-partial-query-length=768h
        - -querier.ring.prefix=ruler-querier/
        - -querier.scheduler-address=ruler-query-scheduler-discovery.default.svc.cluster.local.:9095
        - -querier.store-gateway-client.grpc-max-recv-msg-size=209715200
        - -runtime-config.file=/etc/mimir/overrides.yaml
        - -server.grpc.keepalive.min-time-between-pings=10s
        - -server.grpc.keepalive.ping-without-stream-allowed=true
        - -server.http-listen-port=8080
        - -store-gateway.sharding-ring.heartbeat-timeout=10m
        - -store-gateway.sharding-ring.prefix=multi-zone/
        - -store-gateway.sharding-ring.replication-factor=3
        - -store-gateway.sharding-ring.store=memberlist
        - -store-gateway.sharding-ring.zone-awareness-enabled=true
        - -store-gateway.tenant-shard-size=3
        - -target=querier
        - -usage-stats.installation-mode=jsonnet
        env: []
<<<<<<< HEAD
        image: grafana/mimir:2.17.2
=======
        image: grafana/mimir:3.0.0
>>>>>>> 3e9aeb43
        imagePullPolicy: IfNotPresent
        name: ruler-querier
        ports:
        - containerPort: 8080
          name: http-metrics
        - containerPort: 9095
          name: grpc
        - containerPort: 7946
          name: gossip-ring
        readinessProbe:
          httpGet:
            path: /ready
            port: 8080
          initialDelaySeconds: 15
          timeoutSeconds: 1
        resources:
          limits:
            memory: 24Gi
          requests:
            cpu: "1"
            memory: 12Gi
        volumeMounts:
        - mountPath: /etc/mimir
          name: overrides
      terminationGracePeriodSeconds: 180
      topologySpreadConstraints:
      - labelSelector:
          matchLabels:
            name: ruler-querier
        maxSkew: 1
        topologyKey: kubernetes.io/hostname
        whenUnsatisfiable: ScheduleAnyway
      volumes:
      - configMap:
          name: overrides
        name: overrides
---
apiVersion: apps/v1
kind: Deployment
metadata:
  name: ruler-query-frontend
  namespace: default
spec:
  minReadySeconds: 10
  replicas: 2
  revisionHistoryLimit: 10
  selector:
    matchLabels:
      name: ruler-query-frontend
  strategy:
    rollingUpdate:
      maxSurge: 15%
      maxUnavailable: 0
  template:
    metadata:
      labels:
        name: ruler-query-frontend
    spec:
      containers:
      - args:
        - -querier.ring.prefix=ruler-querier/
        - -query-frontend.cache-results=false
        - -query-frontend.max-cache-freshness=10m
        - -query-frontend.max-queriers-per-tenant=10
        - -query-frontend.max-total-query-length=12000h
        - -query-frontend.query-sharding-target-series-per-shard=2500
        - -query-frontend.results-cache.backend=memcached
        - -query-frontend.results-cache.memcached.addresses=dnssrvnoa+memcached-frontend.default.svc.cluster.local.:11211
        - -query-frontend.results-cache.memcached.max-item-size=5242880
        - -query-frontend.results-cache.memcached.timeout=500ms
        - -query-frontend.scheduler-address=ruler-query-scheduler-discovery.default.svc.cluster.local.:9095
        - -runtime-config.file=/etc/mimir/overrides.yaml
        - -server.grpc-max-concurrent-streams=300
        - -server.grpc-max-recv-msg-size-bytes=104857600
        - -server.grpc-max-send-msg-size-bytes=104857600
        - -server.grpc.keepalive.max-connection-age=30s
        - -server.grpc.keepalive.max-connection-age-grace=5m
        - -server.grpc.keepalive.max-connection-idle=1m
        - -server.grpc.keepalive.min-time-between-pings=10s
        - -server.grpc.keepalive.ping-without-stream-allowed=true
        - -server.http-listen-port=8080
        - -shutdown-delay=90s
        - -target=query-frontend
        - -usage-stats.installation-mode=jsonnet
<<<<<<< HEAD
        image: grafana/mimir:2.17.2
=======
        image: grafana/mimir:3.0.0
>>>>>>> 3e9aeb43
        imagePullPolicy: IfNotPresent
        name: ruler-query-frontend
        ports:
        - containerPort: 8080
          name: http-metrics
        - containerPort: 9095
          name: grpc
        readinessProbe:
          httpGet:
            path: /ready
            port: 8080
          initialDelaySeconds: 15
          timeoutSeconds: 1
        resources:
          limits:
            memory: 1200Mi
          requests:
            cpu: "2"
            memory: 600Mi
        volumeMounts:
        - mountPath: /etc/mimir
          name: overrides
      terminationGracePeriodSeconds: 390
      topologySpreadConstraints:
      - labelSelector:
          matchLabels:
            name: ruler-query-frontend
        maxSkew: 1
        topologyKey: kubernetes.io/hostname
        whenUnsatisfiable: ScheduleAnyway
      volumes:
      - configMap:
          name: overrides
        name: overrides
---
apiVersion: apps/v1
kind: Deployment
metadata:
  name: ruler-query-scheduler
  namespace: default
spec:
  minReadySeconds: 10
  replicas: 2
  revisionHistoryLimit: 10
  selector:
    matchLabels:
      name: ruler-query-scheduler
  strategy:
    rollingUpdate:
      maxSurge: 1
      maxUnavailable: 0
  template:
    metadata:
      labels:
        name: ruler-query-scheduler
    spec:
      affinity:
        podAntiAffinity:
          requiredDuringSchedulingIgnoredDuringExecution:
          - labelSelector:
              matchLabels:
                name: ruler-query-scheduler
            topologyKey: kubernetes.io/hostname
      containers:
      - args:
        - -query-frontend.max-queriers-per-tenant=10
        - -query-scheduler.max-outstanding-requests-per-tenant=100
        - -server.grpc.keepalive.min-time-between-pings=10s
        - -server.grpc.keepalive.ping-without-stream-allowed=true
        - -server.http-listen-port=8080
        - -target=query-scheduler
        - -usage-stats.installation-mode=jsonnet
<<<<<<< HEAD
        image: grafana/mimir:2.17.2
=======
        image: grafana/mimir:3.0.0
>>>>>>> 3e9aeb43
        imagePullPolicy: IfNotPresent
        name: ruler-query-scheduler
        ports:
        - containerPort: 8080
          name: http-metrics
        - containerPort: 9095
          name: grpc
        readinessProbe:
          httpGet:
            path: /ready
            port: 8080
          initialDelaySeconds: 15
          timeoutSeconds: 1
        resources:
          limits:
            memory: 2Gi
          requests:
            cpu: "2"
            memory: 1Gi
        volumeMounts:
        - mountPath: /etc/mimir
          name: overrides
      terminationGracePeriodSeconds: 180
      volumes:
      - configMap:
          name: overrides
        name: overrides
---
apiVersion: apps/v1
kind: StatefulSet
metadata:
  labels:
    name: alertmanager
  name: alertmanager
  namespace: default
spec:
  replicas: 3
  selector:
    matchLabels:
      name: alertmanager
  serviceName: alertmanager
  template:
    metadata:
      labels:
        gossip_ring_member: "true"
        name: alertmanager
    spec:
      containers:
      - args:
        - -alertmanager-storage.gcs.bucket-name=alerts-bucket
        - -alertmanager.sharding-ring.replication-factor=3
        - -alertmanager.sharding-ring.store=memberlist
        - -alertmanager.storage.path=/data
        - -alertmanager.web.external-url=http://test/alertmanager
        - -common.storage.backend=gcs
        - -memberlist.bind-port=7946
        - -memberlist.join=dns+gossip-ring.default.svc.cluster.local.:7946
        - -runtime-config.file=/etc/mimir/overrides.yaml
        - -server.grpc.keepalive.min-time-between-pings=10s
        - -server.grpc.keepalive.ping-without-stream-allowed=true
        - -server.http-idle-timeout=6m
        - -server.http-listen-port=8080
        - -target=alertmanager
        - -usage-stats.installation-mode=jsonnet
        env:
        - name: POD_IP
          valueFrom:
            fieldRef:
              fieldPath: status.podIP
<<<<<<< HEAD
        image: grafana/mimir:2.17.2
=======
        image: grafana/mimir:3.0.0
>>>>>>> 3e9aeb43
        imagePullPolicy: IfNotPresent
        name: alertmanager
        ports:
        - containerPort: 8080
          name: http-metrics
        - containerPort: 9095
          name: grpc
        - containerPort: 7946
          name: gossip-ring
        readinessProbe:
          httpGet:
            path: /ready
            port: 8080
          initialDelaySeconds: 15
          timeoutSeconds: 1
        resources:
          limits:
            memory: 15Gi
          requests:
            cpu: "2"
            memory: 10Gi
        volumeMounts:
        - mountPath: /data
          name: alertmanager-data
        - mountPath: /etc/mimir
          name: overrides
      securityContext:
        runAsUser: 0
      terminationGracePeriodSeconds: 900
      volumes:
      - configMap:
          name: overrides
        name: overrides
  updateStrategy:
    type: RollingUpdate
  volumeClaimTemplates:
  - apiVersion: v1
    kind: PersistentVolumeClaim
    metadata:
      name: alertmanager-data
    spec:
      accessModes:
      - ReadWriteOnce
      resources:
        requests:
          storage: 100Gi
---
apiVersion: apps/v1
kind: StatefulSet
metadata:
  labels:
    name: compactor
  name: compactor
  namespace: default
spec:
  podManagementPolicy: Parallel
  replicas: 1
  selector:
    matchLabels:
      name: compactor
  serviceName: compactor
  template:
    metadata:
      labels:
        gossip_ring_member: "true"
        name: compactor
    spec:
      containers:
      - args:
        - -blocks-storage.gcs.bucket-name=blocks-bucket
        - -common.storage.backend=gcs
        - -compactor.block-ranges=2h,12h,24h
        - -compactor.blocks-retention-period=0
        - -compactor.cleanup-interval=15m
        - -compactor.compaction-concurrency=1
        - -compactor.compaction-interval=30m
        - -compactor.compactor-tenant-shard-size=1
        - -compactor.data-dir=/data
        - -compactor.deletion-delay=2h
        - -compactor.first-level-compaction-wait-period=25m
        - -compactor.max-closing-blocks-concurrency=2
        - -compactor.max-opening-blocks-concurrency=4
        - -compactor.ring.heartbeat-period=1m
        - -compactor.ring.heartbeat-timeout=4m
        - -compactor.ring.prefix=
        - -compactor.ring.store=memberlist
        - -compactor.ring.wait-stability-min-duration=1m
        - -compactor.split-and-merge-shards=0
        - -compactor.split-groups=1
        - -compactor.symbols-flushers-concurrency=4
        - -memberlist.bind-port=7946
        - -memberlist.join=dns+gossip-ring.default.svc.cluster.local.:7946
        - -runtime-config.file=/etc/mimir/overrides.yaml
        - -server.grpc.keepalive.min-time-between-pings=10s
        - -server.grpc.keepalive.ping-without-stream-allowed=true
        - -server.http-listen-port=8080
        - -target=compactor
        - -usage-stats.installation-mode=jsonnet
<<<<<<< HEAD
        image: grafana/mimir:2.17.2
=======
        image: grafana/mimir:3.0.0
>>>>>>> 3e9aeb43
        imagePullPolicy: IfNotPresent
        name: compactor
        ports:
        - containerPort: 8080
          name: http-metrics
        - containerPort: 9095
          name: grpc
        - containerPort: 7946
          name: gossip-ring
        readinessProbe:
          httpGet:
            path: /ready
            port: 8080
          initialDelaySeconds: 15
          timeoutSeconds: 1
        resources:
          limits:
            memory: 6Gi
          requests:
            cpu: 1
            memory: 6Gi
        volumeMounts:
        - mountPath: /data
          name: compactor-data
        - mountPath: /etc/mimir
          name: overrides
      securityContext:
        runAsUser: 0
      terminationGracePeriodSeconds: 900
      volumes:
      - configMap:
          name: overrides
        name: overrides
  updateStrategy:
    type: RollingUpdate
  volumeClaimTemplates:
  - apiVersion: v1
    kind: PersistentVolumeClaim
    metadata:
      name: compactor-data
    spec:
      accessModes:
      - ReadWriteOnce
      resources:
        requests:
          storage: 250Gi
      storageClassName: standard
---
apiVersion: apps/v1
kind: StatefulSet
metadata:
  annotations:
    grafana.com/prepare-downscale-http-path: ingester/prepare-shutdown
    grafana.com/prepare-downscale-http-port: "8080"
    rollout-max-unavailable: "50"
  labels:
    grafana.com/min-time-between-zones-downscale: 12h
    grafana.com/prepare-downscale: "true"
    rollout-group: ingester
  name: ingester-zone-a
  namespace: default
spec:
  podManagementPolicy: Parallel
  replicas: 1
  selector:
    matchLabels:
      name: ingester-zone-a
      rollout-group: ingester
  serviceName: ingester-zone-a
  template:
    metadata:
      labels:
        gossip_ring_member: "true"
        name: ingester-zone-a
        rollout-group: ingester
    spec:
      affinity:
        podAntiAffinity:
          requiredDuringSchedulingIgnoredDuringExecution:
          - labelSelector:
              matchExpressions:
              - key: rollout-group
                operator: In
                values:
                - ingester
              - key: name
                operator: NotIn
                values:
                - ingester-zone-a
            topologyKey: kubernetes.io/hostname
      containers:
      - args:
        - -blocks-storage.gcs.bucket-name=blocks-bucket
        - -blocks-storage.tsdb.block-ranges-period=2h
        - -blocks-storage.tsdb.dir=/data/tsdb
        - -blocks-storage.tsdb.head-compaction-interval=15m
        - -blocks-storage.tsdb.ship-interval=1m
        - -blocks-storage.tsdb.wal-replay-concurrency=3
        - -common.storage.backend=gcs
        - -distributor.health-check-ingesters=true
        - -distributor.ingestion-tenant-shard-size=3
        - -ingest-storage.ingestion-partition-tenant-shard-size=1
        - -ingester.max-global-metadata-per-metric=10
        - -ingester.max-global-metadata-per-user=30000
        - -ingester.max-global-series-per-user=150000
        - -ingester.ring.heartbeat-period=2m
        - -ingester.ring.heartbeat-timeout=10m
        - -ingester.ring.instance-availability-zone=zone-a
        - -ingester.ring.num-tokens=512
        - -ingester.ring.prefix=
        - -ingester.ring.replication-factor=3
        - -ingester.ring.store=memberlist
        - -ingester.ring.tokens-file-path=/data/tokens
        - -ingester.ring.unregister-on-shutdown=true
        - -ingester.ring.zone-awareness-enabled=true
        - -memberlist.abort-if-fast-join-fails=true
        - -memberlist.bind-port=7946
        - -memberlist.join=dns+gossip-ring.default.svc.cluster.local.:7946
        - -runtime-config.file=/etc/mimir/overrides.yaml
        - -server.grpc-max-concurrent-streams=500
        - -server.grpc.keepalive.min-time-between-pings=10s
        - -server.grpc.keepalive.ping-without-stream-allowed=true
        - -server.http-listen-port=8080
        - -target=ingester
        - -usage-stats.installation-mode=jsonnet
        env:
        - name: A
          value: ingester-a-only
        - name: GOGC
          value: "off"
        - name: GOMAXPROCS
          value: "9"
        - name: GOMEMLIMIT
          value: 1Gi
        - name: Z
          value: "123"
<<<<<<< HEAD
        image: grafana/mimir:2.17.2
=======
        image: grafana/mimir:3.0.0
>>>>>>> 3e9aeb43
        imagePullPolicy: IfNotPresent
        name: ingester
        ports:
        - containerPort: 8080
          name: http-metrics
        - containerPort: 9095
          name: grpc
        - containerPort: 7946
          name: gossip-ring
        readinessProbe:
          httpGet:
            path: /ready
            port: 8080
          initialDelaySeconds: 15
          timeoutSeconds: 1
        resources:
          limits:
            memory: 25Gi
          requests:
            cpu: "4"
            memory: 15Gi
        volumeMounts:
        - mountPath: /data
          name: ingester-data
        - mountPath: /etc/mimir
          name: overrides
      securityContext:
        runAsUser: 0
      terminationGracePeriodSeconds: 1200
      volumes:
      - configMap:
          name: overrides
        name: overrides
  updateStrategy:
    type: OnDelete
  volumeClaimTemplates:
  - apiVersion: v1
    kind: PersistentVolumeClaim
    metadata:
      name: ingester-data
    spec:
      accessModes:
      - ReadWriteOnce
      resources:
        requests:
          storage: 100Gi
      storageClassName: fast
---
apiVersion: apps/v1
kind: StatefulSet
metadata:
  annotations:
    grafana.com/prepare-downscale-http-path: ingester/prepare-shutdown
    grafana.com/prepare-downscale-http-port: "8080"
    rollout-max-unavailable: "50"
  labels:
    grafana.com/prepare-downscale: "true"
    rollout-group: ingester
  name: ingester-zone-a-partition
  namespace: default
spec:
  persistentVolumeClaimRetentionPolicy:
    whenDeleted: Retain
    whenScaled: Retain
  podManagementPolicy: Parallel
  replicas: 1
  selector:
    matchLabels:
      name: ingester-zone-a-partition
      rollout-group: ingester
  serviceName: ingester-zone-a-partition
  template:
    metadata:
      labels:
        gossip_ring_member: "true"
        name: ingester-zone-a-partition
        rollout-group: ingester
    spec:
      affinity:
        podAntiAffinity:
          requiredDuringSchedulingIgnoredDuringExecution:
          - labelSelector:
              matchExpressions:
              - key: rollout-group
                operator: In
                values:
                - ingester
              - key: name
                operator: NotIn
                values:
                - ingester-zone-a-partition
            topologyKey: kubernetes.io/hostname
      containers:
      - args:
        - -blocks-storage.gcs.bucket-name=blocks-bucket
        - -blocks-storage.tsdb.block-ranges-period=2h
        - -blocks-storage.tsdb.dir=/data/tsdb
        - -blocks-storage.tsdb.head-compaction-interval=15m
        - -blocks-storage.tsdb.ship-interval=1m
        - -blocks-storage.tsdb.wal-replay-concurrency=3
        - -common.storage.backend=gcs
        - -distributor.health-check-ingesters=true
        - -distributor.ingestion-tenant-shard-size=3
        - -ingest-storage.enabled=true
        - -ingest-storage.ingestion-partition-tenant-shard-size=1
        - -ingest-storage.kafka.address=kafka.default.svc.cluster.local.:9092
        - -ingest-storage.kafka.auto-create-topic-default-partitions=1000
        - -ingest-storage.kafka.consumer-group=ingester-zone-a-<partition>
        - -ingest-storage.kafka.consumer-group-offset-commit-interval=5s
        - -ingest-storage.kafka.last-produced-offset-poll-interval=500ms
        - -ingest-storage.kafka.topic=ingest
        - -ingester.max-global-metadata-per-metric=10
        - -ingester.max-global-metadata-per-user=30000
        - -ingester.max-global-series-per-user=150000
        - -ingester.partition-ring.prefix=
        - -ingester.push-grpc-method-enabled=false
        - -ingester.ring.heartbeat-period=2m
        - -ingester.ring.heartbeat-timeout=10m
        - -ingester.ring.instance-availability-zone=zone-a
        - -ingester.ring.num-tokens=512
        - -ingester.ring.prefix=partition-ingesters/
        - -ingester.ring.replication-factor=3
        - -ingester.ring.store=memberlist
        - -ingester.ring.tokens-file-path=/data/tokens
        - -ingester.ring.unregister-on-shutdown=true
        - -ingester.ring.zone-awareness-enabled=true
        - -memberlist.abort-if-fast-join-fails=true
        - -memberlist.bind-port=7946
        - -memberlist.join=dns+gossip-ring.default.svc.cluster.local.:7946
        - -runtime-config.file=/etc/mimir/overrides.yaml
        - -server.grpc-max-concurrent-streams=500
        - -server.grpc.keepalive.min-time-between-pings=10s
        - -server.grpc.keepalive.ping-without-stream-allowed=true
        - -server.http-listen-port=8080
        - -target=ingester
        - -usage-stats.installation-mode=jsonnet
        env:
        - name: A
          value: ingester-a-only
        - name: GOGC
          value: "off"
        - name: GOMAXPROCS
          value: "9"
        - name: GOMEMLIMIT
          value: 1Gi
        - name: Z
          value: "123"
<<<<<<< HEAD
        image: grafana/mimir:2.17.2
=======
        image: grafana/mimir:3.0.0
>>>>>>> 3e9aeb43
        imagePullPolicy: IfNotPresent
        name: ingester
        ports:
        - containerPort: 8080
          name: http-metrics
        - containerPort: 9095
          name: grpc
        - containerPort: 7946
          name: gossip-ring
        readinessProbe:
          httpGet:
            path: /ready
            port: 8080
          initialDelaySeconds: 15
          timeoutSeconds: 1
        resources:
          limits:
            memory: 25Gi
          requests:
            cpu: "4"
            memory: 15Gi
        volumeMounts:
        - mountPath: /data
          name: ingester-data
        - mountPath: /etc/mimir
          name: overrides
      securityContext:
        runAsUser: 0
      terminationGracePeriodSeconds: 1200
      volumes:
      - configMap:
          name: overrides
        name: overrides
  updateStrategy:
    type: OnDelete
  volumeClaimTemplates:
  - apiVersion: v1
    kind: PersistentVolumeClaim
    metadata:
      name: ingester-data
    spec:
      accessModes:
      - ReadWriteOnce
      resources:
        requests:
          storage: 100Gi
      storageClassName: fast
---
apiVersion: apps/v1
kind: StatefulSet
metadata:
  annotations:
    grafana.com/prepare-downscale-http-path: ingester/prepare-shutdown
    grafana.com/prepare-downscale-http-port: "8080"
    grafana.com/rollout-downscale-leader: ingester-zone-a
    rollout-max-unavailable: "50"
  labels:
    grafana.com/min-time-between-zones-downscale: 12h
    grafana.com/prepare-downscale: "true"
    rollout-group: ingester
  name: ingester-zone-b
  namespace: default
spec:
  podManagementPolicy: Parallel
  selector:
    matchLabels:
      name: ingester-zone-b
      rollout-group: ingester
  serviceName: ingester-zone-b
  template:
    metadata:
      labels:
        gossip_ring_member: "true"
        name: ingester-zone-b
        rollout-group: ingester
    spec:
      affinity:
        podAntiAffinity:
          requiredDuringSchedulingIgnoredDuringExecution:
          - labelSelector:
              matchExpressions:
              - key: rollout-group
                operator: In
                values:
                - ingester
              - key: name
                operator: NotIn
                values:
                - ingester-zone-b
            topologyKey: kubernetes.io/hostname
      containers:
      - args:
        - -blocks-storage.gcs.bucket-name=blocks-bucket
        - -blocks-storage.tsdb.block-ranges-period=2h
        - -blocks-storage.tsdb.dir=/data/tsdb
        - -blocks-storage.tsdb.head-compaction-interval=15m
        - -blocks-storage.tsdb.ship-interval=1m
        - -blocks-storage.tsdb.wal-replay-concurrency=3
        - -common.storage.backend=gcs
        - -distributor.health-check-ingesters=true
        - -distributor.ingestion-tenant-shard-size=3
        - -ingest-storage.ingestion-partition-tenant-shard-size=1
        - -ingester.max-global-metadata-per-metric=10
        - -ingester.max-global-metadata-per-user=30000
        - -ingester.max-global-series-per-user=150000
        - -ingester.ring.heartbeat-period=2m
        - -ingester.ring.heartbeat-timeout=10m
        - -ingester.ring.instance-availability-zone=zone-b
        - -ingester.ring.num-tokens=512
        - -ingester.ring.prefix=
        - -ingester.ring.replication-factor=3
        - -ingester.ring.store=memberlist
        - -ingester.ring.tokens-file-path=/data/tokens
        - -ingester.ring.unregister-on-shutdown=true
        - -ingester.ring.zone-awareness-enabled=true
        - -memberlist.abort-if-fast-join-fails=true
        - -memberlist.bind-port=7946
        - -memberlist.join=dns+gossip-ring.default.svc.cluster.local.:7946
        - -runtime-config.file=/etc/mimir/overrides.yaml
        - -server.grpc-max-concurrent-streams=500
        - -server.grpc.keepalive.min-time-between-pings=10s
        - -server.grpc.keepalive.ping-without-stream-allowed=true
        - -server.http-listen-port=8080
        - -target=ingester
        - -usage-stats.installation-mode=jsonnet
        env:
        - name: A
          value: all-ingesters
        - name: GOMAXPROCS
          value: "9"
<<<<<<< HEAD
        image: grafana/mimir:2.17.2
=======
        image: grafana/mimir:3.0.0
>>>>>>> 3e9aeb43
        imagePullPolicy: IfNotPresent
        name: ingester
        ports:
        - containerPort: 8080
          name: http-metrics
        - containerPort: 9095
          name: grpc
        - containerPort: 7946
          name: gossip-ring
        readinessProbe:
          httpGet:
            path: /ready
            port: 8080
          initialDelaySeconds: 15
          timeoutSeconds: 1
        resources:
          limits:
            memory: 25Gi
          requests:
            cpu: "4"
            memory: 15Gi
        volumeMounts:
        - mountPath: /data
          name: ingester-data
        - mountPath: /etc/mimir
          name: overrides
      securityContext:
        runAsUser: 0
      terminationGracePeriodSeconds: 1200
      volumes:
      - configMap:
          name: overrides
        name: overrides
  updateStrategy:
    type: OnDelete
  volumeClaimTemplates:
  - apiVersion: v1
    kind: PersistentVolumeClaim
    metadata:
      name: ingester-data
    spec:
      accessModes:
      - ReadWriteOnce
      resources:
        requests:
          storage: 100Gi
      storageClassName: fast
---
apiVersion: apps/v1
kind: StatefulSet
metadata:
  annotations:
    grafana.com/prepare-downscale-http-path: ingester/prepare-shutdown
    grafana.com/prepare-downscale-http-port: "8080"
    rollout-max-unavailable: "50"
  labels:
    grafana.com/prepare-downscale: "true"
    rollout-group: ingester
  name: ingester-zone-b-partition
  namespace: default
spec:
  persistentVolumeClaimRetentionPolicy:
    whenDeleted: Retain
    whenScaled: Retain
  podManagementPolicy: Parallel
  replicas: 1
  selector:
    matchLabels:
      name: ingester-zone-b-partition
      rollout-group: ingester
  serviceName: ingester-zone-b-partition
  template:
    metadata:
      labels:
        gossip_ring_member: "true"
        name: ingester-zone-b-partition
        rollout-group: ingester
    spec:
      affinity:
        podAntiAffinity:
          requiredDuringSchedulingIgnoredDuringExecution:
          - labelSelector:
              matchExpressions:
              - key: rollout-group
                operator: In
                values:
                - ingester
              - key: name
                operator: NotIn
                values:
                - ingester-zone-b-partition
            topologyKey: kubernetes.io/hostname
      containers:
      - args:
        - -blocks-storage.gcs.bucket-name=blocks-bucket
        - -blocks-storage.tsdb.block-ranges-period=2h
        - -blocks-storage.tsdb.dir=/data/tsdb
        - -blocks-storage.tsdb.head-compaction-interval=15m
        - -blocks-storage.tsdb.ship-interval=1m
        - -blocks-storage.tsdb.wal-replay-concurrency=3
        - -common.storage.backend=gcs
        - -distributor.health-check-ingesters=true
        - -distributor.ingestion-tenant-shard-size=3
        - -ingest-storage.enabled=true
        - -ingest-storage.ingestion-partition-tenant-shard-size=1
        - -ingest-storage.kafka.address=kafka.default.svc.cluster.local.:9092
        - -ingest-storage.kafka.auto-create-topic-default-partitions=1000
        - -ingest-storage.kafka.consumer-group=ingester-zone-b-<partition>
        - -ingest-storage.kafka.consumer-group-offset-commit-interval=5s
        - -ingest-storage.kafka.last-produced-offset-poll-interval=500ms
        - -ingest-storage.kafka.topic=ingest
        - -ingester.max-global-metadata-per-metric=10
        - -ingester.max-global-metadata-per-user=30000
        - -ingester.max-global-series-per-user=150000
        - -ingester.partition-ring.prefix=
        - -ingester.push-grpc-method-enabled=false
        - -ingester.ring.heartbeat-period=2m
        - -ingester.ring.heartbeat-timeout=10m
        - -ingester.ring.instance-availability-zone=zone-b
        - -ingester.ring.num-tokens=512
        - -ingester.ring.prefix=partition-ingesters/
        - -ingester.ring.replication-factor=3
        - -ingester.ring.store=memberlist
        - -ingester.ring.tokens-file-path=/data/tokens
        - -ingester.ring.unregister-on-shutdown=true
        - -ingester.ring.zone-awareness-enabled=true
        - -memberlist.abort-if-fast-join-fails=true
        - -memberlist.bind-port=7946
        - -memberlist.join=dns+gossip-ring.default.svc.cluster.local.:7946
        - -runtime-config.file=/etc/mimir/overrides.yaml
        - -server.grpc-max-concurrent-streams=500
        - -server.grpc.keepalive.min-time-between-pings=10s
        - -server.grpc.keepalive.ping-without-stream-allowed=true
        - -server.http-listen-port=8080
        - -target=ingester
        - -usage-stats.installation-mode=jsonnet
        env:
        - name: A
          value: all-ingesters
        - name: GOMAXPROCS
          value: "9"
<<<<<<< HEAD
        image: grafana/mimir:2.17.2
=======
        image: grafana/mimir:3.0.0
>>>>>>> 3e9aeb43
        imagePullPolicy: IfNotPresent
        name: ingester
        ports:
        - containerPort: 8080
          name: http-metrics
        - containerPort: 9095
          name: grpc
        - containerPort: 7946
          name: gossip-ring
        readinessProbe:
          httpGet:
            path: /ready
            port: 8080
          initialDelaySeconds: 15
          timeoutSeconds: 1
        resources:
          limits:
            memory: 25Gi
          requests:
            cpu: "4"
            memory: 15Gi
        volumeMounts:
        - mountPath: /data
          name: ingester-data
        - mountPath: /etc/mimir
          name: overrides
      securityContext:
        runAsUser: 0
      terminationGracePeriodSeconds: 1200
      volumes:
      - configMap:
          name: overrides
        name: overrides
  updateStrategy:
    type: OnDelete
  volumeClaimTemplates:
  - apiVersion: v1
    kind: PersistentVolumeClaim
    metadata:
      name: ingester-data
    spec:
      accessModes:
      - ReadWriteOnce
      resources:
        requests:
          storage: 100Gi
      storageClassName: fast
---
apiVersion: apps/v1
kind: StatefulSet
metadata:
  annotations:
    grafana.com/prepare-downscale-http-path: ingester/prepare-shutdown
    grafana.com/prepare-downscale-http-port: "8080"
    grafana.com/rollout-downscale-leader: ingester-zone-b
    rollout-max-unavailable: "50"
  labels:
    grafana.com/min-time-between-zones-downscale: 12h
    grafana.com/prepare-downscale: "true"
    rollout-group: ingester
  name: ingester-zone-c
  namespace: default
spec:
  podManagementPolicy: Parallel
  selector:
    matchLabels:
      name: ingester-zone-c
      rollout-group: ingester
  serviceName: ingester-zone-c
  template:
    metadata:
      labels:
        gossip_ring_member: "true"
        name: ingester-zone-c
        rollout-group: ingester
    spec:
      affinity:
        podAntiAffinity:
          requiredDuringSchedulingIgnoredDuringExecution:
          - labelSelector:
              matchExpressions:
              - key: rollout-group
                operator: In
                values:
                - ingester
              - key: name
                operator: NotIn
                values:
                - ingester-zone-c
            topologyKey: kubernetes.io/hostname
      containers:
      - args:
        - -blocks-storage.gcs.bucket-name=blocks-bucket
        - -blocks-storage.tsdb.block-ranges-period=2h
        - -blocks-storage.tsdb.dir=/data/tsdb
        - -blocks-storage.tsdb.head-compaction-interval=15m
        - -blocks-storage.tsdb.ship-interval=1m
        - -blocks-storage.tsdb.wal-replay-concurrency=3
        - -common.storage.backend=gcs
        - -distributor.health-check-ingesters=true
        - -distributor.ingestion-tenant-shard-size=3
        - -ingest-storage.ingestion-partition-tenant-shard-size=1
        - -ingester.max-global-metadata-per-metric=10
        - -ingester.max-global-metadata-per-user=30000
        - -ingester.max-global-series-per-user=150000
        - -ingester.ring.heartbeat-period=2m
        - -ingester.ring.heartbeat-timeout=10m
        - -ingester.ring.instance-availability-zone=zone-c
        - -ingester.ring.num-tokens=512
        - -ingester.ring.prefix=
        - -ingester.ring.replication-factor=3
        - -ingester.ring.store=memberlist
        - -ingester.ring.tokens-file-path=/data/tokens
        - -ingester.ring.unregister-on-shutdown=true
        - -ingester.ring.zone-awareness-enabled=true
        - -memberlist.abort-if-fast-join-fails=true
        - -memberlist.bind-port=7946
        - -memberlist.join=dns+gossip-ring.default.svc.cluster.local.:7946
        - -runtime-config.file=/etc/mimir/overrides.yaml
        - -server.grpc-max-concurrent-streams=500
        - -server.grpc.keepalive.min-time-between-pings=10s
        - -server.grpc.keepalive.ping-without-stream-allowed=true
        - -server.http-listen-port=8080
        - -target=ingester
        - -usage-stats.installation-mode=jsonnet
        env:
        - name: A
          value: all-ingesters
        - name: GOMAXPROCS
          value: "9"
<<<<<<< HEAD
        image: grafana/mimir:2.17.2
=======
        image: grafana/mimir:3.0.0
>>>>>>> 3e9aeb43
        imagePullPolicy: IfNotPresent
        name: ingester
        ports:
        - containerPort: 8080
          name: http-metrics
        - containerPort: 9095
          name: grpc
        - containerPort: 7946
          name: gossip-ring
        readinessProbe:
          httpGet:
            path: /ready
            port: 8080
          initialDelaySeconds: 15
          timeoutSeconds: 1
        resources:
          limits:
            memory: 25Gi
          requests:
            cpu: "4"
            memory: 15Gi
        volumeMounts:
        - mountPath: /data
          name: ingester-data
        - mountPath: /etc/mimir
          name: overrides
      securityContext:
        runAsUser: 0
      terminationGracePeriodSeconds: 1200
      volumes:
      - configMap:
          name: overrides
        name: overrides
  updateStrategy:
    type: OnDelete
  volumeClaimTemplates:
  - apiVersion: v1
    kind: PersistentVolumeClaim
    metadata:
      name: ingester-data
    spec:
      accessModes:
      - ReadWriteOnce
      resources:
        requests:
          storage: 100Gi
      storageClassName: fast
---
apiVersion: apps/v1
kind: StatefulSet
metadata:
  annotations:
    grafana.com/prepare-downscale-http-path: ingester/prepare-shutdown
    grafana.com/prepare-downscale-http-port: "8080"
    rollout-max-unavailable: "50"
  labels:
    grafana.com/prepare-downscale: "true"
    rollout-group: ingester
  name: ingester-zone-c-partition
  namespace: default
spec:
  persistentVolumeClaimRetentionPolicy:
    whenDeleted: Retain
    whenScaled: Retain
  podManagementPolicy: Parallel
  replicas: 1
  selector:
    matchLabels:
      name: ingester-zone-c-partition
      rollout-group: ingester
  serviceName: ingester-zone-c-partition
  template:
    metadata:
      labels:
        gossip_ring_member: "true"
        name: ingester-zone-c-partition
        rollout-group: ingester
    spec:
      affinity:
        podAntiAffinity:
          requiredDuringSchedulingIgnoredDuringExecution:
          - labelSelector:
              matchExpressions:
              - key: rollout-group
                operator: In
                values:
                - ingester
              - key: name
                operator: NotIn
                values:
                - ingester-zone-c-partition
            topologyKey: kubernetes.io/hostname
      containers:
      - args:
        - -blocks-storage.gcs.bucket-name=blocks-bucket
        - -blocks-storage.tsdb.block-ranges-period=2h
        - -blocks-storage.tsdb.dir=/data/tsdb
        - -blocks-storage.tsdb.head-compaction-interval=15m
        - -blocks-storage.tsdb.ship-interval=1m
        - -blocks-storage.tsdb.wal-replay-concurrency=3
        - -common.storage.backend=gcs
        - -distributor.health-check-ingesters=true
        - -distributor.ingestion-tenant-shard-size=3
        - -ingest-storage.enabled=true
        - -ingest-storage.ingestion-partition-tenant-shard-size=1
        - -ingest-storage.kafka.address=kafka.default.svc.cluster.local.:9092
        - -ingest-storage.kafka.auto-create-topic-default-partitions=1000
        - -ingest-storage.kafka.consumer-group=ingester-zone-c-<partition>
        - -ingest-storage.kafka.consumer-group-offset-commit-interval=5s
        - -ingest-storage.kafka.last-produced-offset-poll-interval=500ms
        - -ingest-storage.kafka.topic=ingest
        - -ingester.max-global-metadata-per-metric=10
        - -ingester.max-global-metadata-per-user=30000
        - -ingester.max-global-series-per-user=150000
        - -ingester.partition-ring.prefix=
        - -ingester.push-grpc-method-enabled=false
        - -ingester.ring.heartbeat-period=2m
        - -ingester.ring.heartbeat-timeout=10m
        - -ingester.ring.instance-availability-zone=zone-c
        - -ingester.ring.num-tokens=512
        - -ingester.ring.prefix=partition-ingesters/
        - -ingester.ring.replication-factor=3
        - -ingester.ring.store=memberlist
        - -ingester.ring.tokens-file-path=/data/tokens
        - -ingester.ring.unregister-on-shutdown=true
        - -ingester.ring.zone-awareness-enabled=true
        - -memberlist.abort-if-fast-join-fails=true
        - -memberlist.bind-port=7946
        - -memberlist.join=dns+gossip-ring.default.svc.cluster.local.:7946
        - -runtime-config.file=/etc/mimir/overrides.yaml
        - -server.grpc-max-concurrent-streams=500
        - -server.grpc.keepalive.min-time-between-pings=10s
        - -server.grpc.keepalive.ping-without-stream-allowed=true
        - -server.http-listen-port=8080
        - -target=ingester
        - -usage-stats.installation-mode=jsonnet
        env:
        - name: A
          value: all-ingesters
        - name: GOMAXPROCS
          value: "9"
<<<<<<< HEAD
        image: grafana/mimir:2.17.2
=======
        image: grafana/mimir:3.0.0
>>>>>>> 3e9aeb43
        imagePullPolicy: IfNotPresent
        name: ingester
        ports:
        - containerPort: 8080
          name: http-metrics
        - containerPort: 9095
          name: grpc
        - containerPort: 7946
          name: gossip-ring
        readinessProbe:
          httpGet:
            path: /ready
            port: 8080
          initialDelaySeconds: 15
          timeoutSeconds: 1
        resources:
          limits:
            memory: 25Gi
          requests:
            cpu: "4"
            memory: 15Gi
        volumeMounts:
        - mountPath: /data
          name: ingester-data
        - mountPath: /etc/mimir
          name: overrides
      securityContext:
        runAsUser: 0
      terminationGracePeriodSeconds: 1200
      volumes:
      - configMap:
          name: overrides
        name: overrides
  updateStrategy:
    type: OnDelete
  volumeClaimTemplates:
  - apiVersion: v1
    kind: PersistentVolumeClaim
    metadata:
      name: ingester-data
    spec:
      accessModes:
      - ReadWriteOnce
      resources:
        requests:
          storage: 100Gi
      storageClassName: fast
---
apiVersion: apps/v1
kind: StatefulSet
metadata:
  name: memcached
  namespace: default
spec:
  minReadySeconds: 60
  replicas: 3
  selector:
    matchLabels:
      name: memcached
  serviceName: memcached
  template:
    metadata:
      labels:
        name: memcached
    spec:
      affinity:
        podAntiAffinity:
          requiredDuringSchedulingIgnoredDuringExecution:
          - labelSelector:
              matchLabels:
                name: memcached
            topologyKey: kubernetes.io/hostname
      containers:
      - args:
        - -m 6144
        - -I 1m
        - -c 16384
        - -v
        image: memcached:1.6.34-alpine
        imagePullPolicy: IfNotPresent
        name: memcached
        ports:
        - containerPort: 11211
          name: client
        resources:
          limits:
            memory: 9Gi
          requests:
            cpu: 500m
            memory: 6552Mi
      - args:
        - --memcached.address=localhost:11211
        - --web.listen-address=0.0.0.0:9150
        image: prom/memcached-exporter:v0.15.3
        imagePullPolicy: IfNotPresent
        name: exporter
        ports:
        - containerPort: 9150
          name: http-metrics
        resources:
          limits:
            memory: 250Mi
          requests:
            cpu: "0.05"
            memory: 50Mi
  updateStrategy:
    type: RollingUpdate
---
apiVersion: apps/v1
kind: StatefulSet
metadata:
  name: memcached-frontend
  namespace: default
spec:
  minReadySeconds: 60
  replicas: 3
  selector:
    matchLabels:
      name: memcached-frontend
  serviceName: memcached-frontend
  template:
    metadata:
      labels:
        name: memcached-frontend
    spec:
      affinity:
        podAntiAffinity:
          requiredDuringSchedulingIgnoredDuringExecution:
          - labelSelector:
              matchLabels:
                name: memcached-frontend
            topologyKey: kubernetes.io/hostname
      containers:
      - args:
        - -m 1024
        - -I 5m
        - -c 16384
        - -v
        image: memcached:1.6.34-alpine
        imagePullPolicy: IfNotPresent
        name: memcached
        ports:
        - containerPort: 11211
          name: client
        resources:
          limits:
            memory: 1536Mi
          requests:
            cpu: 500m
            memory: 1176Mi
      - args:
        - --memcached.address=localhost:11211
        - --web.listen-address=0.0.0.0:9150
        image: prom/memcached-exporter:v0.15.3
        imagePullPolicy: IfNotPresent
        name: exporter
        ports:
        - containerPort: 9150
          name: http-metrics
        resources:
          limits:
            memory: 250Mi
          requests:
            cpu: "0.05"
            memory: 50Mi
  updateStrategy:
    type: RollingUpdate
---
apiVersion: apps/v1
kind: StatefulSet
metadata:
  name: memcached-index-queries
  namespace: default
spec:
  minReadySeconds: 60
  replicas: 3
  selector:
    matchLabels:
      name: memcached-index-queries
  serviceName: memcached-index-queries
  template:
    metadata:
      labels:
        name: memcached-index-queries
    spec:
      affinity:
        podAntiAffinity:
          requiredDuringSchedulingIgnoredDuringExecution:
          - labelSelector:
              matchLabels:
                name: memcached-index-queries
            topologyKey: kubernetes.io/hostname
      containers:
      - args:
        - -m 1024
        - -I 5m
        - -c 16384
        - -v
        image: memcached:1.6.34-alpine
        imagePullPolicy: IfNotPresent
        name: memcached
        ports:
        - containerPort: 11211
          name: client
        resources:
          limits:
            memory: 1536Mi
          requests:
            cpu: 500m
            memory: 1176Mi
      - args:
        - --memcached.address=localhost:11211
        - --web.listen-address=0.0.0.0:9150
        image: prom/memcached-exporter:v0.15.3
        imagePullPolicy: IfNotPresent
        name: exporter
        ports:
        - containerPort: 9150
          name: http-metrics
        resources:
          limits:
            memory: 250Mi
          requests:
            cpu: "0.05"
            memory: 50Mi
  updateStrategy:
    type: RollingUpdate
---
apiVersion: apps/v1
kind: StatefulSet
metadata:
  name: memcached-metadata
  namespace: default
spec:
  minReadySeconds: 60
  replicas: 3
  selector:
    matchLabels:
      name: memcached-metadata
  serviceName: memcached-metadata
  template:
    metadata:
      labels:
        name: memcached-metadata
    spec:
      affinity:
        podAntiAffinity:
          requiredDuringSchedulingIgnoredDuringExecution:
          - labelSelector:
              matchLabels:
                name: memcached-metadata
            topologyKey: kubernetes.io/hostname
      containers:
      - args:
        - -m 512
        - -I 1m
        - -c 16384
        - -v
        image: memcached:1.6.34-alpine
        imagePullPolicy: IfNotPresent
        name: memcached
        ports:
        - containerPort: 11211
          name: client
        resources:
          limits:
            memory: 768Mi
          requests:
            cpu: 500m
            memory: 638Mi
      - args:
        - --memcached.address=localhost:11211
        - --web.listen-address=0.0.0.0:9150
        image: prom/memcached-exporter:v0.15.3
        imagePullPolicy: IfNotPresent
        name: exporter
        ports:
        - containerPort: 9150
          name: http-metrics
        resources:
          limits:
            memory: 250Mi
          requests:
            cpu: "0.05"
            memory: 50Mi
  updateStrategy:
    type: RollingUpdate
---
apiVersion: apps/v1
kind: StatefulSet
metadata:
  annotations:
    rollout-max-unavailable: "50"
  labels:
    rollout-group: store-gateway
  name: store-gateway-zone-a
  namespace: default
spec:
  podManagementPolicy: Parallel
  replicas: 1
  selector:
    matchLabels:
      name: store-gateway-zone-a
      rollout-group: store-gateway
  serviceName: store-gateway-zone-a
  template:
    metadata:
      labels:
        gossip_ring_member: "true"
        name: store-gateway-zone-a
        rollout-group: store-gateway
    spec:
      affinity:
        podAntiAffinity:
          requiredDuringSchedulingIgnoredDuringExecution:
          - labelSelector:
              matchExpressions:
              - key: rollout-group
                operator: In
                values:
                - store-gateway
              - key: name
                operator: NotIn
                values:
                - store-gateway-zone-a
            topologyKey: kubernetes.io/hostname
      containers:
      - args:
        - -blocks-storage.bucket-store.chunks-cache.backend=memcached
        - -blocks-storage.bucket-store.chunks-cache.memcached.addresses=dnssrvnoa+memcached.default.svc.cluster.local.:11211
        - -blocks-storage.bucket-store.chunks-cache.memcached.max-async-concurrency=50
        - -blocks-storage.bucket-store.chunks-cache.memcached.max-get-multi-concurrency=100
        - -blocks-storage.bucket-store.chunks-cache.memcached.max-idle-connections=150
        - -blocks-storage.bucket-store.chunks-cache.memcached.max-item-size=1048576
        - -blocks-storage.bucket-store.chunks-cache.memcached.timeout=750ms
        - -blocks-storage.bucket-store.index-cache.backend=memcached
        - -blocks-storage.bucket-store.index-cache.memcached.addresses=dnssrvnoa+memcached-index-queries.default.svc.cluster.local.:11211
        - -blocks-storage.bucket-store.index-cache.memcached.max-async-concurrency=50
        - -blocks-storage.bucket-store.index-cache.memcached.max-get-multi-concurrency=100
        - -blocks-storage.bucket-store.index-cache.memcached.max-idle-connections=150
        - -blocks-storage.bucket-store.index-cache.memcached.max-item-size=5242880
        - -blocks-storage.bucket-store.index-cache.memcached.timeout=750ms
        - -blocks-storage.bucket-store.metadata-cache.backend=memcached
        - -blocks-storage.bucket-store.metadata-cache.memcached.addresses=dnssrvnoa+memcached-metadata.default.svc.cluster.local.:11211
        - -blocks-storage.bucket-store.metadata-cache.memcached.max-async-concurrency=50
        - -blocks-storage.bucket-store.metadata-cache.memcached.max-get-multi-concurrency=100
        - -blocks-storage.bucket-store.metadata-cache.memcached.max-idle-connections=150
        - -blocks-storage.bucket-store.metadata-cache.memcached.max-item-size=1048576
        - -blocks-storage.bucket-store.sync-dir=/data/tsdb
        - -blocks-storage.bucket-store.sync-interval=15m
        - -blocks-storage.gcs.bucket-name=blocks-bucket
        - -common.storage.backend=gcs
        - -memberlist.bind-port=7946
        - -memberlist.join=dns+gossip-ring.default.svc.cluster.local.:7946
        - -runtime-config.file=/etc/mimir/overrides.yaml
        - -server.grpc-max-send-msg-size-bytes=209715200
        - -server.grpc.keepalive.min-time-between-pings=10s
        - -server.grpc.keepalive.ping-without-stream-allowed=true
        - -server.http-listen-port=8080
        - -store-gateway.sharding-ring.heartbeat-period=1m
        - -store-gateway.sharding-ring.heartbeat-timeout=10m
        - -store-gateway.sharding-ring.instance-availability-zone=zone-a
        - -store-gateway.sharding-ring.prefix=multi-zone/
        - -store-gateway.sharding-ring.replication-factor=3
        - -store-gateway.sharding-ring.store=memberlist
        - -store-gateway.sharding-ring.tokens-file-path=/data/tokens
        - -store-gateway.sharding-ring.unregister-on-shutdown=false
        - -store-gateway.sharding-ring.wait-stability-min-duration=1m
        - -store-gateway.sharding-ring.zone-awareness-enabled=true
        - -store-gateway.tenant-shard-size=3
        - -target=store-gateway
        - -usage-stats.installation-mode=jsonnet
        env:
        - name: A
          value: all-store-gateways
        - name: GOMAXPROCS
          value: "5"
        - name: GOMEMLIMIT
          value: "12884901888"
<<<<<<< HEAD
        image: grafana/mimir:2.17.2
=======
        image: grafana/mimir:3.0.0
>>>>>>> 3e9aeb43
        imagePullPolicy: IfNotPresent
        name: store-gateway
        ports:
        - containerPort: 8080
          name: http-metrics
        - containerPort: 9095
          name: grpc
        - containerPort: 7946
          name: gossip-ring
        readinessProbe:
          httpGet:
            path: /ready
            port: 8080
          initialDelaySeconds: 15
          timeoutSeconds: 1
        resources:
          limits:
            memory: 18Gi
          requests:
            cpu: "1"
            memory: 12Gi
        volumeMounts:
        - mountPath: /data
          name: store-gateway-data
        - mountPath: /etc/mimir
          name: overrides
      securityContext:
        runAsUser: 0
      terminationGracePeriodSeconds: 120
      volumes:
      - configMap:
          name: overrides
        name: overrides
  updateStrategy:
    type: OnDelete
  volumeClaimTemplates:
  - apiVersion: v1
    kind: PersistentVolumeClaim
    metadata:
      name: store-gateway-data
    spec:
      accessModes:
      - ReadWriteOnce
      resources:
        requests:
          storage: 50Gi
      storageClassName: standard
---
apiVersion: apps/v1
kind: StatefulSet
metadata:
  annotations:
    rollout-max-unavailable: "50"
  labels:
    rollout-group: store-gateway
  name: store-gateway-zone-b
  namespace: default
spec:
  podManagementPolicy: Parallel
  replicas: 1
  selector:
    matchLabels:
      name: store-gateway-zone-b
      rollout-group: store-gateway
  serviceName: store-gateway-zone-b
  template:
    metadata:
      labels:
        gossip_ring_member: "true"
        name: store-gateway-zone-b
        rollout-group: store-gateway
    spec:
      affinity:
        podAntiAffinity:
          requiredDuringSchedulingIgnoredDuringExecution:
          - labelSelector:
              matchExpressions:
              - key: rollout-group
                operator: In
                values:
                - store-gateway
              - key: name
                operator: NotIn
                values:
                - store-gateway-zone-b
            topologyKey: kubernetes.io/hostname
      containers:
      - args:
        - -blocks-storage.bucket-store.chunks-cache.backend=memcached
        - -blocks-storage.bucket-store.chunks-cache.memcached.addresses=dnssrvnoa+memcached.default.svc.cluster.local.:11211
        - -blocks-storage.bucket-store.chunks-cache.memcached.max-async-concurrency=50
        - -blocks-storage.bucket-store.chunks-cache.memcached.max-get-multi-concurrency=100
        - -blocks-storage.bucket-store.chunks-cache.memcached.max-idle-connections=150
        - -blocks-storage.bucket-store.chunks-cache.memcached.max-item-size=1048576
        - -blocks-storage.bucket-store.chunks-cache.memcached.timeout=750ms
        - -blocks-storage.bucket-store.index-cache.backend=memcached
        - -blocks-storage.bucket-store.index-cache.memcached.addresses=dnssrvnoa+memcached-index-queries.default.svc.cluster.local.:11211
        - -blocks-storage.bucket-store.index-cache.memcached.max-async-concurrency=50
        - -blocks-storage.bucket-store.index-cache.memcached.max-get-multi-concurrency=100
        - -blocks-storage.bucket-store.index-cache.memcached.max-idle-connections=150
        - -blocks-storage.bucket-store.index-cache.memcached.max-item-size=5242880
        - -blocks-storage.bucket-store.index-cache.memcached.timeout=750ms
        - -blocks-storage.bucket-store.metadata-cache.backend=memcached
        - -blocks-storage.bucket-store.metadata-cache.memcached.addresses=dnssrvnoa+memcached-metadata.default.svc.cluster.local.:11211
        - -blocks-storage.bucket-store.metadata-cache.memcached.max-async-concurrency=50
        - -blocks-storage.bucket-store.metadata-cache.memcached.max-get-multi-concurrency=100
        - -blocks-storage.bucket-store.metadata-cache.memcached.max-idle-connections=150
        - -blocks-storage.bucket-store.metadata-cache.memcached.max-item-size=1048576
        - -blocks-storage.bucket-store.sync-dir=/data/tsdb
        - -blocks-storage.bucket-store.sync-interval=15m
        - -blocks-storage.gcs.bucket-name=blocks-bucket
        - -common.storage.backend=gcs
        - -memberlist.bind-port=7946
        - -memberlist.join=dns+gossip-ring.default.svc.cluster.local.:7946
        - -runtime-config.file=/etc/mimir/overrides.yaml
        - -server.grpc-max-send-msg-size-bytes=209715200
        - -server.grpc.keepalive.min-time-between-pings=10s
        - -server.grpc.keepalive.ping-without-stream-allowed=true
        - -server.http-listen-port=8080
        - -store-gateway.sharding-ring.heartbeat-period=1m
        - -store-gateway.sharding-ring.heartbeat-timeout=10m
        - -store-gateway.sharding-ring.instance-availability-zone=zone-b
        - -store-gateway.sharding-ring.prefix=multi-zone/
        - -store-gateway.sharding-ring.replication-factor=3
        - -store-gateway.sharding-ring.store=memberlist
        - -store-gateway.sharding-ring.tokens-file-path=/data/tokens
        - -store-gateway.sharding-ring.unregister-on-shutdown=false
        - -store-gateway.sharding-ring.wait-stability-min-duration=1m
        - -store-gateway.sharding-ring.zone-awareness-enabled=true
        - -store-gateway.tenant-shard-size=3
        - -target=store-gateway
        - -usage-stats.installation-mode=jsonnet
        env:
        - name: A
          value: zone-b
        - name: GOGC
          value: "1000"
        - name: GOMAXPROCS
          value: "5"
        - name: GOMEMLIMIT
          value: "12884901888"
<<<<<<< HEAD
        image: grafana/mimir:2.17.2
=======
        image: grafana/mimir:3.0.0
>>>>>>> 3e9aeb43
        imagePullPolicy: IfNotPresent
        name: store-gateway
        ports:
        - containerPort: 8080
          name: http-metrics
        - containerPort: 9095
          name: grpc
        - containerPort: 7946
          name: gossip-ring
        readinessProbe:
          httpGet:
            path: /ready
            port: 8080
          initialDelaySeconds: 15
          timeoutSeconds: 1
        resources:
          limits:
            memory: 18Gi
          requests:
            cpu: "1"
            memory: 12Gi
        volumeMounts:
        - mountPath: /data
          name: store-gateway-data
        - mountPath: /etc/mimir
          name: overrides
      securityContext:
        runAsUser: 0
      terminationGracePeriodSeconds: 120
      volumes:
      - configMap:
          name: overrides
        name: overrides
  updateStrategy:
    type: OnDelete
  volumeClaimTemplates:
  - apiVersion: v1
    kind: PersistentVolumeClaim
    metadata:
      name: store-gateway-data
    spec:
      accessModes:
      - ReadWriteOnce
      resources:
        requests:
          storage: 50Gi
      storageClassName: standard
---
apiVersion: apps/v1
kind: StatefulSet
metadata:
  annotations:
    rollout-max-unavailable: "50"
  labels:
    rollout-group: store-gateway
  name: store-gateway-zone-c
  namespace: default
spec:
  podManagementPolicy: Parallel
  replicas: 1
  selector:
    matchLabels:
      name: store-gateway-zone-c
      rollout-group: store-gateway
  serviceName: store-gateway-zone-c
  template:
    metadata:
      labels:
        gossip_ring_member: "true"
        name: store-gateway-zone-c
        rollout-group: store-gateway
    spec:
      affinity:
        podAntiAffinity:
          requiredDuringSchedulingIgnoredDuringExecution:
          - labelSelector:
              matchExpressions:
              - key: rollout-group
                operator: In
                values:
                - store-gateway
              - key: name
                operator: NotIn
                values:
                - store-gateway-zone-c
            topologyKey: kubernetes.io/hostname
      containers:
      - args:
        - -blocks-storage.bucket-store.chunks-cache.backend=memcached
        - -blocks-storage.bucket-store.chunks-cache.memcached.addresses=dnssrvnoa+memcached.default.svc.cluster.local.:11211
        - -blocks-storage.bucket-store.chunks-cache.memcached.max-async-concurrency=50
        - -blocks-storage.bucket-store.chunks-cache.memcached.max-get-multi-concurrency=100
        - -blocks-storage.bucket-store.chunks-cache.memcached.max-idle-connections=150
        - -blocks-storage.bucket-store.chunks-cache.memcached.max-item-size=1048576
        - -blocks-storage.bucket-store.chunks-cache.memcached.timeout=750ms
        - -blocks-storage.bucket-store.index-cache.backend=memcached
        - -blocks-storage.bucket-store.index-cache.memcached.addresses=dnssrvnoa+memcached-index-queries.default.svc.cluster.local.:11211
        - -blocks-storage.bucket-store.index-cache.memcached.max-async-concurrency=50
        - -blocks-storage.bucket-store.index-cache.memcached.max-get-multi-concurrency=100
        - -blocks-storage.bucket-store.index-cache.memcached.max-idle-connections=150
        - -blocks-storage.bucket-store.index-cache.memcached.max-item-size=5242880
        - -blocks-storage.bucket-store.index-cache.memcached.timeout=750ms
        - -blocks-storage.bucket-store.metadata-cache.backend=memcached
        - -blocks-storage.bucket-store.metadata-cache.memcached.addresses=dnssrvnoa+memcached-metadata.default.svc.cluster.local.:11211
        - -blocks-storage.bucket-store.metadata-cache.memcached.max-async-concurrency=50
        - -blocks-storage.bucket-store.metadata-cache.memcached.max-get-multi-concurrency=100
        - -blocks-storage.bucket-store.metadata-cache.memcached.max-idle-connections=150
        - -blocks-storage.bucket-store.metadata-cache.memcached.max-item-size=1048576
        - -blocks-storage.bucket-store.sync-dir=/data/tsdb
        - -blocks-storage.bucket-store.sync-interval=15m
        - -blocks-storage.gcs.bucket-name=blocks-bucket
        - -common.storage.backend=gcs
        - -memberlist.bind-port=7946
        - -memberlist.join=dns+gossip-ring.default.svc.cluster.local.:7946
        - -runtime-config.file=/etc/mimir/overrides.yaml
        - -server.grpc-max-send-msg-size-bytes=209715200
        - -server.grpc.keepalive.min-time-between-pings=10s
        - -server.grpc.keepalive.ping-without-stream-allowed=true
        - -server.http-listen-port=8080
        - -store-gateway.sharding-ring.heartbeat-period=1m
        - -store-gateway.sharding-ring.heartbeat-timeout=10m
        - -store-gateway.sharding-ring.instance-availability-zone=zone-c
        - -store-gateway.sharding-ring.prefix=multi-zone/
        - -store-gateway.sharding-ring.replication-factor=3
        - -store-gateway.sharding-ring.store=memberlist
        - -store-gateway.sharding-ring.tokens-file-path=/data/tokens
        - -store-gateway.sharding-ring.unregister-on-shutdown=false
        - -store-gateway.sharding-ring.wait-stability-min-duration=1m
        - -store-gateway.sharding-ring.zone-awareness-enabled=true
        - -store-gateway.tenant-shard-size=3
        - -target=store-gateway
        - -usage-stats.installation-mode=jsonnet
        env:
        - name: A
          value: all-store-gateways
        - name: GOMAXPROCS
          value: "5"
        - name: GOMEMLIMIT
          value: "12884901888"
<<<<<<< HEAD
        image: grafana/mimir:2.17.2
=======
        image: grafana/mimir:3.0.0
>>>>>>> 3e9aeb43
        imagePullPolicy: IfNotPresent
        name: store-gateway
        ports:
        - containerPort: 8080
          name: http-metrics
        - containerPort: 9095
          name: grpc
        - containerPort: 7946
          name: gossip-ring
        readinessProbe:
          httpGet:
            path: /ready
            port: 8080
          initialDelaySeconds: 15
          timeoutSeconds: 1
        resources:
          limits:
            memory: 18Gi
          requests:
            cpu: "1"
            memory: 12Gi
        volumeMounts:
        - mountPath: /data
          name: store-gateway-data
        - mountPath: /etc/mimir
          name: overrides
      securityContext:
        runAsUser: 0
      terminationGracePeriodSeconds: 120
      volumes:
      - configMap:
          name: overrides
        name: overrides
  updateStrategy:
    type: OnDelete
  volumeClaimTemplates:
  - apiVersion: v1
    kind: PersistentVolumeClaim
    metadata:
      name: store-gateway-data
    spec:
      accessModes:
      - ReadWriteOnce
      resources:
        requests:
          storage: 50Gi
      storageClassName: standard
---
apiVersion: admissionregistration.k8s.io/v1
kind: MutatingWebhookConfiguration
metadata:
  labels:
    grafana.com/inject-rollout-operator-ca: "true"
    grafana.com/namespace: default
  name: prepare-downscale-default
webhooks:
- admissionReviewVersions:
  - v1
  clientConfig:
    service:
      name: rollout-operator
      namespace: default
      path: /admission/prepare-downscale
      port: 443
  failurePolicy: Fail
  matchPolicy: Equivalent
  name: prepare-downscale-default.grafana.com
  namespaceSelector:
    matchLabels:
      kubernetes.io/metadata.name: default
  rules:
  - apiGroups:
    - apps
    apiVersions:
    - v1
    operations:
    - UPDATE
    resources:
    - statefulsets
    - statefulsets/scale
    scope: Namespaced
  sideEffects: NoneOnDryRun
  timeoutSeconds: 10
---
apiVersion: admissionregistration.k8s.io/v1
kind: ValidatingWebhookConfiguration
metadata:
  labels:
    grafana.com/inject-rollout-operator-ca: "true"
    grafana.com/namespace: default
  name: no-downscale-default
webhooks:
- admissionReviewVersions:
  - v1
  clientConfig:
    service:
      name: rollout-operator
      namespace: default
      path: /admission/no-downscale
      port: 443
  failurePolicy: Fail
  matchPolicy: Equivalent
  name: no-downscale-default.grafana.com
  namespaceSelector:
    matchLabels:
      kubernetes.io/metadata.name: default
  rules:
  - apiGroups:
    - apps
    apiVersions:
    - v1
    operations:
    - UPDATE
    resources:
    - statefulsets
    - statefulsets/scale
    scope: Namespaced
  sideEffects: None
  timeoutSeconds: 10
---
apiVersion: admissionregistration.k8s.io/v1
kind: ValidatingWebhookConfiguration
metadata:
  labels:
    grafana.com/inject-rollout-operator-ca: "true"
    grafana.com/namespace: default
  name: pod-eviction-default
webhooks:
- admissionReviewVersions:
  - v1
  clientConfig:
    service:
      name: rollout-operator
      namespace: default
      path: /admission/pod-eviction
      port: 443
  failurePolicy: Fail
  name: pod-eviction-default.grafana.com
  namespaceSelector:
    matchLabels:
      kubernetes.io/metadata.name: default
  rules:
  - apiGroups:
    - ""
    apiVersions:
    - v1
    operations:
    - CREATE
    resources:
    - pods/eviction
    scope: Namespaced
  sideEffects: None
---
apiVersion: admissionregistration.k8s.io/v1
kind: ValidatingWebhookConfiguration
metadata:
  labels:
    grafana.com/inject-rollout-operator-ca: "true"
    grafana.com/namespace: default
  name: zpdb-validation-default
webhooks:
- admissionReviewVersions:
  - v1
  clientConfig:
    service:
      name: rollout-operator
      namespace: default
      path: /admission/zpdb-validation
      port: 443
  failurePolicy: Fail
  name: zpdb-validation-default.grafana.com
  namespaceSelector:
    matchLabels:
      kubernetes.io/metadata.name: default
  rules:
  - apiGroups:
    - rollout-operator.grafana.com
    apiVersions:
    - v1
    operations:
    - CREATE
    - UPDATE
    resources:
    - zoneawarepoddisruptionbudgets
    scope: Namespaced
  sideEffects: None
---
apiVersion: rollout-operator.grafana.com/v1
kind: ZoneAwarePodDisruptionBudget
metadata:
  labels:
    name: ingester-rollout
  name: ingester-rollout
  namespace: default
spec:
  maxUnavailable: 50
  selector:
    matchLabels:
      rollout-group: ingester
---
apiVersion: rollout-operator.grafana.com/v1
kind: ZoneAwarePodDisruptionBudget
metadata:
  labels:
    name: store-gateway-rollout
  name: store-gateway-rollout
  namespace: default
spec:
  maxUnavailable: 50
  selector:
    matchLabels:
      rollout-group: store-gateway<|MERGE_RESOLUTION|>--- conflicted
+++ resolved
@@ -1034,11 +1034,7 @@
         env:
         - name: GOMAXPROCS
           value: "8"
-<<<<<<< HEAD
-        image: grafana/mimir:2.17.2
-=======
         image: grafana/mimir:3.0.0
->>>>>>> 3e9aeb43
         imagePullPolicy: IfNotPresent
         name: distributor
         ports:
@@ -1139,11 +1135,7 @@
         env:
         - name: GOMAXPROCS
           value: "5"
-<<<<<<< HEAD
-        image: grafana/mimir:2.17.2
-=======
         image: grafana/mimir:3.0.0
->>>>>>> 3e9aeb43
         imagePullPolicy: IfNotPresent
         name: querier
         ports:
@@ -1222,11 +1214,7 @@
         - -shutdown-delay=90s
         - -target=query-frontend
         - -usage-stats.installation-mode=jsonnet
-<<<<<<< HEAD
-        image: grafana/mimir:2.17.2
-=======
         image: grafana/mimir:3.0.0
->>>>>>> 3e9aeb43
         imagePullPolicy: IfNotPresent
         name: query-frontend
         ports:
@@ -1299,11 +1287,7 @@
         - -server.http-listen-port=8080
         - -target=query-scheduler
         - -usage-stats.installation-mode=jsonnet
-<<<<<<< HEAD
-        image: grafana/mimir:2.17.2
-=======
         image: grafana/mimir:3.0.0
->>>>>>> 3e9aeb43
         imagePullPolicy: IfNotPresent
         name: query-scheduler
         ports:
@@ -1451,11 +1435,7 @@
         - -store-gateway.tenant-shard-size=3
         - -target=ruler
         - -usage-stats.installation-mode=jsonnet
-<<<<<<< HEAD
-        image: grafana/mimir:2.17.2
-=======
         image: grafana/mimir:3.0.0
->>>>>>> 3e9aeb43
         imagePullPolicy: IfNotPresent
         name: ruler
         ports:
@@ -1554,11 +1534,7 @@
         - -target=querier
         - -usage-stats.installation-mode=jsonnet
         env: []
-<<<<<<< HEAD
-        image: grafana/mimir:2.17.2
-=======
         image: grafana/mimir:3.0.0
->>>>>>> 3e9aeb43
         imagePullPolicy: IfNotPresent
         name: ruler-querier
         ports:
@@ -1643,11 +1619,7 @@
         - -shutdown-delay=90s
         - -target=query-frontend
         - -usage-stats.installation-mode=jsonnet
-<<<<<<< HEAD
-        image: grafana/mimir:2.17.2
-=======
         image: grafana/mimir:3.0.0
->>>>>>> 3e9aeb43
         imagePullPolicy: IfNotPresent
         name: ruler-query-frontend
         ports:
@@ -1720,11 +1692,7 @@
         - -server.http-listen-port=8080
         - -target=query-scheduler
         - -usage-stats.installation-mode=jsonnet
-<<<<<<< HEAD
-        image: grafana/mimir:2.17.2
-=======
         image: grafana/mimir:3.0.0
->>>>>>> 3e9aeb43
         imagePullPolicy: IfNotPresent
         name: ruler-query-scheduler
         ports:
@@ -1794,11 +1762,7 @@
           valueFrom:
             fieldRef:
               fieldPath: status.podIP
-<<<<<<< HEAD
-        image: grafana/mimir:2.17.2
-=======
         image: grafana/mimir:3.0.0
->>>>>>> 3e9aeb43
         imagePullPolicy: IfNotPresent
         name: alertmanager
         ports:
@@ -1897,11 +1861,7 @@
         - -server.http-listen-port=8080
         - -target=compactor
         - -usage-stats.installation-mode=jsonnet
-<<<<<<< HEAD
-        image: grafana/mimir:2.17.2
-=======
         image: grafana/mimir:3.0.0
->>>>>>> 3e9aeb43
         imagePullPolicy: IfNotPresent
         name: compactor
         ports:
@@ -2038,11 +1998,7 @@
           value: 1Gi
         - name: Z
           value: "123"
-<<<<<<< HEAD
-        image: grafana/mimir:2.17.2
-=======
         image: grafana/mimir:3.0.0
->>>>>>> 3e9aeb43
         imagePullPolicy: IfNotPresent
         name: ingester
         ports:
@@ -2190,11 +2146,7 @@
           value: 1Gi
         - name: Z
           value: "123"
-<<<<<<< HEAD
-        image: grafana/mimir:2.17.2
-=======
         image: grafana/mimir:3.0.0
->>>>>>> 3e9aeb43
         imagePullPolicy: IfNotPresent
         name: ingester
         ports:
@@ -2325,11 +2277,7 @@
           value: all-ingesters
         - name: GOMAXPROCS
           value: "9"
-<<<<<<< HEAD
-        image: grafana/mimir:2.17.2
-=======
         image: grafana/mimir:3.0.0
->>>>>>> 3e9aeb43
         imagePullPolicy: IfNotPresent
         name: ingester
         ports:
@@ -2471,11 +2419,7 @@
           value: all-ingesters
         - name: GOMAXPROCS
           value: "9"
-<<<<<<< HEAD
-        image: grafana/mimir:2.17.2
-=======
         image: grafana/mimir:3.0.0
->>>>>>> 3e9aeb43
         imagePullPolicy: IfNotPresent
         name: ingester
         ports:
@@ -2606,11 +2550,7 @@
           value: all-ingesters
         - name: GOMAXPROCS
           value: "9"
-<<<<<<< HEAD
-        image: grafana/mimir:2.17.2
-=======
         image: grafana/mimir:3.0.0
->>>>>>> 3e9aeb43
         imagePullPolicy: IfNotPresent
         name: ingester
         ports:
@@ -2752,11 +2692,7 @@
           value: all-ingesters
         - name: GOMAXPROCS
           value: "9"
-<<<<<<< HEAD
-        image: grafana/mimir:2.17.2
-=======
         image: grafana/mimir:3.0.0
->>>>>>> 3e9aeb43
         imagePullPolicy: IfNotPresent
         name: ingester
         ports:
@@ -3136,11 +3072,7 @@
           value: "5"
         - name: GOMEMLIMIT
           value: "12884901888"
-<<<<<<< HEAD
-        image: grafana/mimir:2.17.2
-=======
         image: grafana/mimir:3.0.0
->>>>>>> 3e9aeb43
         imagePullPolicy: IfNotPresent
         name: store-gateway
         ports:
@@ -3282,11 +3214,7 @@
           value: "5"
         - name: GOMEMLIMIT
           value: "12884901888"
-<<<<<<< HEAD
-        image: grafana/mimir:2.17.2
-=======
         image: grafana/mimir:3.0.0
->>>>>>> 3e9aeb43
         imagePullPolicy: IfNotPresent
         name: store-gateway
         ports:
@@ -3426,11 +3354,7 @@
           value: "5"
         - name: GOMEMLIMIT
           value: "12884901888"
-<<<<<<< HEAD
-        image: grafana/mimir:2.17.2
-=======
         image: grafana/mimir:3.0.0
->>>>>>> 3e9aeb43
         imagePullPolicy: IfNotPresent
         name: store-gateway
         ports:
