apiVersion: v1
kind: Namespace
metadata:
  name: default
---
apiVersion: policy/v1
kind: PodDisruptionBudget
metadata:
  labels:
    name: alertmanager
  name: alertmanager
  namespace: default
spec:
  maxUnavailable: 1
  selector:
    matchLabels:
      name: alertmanager
---
apiVersion: policy/v1
kind: PodDisruptionBudget
metadata:
  labels:
    name: compactor
  name: compactor
  namespace: default
spec:
  maxUnavailable: 1
  selector:
    matchLabels:
      name: compactor
---
apiVersion: policy/v1
kind: PodDisruptionBudget
metadata:
  labels:
    name: distributor
  name: distributor
  namespace: default
spec:
  maxUnavailable: 1
  selector:
    matchLabels:
      name: distributor
---
apiVersion: policy/v1
kind: PodDisruptionBudget
metadata:
  labels:
    name: ingester
  name: ingester
  namespace: default
spec:
  maxUnavailable: 1
  selector:
    matchLabels:
      name: ingester
---
apiVersion: policy/v1
kind: PodDisruptionBudget
metadata:
  labels:
    name: memcached
  name: memcached
  namespace: default
spec:
  maxUnavailable: 1
  selector:
    matchLabels:
      name: memcached
---
apiVersion: policy/v1
kind: PodDisruptionBudget
metadata:
  labels:
    name: memcached-frontend
  name: memcached-frontend
  namespace: default
spec:
  maxUnavailable: 1
  selector:
    matchLabels:
      name: memcached-frontend
---
apiVersion: policy/v1
kind: PodDisruptionBudget
metadata:
  labels:
    name: memcached-index-queries
  name: memcached-index-queries
  namespace: default
spec:
  maxUnavailable: 1
  selector:
    matchLabels:
      name: memcached-index-queries
---
apiVersion: policy/v1
kind: PodDisruptionBudget
metadata:
  labels:
    name: memcached-metadata
  name: memcached-metadata
  namespace: default
spec:
  maxUnavailable: 1
  selector:
    matchLabels:
      name: memcached-metadata
---
apiVersion: policy/v1
kind: PodDisruptionBudget
metadata:
  labels:
    name: overrides-exporter
  name: overrides-exporter
  namespace: default
spec:
  maxUnavailable: 1
  selector:
    matchLabels:
      name: overrides-exporter
---
apiVersion: policy/v1
kind: PodDisruptionBudget
metadata:
  labels:
    name: querier
  name: querier
  namespace: default
spec:
  maxUnavailable: 1
  selector:
    matchLabels:
      name: querier
---
apiVersion: policy/v1
kind: PodDisruptionBudget
metadata:
  labels:
    name: query-frontend
  name: query-frontend
  namespace: default
spec:
  maxUnavailable: 1
  selector:
    matchLabels:
      name: query-frontend
---
apiVersion: policy/v1
kind: PodDisruptionBudget
metadata:
  labels:
    name: query-scheduler
  name: query-scheduler
  namespace: default
spec:
  maxUnavailable: 1
  selector:
    matchLabels:
      name: query-scheduler
---
apiVersion: policy/v1
kind: PodDisruptionBudget
metadata:
  labels:
    name: ruler
  name: ruler
  namespace: default
spec:
  maxUnavailable: 1
  selector:
    matchLabels:
      name: ruler
---
apiVersion: policy/v1
kind: PodDisruptionBudget
metadata:
  labels:
    name: store-gateway
  name: store-gateway
  namespace: default
spec:
  maxUnavailable: 2
  selector:
    matchLabels:
      name: store-gateway
---
apiVersion: v1
data:
  alertmanager_fallback_config.yaml: |
    receivers:
        - name: default-receiver
    route:
        receiver: default-receiver
kind: ConfigMap
metadata:
  name: alertmanager-fallback-config
  namespace: default
---
apiVersion: v1
data:
  overrides.yaml: |
    overrides: {}
kind: ConfigMap
metadata:
  name: overrides
  namespace: default
---
apiVersion: v1
kind: Service
metadata:
  labels:
    name: alertmanager
  name: alertmanager
  namespace: default
spec:
  clusterIP: None
  ports:
  - name: alertmanager-http-metrics
    port: 8080
    targetPort: 8080
  - name: alertmanager-grpc
    port: 9095
    targetPort: 9095
  - name: alertmanager-gossip-ring
    port: 7946
    targetPort: 7946
  selector:
    name: alertmanager
---
apiVersion: v1
kind: Service
metadata:
  labels:
    name: compactor
  name: compactor
  namespace: default
spec:
  clusterIP: None
  ports:
  - name: compactor-http-metrics
    port: 8080
    targetPort: 8080
  - name: compactor-grpc
    port: 9095
    targetPort: 9095
  - name: compactor-gossip-ring
    port: 7946
    targetPort: 7946
  selector:
    name: compactor
---
apiVersion: v1
kind: Service
metadata:
  labels:
    name: distributor
  name: distributor
  namespace: default
spec:
  clusterIP: None
  ports:
  - name: distributor-http-metrics
    port: 8080
    targetPort: 8080
  - name: distributor-grpc
    port: 9095
    targetPort: 9095
  - name: distributor-gossip-ring
    port: 7946
    targetPort: 7946
  selector:
    name: distributor
---
apiVersion: v1
kind: Service
metadata:
  name: gossip-ring
  namespace: default
spec:
  clusterIP: None
  ports:
  - appProtocol: tcp
    name: gossip-ring
    port: 7946
    protocol: TCP
    targetPort: 7946
  selector:
    gossip_ring_member: "true"
---
apiVersion: v1
kind: Service
metadata:
  labels:
    name: ingester
  name: ingester
  namespace: default
spec:
  ports:
  - name: ingester-http-metrics
    port: 8080
    targetPort: 8080
  - name: ingester-grpc
    port: 9095
    targetPort: 9095
  - name: ingester-gossip-ring
    port: 7946
    targetPort: 7946
  selector:
    name: ingester
---
apiVersion: v1
kind: Service
metadata:
  labels:
    name: memcached
  name: memcached
  namespace: default
spec:
  clusterIP: None
  ports:
  - name: memcached-client
    port: 11211
    targetPort: 11211
  - name: exporter-http-metrics
    port: 9150
    targetPort: 9150
  selector:
    name: memcached
---
apiVersion: v1
kind: Service
metadata:
  labels:
    name: memcached-frontend
  name: memcached-frontend
  namespace: default
spec:
  clusterIP: None
  ports:
  - name: memcached-client
    port: 11211
    targetPort: 11211
  - name: exporter-http-metrics
    port: 9150
    targetPort: 9150
  selector:
    name: memcached-frontend
---
apiVersion: v1
kind: Service
metadata:
  labels:
    name: memcached-index-queries
  name: memcached-index-queries
  namespace: default
spec:
  clusterIP: None
  ports:
  - name: memcached-client
    port: 11211
    targetPort: 11211
  - name: exporter-http-metrics
    port: 9150
    targetPort: 9150
  selector:
    name: memcached-index-queries
---
apiVersion: v1
kind: Service
metadata:
  labels:
    name: memcached-metadata
  name: memcached-metadata
  namespace: default
spec:
  clusterIP: None
  ports:
  - name: memcached-client
    port: 11211
    targetPort: 11211
  - name: exporter-http-metrics
    port: 9150
    targetPort: 9150
  selector:
    name: memcached-metadata
---
apiVersion: v1
kind: Service
metadata:
  labels:
    name: overrides-exporter
  name: overrides-exporter
  namespace: default
spec:
  ports:
  - name: overrides-exporter-http-metrics
    port: 8080
    targetPort: 8080
  selector:
    name: overrides-exporter
---
apiVersion: v1
kind: Service
metadata:
  labels:
    name: querier
  name: querier
  namespace: default
spec:
  ports:
  - name: querier-http-metrics
    port: 8080
    targetPort: 8080
  - name: querier-grpc
    port: 9095
    targetPort: 9095
  - name: querier-gossip-ring
    port: 7946
    targetPort: 7946
  selector:
    name: querier
---
apiVersion: v1
kind: Service
metadata:
  labels:
    name: query-frontend
  name: query-frontend
  namespace: default
spec:
  ports:
  - name: query-frontend-http-metrics
    port: 8080
    targetPort: 8080
  - name: query-frontend-grpc
    port: 9095
    targetPort: 9095
  selector:
    name: query-frontend
---
apiVersion: v1
kind: Service
metadata:
  labels:
    name: query-scheduler
  name: query-scheduler
  namespace: default
spec:
  ports:
  - name: query-scheduler-http-metrics
    port: 8080
    targetPort: 8080
  - name: query-scheduler-grpc
    port: 9095
    targetPort: 9095
  selector:
    name: query-scheduler
---
apiVersion: v1
kind: Service
metadata:
  labels:
    name: query-scheduler
  name: query-scheduler-discovery
  namespace: default
spec:
  clusterIP: None
  ports:
  - name: query-scheduler-http-metrics
    port: 8080
    targetPort: 8080
  - name: query-scheduler-grpc
    port: 9095
    targetPort: 9095
  publishNotReadyAddresses: true
  selector:
    name: query-scheduler
---
apiVersion: v1
kind: Service
metadata:
  labels:
    name: ruler
  name: ruler
  namespace: default
spec:
  ports:
  - name: ruler-http-metrics
    port: 8080
    targetPort: 8080
  - name: ruler-grpc
    port: 9095
    targetPort: 9095
  selector:
    name: ruler
---
apiVersion: v1
kind: Service
metadata:
  labels:
    name: store-gateway
  name: store-gateway
  namespace: default
spec:
  ports:
  - name: store-gateway-http-metrics
    port: 8080
    targetPort: 8080
  - name: store-gateway-grpc
    port: 9095
    targetPort: 9095
  - name: store-gateway-gossip-ring
    port: 7946
    targetPort: 7946
  selector:
    name: store-gateway
---
apiVersion: apps/v1
kind: Deployment
metadata:
  name: distributor
  namespace: default
spec:
  minReadySeconds: 10
  replicas: 3
  revisionHistoryLimit: 10
  selector:
    matchLabels:
      name: distributor
  strategy:
    rollingUpdate:
      maxSurge: 15%
      maxUnavailable: 0
  template:
    metadata:
      labels:
        gossip_ring_member: "true"
        name: distributor
    spec:
      containers:
      - args:
        - -distributor.ha-tracker.enable=true
        - -distributor.ha-tracker.enable-for-all-users=true
        - -distributor.ha-tracker.etcd.endpoints=etcd-client.default.svc.cluster.local:2379
        - -distributor.ha-tracker.prefix=prom_ha/
        - -distributor.ha-tracker.store=etcd
        - -distributor.health-check-ingesters=true
        - -distributor.ingestion-burst-size=200000
        - -distributor.ingestion-rate-limit=10000
        - -distributor.ring.prefix=
        - -distributor.ring.store=memberlist
        - -ingester.ring.heartbeat-timeout=10m
        - -ingester.ring.prefix=
        - -ingester.ring.replication-factor=3
        - -ingester.ring.store=memberlist
        - -mem-ballast-size-bytes=1073741824
        - -memberlist.bind-port=7946
        - -memberlist.join=dns+gossip-ring.default.svc.cluster.local:7946
        - -runtime-config.file=/etc/mimir/overrides.yaml
        - -server.grpc.keepalive.max-connection-age=2m
        - -server.grpc.keepalive.max-connection-age-grace=5m
        - -server.grpc.keepalive.max-connection-idle=1m
        - -server.grpc.keepalive.min-time-between-pings=10s
        - -server.grpc.keepalive.ping-without-stream-allowed=true
        - -server.http-listen-port=8080
        - -target=distributor
        - -usage-stats.installation-mode=jsonnet
        env:
        - name: GOMAXPROCS
          value: "8"
<<<<<<< HEAD
        image: grafana/mimir:2.9.1
=======
        image: grafana/mimir:2.10.0
>>>>>>> 77906f76
        imagePullPolicy: IfNotPresent
        name: distributor
        ports:
        - containerPort: 8080
          name: http-metrics
        - containerPort: 9095
          name: grpc
        - containerPort: 7946
          name: gossip-ring
        readinessProbe:
          httpGet:
            path: /ready
            port: 8080
          initialDelaySeconds: 15
          timeoutSeconds: 1
        resources:
          limits:
            memory: 4Gi
          requests:
            cpu: "2"
            memory: 2Gi
        volumeMounts:
        - mountPath: /etc/mimir
          name: overrides
      topologySpreadConstraints:
      - labelSelector:
          matchLabels:
            name: distributor
        maxSkew: 1
        topologyKey: kubernetes.io/hostname
        whenUnsatisfiable: ScheduleAnyway
      volumes:
      - configMap:
          name: overrides
        name: overrides
---
apiVersion: apps/v1
kind: Deployment
metadata:
  labels:
    name: overrides-exporter
  name: overrides-exporter
  namespace: default
spec:
  minReadySeconds: 10
  replicas: 1
  revisionHistoryLimit: 10
  selector:
    matchLabels:
      name: overrides-exporter
  strategy:
    rollingUpdate:
      maxSurge: 15%
      maxUnavailable: 0
  template:
    metadata:
      labels:
        name: overrides-exporter
    spec:
      containers:
      - args:
        - -compactor.blocks-retention-period=0
        - -distributor.ingestion-burst-size=200000
        - -distributor.ingestion-rate-limit=10000
        - -ingester.max-global-metadata-per-metric=10
        - -ingester.max-global-metadata-per-user=30000
        - -ingester.max-global-series-per-user=150000
        - -ruler.max-rule-groups-per-tenant=70
        - -ruler.max-rules-per-rule-group=20
        - -runtime-config.file=/etc/mimir/overrides.yaml
        - -server.http-listen-port=8080
        - -target=overrides-exporter
<<<<<<< HEAD
        image: grafana/mimir:2.9.1
=======
        image: grafana/mimir:2.10.0
>>>>>>> 77906f76
        imagePullPolicy: IfNotPresent
        name: overrides-exporter
        ports:
        - containerPort: 8080
          name: http-metrics
        readinessProbe:
          httpGet:
            path: /ready
            port: http-metrics
          initialDelaySeconds: 15
          timeoutSeconds: 1
        resources:
          requests:
            cpu: "0.5"
            memory: 0.5Gi
        volumeMounts:
        - mountPath: /etc/mimir
          name: overrides
      volumes:
      - configMap:
          name: overrides
        name: overrides
---
apiVersion: apps/v1
kind: Deployment
metadata:
  name: querier
  namespace: default
spec:
  minReadySeconds: 10
  replicas: 6
  revisionHistoryLimit: 10
  selector:
    matchLabels:
      name: querier
  strategy:
    rollingUpdate:
      maxSurge: 15%
      maxUnavailable: 0
  template:
    metadata:
      labels:
        gossip_ring_member: "true"
        name: querier
    spec:
      containers:
      - args:
        - -blocks-storage.bucket-store.metadata-cache.backend=memcached
        - -blocks-storage.bucket-store.metadata-cache.memcached.addresses=dnssrvnoa+memcached-metadata.default.svc.cluster.local:11211
        - -blocks-storage.bucket-store.metadata-cache.memcached.max-async-concurrency=50
        - -blocks-storage.bucket-store.metadata-cache.memcached.max-item-size=1048576
        - -blocks-storage.bucket-store.sync-dir=/data/tsdb
        - -blocks-storage.bucket-store.sync-interval=15m
        - -blocks-storage.gcs.bucket-name=example-blocks-bucket
        - -common.storage.backend=gcs
        - -distributor.health-check-ingesters=true
        - -ingester.ring.heartbeat-timeout=10m
        - -ingester.ring.prefix=
        - -ingester.ring.replication-factor=3
        - -ingester.ring.store=memberlist
        - -mem-ballast-size-bytes=268435456
        - -memberlist.bind-port=7946
        - -memberlist.join=dns+gossip-ring.default.svc.cluster.local:7946
        - -querier.frontend-client.grpc-max-send-msg-size=419430400
        - -querier.max-concurrent=16
        - -querier.scheduler-address=query-scheduler-discovery.default.svc.cluster.local:9095
        - -runtime-config.file=/etc/mimir/overrides.yaml
        - -server.grpc.keepalive.min-time-between-pings=10s
        - -server.grpc.keepalive.ping-without-stream-allowed=true
        - -server.http-listen-port=8080
        - -store-gateway.sharding-ring.prefix=
        - -store-gateway.sharding-ring.replication-factor=3
        - -store-gateway.sharding-ring.store=memberlist
        - -target=querier
        - -usage-stats.installation-mode=jsonnet
        env:
        - name: GOMAXPROCS
          value: "5"
        - name: JAEGER_REPORTER_MAX_QUEUE_SIZE
          value: "1024"
<<<<<<< HEAD
        image: grafana/mimir:2.9.1
=======
        image: grafana/mimir:2.10.0
>>>>>>> 77906f76
        imagePullPolicy: IfNotPresent
        name: querier
        ports:
        - containerPort: 8080
          name: http-metrics
        - containerPort: 9095
          name: grpc
        - containerPort: 7946
          name: gossip-ring
        readinessProbe:
          httpGet:
            path: /ready
            port: 8080
          initialDelaySeconds: 15
          timeoutSeconds: 1
        resources:
          limits:
            memory: 24Gi
          requests:
            cpu: "1"
            memory: 12Gi
        volumeMounts:
        - mountPath: /etc/mimir
          name: overrides
      topologySpreadConstraints:
      - labelSelector:
          matchLabels:
            name: querier
        maxSkew: 1
        topologyKey: kubernetes.io/hostname
        whenUnsatisfiable: ScheduleAnyway
      volumes:
      - configMap:
          name: overrides
        name: overrides
---
apiVersion: apps/v1
kind: Deployment
metadata:
  name: query-frontend
  namespace: default
spec:
  minReadySeconds: 10
  replicas: 2
  revisionHistoryLimit: 10
  selector:
    matchLabels:
      name: query-frontend
  strategy:
    rollingUpdate:
      maxSurge: 15%
      maxUnavailable: 0
  template:
    metadata:
      labels:
        name: query-frontend
    spec:
      containers:
      - args:
        - -querier.max-query-parallelism=240
        - -query-frontend.align-queries-with-step=false
        - -query-frontend.cache-results=true
        - -query-frontend.max-cache-freshness=10m
        - -query-frontend.max-total-query-length=12000h
        - -query-frontend.parallelize-shardable-queries=true
        - -query-frontend.query-sharding-max-sharded-queries=128
        - -query-frontend.query-sharding-target-series-per-shard=2500
        - -query-frontend.results-cache.backend=memcached
        - -query-frontend.results-cache.memcached.addresses=dnssrvnoa+memcached-frontend.default.svc.cluster.local:11211
        - -query-frontend.results-cache.memcached.max-item-size=5242880
        - -query-frontend.results-cache.memcached.timeout=500ms
        - -query-frontend.scheduler-address=query-scheduler-discovery.default.svc.cluster.local:9095
        - -runtime-config.file=/etc/mimir/overrides.yaml
        - -server.grpc.keepalive.min-time-between-pings=10s
        - -server.grpc.keepalive.ping-without-stream-allowed=true
        - -server.http-listen-port=8080
        - -target=query-frontend
        - -usage-stats.installation-mode=jsonnet
<<<<<<< HEAD
        image: grafana/mimir:2.9.1
=======
        image: grafana/mimir:2.10.0
>>>>>>> 77906f76
        imagePullPolicy: IfNotPresent
        name: query-frontend
        ports:
        - containerPort: 8080
          name: http-metrics
        - containerPort: 9095
          name: grpc
        readinessProbe:
          httpGet:
            path: /ready
            port: 8080
          initialDelaySeconds: 15
          timeoutSeconds: 1
        resources:
          limits:
            memory: 1200Mi
          requests:
            cpu: "2"
            memory: 600Mi
        volumeMounts:
        - mountPath: /etc/mimir
          name: overrides
      topologySpreadConstraints:
      - labelSelector:
          matchLabels:
            name: query-frontend
        maxSkew: 1
        topologyKey: kubernetes.io/hostname
        whenUnsatisfiable: ScheduleAnyway
      volumes:
      - configMap:
          name: overrides
        name: overrides
---
apiVersion: apps/v1
kind: Deployment
metadata:
  name: query-scheduler
  namespace: default
spec:
  minReadySeconds: 10
  replicas: 2
  revisionHistoryLimit: 10
  selector:
    matchLabels:
      name: query-scheduler
  strategy:
    rollingUpdate:
      maxSurge: 1
      maxUnavailable: 0
  template:
    metadata:
      labels:
        name: query-scheduler
    spec:
      affinity:
        podAntiAffinity:
          requiredDuringSchedulingIgnoredDuringExecution:
          - labelSelector:
              matchLabels:
                name: query-scheduler
            topologyKey: kubernetes.io/hostname
      containers:
      - args:
        - -query-scheduler.max-outstanding-requests-per-tenant=800
        - -server.grpc.keepalive.min-time-between-pings=10s
        - -server.grpc.keepalive.ping-without-stream-allowed=true
        - -server.http-listen-port=8080
        - -target=query-scheduler
        - -usage-stats.installation-mode=jsonnet
<<<<<<< HEAD
        image: grafana/mimir:2.9.1
=======
        image: grafana/mimir:2.10.0
>>>>>>> 77906f76
        imagePullPolicy: IfNotPresent
        name: query-scheduler
        ports:
        - containerPort: 8080
          name: http-metrics
        - containerPort: 9095
          name: grpc
        readinessProbe:
          httpGet:
            path: /ready
            port: 8080
          initialDelaySeconds: 15
          timeoutSeconds: 1
        resources:
          limits:
            memory: 2Gi
          requests:
            cpu: "2"
            memory: 1Gi
        volumeMounts:
        - mountPath: /etc/mimir
          name: overrides
      volumes:
      - configMap:
          name: overrides
        name: overrides
---
apiVersion: apps/v1
kind: Deployment
metadata:
  name: ruler
  namespace: default
spec:
  minReadySeconds: 10
  replicas: 2
  revisionHistoryLimit: 10
  selector:
    matchLabels:
      name: ruler
  strategy:
    rollingUpdate:
      maxSurge: 50%
      maxUnavailable: 0
  template:
    metadata:
      labels:
        gossip_ring_member: "true"
        name: ruler
    spec:
      containers:
      - args:
        - -blocks-storage.bucket-store.metadata-cache.backend=memcached
        - -blocks-storage.bucket-store.metadata-cache.memcached.addresses=dnssrvnoa+memcached-metadata.default.svc.cluster.local:11211
        - -blocks-storage.bucket-store.metadata-cache.memcached.max-async-concurrency=50
        - -blocks-storage.bucket-store.metadata-cache.memcached.max-item-size=1048576
        - -blocks-storage.bucket-store.sync-dir=/data/tsdb
        - -blocks-storage.bucket-store.sync-interval=15m
        - -blocks-storage.gcs.bucket-name=example-blocks-bucket
        - -common.storage.backend=gcs
        - -distributor.health-check-ingesters=true
        - -ingester.ring.heartbeat-timeout=10m
        - -ingester.ring.prefix=
        - -ingester.ring.replication-factor=3
        - -ingester.ring.store=memberlist
        - -memberlist.bind-port=7946
        - -memberlist.join=dns+gossip-ring.default.svc.cluster.local:7946
        - -ruler-storage.cache.backend=memcached
        - -ruler-storage.cache.memcached.addresses=dnssrvnoa+memcached-metadata.default.svc.cluster.local:11211
        - -ruler-storage.cache.memcached.max-async-concurrency=50
        - -ruler-storage.cache.memcached.max-item-size=1048576
        - -ruler-storage.gcs.bucket-name=example-ruler-bucket
        - -ruler.alertmanager-url=http://alertmanager.default.svc.cluster.local/alertmanager
        - -ruler.max-rule-groups-per-tenant=70
        - -ruler.max-rules-per-rule-group=20
        - -ruler.ring.store=memberlist
        - -ruler.rule-path=/rules
        - -runtime-config.file=/etc/mimir/overrides.yaml
        - -server.grpc.keepalive.min-time-between-pings=10s
        - -server.grpc.keepalive.ping-without-stream-allowed=true
        - -server.http-listen-port=8080
        - -store-gateway.sharding-ring.prefix=
        - -store-gateway.sharding-ring.replication-factor=3
        - -store-gateway.sharding-ring.store=memberlist
        - -target=ruler
        - -usage-stats.installation-mode=jsonnet
<<<<<<< HEAD
        image: grafana/mimir:2.9.1
=======
        image: grafana/mimir:2.10.0
>>>>>>> 77906f76
        imagePullPolicy: IfNotPresent
        name: ruler
        ports:
        - containerPort: 8080
          name: http-metrics
        - containerPort: 9095
          name: grpc
        readinessProbe:
          httpGet:
            path: /ready
            port: 8080
          initialDelaySeconds: 15
          timeoutSeconds: 1
        resources:
          limits:
            cpu: "16"
            memory: 16Gi
          requests:
            cpu: "1"
            memory: 6Gi
        volumeMounts:
        - mountPath: /etc/mimir
          name: overrides
      terminationGracePeriodSeconds: 600
      topologySpreadConstraints:
      - labelSelector:
          matchLabels:
            name: ruler
        maxSkew: 1
        topologyKey: kubernetes.io/hostname
        whenUnsatisfiable: ScheduleAnyway
      volumes:
      - configMap:
          name: overrides
        name: overrides
---
apiVersion: apps/v1
kind: StatefulSet
metadata:
  labels:
    name: alertmanager
  name: alertmanager
  namespace: default
spec:
  replicas: 3
  selector:
    matchLabels:
      name: alertmanager
  serviceName: alertmanager
  template:
    metadata:
      labels:
        gossip_ring_member: "true"
        name: alertmanager
    spec:
      containers:
      - args:
        - -alertmanager-storage.gcs.bucket-name=example-alertmanager-bucket
        - -alertmanager.configs.fallback=/configs/alertmanager_fallback_config.yaml
        - -alertmanager.sharding-ring.replication-factor=3
        - -alertmanager.sharding-ring.store=memberlist
        - -alertmanager.storage.path=/data
        - -alertmanager.web.external-url=mimir.default.svc.cluster.local/alertmanager
        - -common.storage.backend=gcs
        - -memberlist.bind-port=7946
        - -memberlist.join=dns+gossip-ring.default.svc.cluster.local:7946
        - -runtime-config.file=/etc/mimir/overrides.yaml
        - -server.grpc.keepalive.min-time-between-pings=10s
        - -server.grpc.keepalive.ping-without-stream-allowed=true
        - -server.http-listen-port=8080
        - -target=alertmanager
        - -usage-stats.installation-mode=jsonnet
        env:
        - name: POD_IP
          valueFrom:
            fieldRef:
              fieldPath: status.podIP
<<<<<<< HEAD
        image: grafana/mimir:2.9.1
=======
        image: grafana/mimir:2.10.0
>>>>>>> 77906f76
        imagePullPolicy: IfNotPresent
        name: alertmanager
        ports:
        - containerPort: 8080
          name: http-metrics
        - containerPort: 9095
          name: grpc
        - containerPort: 7946
          name: gossip-ring
        readinessProbe:
          httpGet:
            path: /ready
            port: 8080
          initialDelaySeconds: 15
          timeoutSeconds: 1
        resources:
          limits:
            memory: 15Gi
          requests:
            cpu: "2"
            memory: 10Gi
        volumeMounts:
        - mountPath: /data
          name: alertmanager-data
        - mountPath: /configs
          name: alertmanager-fallback-config
        - mountPath: /etc/mimir
          name: overrides
      securityContext:
        runAsUser: 0
      terminationGracePeriodSeconds: 900
      volumes:
      - configMap:
          name: overrides
        name: overrides
      - configMap:
          name: alertmanager-fallback-config
        name: alertmanager-fallback-config
  updateStrategy:
    type: RollingUpdate
  volumeClaimTemplates:
  - apiVersion: v1
    kind: PersistentVolumeClaim
    metadata:
      name: alertmanager-data
    spec:
      accessModes:
      - ReadWriteOnce
      resources:
        requests:
          storage: 100Gi
---
apiVersion: apps/v1
kind: StatefulSet
metadata:
  labels:
    name: compactor
  name: compactor
  namespace: default
spec:
  podManagementPolicy: Parallel
  replicas: 1
  selector:
    matchLabels:
      name: compactor
  serviceName: compactor
  template:
    metadata:
      labels:
        gossip_ring_member: "true"
        name: compactor
    spec:
      containers:
      - args:
        - -blocks-storage.gcs.bucket-name=example-blocks-bucket
        - -common.storage.backend=gcs
        - -compactor.block-ranges=2h,12h,24h
        - -compactor.blocks-retention-period=0
        - -compactor.cleanup-interval=15m
        - -compactor.compaction-concurrency=1
        - -compactor.compaction-interval=30m
        - -compactor.compactor-tenant-shard-size=1
        - -compactor.data-dir=/data
        - -compactor.deletion-delay=2h
        - -compactor.first-level-compaction-wait-period=25m
        - -compactor.max-closing-blocks-concurrency=2
        - -compactor.max-opening-blocks-concurrency=4
        - -compactor.ring.prefix=
        - -compactor.ring.store=memberlist
        - -compactor.ring.wait-stability-min-duration=1m
        - -compactor.split-and-merge-shards=0
        - -compactor.split-groups=1
        - -compactor.symbols-flushers-concurrency=4
        - -memberlist.bind-port=7946
        - -memberlist.join=dns+gossip-ring.default.svc.cluster.local:7946
        - -runtime-config.file=/etc/mimir/overrides.yaml
        - -server.grpc.keepalive.min-time-between-pings=10s
        - -server.grpc.keepalive.ping-without-stream-allowed=true
        - -server.http-listen-port=8080
        - -target=compactor
        - -usage-stats.installation-mode=jsonnet
<<<<<<< HEAD
        image: grafana/mimir:2.9.1
=======
        image: grafana/mimir:2.10.0
>>>>>>> 77906f76
        imagePullPolicy: IfNotPresent
        name: compactor
        ports:
        - containerPort: 8080
          name: http-metrics
        - containerPort: 9095
          name: grpc
        - containerPort: 7946
          name: gossip-ring
        readinessProbe:
          httpGet:
            path: /ready
            port: 8080
          initialDelaySeconds: 15
          timeoutSeconds: 1
        resources:
          limits:
            memory: 6Gi
          requests:
            cpu: 1
            memory: 6Gi
        volumeMounts:
        - mountPath: /data
          name: compactor-data
        - mountPath: /etc/mimir
          name: overrides
      securityContext:
        runAsUser: 0
      terminationGracePeriodSeconds: 900
      volumes:
      - configMap:
          name: overrides
        name: overrides
  updateStrategy:
    type: RollingUpdate
  volumeClaimTemplates:
  - apiVersion: v1
    kind: PersistentVolumeClaim
    metadata:
      name: compactor-data
    spec:
      accessModes:
      - ReadWriteOnce
      resources:
        requests:
          storage: 250Gi
      storageClassName: standard
---
apiVersion: apps/v1
kind: StatefulSet
metadata:
  labels:
    name: ingester
  name: ingester
  namespace: default
spec:
  podManagementPolicy: Parallel
  replicas: 3
  selector:
    matchLabels:
      name: ingester
  serviceName: ingester
  template:
    metadata:
      labels:
        gossip_ring_member: "true"
        name: ingester
    spec:
      affinity:
        podAntiAffinity:
          requiredDuringSchedulingIgnoredDuringExecution:
          - labelSelector:
              matchLabels:
                name: ingester
            topologyKey: kubernetes.io/hostname
      containers:
      - args:
        - -blocks-storage.gcs.bucket-name=example-blocks-bucket
        - -blocks-storage.tsdb.block-ranges-period=2h
        - -blocks-storage.tsdb.dir=/data/tsdb
        - -blocks-storage.tsdb.head-compaction-interval=15m
        - -blocks-storage.tsdb.ship-interval=1m
        - -blocks-storage.tsdb.wal-replay-concurrency=3
        - -common.storage.backend=gcs
        - -distributor.health-check-ingesters=true
        - -ingester.max-global-metadata-per-metric=10
        - -ingester.max-global-metadata-per-user=30000
        - -ingester.max-global-series-per-user=150000
        - -ingester.ring.heartbeat-timeout=10m
        - -ingester.ring.num-tokens=512
        - -ingester.ring.prefix=
        - -ingester.ring.replication-factor=3
        - -ingester.ring.store=memberlist
        - -ingester.ring.tokens-file-path=/data/tokens
        - -ingester.ring.unregister-on-shutdown=false
        - -memberlist.bind-port=7946
        - -memberlist.join=dns+gossip-ring.default.svc.cluster.local:7946
        - -runtime-config.file=/etc/mimir/overrides.yaml
        - -server.grpc-max-concurrent-streams=10000
        - -server.grpc.keepalive.min-time-between-pings=10s
        - -server.grpc.keepalive.ping-without-stream-allowed=true
        - -server.http-listen-port=8080
        - -target=ingester
        - -usage-stats.installation-mode=jsonnet
<<<<<<< HEAD
        image: grafana/mimir:2.9.1
=======
        image: grafana/mimir:2.10.0
>>>>>>> 77906f76
        imagePullPolicy: IfNotPresent
        name: ingester
        ports:
        - containerPort: 8080
          name: http-metrics
        - containerPort: 9095
          name: grpc
        - containerPort: 7946
          name: gossip-ring
        readinessProbe:
          httpGet:
            path: /ready
            port: 8080
          initialDelaySeconds: 15
          timeoutSeconds: 1
        resources:
          limits:
            memory: 25Gi
          requests:
            cpu: "4"
            memory: 15Gi
        volumeMounts:
        - mountPath: /data
          name: ingester-data
        - mountPath: /etc/mimir
          name: overrides
      securityContext:
        runAsUser: 0
      terminationGracePeriodSeconds: 1200
      volumes:
      - configMap:
          name: overrides
        name: overrides
  updateStrategy:
    type: RollingUpdate
  volumeClaimTemplates:
  - apiVersion: v1
    kind: PersistentVolumeClaim
    metadata:
      name: ingester-data
    spec:
      accessModes:
      - ReadWriteOnce
      resources:
        requests:
          storage: 100Gi
      storageClassName: fast
---
apiVersion: apps/v1
kind: StatefulSet
metadata:
  name: memcached
  namespace: default
spec:
  replicas: 3
  selector:
    matchLabels:
      name: memcached
  serviceName: memcached
  template:
    metadata:
      labels:
        name: memcached
    spec:
      affinity:
        podAntiAffinity:
          requiredDuringSchedulingIgnoredDuringExecution:
          - labelSelector:
              matchLabels:
                name: memcached
            topologyKey: kubernetes.io/hostname
      containers:
      - args:
        - -m 6144
        - -I 1m
        - -c 16384
        - -v
        - --extended=track_sizes
        image: memcached:1.6.19-alpine
        imagePullPolicy: IfNotPresent
        name: memcached
        ports:
        - containerPort: 11211
          name: client
        resources:
          limits:
            memory: 9Gi
          requests:
            cpu: 500m
            memory: 6552Mi
      - args:
        - --memcached.address=localhost:11211
        - --web.listen-address=0.0.0.0:9150
        image: prom/memcached-exporter:v0.11.2
        imagePullPolicy: IfNotPresent
        name: exporter
        ports:
        - containerPort: 9150
          name: http-metrics
  updateStrategy:
    type: RollingUpdate
---
apiVersion: apps/v1
kind: StatefulSet
metadata:
  name: memcached-frontend
  namespace: default
spec:
  replicas: 3
  selector:
    matchLabels:
      name: memcached-frontend
  serviceName: memcached-frontend
  template:
    metadata:
      labels:
        name: memcached-frontend
    spec:
      affinity:
        podAntiAffinity:
          requiredDuringSchedulingIgnoredDuringExecution:
          - labelSelector:
              matchLabels:
                name: memcached-frontend
            topologyKey: kubernetes.io/hostname
      containers:
      - args:
        - -m 1024
        - -I 5m
        - -c 16384
        - -v
        - --extended=track_sizes
        image: memcached:1.6.19-alpine
        imagePullPolicy: IfNotPresent
        name: memcached
        ports:
        - containerPort: 11211
          name: client
        resources:
          limits:
            memory: 1536Mi
          requests:
            cpu: 500m
            memory: 1176Mi
      - args:
        - --memcached.address=localhost:11211
        - --web.listen-address=0.0.0.0:9150
        image: prom/memcached-exporter:v0.11.2
        imagePullPolicy: IfNotPresent
        name: exporter
        ports:
        - containerPort: 9150
          name: http-metrics
  updateStrategy:
    type: RollingUpdate
---
apiVersion: apps/v1
kind: StatefulSet
metadata:
  name: memcached-index-queries
  namespace: default
spec:
  replicas: 3
  selector:
    matchLabels:
      name: memcached-index-queries
  serviceName: memcached-index-queries
  template:
    metadata:
      labels:
        name: memcached-index-queries
    spec:
      affinity:
        podAntiAffinity:
          requiredDuringSchedulingIgnoredDuringExecution:
          - labelSelector:
              matchLabels:
                name: memcached-index-queries
            topologyKey: kubernetes.io/hostname
      containers:
      - args:
        - -m 1024
        - -I 5m
        - -c 16384
        - -v
        - --extended=track_sizes
        image: memcached:1.6.19-alpine
        imagePullPolicy: IfNotPresent
        name: memcached
        ports:
        - containerPort: 11211
          name: client
        resources:
          limits:
            memory: 1536Mi
          requests:
            cpu: 500m
            memory: 1176Mi
      - args:
        - --memcached.address=localhost:11211
        - --web.listen-address=0.0.0.0:9150
        image: prom/memcached-exporter:v0.11.2
        imagePullPolicy: IfNotPresent
        name: exporter
        ports:
        - containerPort: 9150
          name: http-metrics
  updateStrategy:
    type: RollingUpdate
---
apiVersion: apps/v1
kind: StatefulSet
metadata:
  name: memcached-metadata
  namespace: default
spec:
  replicas: 1
  selector:
    matchLabels:
      name: memcached-metadata
  serviceName: memcached-metadata
  template:
    metadata:
      labels:
        name: memcached-metadata
    spec:
      affinity:
        podAntiAffinity:
          requiredDuringSchedulingIgnoredDuringExecution:
          - labelSelector:
              matchLabels:
                name: memcached-metadata
            topologyKey: kubernetes.io/hostname
      containers:
      - args:
        - -m 512
        - -I 1m
        - -c 16384
        - -v
        - --extended=track_sizes
        image: memcached:1.6.19-alpine
        imagePullPolicy: IfNotPresent
        name: memcached
        ports:
        - containerPort: 11211
          name: client
        resources:
          limits:
            memory: 768Mi
          requests:
            cpu: 500m
            memory: 638Mi
      - args:
        - --memcached.address=localhost:11211
        - --web.listen-address=0.0.0.0:9150
        image: prom/memcached-exporter:v0.11.2
        imagePullPolicy: IfNotPresent
        name: exporter
        ports:
        - containerPort: 9150
          name: http-metrics
  updateStrategy:
    type: RollingUpdate
---
apiVersion: apps/v1
kind: StatefulSet
metadata:
  labels:
    name: store-gateway
  name: store-gateway
  namespace: default
spec:
  podManagementPolicy: Parallel
  replicas: 3
  selector:
    matchLabels:
      name: store-gateway
  serviceName: store-gateway
  template:
    metadata:
      labels:
        gossip_ring_member: "true"
        name: store-gateway
    spec:
      affinity:
        podAntiAffinity:
          requiredDuringSchedulingIgnoredDuringExecution:
          - labelSelector:
              matchLabels:
                name: store-gateway
            topologyKey: kubernetes.io/hostname
      containers:
      - args:
        - -blocks-storage.bucket-store.chunks-cache.backend=memcached
        - -blocks-storage.bucket-store.chunks-cache.memcached.addresses=dnssrvnoa+memcached.default.svc.cluster.local:11211
        - -blocks-storage.bucket-store.chunks-cache.memcached.max-async-concurrency=50
        - -blocks-storage.bucket-store.chunks-cache.memcached.max-get-multi-concurrency=100
        - -blocks-storage.bucket-store.chunks-cache.memcached.max-idle-connections=150
        - -blocks-storage.bucket-store.chunks-cache.memcached.max-item-size=1048576
        - -blocks-storage.bucket-store.chunks-cache.memcached.timeout=450ms
        - -blocks-storage.bucket-store.index-cache.backend=memcached
        - -blocks-storage.bucket-store.index-cache.memcached.addresses=dnssrvnoa+memcached-index-queries.default.svc.cluster.local:11211
        - -blocks-storage.bucket-store.index-cache.memcached.max-async-concurrency=50
        - -blocks-storage.bucket-store.index-cache.memcached.max-get-multi-concurrency=100
        - -blocks-storage.bucket-store.index-cache.memcached.max-idle-connections=150
        - -blocks-storage.bucket-store.index-cache.memcached.max-item-size=5242880
        - -blocks-storage.bucket-store.index-header-lazy-loading-enabled=true
        - -blocks-storage.bucket-store.index-header-lazy-loading-idle-timeout=60m
        - -blocks-storage.bucket-store.metadata-cache.backend=memcached
        - -blocks-storage.bucket-store.metadata-cache.memcached.addresses=dnssrvnoa+memcached-metadata.default.svc.cluster.local:11211
        - -blocks-storage.bucket-store.metadata-cache.memcached.max-async-concurrency=50
        - -blocks-storage.bucket-store.metadata-cache.memcached.max-get-multi-concurrency=100
        - -blocks-storage.bucket-store.metadata-cache.memcached.max-idle-connections=150
        - -blocks-storage.bucket-store.metadata-cache.memcached.max-item-size=1048576
        - -blocks-storage.bucket-store.sync-dir=/data/tsdb
        - -blocks-storage.bucket-store.sync-interval=15m
        - -blocks-storage.gcs.bucket-name=example-blocks-bucket
        - -common.storage.backend=gcs
        - -memberlist.bind-port=7946
        - -memberlist.join=dns+gossip-ring.default.svc.cluster.local:7946
        - -runtime-config.file=/etc/mimir/overrides.yaml
        - -server.grpc.keepalive.min-time-between-pings=10s
        - -server.grpc.keepalive.ping-without-stream-allowed=true
        - -server.http-listen-port=8080
        - -store-gateway.sharding-ring.prefix=
        - -store-gateway.sharding-ring.replication-factor=3
        - -store-gateway.sharding-ring.store=memberlist
        - -store-gateway.sharding-ring.tokens-file-path=/data/tokens
        - -store-gateway.sharding-ring.unregister-on-shutdown=false
        - -store-gateway.sharding-ring.wait-stability-min-duration=1m
        - -target=store-gateway
        - -usage-stats.installation-mode=jsonnet
        env:
        - name: GOMAXPROCS
          value: "5"
        - name: GOMEMLIMIT
          value: "536870912"
<<<<<<< HEAD
        image: grafana/mimir:2.9.1
=======
        image: grafana/mimir:2.10.0
>>>>>>> 77906f76
        imagePullPolicy: IfNotPresent
        name: store-gateway
        ports:
        - containerPort: 8080
          name: http-metrics
        - containerPort: 9095
          name: grpc
        - containerPort: 7946
          name: gossip-ring
        readinessProbe:
          httpGet:
            path: /ready
            port: 8080
          initialDelaySeconds: 15
          timeoutSeconds: 1
        resources:
          limits:
            memory: 18Gi
          requests:
            cpu: "1"
            memory: 512Mi
        volumeMounts:
        - mountPath: /data
          name: store-gateway-data
        - mountPath: /etc/mimir
          name: overrides
      securityContext:
        runAsUser: 0
      terminationGracePeriodSeconds: 120
      volumes:
      - configMap:
          name: overrides
        name: overrides
  updateStrategy:
    type: RollingUpdate
  volumeClaimTemplates:
  - apiVersion: v1
    kind: PersistentVolumeClaim
    metadata:
      name: store-gateway-data
    spec:
      accessModes:
      - ReadWriteOnce
      resources:
        requests:
          storage: 50Gi
      storageClassName: standard
---
apiVersion: etcd.database.coreos.com/v1beta2
kind: EtcdCluster
metadata:
  annotations:
    etcd.database.coreos.com/scope: clusterwide
  name: etcd
  namespace: default
spec:
  pod:
    affinity:
      podAntiAffinity:
        requiredDuringSchedulingIgnoredDuringExecution:
        - labelSelector:
            matchLabels:
              etcd_cluster: etcd
          topologyKey: kubernetes.io/hostname
    annotations:
      prometheus.io/port: "2379"
      prometheus.io/scrape: "true"
    etcdEnv:
    - name: ETCD_AUTO_COMPACTION_RETENTION
      value: 1h
    labels:
      name: etcd
    resources:
      limits:
        memory: 512Mi
      requests:
        cpu: 500m
        memory: 512Mi
  size: 3
  version: 3.3.13<|MERGE_RESOLUTION|>--- conflicted
+++ resolved
@@ -569,11 +569,7 @@
         env:
         - name: GOMAXPROCS
           value: "8"
-<<<<<<< HEAD
-        image: grafana/mimir:2.9.1
-=======
         image: grafana/mimir:2.10.0
->>>>>>> 77906f76
         imagePullPolicy: IfNotPresent
         name: distributor
         ports:
@@ -646,11 +642,7 @@
         - -runtime-config.file=/etc/mimir/overrides.yaml
         - -server.http-listen-port=8080
         - -target=overrides-exporter
-<<<<<<< HEAD
-        image: grafana/mimir:2.9.1
-=======
         image: grafana/mimir:2.10.0
->>>>>>> 77906f76
         imagePullPolicy: IfNotPresent
         name: overrides-exporter
         ports:
@@ -731,11 +723,7 @@
           value: "5"
         - name: JAEGER_REPORTER_MAX_QUEUE_SIZE
           value: "1024"
-<<<<<<< HEAD
-        image: grafana/mimir:2.9.1
-=======
         image: grafana/mimir:2.10.0
->>>>>>> 77906f76
         imagePullPolicy: IfNotPresent
         name: querier
         ports:
@@ -814,11 +802,7 @@
         - -server.http-listen-port=8080
         - -target=query-frontend
         - -usage-stats.installation-mode=jsonnet
-<<<<<<< HEAD
-        image: grafana/mimir:2.9.1
-=======
         image: grafana/mimir:2.10.0
->>>>>>> 77906f76
         imagePullPolicy: IfNotPresent
         name: query-frontend
         ports:
@@ -889,11 +873,7 @@
         - -server.http-listen-port=8080
         - -target=query-scheduler
         - -usage-stats.installation-mode=jsonnet
-<<<<<<< HEAD
-        image: grafana/mimir:2.9.1
-=======
         image: grafana/mimir:2.10.0
->>>>>>> 77906f76
         imagePullPolicy: IfNotPresent
         name: query-scheduler
         ports:
@@ -979,11 +959,7 @@
         - -store-gateway.sharding-ring.store=memberlist
         - -target=ruler
         - -usage-stats.installation-mode=jsonnet
-<<<<<<< HEAD
-        image: grafana/mimir:2.9.1
-=======
         image: grafana/mimir:2.10.0
->>>>>>> 77906f76
         imagePullPolicy: IfNotPresent
         name: ruler
         ports:
@@ -1061,11 +1037,7 @@
           valueFrom:
             fieldRef:
               fieldPath: status.podIP
-<<<<<<< HEAD
-        image: grafana/mimir:2.9.1
-=======
         image: grafana/mimir:2.10.0
->>>>>>> 77906f76
         imagePullPolicy: IfNotPresent
         name: alertmanager
         ports:
@@ -1167,11 +1139,7 @@
         - -server.http-listen-port=8080
         - -target=compactor
         - -usage-stats.installation-mode=jsonnet
-<<<<<<< HEAD
-        image: grafana/mimir:2.9.1
-=======
         image: grafana/mimir:2.10.0
->>>>>>> 77906f76
         imagePullPolicy: IfNotPresent
         name: compactor
         ports:
@@ -1276,11 +1244,7 @@
         - -server.http-listen-port=8080
         - -target=ingester
         - -usage-stats.installation-mode=jsonnet
-<<<<<<< HEAD
-        image: grafana/mimir:2.9.1
-=======
         image: grafana/mimir:2.10.0
->>>>>>> 77906f76
         imagePullPolicy: IfNotPresent
         name: ingester
         ports:
@@ -1618,11 +1582,7 @@
           value: "5"
         - name: GOMEMLIMIT
           value: "536870912"
-<<<<<<< HEAD
-        image: grafana/mimir:2.9.1
-=======
         image: grafana/mimir:2.10.0
->>>>>>> 77906f76
         imagePullPolicy: IfNotPresent
         name: store-gateway
         ports:
