--- conflicted
+++ resolved
@@ -649,11 +649,7 @@
         env:
         - name: GOMAXPROCS
           value: "8"
-<<<<<<< HEAD
-        image: grafana/mimir:2.17.2
-=======
         image: grafana/mimir:3.0.0
->>>>>>> 3e9aeb43
         imagePullPolicy: IfNotPresent
         name: distributor
         ports:
@@ -749,11 +745,7 @@
         env:
         - name: GOMAXPROCS
           value: "5"
-<<<<<<< HEAD
-        image: grafana/mimir:2.17.2
-=======
         image: grafana/mimir:3.0.0
->>>>>>> 3e9aeb43
         imagePullPolicy: IfNotPresent
         name: querier
         ports:
@@ -831,11 +823,7 @@
         - -shutdown-delay=90s
         - -target=query-frontend
         - -usage-stats.installation-mode=jsonnet
-<<<<<<< HEAD
-        image: grafana/mimir:2.17.2
-=======
         image: grafana/mimir:3.0.0
->>>>>>> 3e9aeb43
         imagePullPolicy: IfNotPresent
         name: query-frontend
         ports:
@@ -907,11 +895,7 @@
         - -server.http-listen-port=8080
         - -target=query-scheduler
         - -usage-stats.installation-mode=jsonnet
-<<<<<<< HEAD
-        image: grafana/mimir:2.17.2
-=======
         image: grafana/mimir:3.0.0
->>>>>>> 3e9aeb43
         imagePullPolicy: IfNotPresent
         name: query-scheduler
         ports:
@@ -1004,11 +988,7 @@
         - -store-gateway.sharding-ring.store=memberlist
         - -target=ruler
         - -usage-stats.installation-mode=jsonnet
-<<<<<<< HEAD
-        image: grafana/mimir:2.17.2
-=======
         image: grafana/mimir:3.0.0
->>>>>>> 3e9aeb43
         imagePullPolicy: IfNotPresent
         name: ruler
         ports:
@@ -1102,11 +1082,7 @@
         - -target=querier
         - -usage-stats.installation-mode=jsonnet
         env: []
-<<<<<<< HEAD
-        image: grafana/mimir:2.17.2
-=======
         image: grafana/mimir:3.0.0
->>>>>>> 3e9aeb43
         imagePullPolicy: IfNotPresent
         name: ruler-querier
         ports:
@@ -1190,11 +1166,7 @@
         - -shutdown-delay=90s
         - -target=query-frontend
         - -usage-stats.installation-mode=jsonnet
-<<<<<<< HEAD
-        image: grafana/mimir:2.17.2
-=======
         image: grafana/mimir:3.0.0
->>>>>>> 3e9aeb43
         imagePullPolicy: IfNotPresent
         name: ruler-query-frontend
         ports:
@@ -1266,11 +1238,7 @@
         - -server.http-listen-port=8080
         - -target=query-scheduler
         - -usage-stats.installation-mode=jsonnet
-<<<<<<< HEAD
-        image: grafana/mimir:2.17.2
-=======
         image: grafana/mimir:3.0.0
->>>>>>> 3e9aeb43
         imagePullPolicy: IfNotPresent
         name: ruler-query-scheduler
         ports:
@@ -1340,11 +1308,7 @@
           valueFrom:
             fieldRef:
               fieldPath: status.podIP
-<<<<<<< HEAD
-        image: grafana/mimir:2.17.2
-=======
         image: grafana/mimir:3.0.0
->>>>>>> 3e9aeb43
         imagePullPolicy: IfNotPresent
         name: alertmanager
         ports:
@@ -1443,11 +1407,7 @@
         - -server.http-listen-port=8080
         - -target=compactor
         - -usage-stats.installation-mode=jsonnet
-<<<<<<< HEAD
-        image: grafana/mimir:2.17.2
-=======
         image: grafana/mimir:3.0.0
->>>>>>> 3e9aeb43
         imagePullPolicy: IfNotPresent
         name: compactor
         ports:
@@ -1557,11 +1517,7 @@
         env:
         - name: GOMAXPROCS
           value: "9"
-<<<<<<< HEAD
-        image: grafana/mimir:2.17.2
-=======
         image: grafana/mimir:3.0.0
->>>>>>> 3e9aeb43
         imagePullPolicy: IfNotPresent
         name: ingester
         ports:
@@ -1925,11 +1881,7 @@
           value: "5"
         - name: GOMEMLIMIT
           value: "12884901888"
-<<<<<<< HEAD
-        image: grafana/mimir:2.17.2
-=======
         image: grafana/mimir:3.0.0
->>>>>>> 3e9aeb43
         imagePullPolicy: IfNotPresent
         name: store-gateway
         ports:
