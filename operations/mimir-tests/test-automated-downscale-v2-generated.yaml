--- conflicted
+++ resolved
@@ -836,11 +836,7 @@
         env:
         - name: GOMAXPROCS
           value: "8"
-<<<<<<< HEAD
-        image: grafana/mimir:2.17.2
-=======
         image: grafana/mimir:3.0.0
->>>>>>> 3e9aeb43
         imagePullPolicy: IfNotPresent
         name: distributor
         ports:
@@ -938,11 +934,7 @@
         env:
         - name: GOMAXPROCS
           value: "5"
-<<<<<<< HEAD
-        image: grafana/mimir:2.17.2
-=======
         image: grafana/mimir:3.0.0
->>>>>>> 3e9aeb43
         imagePullPolicy: IfNotPresent
         name: querier
         ports:
@@ -1020,11 +1012,7 @@
         - -shutdown-delay=90s
         - -target=query-frontend
         - -usage-stats.installation-mode=jsonnet
-<<<<<<< HEAD
-        image: grafana/mimir:2.17.2
-=======
         image: grafana/mimir:3.0.0
->>>>>>> 3e9aeb43
         imagePullPolicy: IfNotPresent
         name: query-frontend
         ports:
@@ -1096,11 +1084,7 @@
         - -server.http-listen-port=8080
         - -target=query-scheduler
         - -usage-stats.installation-mode=jsonnet
-<<<<<<< HEAD
-        image: grafana/mimir:2.17.2
-=======
         image: grafana/mimir:3.0.0
->>>>>>> 3e9aeb43
         imagePullPolicy: IfNotPresent
         name: query-scheduler
         ports:
@@ -1242,11 +1226,7 @@
         - -store-gateway.sharding-ring.zone-awareness-enabled=true
         - -target=ruler
         - -usage-stats.installation-mode=jsonnet
-<<<<<<< HEAD
-        image: grafana/mimir:2.17.2
-=======
         image: grafana/mimir:3.0.0
->>>>>>> 3e9aeb43
         imagePullPolicy: IfNotPresent
         name: ruler
         ports:
@@ -1324,11 +1304,7 @@
           valueFrom:
             fieldRef:
               fieldPath: status.podIP
-<<<<<<< HEAD
-        image: grafana/mimir:2.17.2
-=======
         image: grafana/mimir:3.0.0
->>>>>>> 3e9aeb43
         imagePullPolicy: IfNotPresent
         name: alertmanager
         ports:
@@ -1427,11 +1403,7 @@
         - -server.http-listen-port=8080
         - -target=compactor
         - -usage-stats.installation-mode=jsonnet
-<<<<<<< HEAD
-        image: grafana/mimir:2.17.2
-=======
         image: grafana/mimir:3.0.0
->>>>>>> 3e9aeb43
         imagePullPolicy: IfNotPresent
         name: compactor
         ports:
@@ -1562,11 +1534,7 @@
         env:
         - name: GOMAXPROCS
           value: "9"
-<<<<<<< HEAD
-        image: grafana/mimir:2.17.2
-=======
         image: grafana/mimir:3.0.0
->>>>>>> 3e9aeb43
         imagePullPolicy: IfNotPresent
         name: ingester
         ports:
@@ -1698,11 +1666,7 @@
         env:
         - name: GOMAXPROCS
           value: "9"
-<<<<<<< HEAD
-        image: grafana/mimir:2.17.2
-=======
         image: grafana/mimir:3.0.0
->>>>>>> 3e9aeb43
         imagePullPolicy: IfNotPresent
         name: ingester
         ports:
@@ -1834,11 +1798,7 @@
         env:
         - name: GOMAXPROCS
           value: "9"
-<<<<<<< HEAD
-        image: grafana/mimir:2.17.2
-=======
         image: grafana/mimir:3.0.0
->>>>>>> 3e9aeb43
         imagePullPolicy: IfNotPresent
         name: ingester
         ports:
@@ -2220,11 +2180,7 @@
           value: "5"
         - name: GOMEMLIMIT
           value: "12884901888"
-<<<<<<< HEAD
-        image: grafana/mimir:2.17.2
-=======
         image: grafana/mimir:3.0.0
->>>>>>> 3e9aeb43
         imagePullPolicy: IfNotPresent
         name: store-gateway
         ports:
@@ -2366,11 +2322,7 @@
           value: "5"
         - name: GOMEMLIMIT
           value: "12884901888"
-<<<<<<< HEAD
-        image: grafana/mimir:2.17.2
-=======
         image: grafana/mimir:3.0.0
->>>>>>> 3e9aeb43
         imagePullPolicy: IfNotPresent
         name: store-gateway
         ports:
@@ -2512,11 +2464,7 @@
           value: "5"
         - name: GOMEMLIMIT
           value: "12884901888"
-<<<<<<< HEAD
-        image: grafana/mimir:2.17.2
-=======
         image: grafana/mimir:3.0.0
->>>>>>> 3e9aeb43
         imagePullPolicy: IfNotPresent
         name: store-gateway
         ports:
