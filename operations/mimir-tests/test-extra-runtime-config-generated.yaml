apiVersion: v1
kind: Namespace
metadata:
  name: default
---
apiVersion: policy/v1
kind: PodDisruptionBudget
metadata:
  labels:
    name: alertmanager
  name: alertmanager
  namespace: default
spec:
  maxUnavailable: 1
  selector:
    matchLabels:
      name: alertmanager
---
apiVersion: policy/v1
kind: PodDisruptionBudget
metadata:
  labels:
    name: compactor
  name: compactor
  namespace: default
spec:
  maxUnavailable: 1
  selector:
    matchLabels:
      name: compactor
---
apiVersion: policy/v1
kind: PodDisruptionBudget
metadata:
  labels:
    name: distributor
  name: distributor
  namespace: default
spec:
  maxUnavailable: 1
  selector:
    matchLabels:
      name: distributor
---
apiVersion: policy/v1
kind: PodDisruptionBudget
metadata:
  labels:
    name: ingester
  name: ingester
  namespace: default
spec:
  maxUnavailable: 1
  selector:
    matchLabels:
      name: ingester
---
apiVersion: policy/v1
kind: PodDisruptionBudget
metadata:
  labels:
    name: memcached
  name: memcached
  namespace: default
spec:
  maxUnavailable: 1
  selector:
    matchLabels:
      name: memcached
---
apiVersion: policy/v1
kind: PodDisruptionBudget
metadata:
  labels:
    name: memcached-frontend
  name: memcached-frontend
  namespace: default
spec:
  maxUnavailable: 1
  selector:
    matchLabels:
      name: memcached-frontend
---
apiVersion: policy/v1
kind: PodDisruptionBudget
metadata:
  labels:
    name: memcached-index-queries
  name: memcached-index-queries
  namespace: default
spec:
  maxUnavailable: 1
  selector:
    matchLabels:
      name: memcached-index-queries
---
apiVersion: policy/v1
kind: PodDisruptionBudget
metadata:
  labels:
    name: memcached-metadata
  name: memcached-metadata
  namespace: default
spec:
  maxUnavailable: 1
  selector:
    matchLabels:
      name: memcached-metadata
---
apiVersion: policy/v1
kind: PodDisruptionBudget
metadata:
  labels:
    name: querier
  name: querier
  namespace: default
spec:
  maxUnavailable: 1
  selector:
    matchLabels:
      name: querier
---
apiVersion: policy/v1
kind: PodDisruptionBudget
metadata:
  labels:
    name: query-frontend
  name: query-frontend
  namespace: default
spec:
  maxUnavailable: 1
  selector:
    matchLabels:
      name: query-frontend
---
apiVersion: policy/v1
kind: PodDisruptionBudget
metadata:
  labels:
    name: query-scheduler
  name: query-scheduler
  namespace: default
spec:
  maxUnavailable: 1
  selector:
    matchLabels:
      name: query-scheduler
---
apiVersion: policy/v1
kind: PodDisruptionBudget
metadata:
  labels:
    name: ruler
  name: ruler
  namespace: default
spec:
  maxUnavailable: 1
  selector:
    matchLabels:
      name: ruler
---
apiVersion: policy/v1
kind: PodDisruptionBudget
metadata:
  labels:
    name: store-gateway
  name: store-gateway
  namespace: default
spec:
  maxUnavailable: 2
  selector:
    matchLabels:
      name: store-gateway
---
apiVersion: v1
data:
  a: b
kind: ConfigMap
metadata:
  name: new-config-map
  namespace: default
---
apiVersion: v1
data:
  overrides.yaml: |
    overrides: {}
kind: ConfigMap
metadata:
  name: overrides
  namespace: default
---
apiVersion: v1
kind: Service
metadata:
  labels:
    name: alertmanager
  name: alertmanager
  namespace: default
spec:
  clusterIP: None
  ports:
  - name: alertmanager-http-metrics
    port: 8080
    targetPort: 8080
  - name: alertmanager-grpc
    port: 9095
    targetPort: 9095
  - name: alertmanager-gossip-ring
    port: 7946
    targetPort: 7946
  selector:
    name: alertmanager
---
apiVersion: v1
kind: Service
metadata:
  labels:
    name: compactor
  name: compactor
  namespace: default
spec:
  clusterIP: None
  ports:
  - name: compactor-http-metrics
    port: 8080
    targetPort: 8080
  - name: compactor-grpc
    port: 9095
    targetPort: 9095
  - name: compactor-gossip-ring
    port: 7946
    targetPort: 7946
  selector:
    name: compactor
---
apiVersion: v1
kind: Service
metadata:
  labels:
    name: distributor
  name: distributor
  namespace: default
spec:
  clusterIP: None
  ports:
  - name: distributor-http-metrics
    port: 8080
    targetPort: 8080
  - name: distributor-grpc
    port: 9095
    targetPort: 9095
  - name: distributor-gossip-ring
    port: 7946
    targetPort: 7946
  selector:
    name: distributor
---
apiVersion: v1
kind: Service
metadata:
  name: gossip-ring
  namespace: default
spec:
  clusterIP: None
  ports:
  - appProtocol: tcp
    name: gossip-ring
    port: 7946
    protocol: TCP
    targetPort: 7946
  selector:
    gossip_ring_member: "true"
---
apiVersion: v1
kind: Service
metadata:
  labels:
    name: ingester
  name: ingester
  namespace: default
spec:
  ports:
  - name: ingester-http-metrics
    port: 8080
    targetPort: 8080
  - name: ingester-grpc
    port: 9095
    targetPort: 9095
  - name: ingester-gossip-ring
    port: 7946
    targetPort: 7946
  selector:
    name: ingester
---
apiVersion: v1
kind: Service
metadata:
  labels:
    name: memcached
  name: memcached
  namespace: default
spec:
  clusterIP: None
  ports:
  - name: memcached-client
    port: 11211
    targetPort: 11211
  - name: exporter-http-metrics
    port: 9150
    targetPort: 9150
  selector:
    name: memcached
---
apiVersion: v1
kind: Service
metadata:
  labels:
    name: memcached-frontend
  name: memcached-frontend
  namespace: default
spec:
  clusterIP: None
  ports:
  - name: memcached-client
    port: 11211
    targetPort: 11211
  - name: exporter-http-metrics
    port: 9150
    targetPort: 9150
  selector:
    name: memcached-frontend
---
apiVersion: v1
kind: Service
metadata:
  labels:
    name: memcached-index-queries
  name: memcached-index-queries
  namespace: default
spec:
  clusterIP: None
  ports:
  - name: memcached-client
    port: 11211
    targetPort: 11211
  - name: exporter-http-metrics
    port: 9150
    targetPort: 9150
  selector:
    name: memcached-index-queries
---
apiVersion: v1
kind: Service
metadata:
  labels:
    name: memcached-metadata
  name: memcached-metadata
  namespace: default
spec:
  clusterIP: None
  ports:
  - name: memcached-client
    port: 11211
    targetPort: 11211
  - name: exporter-http-metrics
    port: 9150
    targetPort: 9150
  selector:
    name: memcached-metadata
---
apiVersion: v1
kind: Service
metadata:
  labels:
    name: querier
  name: querier
  namespace: default
spec:
  ports:
  - name: querier-http-metrics
    port: 8080
    targetPort: 8080
  - name: querier-grpc
    port: 9095
    targetPort: 9095
  - name: querier-gossip-ring
    port: 7946
    targetPort: 7946
  selector:
    name: querier
---
apiVersion: v1
kind: Service
metadata:
  labels:
    name: query-frontend
  name: query-frontend
  namespace: default
spec:
  ports:
  - name: query-frontend-http-metrics
    port: 8080
    targetPort: 8080
  - name: query-frontend-grpc
    port: 9095
    targetPort: 9095
  selector:
    name: query-frontend
---
apiVersion: v1
kind: Service
metadata:
  labels:
    name: query-scheduler
  name: query-scheduler
  namespace: default
spec:
  ports:
  - name: query-scheduler-http-metrics
    port: 8080
    targetPort: 8080
  - name: query-scheduler-grpc
    port: 9095
    targetPort: 9095
  selector:
    name: query-scheduler
---
apiVersion: v1
kind: Service
metadata:
  labels:
    name: query-scheduler
  name: query-scheduler-discovery
  namespace: default
spec:
  clusterIP: None
  ports:
  - name: query-scheduler-http-metrics
    port: 8080
    targetPort: 8080
  - name: query-scheduler-grpc
    port: 9095
    targetPort: 9095
  publishNotReadyAddresses: true
  selector:
    name: query-scheduler
---
apiVersion: v1
kind: Service
metadata:
  labels:
    name: ruler
  name: ruler
  namespace: default
spec:
  ports:
  - name: ruler-http-metrics
    port: 8080
    targetPort: 8080
  - name: ruler-grpc
    port: 9095
    targetPort: 9095
  selector:
    name: ruler
---
apiVersion: v1
kind: Service
metadata:
  labels:
    name: store-gateway
  name: store-gateway
  namespace: default
spec:
  ports:
  - name: store-gateway-http-metrics
    port: 8080
    targetPort: 8080
  - name: store-gateway-grpc
    port: 9095
    targetPort: 9095
  - name: store-gateway-gossip-ring
    port: 7946
    targetPort: 7946
  selector:
    name: store-gateway
---
apiVersion: apps/v1
kind: Deployment
metadata:
  name: distributor
  namespace: default
spec:
  minReadySeconds: 10
  replicas: 3
  revisionHistoryLimit: 10
  selector:
    matchLabels:
      name: distributor
  strategy:
    rollingUpdate:
      maxSurge: 15%
      maxUnavailable: 0
  template:
    metadata:
      labels:
        gossip_ring_member: "true"
        name: distributor
    spec:
      containers:
      - args:
        - -distributor.ha-tracker.enable=true
        - -distributor.ha-tracker.enable-for-all-users=true
        - -distributor.ha-tracker.prefix=prom_ha/
        - -distributor.ha-tracker.store=memberlist
        - -distributor.health-check-ingesters=true
        - -distributor.ingestion-burst-size=200000
        - -distributor.ingestion-rate-limit=10000
        - -distributor.ring.heartbeat-period=1m
        - -distributor.ring.heartbeat-timeout=4m
        - -distributor.ring.prefix=
        - -distributor.ring.store=memberlist
        - -ingester.ring.heartbeat-timeout=10m
        - -ingester.ring.prefix=
        - -ingester.ring.replication-factor=3
        - -ingester.ring.store=memberlist
        - -mem-ballast-size-bytes=1073741824
        - -memberlist.bind-port=7946
        - -memberlist.join=dns+gossip-ring.default.svc.cluster.local.:7946
        - -runtime-config.file=/etc/mimir/overrides.yaml,/etc/another-config/runtimeconfig.yaml
        - -server.grpc-max-concurrent-streams=1000
        - -server.grpc.keepalive.max-connection-age=60s
        - -server.grpc.keepalive.max-connection-age-grace=5m
        - -server.grpc.keepalive.max-connection-idle=1m
        - -server.grpc.keepalive.min-time-between-pings=10s
        - -server.grpc.keepalive.ping-without-stream-allowed=true
        - -server.http-listen-port=8080
        - -shutdown-delay=90s
        - -target=distributor
        - -usage-stats.installation-mode=jsonnet
        env:
        - name: GOMAXPROCS
          value: "8"
<<<<<<< HEAD
        image: grafana/mimir:2.17.2
=======
        image: grafana/mimir:3.0.0
>>>>>>> 3e9aeb43
        imagePullPolicy: IfNotPresent
        name: distributor
        ports:
        - containerPort: 8080
          name: http-metrics
        - containerPort: 9095
          name: grpc
        - containerPort: 7946
          name: gossip-ring
        readinessProbe:
          httpGet:
            path: /ready
            port: 8080
          initialDelaySeconds: 15
          timeoutSeconds: 1
        resources:
          limits:
            memory: 4Gi
          requests:
            cpu: "2"
            memory: 2Gi
        volumeMounts:
        - mountPath: /etc/another-config
          name: new-config-map
        - mountPath: /etc/mimir
          name: overrides
      terminationGracePeriodSeconds: 100
      topologySpreadConstraints:
      - labelSelector:
          matchLabels:
            name: distributor
        maxSkew: 1
        topologyKey: kubernetes.io/hostname
        whenUnsatisfiable: ScheduleAnyway
      volumes:
      - configMap:
          name: new-config-map
        name: new-config-map
      - configMap:
          name: overrides
        name: overrides
---
apiVersion: apps/v1
kind: Deployment
metadata:
  name: querier
  namespace: default
spec:
  minReadySeconds: 10
  replicas: 6
  revisionHistoryLimit: 10
  selector:
    matchLabels:
      name: querier
  strategy:
    rollingUpdate:
      maxSurge: 15%
      maxUnavailable: 0
  template:
    metadata:
      labels:
        gossip_ring_member: "true"
        name: querier
    spec:
      containers:
      - args:
        - -blocks-storage.bucket-store.metadata-cache.backend=memcached
        - -blocks-storage.bucket-store.metadata-cache.memcached.addresses=dnssrvnoa+memcached-metadata.default.svc.cluster.local.:11211
        - -blocks-storage.bucket-store.metadata-cache.memcached.max-async-concurrency=50
        - -blocks-storage.bucket-store.metadata-cache.memcached.max-item-size=1048576
        - -blocks-storage.bucket-store.sync-dir=/data/tsdb
        - -blocks-storage.bucket-store.sync-interval=15m
        - -blocks-storage.gcs.bucket-name=blocks-bucket
        - -common.storage.backend=gcs
        - -distributor.health-check-ingesters=true
        - -ingester.ring.heartbeat-timeout=10m
        - -ingester.ring.prefix=
        - -ingester.ring.replication-factor=3
        - -ingester.ring.store=memberlist
        - -mem-ballast-size-bytes=268435456
        - -memberlist.bind-port=7946
        - -memberlist.join=dns+gossip-ring.default.svc.cluster.local.:7946
        - -querier.frontend-client.grpc-max-send-msg-size=104857600
        - -querier.max-concurrent=8
        - -querier.max-partial-query-length=768h
        - -querier.scheduler-address=query-scheduler-discovery.default.svc.cluster.local.:9095
        - -querier.store-gateway-client.grpc-max-recv-msg-size=209715200
        - -runtime-config.file=/etc/mimir/overrides.yaml,/etc/another-config/runtimeconfig.yaml
        - -server.grpc.keepalive.min-time-between-pings=10s
        - -server.grpc.keepalive.ping-without-stream-allowed=true
        - -server.http-listen-port=8080
        - -store-gateway.sharding-ring.heartbeat-timeout=10m
        - -store-gateway.sharding-ring.prefix=
        - -store-gateway.sharding-ring.replication-factor=3
        - -store-gateway.sharding-ring.store=memberlist
        - -target=querier
        - -usage-stats.installation-mode=jsonnet
        env:
        - name: GOMAXPROCS
          value: "5"
<<<<<<< HEAD
        image: grafana/mimir:2.17.2
=======
        image: grafana/mimir:3.0.0
>>>>>>> 3e9aeb43
        imagePullPolicy: IfNotPresent
        name: querier
        ports:
        - containerPort: 8080
          name: http-metrics
        - containerPort: 9095
          name: grpc
        - containerPort: 7946
          name: gossip-ring
        readinessProbe:
          httpGet:
            path: /ready
            port: 8080
          initialDelaySeconds: 15
          timeoutSeconds: 1
        resources:
          limits:
            memory: 24Gi
          requests:
            cpu: "1"
            memory: 12Gi
        volumeMounts:
        - mountPath: /etc/another-config
          name: new-config-map
        - mountPath: /etc/mimir
          name: overrides
      terminationGracePeriodSeconds: 180
      topologySpreadConstraints:
      - labelSelector:
          matchLabels:
            name: querier
        maxSkew: 1
        topologyKey: kubernetes.io/hostname
        whenUnsatisfiable: ScheduleAnyway
      volumes:
      - configMap:
          name: new-config-map
        name: new-config-map
      - configMap:
          name: overrides
        name: overrides
---
apiVersion: apps/v1
kind: Deployment
metadata:
  name: query-frontend
  namespace: default
spec:
  minReadySeconds: 10
  replicas: 2
  revisionHistoryLimit: 10
  selector:
    matchLabels:
      name: query-frontend
  strategy:
    rollingUpdate:
      maxSurge: 15%
      maxUnavailable: 0
  template:
    metadata:
      labels:
        name: query-frontend
    spec:
      containers:
      - args:
        - -query-frontend.cache-results=true
        - -query-frontend.max-cache-freshness=10m
        - -query-frontend.max-total-query-length=12000h
        - -query-frontend.query-sharding-target-series-per-shard=2500
        - -query-frontend.results-cache.backend=memcached
        - -query-frontend.results-cache.memcached.addresses=dnssrvnoa+memcached-frontend.default.svc.cluster.local.:11211
        - -query-frontend.results-cache.memcached.max-item-size=5242880
        - -query-frontend.results-cache.memcached.timeout=500ms
        - -query-frontend.scheduler-address=query-scheduler-discovery.default.svc.cluster.local.:9095
        - -runtime-config.file=/etc/mimir/overrides.yaml,/etc/another-config/runtimeconfig.yaml
        - -server.grpc.keepalive.max-connection-age=30s
        - -server.grpc.keepalive.min-time-between-pings=10s
        - -server.grpc.keepalive.ping-without-stream-allowed=true
        - -server.http-listen-port=8080
        - -shutdown-delay=90s
        - -target=query-frontend
        - -usage-stats.installation-mode=jsonnet
<<<<<<< HEAD
        image: grafana/mimir:2.17.2
=======
        image: grafana/mimir:3.0.0
>>>>>>> 3e9aeb43
        imagePullPolicy: IfNotPresent
        name: query-frontend
        ports:
        - containerPort: 8080
          name: http-metrics
        - containerPort: 9095
          name: grpc
        readinessProbe:
          httpGet:
            path: /ready
            port: 8080
          initialDelaySeconds: 15
          timeoutSeconds: 1
        resources:
          limits:
            memory: 1200Mi
          requests:
            cpu: "2"
            memory: 600Mi
        volumeMounts:
        - mountPath: /etc/another-config
          name: new-config-map
        - mountPath: /etc/mimir
          name: overrides
      terminationGracePeriodSeconds: 390
      topologySpreadConstraints:
      - labelSelector:
          matchLabels:
            name: query-frontend
        maxSkew: 1
        topologyKey: kubernetes.io/hostname
        whenUnsatisfiable: ScheduleAnyway
      volumes:
      - configMap:
          name: new-config-map
        name: new-config-map
      - configMap:
          name: overrides
        name: overrides
---
apiVersion: apps/v1
kind: Deployment
metadata:
  name: query-scheduler
  namespace: default
spec:
  minReadySeconds: 10
  replicas: 2
  revisionHistoryLimit: 10
  selector:
    matchLabels:
      name: query-scheduler
  strategy:
    rollingUpdate:
      maxSurge: 1
      maxUnavailable: 0
  template:
    metadata:
      labels:
        name: query-scheduler
    spec:
      affinity:
        podAntiAffinity:
          requiredDuringSchedulingIgnoredDuringExecution:
          - labelSelector:
              matchLabels:
                name: query-scheduler
            topologyKey: kubernetes.io/hostname
      containers:
      - args:
        - -query-scheduler.max-outstanding-requests-per-tenant=100
        - -server.grpc.keepalive.min-time-between-pings=10s
        - -server.grpc.keepalive.ping-without-stream-allowed=true
        - -server.http-listen-port=8080
        - -target=query-scheduler
        - -usage-stats.installation-mode=jsonnet
<<<<<<< HEAD
        image: grafana/mimir:2.17.2
=======
        image: grafana/mimir:3.0.0
>>>>>>> 3e9aeb43
        imagePullPolicy: IfNotPresent
        name: query-scheduler
        ports:
        - containerPort: 8080
          name: http-metrics
        - containerPort: 9095
          name: grpc
        readinessProbe:
          httpGet:
            path: /ready
            port: 8080
          initialDelaySeconds: 15
          timeoutSeconds: 1
        resources:
          limits:
            memory: 2Gi
          requests:
            cpu: "2"
            memory: 1Gi
        volumeMounts:
        - mountPath: /etc/another-config
          name: new-config-map
        - mountPath: /etc/mimir
          name: overrides
      terminationGracePeriodSeconds: 180
      volumes:
      - configMap:
          name: new-config-map
        name: new-config-map
      - configMap:
          name: overrides
        name: overrides
---
apiVersion: apps/v1
kind: Deployment
metadata:
  name: ruler
  namespace: default
spec:
  minReadySeconds: 10
  replicas: 2
  revisionHistoryLimit: 10
  selector:
    matchLabels:
      name: ruler
  strategy:
    rollingUpdate:
      maxSurge: 50%
      maxUnavailable: 0
  template:
    metadata:
      labels:
        gossip_ring_member: "true"
        name: ruler
    spec:
      containers:
      - args:
        - -blocks-storage.bucket-store.metadata-cache.backend=memcached
        - -blocks-storage.bucket-store.metadata-cache.memcached.addresses=dnssrvnoa+memcached-metadata.default.svc.cluster.local.:11211
        - -blocks-storage.bucket-store.metadata-cache.memcached.max-async-concurrency=50
        - -blocks-storage.bucket-store.metadata-cache.memcached.max-item-size=1048576
        - -blocks-storage.bucket-store.sync-dir=/data/tsdb
        - -blocks-storage.bucket-store.sync-interval=15m
        - -blocks-storage.gcs.bucket-name=blocks-bucket
        - -common.storage.backend=gcs
        - -distributor.health-check-ingesters=true
        - -distributor.remote-timeout=10s
        - -ingester.ring.heartbeat-timeout=10m
        - -ingester.ring.prefix=
        - -ingester.ring.replication-factor=3
        - -ingester.ring.store=memberlist
        - -memberlist.bind-port=7946
        - -memberlist.join=dns+gossip-ring.default.svc.cluster.local.:7946
        - -querier.max-partial-query-length=768h
        - -ruler-storage.cache.backend=memcached
        - -ruler-storage.cache.memcached.addresses=dnssrvnoa+memcached-metadata.default.svc.cluster.local.:11211
        - -ruler-storage.cache.memcached.max-async-concurrency=50
        - -ruler-storage.cache.memcached.max-item-size=1048576
        - -ruler-storage.cache.memcached.timeout=500ms
        - -ruler-storage.gcs.bucket-name=rules-bucket
        - -ruler.alertmanager-url=http://alertmanager.default.svc.cluster.local./alertmanager
        - -ruler.max-rule-groups-per-tenant=85
        - -ruler.max-rules-per-rule-group=20
        - -ruler.ring.store=memberlist
        - -ruler.rule-path=/rules
        - -runtime-config.file=/etc/mimir/overrides.yaml,/etc/another-config/runtimeconfig.yaml
        - -server.grpc.keepalive.min-time-between-pings=10s
        - -server.grpc.keepalive.ping-without-stream-allowed=true
        - -server.http-listen-port=8080
        - -store-gateway.sharding-ring.heartbeat-timeout=10m
        - -store-gateway.sharding-ring.prefix=
        - -store-gateway.sharding-ring.replication-factor=3
        - -store-gateway.sharding-ring.store=memberlist
        - -target=ruler
        - -usage-stats.installation-mode=jsonnet
<<<<<<< HEAD
        image: grafana/mimir:2.17.2
=======
        image: grafana/mimir:3.0.0
>>>>>>> 3e9aeb43
        imagePullPolicy: IfNotPresent
        name: ruler
        ports:
        - containerPort: 8080
          name: http-metrics
        - containerPort: 9095
          name: grpc
        readinessProbe:
          httpGet:
            path: /ready
            port: 8080
          initialDelaySeconds: 15
          timeoutSeconds: 1
        resources:
          limits:
            cpu: "16"
            memory: 16Gi
          requests:
            cpu: "1"
            memory: 6Gi
        volumeMounts:
        - mountPath: /etc/another-config
          name: new-config-map
        - mountPath: /etc/mimir
          name: overrides
      terminationGracePeriodSeconds: 600
      topologySpreadConstraints:
      - labelSelector:
          matchLabels:
            name: ruler
        maxSkew: 1
        topologyKey: kubernetes.io/hostname
        whenUnsatisfiable: ScheduleAnyway
      volumes:
      - configMap:
          name: new-config-map
        name: new-config-map
      - configMap:
          name: overrides
        name: overrides
---
apiVersion: apps/v1
kind: StatefulSet
metadata:
  labels:
    name: alertmanager
  name: alertmanager
  namespace: default
spec:
  replicas: 3
  selector:
    matchLabels:
      name: alertmanager
  serviceName: alertmanager
  template:
    metadata:
      labels:
        gossip_ring_member: "true"
        name: alertmanager
    spec:
      containers:
      - args:
        - -alertmanager-storage.gcs.bucket-name=alerts-bucket
        - -alertmanager.sharding-ring.replication-factor=3
        - -alertmanager.sharding-ring.store=memberlist
        - -alertmanager.storage.path=/data
        - -alertmanager.web.external-url=http://test/alertmanager
        - -common.storage.backend=gcs
        - -memberlist.bind-port=7946
        - -memberlist.join=dns+gossip-ring.default.svc.cluster.local.:7946
        - -runtime-config.file=/etc/mimir/overrides.yaml,/etc/another-config/runtimeconfig.yaml
        - -server.grpc.keepalive.min-time-between-pings=10s
        - -server.grpc.keepalive.ping-without-stream-allowed=true
        - -server.http-idle-timeout=6m
        - -server.http-listen-port=8080
        - -target=alertmanager
        - -usage-stats.installation-mode=jsonnet
        env:
        - name: POD_IP
          valueFrom:
            fieldRef:
              fieldPath: status.podIP
<<<<<<< HEAD
        image: grafana/mimir:2.17.2
=======
        image: grafana/mimir:3.0.0
>>>>>>> 3e9aeb43
        imagePullPolicy: IfNotPresent
        name: alertmanager
        ports:
        - containerPort: 8080
          name: http-metrics
        - containerPort: 9095
          name: grpc
        - containerPort: 7946
          name: gossip-ring
        readinessProbe:
          httpGet:
            path: /ready
            port: 8080
          initialDelaySeconds: 15
          timeoutSeconds: 1
        resources:
          limits:
            memory: 15Gi
          requests:
            cpu: "2"
            memory: 10Gi
        volumeMounts:
        - mountPath: /data
          name: alertmanager-data
        - mountPath: /etc/another-config
          name: new-config-map
        - mountPath: /etc/mimir
          name: overrides
      securityContext:
        runAsUser: 0
      terminationGracePeriodSeconds: 900
      volumes:
      - configMap:
          name: new-config-map
        name: new-config-map
      - configMap:
          name: overrides
        name: overrides
  updateStrategy:
    type: RollingUpdate
  volumeClaimTemplates:
  - apiVersion: v1
    kind: PersistentVolumeClaim
    metadata:
      name: alertmanager-data
    spec:
      accessModes:
      - ReadWriteOnce
      resources:
        requests:
          storage: 100Gi
---
apiVersion: apps/v1
kind: StatefulSet
metadata:
  labels:
    name: compactor
  name: compactor
  namespace: default
spec:
  podManagementPolicy: Parallel
  replicas: 1
  selector:
    matchLabels:
      name: compactor
  serviceName: compactor
  template:
    metadata:
      labels:
        gossip_ring_member: "true"
        name: compactor
    spec:
      containers:
      - args:
        - -blocks-storage.gcs.bucket-name=blocks-bucket
        - -common.storage.backend=gcs
        - -compactor.block-ranges=2h,12h,24h
        - -compactor.blocks-retention-period=0
        - -compactor.cleanup-interval=15m
        - -compactor.compaction-concurrency=1
        - -compactor.compaction-interval=30m
        - -compactor.compactor-tenant-shard-size=1
        - -compactor.data-dir=/data
        - -compactor.deletion-delay=2h
        - -compactor.first-level-compaction-wait-period=25m
        - -compactor.max-closing-blocks-concurrency=2
        - -compactor.max-opening-blocks-concurrency=4
        - -compactor.ring.heartbeat-period=1m
        - -compactor.ring.heartbeat-timeout=4m
        - -compactor.ring.prefix=
        - -compactor.ring.store=memberlist
        - -compactor.ring.wait-stability-min-duration=1m
        - -compactor.split-and-merge-shards=0
        - -compactor.split-groups=1
        - -compactor.symbols-flushers-concurrency=4
        - -memberlist.bind-port=7946
        - -memberlist.join=dns+gossip-ring.default.svc.cluster.local.:7946
        - -runtime-config.file=/etc/mimir/overrides.yaml,/etc/another-config/runtimeconfig.yaml
        - -server.grpc.keepalive.min-time-between-pings=10s
        - -server.grpc.keepalive.ping-without-stream-allowed=true
        - -server.http-listen-port=8080
        - -target=compactor
        - -usage-stats.installation-mode=jsonnet
<<<<<<< HEAD
        image: grafana/mimir:2.17.2
=======
        image: grafana/mimir:3.0.0
>>>>>>> 3e9aeb43
        imagePullPolicy: IfNotPresent
        name: compactor
        ports:
        - containerPort: 8080
          name: http-metrics
        - containerPort: 9095
          name: grpc
        - containerPort: 7946
          name: gossip-ring
        readinessProbe:
          httpGet:
            path: /ready
            port: 8080
          initialDelaySeconds: 15
          timeoutSeconds: 1
        resources:
          limits:
            memory: 6Gi
          requests:
            cpu: 1
            memory: 6Gi
        volumeMounts:
        - mountPath: /data
          name: compactor-data
        - mountPath: /etc/another-config
          name: new-config-map
        - mountPath: /etc/mimir
          name: overrides
      securityContext:
        runAsUser: 0
      terminationGracePeriodSeconds: 900
      volumes:
      - configMap:
          name: new-config-map
        name: new-config-map
      - configMap:
          name: overrides
        name: overrides
  updateStrategy:
    type: RollingUpdate
  volumeClaimTemplates:
  - apiVersion: v1
    kind: PersistentVolumeClaim
    metadata:
      name: compactor-data
    spec:
      accessModes:
      - ReadWriteOnce
      resources:
        requests:
          storage: 250Gi
      storageClassName: standard
---
apiVersion: apps/v1
kind: StatefulSet
metadata:
  labels:
    name: ingester
  name: ingester
  namespace: default
spec:
  podManagementPolicy: Parallel
  replicas: 3
  selector:
    matchLabels:
      name: ingester
  serviceName: ingester
  template:
    metadata:
      labels:
        gossip_ring_member: "true"
        name: ingester
    spec:
      affinity:
        podAntiAffinity:
          requiredDuringSchedulingIgnoredDuringExecution:
          - labelSelector:
              matchLabels:
                name: ingester
            topologyKey: kubernetes.io/hostname
      containers:
      - args:
        - -blocks-storage.gcs.bucket-name=blocks-bucket
        - -blocks-storage.tsdb.block-ranges-period=2h
        - -blocks-storage.tsdb.dir=/data/tsdb
        - -blocks-storage.tsdb.head-compaction-interval=15m
        - -blocks-storage.tsdb.ship-interval=1m
        - -blocks-storage.tsdb.wal-replay-concurrency=3
        - -common.storage.backend=gcs
        - -distributor.health-check-ingesters=true
        - -ingester.max-global-metadata-per-metric=10
        - -ingester.max-global-metadata-per-user=30000
        - -ingester.max-global-series-per-user=150000
        - -ingester.ring.heartbeat-period=2m
        - -ingester.ring.heartbeat-timeout=10m
        - -ingester.ring.num-tokens=512
        - -ingester.ring.prefix=
        - -ingester.ring.replication-factor=3
        - -ingester.ring.store=memberlist
        - -ingester.ring.tokens-file-path=/data/tokens
        - -ingester.ring.unregister-on-shutdown=true
        - -memberlist.abort-if-fast-join-fails=true
        - -memberlist.bind-port=7946
        - -memberlist.join=dns+gossip-ring.default.svc.cluster.local.:7946
        - -runtime-config.file=/etc/mimir/overrides.yaml,/etc/another-config/runtimeconfig.yaml
        - -server.grpc-max-concurrent-streams=500
        - -server.grpc.keepalive.min-time-between-pings=10s
        - -server.grpc.keepalive.ping-without-stream-allowed=true
        - -server.http-listen-port=8080
        - -target=ingester
        - -usage-stats.installation-mode=jsonnet
        env:
        - name: GOMAXPROCS
          value: "9"
<<<<<<< HEAD
        image: grafana/mimir:2.17.2
=======
        image: grafana/mimir:3.0.0
>>>>>>> 3e9aeb43
        imagePullPolicy: IfNotPresent
        name: ingester
        ports:
        - containerPort: 8080
          name: http-metrics
        - containerPort: 9095
          name: grpc
        - containerPort: 7946
          name: gossip-ring
        readinessProbe:
          httpGet:
            path: /ready
            port: 8080
          initialDelaySeconds: 15
          timeoutSeconds: 1
        resources:
          limits:
            memory: 25Gi
          requests:
            cpu: "4"
            memory: 15Gi
        volumeMounts:
        - mountPath: /data
          name: ingester-data
        - mountPath: /etc/another-config
          name: new-config-map
        - mountPath: /etc/mimir
          name: overrides
      securityContext:
        runAsUser: 0
      terminationGracePeriodSeconds: 1200
      volumes:
      - configMap:
          name: new-config-map
        name: new-config-map
      - configMap:
          name: overrides
        name: overrides
  updateStrategy:
    type: RollingUpdate
  volumeClaimTemplates:
  - apiVersion: v1
    kind: PersistentVolumeClaim
    metadata:
      name: ingester-data
    spec:
      accessModes:
      - ReadWriteOnce
      resources:
        requests:
          storage: 100Gi
      storageClassName: fast
---
apiVersion: apps/v1
kind: StatefulSet
metadata:
  name: memcached
  namespace: default
spec:
  minReadySeconds: 60
  replicas: 3
  selector:
    matchLabels:
      name: memcached
  serviceName: memcached
  template:
    metadata:
      labels:
        name: memcached
    spec:
      affinity:
        podAntiAffinity:
          requiredDuringSchedulingIgnoredDuringExecution:
          - labelSelector:
              matchLabels:
                name: memcached
            topologyKey: kubernetes.io/hostname
      containers:
      - args:
        - -m 6144
        - -I 1m
        - -c 16384
        - -v
        image: memcached:1.6.34-alpine
        imagePullPolicy: IfNotPresent
        name: memcached
        ports:
        - containerPort: 11211
          name: client
        resources:
          limits:
            memory: 9Gi
          requests:
            cpu: 500m
            memory: 6552Mi
      - args:
        - --memcached.address=localhost:11211
        - --web.listen-address=0.0.0.0:9150
        image: prom/memcached-exporter:v0.15.3
        imagePullPolicy: IfNotPresent
        name: exporter
        ports:
        - containerPort: 9150
          name: http-metrics
        resources:
          limits:
            memory: 250Mi
          requests:
            cpu: "0.05"
            memory: 50Mi
  updateStrategy:
    type: RollingUpdate
---
apiVersion: apps/v1
kind: StatefulSet
metadata:
  name: memcached-frontend
  namespace: default
spec:
  minReadySeconds: 60
  replicas: 3
  selector:
    matchLabels:
      name: memcached-frontend
  serviceName: memcached-frontend
  template:
    metadata:
      labels:
        name: memcached-frontend
    spec:
      affinity:
        podAntiAffinity:
          requiredDuringSchedulingIgnoredDuringExecution:
          - labelSelector:
              matchLabels:
                name: memcached-frontend
            topologyKey: kubernetes.io/hostname
      containers:
      - args:
        - -m 1024
        - -I 5m
        - -c 16384
        - -v
        image: memcached:1.6.34-alpine
        imagePullPolicy: IfNotPresent
        name: memcached
        ports:
        - containerPort: 11211
          name: client
        resources:
          limits:
            memory: 1536Mi
          requests:
            cpu: 500m
            memory: 1176Mi
      - args:
        - --memcached.address=localhost:11211
        - --web.listen-address=0.0.0.0:9150
        image: prom/memcached-exporter:v0.15.3
        imagePullPolicy: IfNotPresent
        name: exporter
        ports:
        - containerPort: 9150
          name: http-metrics
        resources:
          limits:
            memory: 250Mi
          requests:
            cpu: "0.05"
            memory: 50Mi
  updateStrategy:
    type: RollingUpdate
---
apiVersion: apps/v1
kind: StatefulSet
metadata:
  name: memcached-index-queries
  namespace: default
spec:
  minReadySeconds: 60
  replicas: 3
  selector:
    matchLabels:
      name: memcached-index-queries
  serviceName: memcached-index-queries
  template:
    metadata:
      labels:
        name: memcached-index-queries
    spec:
      affinity:
        podAntiAffinity:
          requiredDuringSchedulingIgnoredDuringExecution:
          - labelSelector:
              matchLabels:
                name: memcached-index-queries
            topologyKey: kubernetes.io/hostname
      containers:
      - args:
        - -m 1024
        - -I 5m
        - -c 16384
        - -v
        image: memcached:1.6.34-alpine
        imagePullPolicy: IfNotPresent
        name: memcached
        ports:
        - containerPort: 11211
          name: client
        resources:
          limits:
            memory: 1536Mi
          requests:
            cpu: 500m
            memory: 1176Mi
      - args:
        - --memcached.address=localhost:11211
        - --web.listen-address=0.0.0.0:9150
        image: prom/memcached-exporter:v0.15.3
        imagePullPolicy: IfNotPresent
        name: exporter
        ports:
        - containerPort: 9150
          name: http-metrics
        resources:
          limits:
            memory: 250Mi
          requests:
            cpu: "0.05"
            memory: 50Mi
  updateStrategy:
    type: RollingUpdate
---
apiVersion: apps/v1
kind: StatefulSet
metadata:
  name: memcached-metadata
  namespace: default
spec:
  minReadySeconds: 60
  replicas: 3
  selector:
    matchLabels:
      name: memcached-metadata
  serviceName: memcached-metadata
  template:
    metadata:
      labels:
        name: memcached-metadata
    spec:
      affinity:
        podAntiAffinity:
          requiredDuringSchedulingIgnoredDuringExecution:
          - labelSelector:
              matchLabels:
                name: memcached-metadata
            topologyKey: kubernetes.io/hostname
      containers:
      - args:
        - -m 512
        - -I 1m
        - -c 16384
        - -v
        image: memcached:1.6.34-alpine
        imagePullPolicy: IfNotPresent
        name: memcached
        ports:
        - containerPort: 11211
          name: client
        resources:
          limits:
            memory: 768Mi
          requests:
            cpu: 500m
            memory: 638Mi
      - args:
        - --memcached.address=localhost:11211
        - --web.listen-address=0.0.0.0:9150
        image: prom/memcached-exporter:v0.15.3
        imagePullPolicy: IfNotPresent
        name: exporter
        ports:
        - containerPort: 9150
          name: http-metrics
        resources:
          limits:
            memory: 250Mi
          requests:
            cpu: "0.05"
            memory: 50Mi
  updateStrategy:
    type: RollingUpdate
---
apiVersion: apps/v1
kind: StatefulSet
metadata:
  labels:
    name: store-gateway
  name: store-gateway
  namespace: default
spec:
  podManagementPolicy: Parallel
  replicas: 3
  selector:
    matchLabels:
      name: store-gateway
  serviceName: store-gateway
  template:
    metadata:
      labels:
        gossip_ring_member: "true"
        name: store-gateway
    spec:
      affinity:
        podAntiAffinity:
          requiredDuringSchedulingIgnoredDuringExecution:
          - labelSelector:
              matchLabels:
                name: store-gateway
            topologyKey: kubernetes.io/hostname
      containers:
      - args:
        - -blocks-storage.bucket-store.chunks-cache.backend=memcached
        - -blocks-storage.bucket-store.chunks-cache.memcached.addresses=dnssrvnoa+memcached.default.svc.cluster.local.:11211
        - -blocks-storage.bucket-store.chunks-cache.memcached.max-async-concurrency=50
        - -blocks-storage.bucket-store.chunks-cache.memcached.max-get-multi-concurrency=100
        - -blocks-storage.bucket-store.chunks-cache.memcached.max-idle-connections=150
        - -blocks-storage.bucket-store.chunks-cache.memcached.max-item-size=1048576
        - -blocks-storage.bucket-store.chunks-cache.memcached.timeout=750ms
        - -blocks-storage.bucket-store.index-cache.backend=memcached
        - -blocks-storage.bucket-store.index-cache.memcached.addresses=dnssrvnoa+memcached-index-queries.default.svc.cluster.local.:11211
        - -blocks-storage.bucket-store.index-cache.memcached.max-async-concurrency=50
        - -blocks-storage.bucket-store.index-cache.memcached.max-get-multi-concurrency=100
        - -blocks-storage.bucket-store.index-cache.memcached.max-idle-connections=150
        - -blocks-storage.bucket-store.index-cache.memcached.max-item-size=5242880
        - -blocks-storage.bucket-store.index-cache.memcached.timeout=750ms
        - -blocks-storage.bucket-store.metadata-cache.backend=memcached
        - -blocks-storage.bucket-store.metadata-cache.memcached.addresses=dnssrvnoa+memcached-metadata.default.svc.cluster.local.:11211
        - -blocks-storage.bucket-store.metadata-cache.memcached.max-async-concurrency=50
        - -blocks-storage.bucket-store.metadata-cache.memcached.max-get-multi-concurrency=100
        - -blocks-storage.bucket-store.metadata-cache.memcached.max-idle-connections=150
        - -blocks-storage.bucket-store.metadata-cache.memcached.max-item-size=1048576
        - -blocks-storage.bucket-store.sync-dir=/data/tsdb
        - -blocks-storage.bucket-store.sync-interval=15m
        - -blocks-storage.gcs.bucket-name=blocks-bucket
        - -common.storage.backend=gcs
        - -memberlist.bind-port=7946
        - -memberlist.join=dns+gossip-ring.default.svc.cluster.local.:7946
        - -runtime-config.file=/etc/mimir/overrides.yaml,/etc/another-config/runtimeconfig.yaml
        - -server.grpc-max-send-msg-size-bytes=209715200
        - -server.grpc.keepalive.min-time-between-pings=10s
        - -server.grpc.keepalive.ping-without-stream-allowed=true
        - -server.http-listen-port=8080
        - -store-gateway.sharding-ring.heartbeat-period=1m
        - -store-gateway.sharding-ring.heartbeat-timeout=10m
        - -store-gateway.sharding-ring.prefix=
        - -store-gateway.sharding-ring.replication-factor=3
        - -store-gateway.sharding-ring.store=memberlist
        - -store-gateway.sharding-ring.tokens-file-path=/data/tokens
        - -store-gateway.sharding-ring.unregister-on-shutdown=false
        - -store-gateway.sharding-ring.wait-stability-min-duration=1m
        - -target=store-gateway
        - -usage-stats.installation-mode=jsonnet
        env:
        - name: GOMAXPROCS
          value: "5"
        - name: GOMEMLIMIT
          value: "12884901888"
<<<<<<< HEAD
        image: grafana/mimir:2.17.2
=======
        image: grafana/mimir:3.0.0
>>>>>>> 3e9aeb43
        imagePullPolicy: IfNotPresent
        name: store-gateway
        ports:
        - containerPort: 8080
          name: http-metrics
        - containerPort: 9095
          name: grpc
        - containerPort: 7946
          name: gossip-ring
        readinessProbe:
          httpGet:
            path: /ready
            port: 8080
          initialDelaySeconds: 15
          timeoutSeconds: 1
        resources:
          limits:
            memory: 18Gi
          requests:
            cpu: "1"
            memory: 12Gi
        volumeMounts:
        - mountPath: /data
          name: store-gateway-data
        - mountPath: /etc/another-config
          name: new-config-map
        - mountPath: /etc/mimir
          name: overrides
      securityContext:
        runAsUser: 0
      terminationGracePeriodSeconds: 120
      volumes:
      - configMap:
          name: new-config-map
        name: new-config-map
      - configMap:
          name: overrides
        name: overrides
  updateStrategy:
    type: RollingUpdate
  volumeClaimTemplates:
  - apiVersion: v1
    kind: PersistentVolumeClaim
    metadata:
      name: store-gateway-data
    spec:
      accessModes:
      - ReadWriteOnce
      resources:
        requests:
          storage: 50Gi
      storageClassName: standard<|MERGE_RESOLUTION|>--- conflicted
+++ resolved
@@ -540,11 +540,7 @@
         env:
         - name: GOMAXPROCS
           value: "8"
-<<<<<<< HEAD
-        image: grafana/mimir:2.17.2
-=======
         image: grafana/mimir:3.0.0
->>>>>>> 3e9aeb43
         imagePullPolicy: IfNotPresent
         name: distributor
         ports:
@@ -645,11 +641,7 @@
         env:
         - name: GOMAXPROCS
           value: "5"
-<<<<<<< HEAD
-        image: grafana/mimir:2.17.2
-=======
         image: grafana/mimir:3.0.0
->>>>>>> 3e9aeb43
         imagePullPolicy: IfNotPresent
         name: querier
         ports:
@@ -732,11 +724,7 @@
         - -shutdown-delay=90s
         - -target=query-frontend
         - -usage-stats.installation-mode=jsonnet
-<<<<<<< HEAD
-        image: grafana/mimir:2.17.2
-=======
         image: grafana/mimir:3.0.0
->>>>>>> 3e9aeb43
         imagePullPolicy: IfNotPresent
         name: query-frontend
         ports:
@@ -813,11 +801,7 @@
         - -server.http-listen-port=8080
         - -target=query-scheduler
         - -usage-stats.installation-mode=jsonnet
-<<<<<<< HEAD
-        image: grafana/mimir:2.17.2
-=======
         image: grafana/mimir:3.0.0
->>>>>>> 3e9aeb43
         imagePullPolicy: IfNotPresent
         name: query-scheduler
         ports:
@@ -913,11 +897,7 @@
         - -store-gateway.sharding-ring.store=memberlist
         - -target=ruler
         - -usage-stats.installation-mode=jsonnet
-<<<<<<< HEAD
-        image: grafana/mimir:2.17.2
-=======
         image: grafana/mimir:3.0.0
->>>>>>> 3e9aeb43
         imagePullPolicy: IfNotPresent
         name: ruler
         ports:
@@ -1000,11 +980,7 @@
           valueFrom:
             fieldRef:
               fieldPath: status.podIP
-<<<<<<< HEAD
-        image: grafana/mimir:2.17.2
-=======
         image: grafana/mimir:3.0.0
->>>>>>> 3e9aeb43
         imagePullPolicy: IfNotPresent
         name: alertmanager
         ports:
@@ -1108,11 +1084,7 @@
         - -server.http-listen-port=8080
         - -target=compactor
         - -usage-stats.installation-mode=jsonnet
-<<<<<<< HEAD
-        image: grafana/mimir:2.17.2
-=======
         image: grafana/mimir:3.0.0
->>>>>>> 3e9aeb43
         imagePullPolicy: IfNotPresent
         name: compactor
         ports:
@@ -1227,11 +1199,7 @@
         env:
         - name: GOMAXPROCS
           value: "9"
-<<<<<<< HEAD
-        image: grafana/mimir:2.17.2
-=======
         image: grafana/mimir:3.0.0
->>>>>>> 3e9aeb43
         imagePullPolicy: IfNotPresent
         name: ingester
         ports:
@@ -1600,11 +1568,7 @@
           value: "5"
         - name: GOMEMLIMIT
           value: "12884901888"
-<<<<<<< HEAD
-        image: grafana/mimir:2.17.2
-=======
         image: grafana/mimir:3.0.0
->>>>>>> 3e9aeb43
         imagePullPolicy: IfNotPresent
         name: store-gateway
         ports:
