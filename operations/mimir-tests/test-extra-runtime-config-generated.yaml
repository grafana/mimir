--- conflicted
+++ resolved
@@ -537,11 +537,7 @@
         env:
         - name: GOMAXPROCS
           value: "8"
-<<<<<<< HEAD
-        image: grafana/mimir:2.9.1
-=======
         image: grafana/mimir:2.10.0
->>>>>>> 77906f76
         imagePullPolicy: IfNotPresent
         name: distributor
         ports:
@@ -641,11 +637,7 @@
           value: "5"
         - name: JAEGER_REPORTER_MAX_QUEUE_SIZE
           value: "1024"
-<<<<<<< HEAD
-        image: grafana/mimir:2.9.1
-=======
         image: grafana/mimir:2.10.0
->>>>>>> 77906f76
         imagePullPolicy: IfNotPresent
         name: querier
         ports:
@@ -726,11 +718,7 @@
         - -server.http-listen-port=8080
         - -target=query-frontend
         - -usage-stats.installation-mode=jsonnet
-<<<<<<< HEAD
-        image: grafana/mimir:2.9.1
-=======
         image: grafana/mimir:2.10.0
->>>>>>> 77906f76
         imagePullPolicy: IfNotPresent
         name: query-frontend
         ports:
@@ -806,11 +794,7 @@
         - -server.http-listen-port=8080
         - -target=query-scheduler
         - -usage-stats.installation-mode=jsonnet
-<<<<<<< HEAD
-        image: grafana/mimir:2.9.1
-=======
         image: grafana/mimir:2.10.0
->>>>>>> 77906f76
         imagePullPolicy: IfNotPresent
         name: query-scheduler
         ports:
@@ -902,11 +886,7 @@
         - -store-gateway.sharding-ring.store=memberlist
         - -target=ruler
         - -usage-stats.installation-mode=jsonnet
-<<<<<<< HEAD
-        image: grafana/mimir:2.9.1
-=======
         image: grafana/mimir:2.10.0
->>>>>>> 77906f76
         imagePullPolicy: IfNotPresent
         name: ruler
         ports:
@@ -988,11 +968,7 @@
           valueFrom:
             fieldRef:
               fieldPath: status.podIP
-<<<<<<< HEAD
-        image: grafana/mimir:2.9.1
-=======
         image: grafana/mimir:2.10.0
->>>>>>> 77906f76
         imagePullPolicy: IfNotPresent
         name: alertmanager
         ports:
@@ -1094,11 +1070,7 @@
         - -server.http-listen-port=8080
         - -target=compactor
         - -usage-stats.installation-mode=jsonnet
-<<<<<<< HEAD
-        image: grafana/mimir:2.9.1
-=======
         image: grafana/mimir:2.10.0
->>>>>>> 77906f76
         imagePullPolicy: IfNotPresent
         name: compactor
         ports:
@@ -1208,11 +1180,7 @@
         - -server.http-listen-port=8080
         - -target=ingester
         - -usage-stats.installation-mode=jsonnet
-<<<<<<< HEAD
-        image: grafana/mimir:2.9.1
-=======
         image: grafana/mimir:2.10.0
->>>>>>> 77906f76
         imagePullPolicy: IfNotPresent
         name: ingester
         ports:
@@ -1555,11 +1523,7 @@
           value: "5"
         - name: GOMEMLIMIT
           value: "12884901888"
-<<<<<<< HEAD
-        image: grafana/mimir:2.9.1
-=======
         image: grafana/mimir:2.10.0
->>>>>>> 77906f76
         imagePullPolicy: IfNotPresent
         name: store-gateway
         ports:
