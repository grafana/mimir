apiVersion: v1
kind: Namespace
metadata:
  name: default
---
apiVersion: policy/v1
kind: PodDisruptionBudget
metadata:
  labels:
    name: compactor
  name: compactor
  namespace: default
spec:
  maxUnavailable: 1
  selector:
    matchLabels:
      name: compactor
---
apiVersion: policy/v1
kind: PodDisruptionBudget
metadata:
  labels:
    name: continuous-test
  name: continuous-test
  namespace: default
spec:
  maxUnavailable: 1
  selector:
    matchLabels:
      name: continuous-test
---
apiVersion: policy/v1
kind: PodDisruptionBudget
metadata:
  labels:
    name: distributor
  name: distributor
  namespace: default
spec:
  maxUnavailable: 1
  selector:
    matchLabels:
      name: distributor
---
apiVersion: policy/v1
kind: PodDisruptionBudget
metadata:
  labels:
    name: ingester
  name: ingester
  namespace: default
spec:
  maxUnavailable: 1
  selector:
    matchLabels:
      name: ingester
---
apiVersion: policy/v1
kind: PodDisruptionBudget
metadata:
  labels:
    name: memcached
  name: memcached
  namespace: default
spec:
  maxUnavailable: 1
  selector:
    matchLabels:
      name: memcached
---
apiVersion: policy/v1
kind: PodDisruptionBudget
metadata:
  labels:
    name: memcached-frontend
  name: memcached-frontend
  namespace: default
spec:
  maxUnavailable: 1
  selector:
    matchLabels:
      name: memcached-frontend
---
apiVersion: policy/v1
kind: PodDisruptionBudget
metadata:
  labels:
    name: memcached-index-queries
  name: memcached-index-queries
  namespace: default
spec:
  maxUnavailable: 1
  selector:
    matchLabels:
      name: memcached-index-queries
---
apiVersion: policy/v1
kind: PodDisruptionBudget
metadata:
  labels:
    name: memcached-metadata
  name: memcached-metadata
  namespace: default
spec:
  maxUnavailable: 1
  selector:
    matchLabels:
      name: memcached-metadata
---
apiVersion: policy/v1
kind: PodDisruptionBudget
metadata:
  labels:
    name: querier
  name: querier
  namespace: default
spec:
  maxUnavailable: 1
  selector:
    matchLabels:
      name: querier
---
apiVersion: policy/v1
kind: PodDisruptionBudget
metadata:
  labels:
    name: query-frontend
  name: query-frontend
  namespace: default
spec:
  maxUnavailable: 1
  selector:
    matchLabels:
      name: query-frontend
---
apiVersion: policy/v1
kind: PodDisruptionBudget
metadata:
  labels:
    name: query-scheduler
  name: query-scheduler
  namespace: default
spec:
  maxUnavailable: 1
  selector:
    matchLabels:
      name: query-scheduler
---
apiVersion: policy/v1
kind: PodDisruptionBudget
metadata:
  labels:
    name: store-gateway
  name: store-gateway
  namespace: default
spec:
  maxUnavailable: 2
  selector:
    matchLabels:
      name: store-gateway
---
apiVersion: v1
data:
  overrides.yaml: |
    overrides: {}
kind: ConfigMap
metadata:
  name: overrides
  namespace: default
---
apiVersion: v1
kind: Service
metadata:
  labels:
    name: compactor
  name: compactor
  namespace: default
spec:
  clusterIP: None
  ports:
  - name: compactor-http-metrics
    port: 8080
    targetPort: 8080
  - name: compactor-grpc
    port: 9095
    targetPort: 9095
  - name: compactor-gossip-ring
    port: 7946
    targetPort: 7946
  selector:
    name: compactor
---
apiVersion: v1
kind: Service
metadata:
  labels:
    name: distributor
  name: distributor
  namespace: default
spec:
  clusterIP: None
  ports:
  - name: distributor-http-metrics
    port: 8080
    targetPort: 8080
  - name: distributor-grpc
    port: 9095
    targetPort: 9095
  - name: distributor-gossip-ring
    port: 7946
    targetPort: 7946
  selector:
    name: distributor
---
apiVersion: v1
kind: Service
metadata:
  name: gossip-ring
  namespace: default
spec:
  clusterIP: None
  ports:
  - appProtocol: tcp
    name: gossip-ring
    port: 7946
    protocol: TCP
    targetPort: 7946
  selector:
    gossip_ring_member: "true"
---
apiVersion: v1
kind: Service
metadata:
  labels:
    name: ingester
  name: ingester
  namespace: default
spec:
  ports:
  - name: ingester-http-metrics
    port: 8080
    targetPort: 8080
  - name: ingester-grpc
    port: 9095
    targetPort: 9095
  - name: ingester-gossip-ring
    port: 7946
    targetPort: 7946
  selector:
    name: ingester
---
apiVersion: v1
kind: Service
metadata:
  labels:
    name: memcached
  name: memcached
  namespace: default
spec:
  clusterIP: None
  ports:
  - name: memcached-client
    port: 11211
    targetPort: 11211
  - name: exporter-http-metrics
    port: 9150
    targetPort: 9150
  selector:
    name: memcached
---
apiVersion: v1
kind: Service
metadata:
  labels:
    name: memcached-frontend
  name: memcached-frontend
  namespace: default
spec:
  clusterIP: None
  ports:
  - name: memcached-client
    port: 11211
    targetPort: 11211
  - name: exporter-http-metrics
    port: 9150
    targetPort: 9150
  selector:
    name: memcached-frontend
---
apiVersion: v1
kind: Service
metadata:
  labels:
    name: memcached-index-queries
  name: memcached-index-queries
  namespace: default
spec:
  clusterIP: None
  ports:
  - name: memcached-client
    port: 11211
    targetPort: 11211
  - name: exporter-http-metrics
    port: 9150
    targetPort: 9150
  selector:
    name: memcached-index-queries
---
apiVersion: v1
kind: Service
metadata:
  labels:
    name: memcached-metadata
  name: memcached-metadata
  namespace: default
spec:
  clusterIP: None
  ports:
  - name: memcached-client
    port: 11211
    targetPort: 11211
  - name: exporter-http-metrics
    port: 9150
    targetPort: 9150
  selector:
    name: memcached-metadata
---
apiVersion: v1
kind: Service
metadata:
  labels:
    name: querier
  name: querier
  namespace: default
spec:
  ports:
  - name: querier-http-metrics
    port: 8080
    targetPort: 8080
  - name: querier-grpc
    port: 9095
    targetPort: 9095
  - name: querier-gossip-ring
    port: 7946
    targetPort: 7946
  selector:
    name: querier
---
apiVersion: v1
kind: Service
metadata:
  labels:
    name: query-frontend
  name: query-frontend
  namespace: default
spec:
  ports:
  - name: query-frontend-http-metrics
    port: 8080
    targetPort: 8080
  - name: query-frontend-grpc
    port: 9095
    targetPort: 9095
  selector:
    name: query-frontend
---
apiVersion: v1
kind: Service
metadata:
  labels:
    name: query-scheduler
  name: query-scheduler
  namespace: default
spec:
  ports:
  - name: query-scheduler-http-metrics
    port: 8080
    targetPort: 8080
  - name: query-scheduler-grpc
    port: 9095
    targetPort: 9095
  selector:
    name: query-scheduler
---
apiVersion: v1
kind: Service
metadata:
  labels:
    name: query-scheduler
  name: query-scheduler-discovery
  namespace: default
spec:
  clusterIP: None
  ports:
  - name: query-scheduler-http-metrics
    port: 8080
    targetPort: 8080
  - name: query-scheduler-grpc
    port: 9095
    targetPort: 9095
  publishNotReadyAddresses: true
  selector:
    name: query-scheduler
---
apiVersion: v1
kind: Service
metadata:
  labels:
    name: store-gateway
  name: store-gateway
  namespace: default
spec:
  ports:
  - name: store-gateway-http-metrics
    port: 8080
    targetPort: 8080
  - name: store-gateway-grpc
    port: 9095
    targetPort: 9095
  - name: store-gateway-gossip-ring
    port: 7946
    targetPort: 7946
  selector:
    name: store-gateway
---
apiVersion: apps/v1
kind: Deployment
metadata:
  name: continuous-test
  namespace: default
spec:
  minReadySeconds: 10
  replicas: 1
  revisionHistoryLimit: 10
  selector:
    matchLabels:
      name: continuous-test
  strategy:
    rollingUpdate:
      maxSurge: 0
      maxUnavailable: 1
  template:
    metadata:
      labels:
        name: continuous-test
    spec:
      containers:
      - args:
        - -target=continuous-test
        - -tests.read-endpoint=http://query-frontend.default.svc.cluster.local
        - -tests.tenant-id=1234
        - -tests.write-endpoint=http://distributor.default.svc.cluster.local
        - -tests.write-read-series-test.max-query-age=48h
        - -tests.write-read-series-test.num-series=1000
<<<<<<< HEAD
        image: grafana/mimir:2.17.1
=======
        image: grafana/mimir-continuous-test:2.17.2
>>>>>>> bce93699
        imagePullPolicy: IfNotPresent
        name: continuous-test
        ports:
        - containerPort: 8080
          name: http-metrics
        resources:
          limits:
            memory: 1Gi
          requests:
            cpu: "1"
            memory: 512Mi
---
apiVersion: apps/v1
kind: Deployment
metadata:
  name: distributor
  namespace: default
spec:
  minReadySeconds: 10
  replicas: 3
  revisionHistoryLimit: 10
  selector:
    matchLabels:
      name: distributor
  strategy:
    rollingUpdate:
      maxSurge: 15%
      maxUnavailable: 0
  template:
    metadata:
      labels:
        gossip_ring_member: "true"
        name: distributor
    spec:
      containers:
      - args:
        - -distributor.ha-tracker.enable=true
        - -distributor.ha-tracker.enable-for-all-users=true
        - -distributor.ha-tracker.prefix=prom_ha/
        - -distributor.ha-tracker.store=memberlist
        - -distributor.health-check-ingesters=true
        - -distributor.ingestion-burst-size=200000
        - -distributor.ingestion-rate-limit=10000
        - -distributor.ring.heartbeat-period=1m
        - -distributor.ring.heartbeat-timeout=4m
        - -distributor.ring.prefix=
        - -distributor.ring.store=memberlist
        - -ingester.ring.heartbeat-timeout=10m
        - -ingester.ring.prefix=
        - -ingester.ring.replication-factor=3
        - -ingester.ring.store=memberlist
        - -mem-ballast-size-bytes=1073741824
        - -memberlist.bind-port=7946
        - -memberlist.join=dns+gossip-ring.default.svc.cluster.local.:7946
        - -runtime-config.file=/etc/mimir/overrides.yaml
        - -server.grpc-max-concurrent-streams=1000
        - -server.grpc.keepalive.max-connection-age=60s
        - -server.grpc.keepalive.max-connection-age-grace=5m
        - -server.grpc.keepalive.max-connection-idle=1m
        - -server.grpc.keepalive.min-time-between-pings=10s
        - -server.grpc.keepalive.ping-without-stream-allowed=true
        - -server.http-listen-port=8080
        - -shutdown-delay=90s
        - -target=distributor
        - -usage-stats.installation-mode=jsonnet
        env:
        - name: GOMAXPROCS
          value: "8"
        image: grafana/mimir:2.17.2
        imagePullPolicy: IfNotPresent
        name: distributor
        ports:
        - containerPort: 8080
          name: http-metrics
        - containerPort: 9095
          name: grpc
        - containerPort: 7946
          name: gossip-ring
        readinessProbe:
          httpGet:
            path: /ready
            port: 8080
          initialDelaySeconds: 15
          timeoutSeconds: 1
        resources:
          limits:
            memory: 4Gi
          requests:
            cpu: "2"
            memory: 2Gi
        volumeMounts:
        - mountPath: /etc/mimir
          name: overrides
      terminationGracePeriodSeconds: 100
      topologySpreadConstraints:
      - labelSelector:
          matchLabels:
            name: distributor
        maxSkew: 1
        topologyKey: kubernetes.io/hostname
        whenUnsatisfiable: ScheduleAnyway
      volumes:
      - configMap:
          name: overrides
        name: overrides
---
apiVersion: apps/v1
kind: Deployment
metadata:
  name: querier
  namespace: default
spec:
  minReadySeconds: 10
  replicas: 6
  revisionHistoryLimit: 10
  selector:
    matchLabels:
      name: querier
  strategy:
    rollingUpdate:
      maxSurge: 15%
      maxUnavailable: 0
  template:
    metadata:
      labels:
        gossip_ring_member: "true"
        name: querier
    spec:
      containers:
      - args:
        - -blocks-storage.bucket-store.metadata-cache.backend=memcached
        - -blocks-storage.bucket-store.metadata-cache.memcached.addresses=dnssrvnoa+memcached-metadata.default.svc.cluster.local.:11211
        - -blocks-storage.bucket-store.metadata-cache.memcached.max-async-concurrency=50
        - -blocks-storage.bucket-store.metadata-cache.memcached.max-item-size=1048576
        - -blocks-storage.bucket-store.sync-dir=/data/tsdb
        - -blocks-storage.bucket-store.sync-interval=15m
        - -blocks-storage.gcs.bucket-name=blocks-bucket
        - -common.storage.backend=gcs
        - -distributor.health-check-ingesters=true
        - -ingester.ring.heartbeat-timeout=10m
        - -ingester.ring.prefix=
        - -ingester.ring.replication-factor=3
        - -ingester.ring.store=memberlist
        - -mem-ballast-size-bytes=268435456
        - -memberlist.bind-port=7946
        - -memberlist.join=dns+gossip-ring.default.svc.cluster.local.:7946
        - -querier.frontend-client.grpc-max-send-msg-size=104857600
        - -querier.max-concurrent=8
        - -querier.max-partial-query-length=768h
        - -querier.scheduler-address=query-scheduler-discovery.default.svc.cluster.local.:9095
        - -querier.store-gateway-client.grpc-max-recv-msg-size=209715200
        - -runtime-config.file=/etc/mimir/overrides.yaml
        - -server.grpc.keepalive.min-time-between-pings=10s
        - -server.grpc.keepalive.ping-without-stream-allowed=true
        - -server.http-listen-port=8080
        - -store-gateway.sharding-ring.heartbeat-timeout=10m
        - -store-gateway.sharding-ring.prefix=
        - -store-gateway.sharding-ring.replication-factor=3
        - -store-gateway.sharding-ring.store=memberlist
        - -target=querier
        - -usage-stats.installation-mode=jsonnet
        env:
        - name: GOMAXPROCS
          value: "5"
        image: grafana/mimir:2.17.2
        imagePullPolicy: IfNotPresent
        name: querier
        ports:
        - containerPort: 8080
          name: http-metrics
        - containerPort: 9095
          name: grpc
        - containerPort: 7946
          name: gossip-ring
        readinessProbe:
          httpGet:
            path: /ready
            port: 8080
          initialDelaySeconds: 15
          timeoutSeconds: 1
        resources:
          limits:
            memory: 24Gi
          requests:
            cpu: "1"
            memory: 12Gi
        volumeMounts:
        - mountPath: /etc/mimir
          name: overrides
      terminationGracePeriodSeconds: 180
      topologySpreadConstraints:
      - labelSelector:
          matchLabels:
            name: querier
        maxSkew: 1
        topologyKey: kubernetes.io/hostname
        whenUnsatisfiable: ScheduleAnyway
      volumes:
      - configMap:
          name: overrides
        name: overrides
---
apiVersion: apps/v1
kind: Deployment
metadata:
  name: query-frontend
  namespace: default
spec:
  minReadySeconds: 10
  replicas: 2
  revisionHistoryLimit: 10
  selector:
    matchLabels:
      name: query-frontend
  strategy:
    rollingUpdate:
      maxSurge: 15%
      maxUnavailable: 0
  template:
    metadata:
      labels:
        name: query-frontend
    spec:
      containers:
      - args:
        - -query-frontend.cache-results=true
        - -query-frontend.max-cache-freshness=10m
        - -query-frontend.max-total-query-length=12000h
        - -query-frontend.query-sharding-target-series-per-shard=2500
        - -query-frontend.results-cache.backend=memcached
        - -query-frontend.results-cache.memcached.addresses=dnssrvnoa+memcached-frontend.default.svc.cluster.local.:11211
        - -query-frontend.results-cache.memcached.max-item-size=5242880
        - -query-frontend.results-cache.memcached.timeout=500ms
        - -query-frontend.scheduler-address=query-scheduler-discovery.default.svc.cluster.local.:9095
        - -runtime-config.file=/etc/mimir/overrides.yaml
        - -server.grpc.keepalive.max-connection-age=30s
        - -server.grpc.keepalive.min-time-between-pings=10s
        - -server.grpc.keepalive.ping-without-stream-allowed=true
        - -server.http-listen-port=8080
        - -shutdown-delay=90s
        - -target=query-frontend
        - -usage-stats.installation-mode=jsonnet
        image: grafana/mimir:2.17.2
        imagePullPolicy: IfNotPresent
        name: query-frontend
        ports:
        - containerPort: 8080
          name: http-metrics
        - containerPort: 9095
          name: grpc
        readinessProbe:
          httpGet:
            path: /ready
            port: 8080
          initialDelaySeconds: 15
          timeoutSeconds: 1
        resources:
          limits:
            memory: 1200Mi
          requests:
            cpu: "2"
            memory: 600Mi
        volumeMounts:
        - mountPath: /etc/mimir
          name: overrides
      terminationGracePeriodSeconds: 390
      topologySpreadConstraints:
      - labelSelector:
          matchLabels:
            name: query-frontend
        maxSkew: 1
        topologyKey: kubernetes.io/hostname
        whenUnsatisfiable: ScheduleAnyway
      volumes:
      - configMap:
          name: overrides
        name: overrides
---
apiVersion: apps/v1
kind: Deployment
metadata:
  name: query-scheduler
  namespace: default
spec:
  minReadySeconds: 10
  replicas: 2
  revisionHistoryLimit: 10
  selector:
    matchLabels:
      name: query-scheduler
  strategy:
    rollingUpdate:
      maxSurge: 1
      maxUnavailable: 0
  template:
    metadata:
      labels:
        name: query-scheduler
    spec:
      affinity:
        podAntiAffinity:
          requiredDuringSchedulingIgnoredDuringExecution:
          - labelSelector:
              matchLabels:
                name: query-scheduler
            topologyKey: kubernetes.io/hostname
      containers:
      - args:
        - -query-scheduler.max-outstanding-requests-per-tenant=100
        - -server.grpc.keepalive.min-time-between-pings=10s
        - -server.grpc.keepalive.ping-without-stream-allowed=true
        - -server.http-listen-port=8080
        - -target=query-scheduler
        - -usage-stats.installation-mode=jsonnet
        image: grafana/mimir:2.17.2
        imagePullPolicy: IfNotPresent
        name: query-scheduler
        ports:
        - containerPort: 8080
          name: http-metrics
        - containerPort: 9095
          name: grpc
        readinessProbe:
          httpGet:
            path: /ready
            port: 8080
          initialDelaySeconds: 15
          timeoutSeconds: 1
        resources:
          limits:
            memory: 2Gi
          requests:
            cpu: "2"
            memory: 1Gi
        volumeMounts:
        - mountPath: /etc/mimir
          name: overrides
      terminationGracePeriodSeconds: 180
      volumes:
      - configMap:
          name: overrides
        name: overrides
---
apiVersion: apps/v1
kind: StatefulSet
metadata:
  labels:
    name: compactor
  name: compactor
  namespace: default
spec:
  podManagementPolicy: Parallel
  replicas: 1
  selector:
    matchLabels:
      name: compactor
  serviceName: compactor
  template:
    metadata:
      labels:
        gossip_ring_member: "true"
        name: compactor
    spec:
      containers:
      - args:
        - -blocks-storage.gcs.bucket-name=blocks-bucket
        - -common.storage.backend=gcs
        - -compactor.block-ranges=2h,12h,24h
        - -compactor.blocks-retention-period=0
        - -compactor.cleanup-interval=15m
        - -compactor.compaction-concurrency=1
        - -compactor.compaction-interval=30m
        - -compactor.compactor-tenant-shard-size=1
        - -compactor.data-dir=/data
        - -compactor.deletion-delay=2h
        - -compactor.first-level-compaction-wait-period=25m
        - -compactor.max-closing-blocks-concurrency=2
        - -compactor.max-opening-blocks-concurrency=4
        - -compactor.ring.heartbeat-period=1m
        - -compactor.ring.heartbeat-timeout=4m
        - -compactor.ring.prefix=
        - -compactor.ring.store=memberlist
        - -compactor.ring.wait-stability-min-duration=1m
        - -compactor.split-and-merge-shards=0
        - -compactor.split-groups=1
        - -compactor.symbols-flushers-concurrency=4
        - -memberlist.bind-port=7946
        - -memberlist.join=dns+gossip-ring.default.svc.cluster.local.:7946
        - -runtime-config.file=/etc/mimir/overrides.yaml
        - -server.grpc.keepalive.min-time-between-pings=10s
        - -server.grpc.keepalive.ping-without-stream-allowed=true
        - -server.http-listen-port=8080
        - -target=compactor
        - -usage-stats.installation-mode=jsonnet
        image: grafana/mimir:2.17.2
        imagePullPolicy: IfNotPresent
        name: compactor
        ports:
        - containerPort: 8080
          name: http-metrics
        - containerPort: 9095
          name: grpc
        - containerPort: 7946
          name: gossip-ring
        readinessProbe:
          httpGet:
            path: /ready
            port: 8080
          initialDelaySeconds: 15
          timeoutSeconds: 1
        resources:
          limits:
            memory: 6Gi
          requests:
            cpu: 1
            memory: 6Gi
        volumeMounts:
        - mountPath: /data
          name: compactor-data
        - mountPath: /etc/mimir
          name: overrides
      securityContext:
        runAsUser: 0
      terminationGracePeriodSeconds: 900
      volumes:
      - configMap:
          name: overrides
        name: overrides
  updateStrategy:
    type: RollingUpdate
  volumeClaimTemplates:
  - apiVersion: v1
    kind: PersistentVolumeClaim
    metadata:
      name: compactor-data
    spec:
      accessModes:
      - ReadWriteOnce
      resources:
        requests:
          storage: 250Gi
      storageClassName: standard
---
apiVersion: apps/v1
kind: StatefulSet
metadata:
  labels:
    name: ingester
  name: ingester
  namespace: default
spec:
  podManagementPolicy: Parallel
  replicas: 3
  selector:
    matchLabels:
      name: ingester
  serviceName: ingester
  template:
    metadata:
      labels:
        gossip_ring_member: "true"
        name: ingester
    spec:
      affinity:
        podAntiAffinity:
          requiredDuringSchedulingIgnoredDuringExecution:
          - labelSelector:
              matchLabels:
                name: ingester
            topologyKey: kubernetes.io/hostname
      containers:
      - args:
        - -blocks-storage.gcs.bucket-name=blocks-bucket
        - -blocks-storage.tsdb.block-ranges-period=2h
        - -blocks-storage.tsdb.dir=/data/tsdb
        - -blocks-storage.tsdb.head-compaction-interval=15m
        - -blocks-storage.tsdb.ship-interval=1m
        - -blocks-storage.tsdb.wal-replay-concurrency=3
        - -common.storage.backend=gcs
        - -distributor.health-check-ingesters=true
        - -ingester.max-global-metadata-per-metric=10
        - -ingester.max-global-metadata-per-user=30000
        - -ingester.max-global-series-per-user=150000
        - -ingester.ring.heartbeat-period=2m
        - -ingester.ring.heartbeat-timeout=10m
        - -ingester.ring.num-tokens=512
        - -ingester.ring.prefix=
        - -ingester.ring.replication-factor=3
        - -ingester.ring.store=memberlist
        - -ingester.ring.tokens-file-path=/data/tokens
        - -ingester.ring.unregister-on-shutdown=true
        - -memberlist.abort-if-fast-join-fails=true
        - -memberlist.bind-port=7946
        - -memberlist.join=dns+gossip-ring.default.svc.cluster.local.:7946
        - -runtime-config.file=/etc/mimir/overrides.yaml
        - -server.grpc-max-concurrent-streams=500
        - -server.grpc.keepalive.min-time-between-pings=10s
        - -server.grpc.keepalive.ping-without-stream-allowed=true
        - -server.http-listen-port=8080
        - -target=ingester
        - -usage-stats.installation-mode=jsonnet
        env:
        - name: GOMAXPROCS
          value: "9"
        image: grafana/mimir:2.17.2
        imagePullPolicy: IfNotPresent
        name: ingester
        ports:
        - containerPort: 8080
          name: http-metrics
        - containerPort: 9095
          name: grpc
        - containerPort: 7946
          name: gossip-ring
        readinessProbe:
          httpGet:
            path: /ready
            port: 8080
          initialDelaySeconds: 15
          timeoutSeconds: 1
        resources:
          limits:
            memory: 25Gi
          requests:
            cpu: "4"
            memory: 15Gi
        volumeMounts:
        - mountPath: /data
          name: ingester-data
        - mountPath: /etc/mimir
          name: overrides
      securityContext:
        runAsUser: 0
      terminationGracePeriodSeconds: 1200
      volumes:
      - configMap:
          name: overrides
        name: overrides
  updateStrategy:
    type: RollingUpdate
  volumeClaimTemplates:
  - apiVersion: v1
    kind: PersistentVolumeClaim
    metadata:
      name: ingester-data
    spec:
      accessModes:
      - ReadWriteOnce
      resources:
        requests:
          storage: 100Gi
      storageClassName: fast
---
apiVersion: apps/v1
kind: StatefulSet
metadata:
  name: memcached
  namespace: default
spec:
  minReadySeconds: 60
  replicas: 3
  selector:
    matchLabels:
      name: memcached
  serviceName: memcached
  template:
    metadata:
      labels:
        name: memcached
    spec:
      affinity:
        podAntiAffinity:
          requiredDuringSchedulingIgnoredDuringExecution:
          - labelSelector:
              matchLabels:
                name: memcached
            topologyKey: kubernetes.io/hostname
      containers:
      - args:
        - -m 6144
        - -I 1m
        - -c 16384
        - -v
        image: memcached:1.6.34-alpine
        imagePullPolicy: IfNotPresent
        name: memcached
        ports:
        - containerPort: 11211
          name: client
        resources:
          limits:
            memory: 9Gi
          requests:
            cpu: 500m
            memory: 6552Mi
      - args:
        - --memcached.address=localhost:11211
        - --web.listen-address=0.0.0.0:9150
        image: prom/memcached-exporter:v0.15.3
        imagePullPolicy: IfNotPresent
        name: exporter
        ports:
        - containerPort: 9150
          name: http-metrics
        resources:
          limits:
            memory: 250Mi
          requests:
            cpu: "0.05"
            memory: 50Mi
  updateStrategy:
    type: RollingUpdate
---
apiVersion: apps/v1
kind: StatefulSet
metadata:
  name: memcached-frontend
  namespace: default
spec:
  minReadySeconds: 60
  replicas: 3
  selector:
    matchLabels:
      name: memcached-frontend
  serviceName: memcached-frontend
  template:
    metadata:
      labels:
        name: memcached-frontend
    spec:
      affinity:
        podAntiAffinity:
          requiredDuringSchedulingIgnoredDuringExecution:
          - labelSelector:
              matchLabels:
                name: memcached-frontend
            topologyKey: kubernetes.io/hostname
      containers:
      - args:
        - -m 1024
        - -I 5m
        - -c 16384
        - -v
        image: memcached:1.6.34-alpine
        imagePullPolicy: IfNotPresent
        name: memcached
        ports:
        - containerPort: 11211
          name: client
        resources:
          limits:
            memory: 1536Mi
          requests:
            cpu: 500m
            memory: 1176Mi
      - args:
        - --memcached.address=localhost:11211
        - --web.listen-address=0.0.0.0:9150
        image: prom/memcached-exporter:v0.15.3
        imagePullPolicy: IfNotPresent
        name: exporter
        ports:
        - containerPort: 9150
          name: http-metrics
        resources:
          limits:
            memory: 250Mi
          requests:
            cpu: "0.05"
            memory: 50Mi
  updateStrategy:
    type: RollingUpdate
---
apiVersion: apps/v1
kind: StatefulSet
metadata:
  name: memcached-index-queries
  namespace: default
spec:
  minReadySeconds: 60
  replicas: 3
  selector:
    matchLabels:
      name: memcached-index-queries
  serviceName: memcached-index-queries
  template:
    metadata:
      labels:
        name: memcached-index-queries
    spec:
      affinity:
        podAntiAffinity:
          requiredDuringSchedulingIgnoredDuringExecution:
          - labelSelector:
              matchLabels:
                name: memcached-index-queries
            topologyKey: kubernetes.io/hostname
      containers:
      - args:
        - -m 1024
        - -I 5m
        - -c 16384
        - -v
        image: memcached:1.6.34-alpine
        imagePullPolicy: IfNotPresent
        name: memcached
        ports:
        - containerPort: 11211
          name: client
        resources:
          limits:
            memory: 1536Mi
          requests:
            cpu: 500m
            memory: 1176Mi
      - args:
        - --memcached.address=localhost:11211
        - --web.listen-address=0.0.0.0:9150
        image: prom/memcached-exporter:v0.15.3
        imagePullPolicy: IfNotPresent
        name: exporter
        ports:
        - containerPort: 9150
          name: http-metrics
        resources:
          limits:
            memory: 250Mi
          requests:
            cpu: "0.05"
            memory: 50Mi
  updateStrategy:
    type: RollingUpdate
---
apiVersion: apps/v1
kind: StatefulSet
metadata:
  name: memcached-metadata
  namespace: default
spec:
  minReadySeconds: 60
  replicas: 3
  selector:
    matchLabels:
      name: memcached-metadata
  serviceName: memcached-metadata
  template:
    metadata:
      labels:
        name: memcached-metadata
    spec:
      affinity:
        podAntiAffinity:
          requiredDuringSchedulingIgnoredDuringExecution:
          - labelSelector:
              matchLabels:
                name: memcached-metadata
            topologyKey: kubernetes.io/hostname
      containers:
      - args:
        - -m 512
        - -I 1m
        - -c 16384
        - -v
        image: memcached:1.6.34-alpine
        imagePullPolicy: IfNotPresent
        name: memcached
        ports:
        - containerPort: 11211
          name: client
        resources:
          limits:
            memory: 768Mi
          requests:
            cpu: 500m
            memory: 638Mi
      - args:
        - --memcached.address=localhost:11211
        - --web.listen-address=0.0.0.0:9150
        image: prom/memcached-exporter:v0.15.3
        imagePullPolicy: IfNotPresent
        name: exporter
        ports:
        - containerPort: 9150
          name: http-metrics
        resources:
          limits:
            memory: 250Mi
          requests:
            cpu: "0.05"
            memory: 50Mi
  updateStrategy:
    type: RollingUpdate
---
apiVersion: apps/v1
kind: StatefulSet
metadata:
  labels:
    name: store-gateway
  name: store-gateway
  namespace: default
spec:
  podManagementPolicy: Parallel
  replicas: 3
  selector:
    matchLabels:
      name: store-gateway
  serviceName: store-gateway
  template:
    metadata:
      labels:
        gossip_ring_member: "true"
        name: store-gateway
    spec:
      affinity:
        podAntiAffinity:
          requiredDuringSchedulingIgnoredDuringExecution:
          - labelSelector:
              matchLabels:
                name: store-gateway
            topologyKey: kubernetes.io/hostname
      containers:
      - args:
        - -blocks-storage.bucket-store.chunks-cache.backend=memcached
        - -blocks-storage.bucket-store.chunks-cache.memcached.addresses=dnssrvnoa+memcached.default.svc.cluster.local.:11211
        - -blocks-storage.bucket-store.chunks-cache.memcached.max-async-concurrency=50
        - -blocks-storage.bucket-store.chunks-cache.memcached.max-get-multi-concurrency=100
        - -blocks-storage.bucket-store.chunks-cache.memcached.max-idle-connections=150
        - -blocks-storage.bucket-store.chunks-cache.memcached.max-item-size=1048576
        - -blocks-storage.bucket-store.chunks-cache.memcached.timeout=750ms
        - -blocks-storage.bucket-store.index-cache.backend=memcached
        - -blocks-storage.bucket-store.index-cache.memcached.addresses=dnssrvnoa+memcached-index-queries.default.svc.cluster.local.:11211
        - -blocks-storage.bucket-store.index-cache.memcached.max-async-concurrency=50
        - -blocks-storage.bucket-store.index-cache.memcached.max-get-multi-concurrency=100
        - -blocks-storage.bucket-store.index-cache.memcached.max-idle-connections=150
        - -blocks-storage.bucket-store.index-cache.memcached.max-item-size=5242880
        - -blocks-storage.bucket-store.index-cache.memcached.timeout=750ms
        - -blocks-storage.bucket-store.metadata-cache.backend=memcached
        - -blocks-storage.bucket-store.metadata-cache.memcached.addresses=dnssrvnoa+memcached-metadata.default.svc.cluster.local.:11211
        - -blocks-storage.bucket-store.metadata-cache.memcached.max-async-concurrency=50
        - -blocks-storage.bucket-store.metadata-cache.memcached.max-get-multi-concurrency=100
        - -blocks-storage.bucket-store.metadata-cache.memcached.max-idle-connections=150
        - -blocks-storage.bucket-store.metadata-cache.memcached.max-item-size=1048576
        - -blocks-storage.bucket-store.sync-dir=/data/tsdb
        - -blocks-storage.bucket-store.sync-interval=15m
        - -blocks-storage.gcs.bucket-name=blocks-bucket
        - -common.storage.backend=gcs
        - -memberlist.bind-port=7946
        - -memberlist.join=dns+gossip-ring.default.svc.cluster.local.:7946
        - -runtime-config.file=/etc/mimir/overrides.yaml
        - -server.grpc-max-send-msg-size-bytes=209715200
        - -server.grpc.keepalive.min-time-between-pings=10s
        - -server.grpc.keepalive.ping-without-stream-allowed=true
        - -server.http-listen-port=8080
        - -store-gateway.sharding-ring.heartbeat-period=1m
        - -store-gateway.sharding-ring.heartbeat-timeout=10m
        - -store-gateway.sharding-ring.prefix=
        - -store-gateway.sharding-ring.replication-factor=3
        - -store-gateway.sharding-ring.store=memberlist
        - -store-gateway.sharding-ring.tokens-file-path=/data/tokens
        - -store-gateway.sharding-ring.unregister-on-shutdown=false
        - -store-gateway.sharding-ring.wait-stability-min-duration=1m
        - -target=store-gateway
        - -usage-stats.installation-mode=jsonnet
        env:
        - name: GOMAXPROCS
          value: "5"
        - name: GOMEMLIMIT
          value: "12884901888"
        image: grafana/mimir:2.17.2
        imagePullPolicy: IfNotPresent
        name: store-gateway
        ports:
        - containerPort: 8080
          name: http-metrics
        - containerPort: 9095
          name: grpc
        - containerPort: 7946
          name: gossip-ring
        readinessProbe:
          httpGet:
            path: /ready
            port: 8080
          initialDelaySeconds: 15
          timeoutSeconds: 1
        resources:
          limits:
            memory: 18Gi
          requests:
            cpu: "1"
            memory: 12Gi
        volumeMounts:
        - mountPath: /data
          name: store-gateway-data
        - mountPath: /etc/mimir
          name: overrides
      securityContext:
        runAsUser: 0
      terminationGracePeriodSeconds: 120
      volumes:
      - configMap:
          name: overrides
        name: overrides
  updateStrategy:
    type: RollingUpdate
  volumeClaimTemplates:
  - apiVersion: v1
    kind: PersistentVolumeClaim
    metadata:
      name: store-gateway-data
    spec:
      accessModes:
      - ReadWriteOnce
      resources:
        requests:
          storage: 50Gi
      storageClassName: standard<|MERGE_RESOLUTION|>--- conflicted
+++ resolved
@@ -452,11 +452,7 @@
         - -tests.write-endpoint=http://distributor.default.svc.cluster.local
         - -tests.write-read-series-test.max-query-age=48h
         - -tests.write-read-series-test.num-series=1000
-<<<<<<< HEAD
-        image: grafana/mimir:2.17.1
-=======
-        image: grafana/mimir-continuous-test:2.17.2
->>>>>>> bce93699
+        image: grafana/mimir:2.17.2
         imagePullPolicy: IfNotPresent
         name: continuous-test
         ports:
