--- conflicted
+++ resolved
@@ -517,11 +517,7 @@
         env:
         - name: GOMAXPROCS
           value: "8"
-<<<<<<< HEAD
-        image: grafana/mimir:2.9.1
-=======
         image: grafana/mimir:2.10.0
->>>>>>> 77906f76
         imagePullPolicy: IfNotPresent
         name: distributor
         ports:
@@ -616,11 +612,7 @@
           value: "5"
         - name: JAEGER_REPORTER_MAX_QUEUE_SIZE
           value: "1024"
-<<<<<<< HEAD
-        image: grafana/mimir:2.9.1
-=======
         image: grafana/mimir:2.10.0
->>>>>>> 77906f76
         imagePullPolicy: IfNotPresent
         name: querier
         ports:
@@ -696,11 +688,7 @@
         - -server.http-listen-port=8080
         - -target=query-frontend
         - -usage-stats.installation-mode=jsonnet
-<<<<<<< HEAD
-        image: grafana/mimir:2.9.1
-=======
         image: grafana/mimir:2.10.0
->>>>>>> 77906f76
         imagePullPolicy: IfNotPresent
         name: query-frontend
         ports:
@@ -771,11 +759,7 @@
         - -server.http-listen-port=8080
         - -target=query-scheduler
         - -usage-stats.installation-mode=jsonnet
-<<<<<<< HEAD
-        image: grafana/mimir:2.9.1
-=======
         image: grafana/mimir:2.10.0
->>>>>>> 77906f76
         imagePullPolicy: IfNotPresent
         name: query-scheduler
         ports:
@@ -852,11 +836,7 @@
         - -server.http-listen-port=8080
         - -target=compactor
         - -usage-stats.installation-mode=jsonnet
-<<<<<<< HEAD
-        image: grafana/mimir:2.9.1
-=======
         image: grafana/mimir:2.10.0
->>>>>>> 77906f76
         imagePullPolicy: IfNotPresent
         name: compactor
         ports:
@@ -961,11 +941,7 @@
         - -server.http-listen-port=8080
         - -target=ingester
         - -usage-stats.installation-mode=jsonnet
-<<<<<<< HEAD
-        image: grafana/mimir:2.9.1
-=======
         image: grafana/mimir:2.10.0
->>>>>>> 77906f76
         imagePullPolicy: IfNotPresent
         name: ingester
         ports:
@@ -1303,11 +1279,7 @@
           value: "5"
         - name: GOMEMLIMIT
           value: "12884901888"
-<<<<<<< HEAD
-        image: grafana/mimir:2.9.1
-=======
         image: grafana/mimir:2.10.0
->>>>>>> 77906f76
         imagePullPolicy: IfNotPresent
         name: store-gateway
         ports:
