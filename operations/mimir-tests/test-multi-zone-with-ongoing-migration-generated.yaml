apiVersion: v1
kind: Namespace
metadata:
  name: default
---
apiVersion: policy/v1
kind: PodDisruptionBudget
metadata:
  labels:
    name: alertmanager
  name: alertmanager
  namespace: default
spec:
  maxUnavailable: 1
  selector:
    matchLabels:
      name: alertmanager
---
apiVersion: policy/v1
kind: PodDisruptionBudget
metadata:
  labels:
    name: compactor
  name: compactor
  namespace: default
spec:
  maxUnavailable: 1
  selector:
    matchLabels:
      name: compactor
---
apiVersion: policy/v1
kind: PodDisruptionBudget
metadata:
  labels:
    name: distributor
  name: distributor
  namespace: default
spec:
  maxUnavailable: 1
  selector:
    matchLabels:
      name: distributor
---
apiVersion: policy/v1
kind: PodDisruptionBudget
metadata:
  labels:
    name: ingester
  name: ingester
  namespace: default
spec:
  maxUnavailable: 0
  selector:
    matchLabels:
      name: ingester
---
apiVersion: policy/v1
kind: PodDisruptionBudget
metadata:
  labels:
    name: memcached
  name: memcached
  namespace: default
spec:
  maxUnavailable: 1
  selector:
    matchLabels:
      name: memcached
---
apiVersion: policy/v1
kind: PodDisruptionBudget
metadata:
  labels:
    name: memcached-frontend
  name: memcached-frontend
  namespace: default
spec:
  maxUnavailable: 1
  selector:
    matchLabels:
      name: memcached-frontend
---
apiVersion: policy/v1
kind: PodDisruptionBudget
metadata:
  labels:
    name: memcached-index-queries
  name: memcached-index-queries
  namespace: default
spec:
  maxUnavailable: 1
  selector:
    matchLabels:
      name: memcached-index-queries
---
apiVersion: policy/v1
kind: PodDisruptionBudget
metadata:
  labels:
    name: memcached-metadata
  name: memcached-metadata
  namespace: default
spec:
  maxUnavailable: 1
  selector:
    matchLabels:
      name: memcached-metadata
---
apiVersion: policy/v1
kind: PodDisruptionBudget
metadata:
  labels:
    name: querier
  name: querier
  namespace: default
spec:
  maxUnavailable: 1
  selector:
    matchLabels:
      name: querier
---
apiVersion: policy/v1
kind: PodDisruptionBudget
metadata:
  labels:
    name: query-frontend
  name: query-frontend
  namespace: default
spec:
  maxUnavailable: 1
  selector:
    matchLabels:
      name: query-frontend
---
apiVersion: policy/v1
kind: PodDisruptionBudget
metadata:
  labels:
    name: query-scheduler
  name: query-scheduler
  namespace: default
spec:
  maxUnavailable: 1
  selector:
    matchLabels:
      name: query-scheduler
---
apiVersion: policy/v1
kind: PodDisruptionBudget
metadata:
  labels:
    name: rollout-operator
  name: rollout-operator
  namespace: default
spec:
  maxUnavailable: 1
  selector:
    matchLabels:
      name: rollout-operator
---
apiVersion: policy/v1
kind: PodDisruptionBudget
metadata:
  labels:
    name: ruler
  name: ruler
  namespace: default
spec:
  maxUnavailable: 1
  selector:
    matchLabels:
      name: ruler
---
apiVersion: policy/v1
kind: PodDisruptionBudget
metadata:
  labels:
    name: store-gateway
  name: store-gateway
  namespace: default
spec:
  maxUnavailable: 2
  selector:
    matchLabels:
      name: store-gateway
---
apiVersion: v1
kind: ServiceAccount
metadata:
  name: rollout-operator
  namespace: default
---
apiVersion: v1
data:
  overrides.yaml: |
    overrides: {}
kind: ConfigMap
metadata:
  name: overrides
  namespace: default
---
apiVersion: apiextensions.k8s.io/v1
kind: CustomResourceDefinition
metadata:
  name: zoneawarepoddisruptionbudgets.rollout-operator.grafana.com
spec:
  group: rollout-operator.grafana.com
  names:
    kind: ZoneAwarePodDisruptionBudget
    plural: zoneawarepoddisruptionbudgets
    shortNames:
    - zpdb
    singular: zoneawarepoddisruptionbudget
  scope: Namespaced
  versions:
  - name: v1
    schema:
      openAPIV3Schema:
        properties:
          spec:
            properties:
              maxUnavailable:
                description: The number of pods that can be unavailable within a zone
                  or partition.
                minimum: 0
                type: integer
              maxUnavailablePercentage:
                description: Calculate the maxUnavailable value as a percentage of
                  the StatefulSet's spec.Replica count. This option is not supported
                  when using podNamePartitionRegex.
                maximum: 100
                minimum: 0
                type: integer
              podNamePartitionRegex:
                description: A regular expression for returning a partition name given
                  a pod name. This field is optional and should only be used when
                  the ZoneAwarePodDisruptionBudget is to be scoped to a partition,
                  such as a multi-zone ingester deployment with ingest_storage_enabled.
                  Enabling this changes the ZPDB functionality such that minAvailability
                  is applied across ALL zones for a given partition. When not enabled,
                  the minAvailability is applied to pods within the eviction zone
                  assuming there are no disruptions in the other zones.
                type: string
              podNameRegexGroup:
                description: The regular expression capture group number that contains
                  the partition name. This field is only required when the podNamePartitionRegex
                  field is set and has more then one grouping. The default value is
                  1 and 1-based indexing is used.
                minimum: 1
                type: integer
              selector:
                description: A selector for finding pods and statefulsets that this
                  ZoneAwarePodDisruptionBudget applies to.
                properties:
                  matchLabels:
                    additionalProperties:
                      type: string
                    type: object
                required:
                - matchLabels
                type: object
            required:
            - selector
            type: object
        type: object
    served: true
    storage: true
    subresources:
      status: {}
---
apiVersion: rbac.authorization.k8s.io/v1
kind: ClusterRole
metadata:
  name: rollout-operator-default-webhook-cert-update-role
rules:
- apiGroups:
  - admissionregistration.k8s.io
  resources:
  - validatingwebhookconfigurations
  - mutatingwebhookconfigurations
  verbs:
  - list
  - patch
  - watch
---
apiVersion: rbac.authorization.k8s.io/v1
kind: ClusterRoleBinding
metadata:
  name: rollout-operator-default-webhook-cert-secret-rolebinding
roleRef:
  apiGroup: rbac.authorization.k8s.io
  kind: ClusterRole
  name: rollout-operator-default-webhook-cert-update-role
subjects:
- kind: ServiceAccount
  name: rollout-operator
  namespace: default
---
apiVersion: rbac.authorization.k8s.io/v1
kind: Role
metadata:
  name: rollout-operator-role
  namespace: default
rules:
- apiGroups:
  - ""
  resources:
  - pods
  verbs:
  - list
  - get
  - watch
  - delete
- apiGroups:
  - apps
  resources:
  - statefulsets
  verbs:
  - list
  - get
  - watch
  - patch
- apiGroups:
  - apps
  resources:
  - statefulsets/status
  verbs:
  - update
- apiGroups:
  - ""
  resources:
  - configmaps
  verbs:
  - get
  - update
  - create
- apiGroups:
  - rollout-operator.grafana.com
  resources:
  - zoneawarepoddisruptionbudgets
  verbs:
  - get
  - list
  - watch
---
apiVersion: rbac.authorization.k8s.io/v1
kind: Role
metadata:
  name: rollout-operator-webhook-cert-secret-role
  namespace: default
rules:
- apiGroups:
  - ""
  resources:
  - secrets
  verbs:
  - create
- apiGroups:
  - ""
  resourceNames:
  - rollout-operator-self-signed-certificate
  resources:
  - secrets
  verbs:
  - update
  - get
---
apiVersion: rbac.authorization.k8s.io/v1
kind: RoleBinding
metadata:
  name: rollout-operator-rolebinding
  namespace: default
roleRef:
  apiGroup: rbac.authorization.k8s.io
  kind: Role
  name: rollout-operator-role
subjects:
- kind: ServiceAccount
  name: rollout-operator
  namespace: default
---
apiVersion: rbac.authorization.k8s.io/v1
kind: RoleBinding
metadata:
  name: rollout-operator-webhook-cert-secret-rolebinding
  namespace: default
roleRef:
  apiGroup: rbac.authorization.k8s.io
  kind: Role
  name: rollout-operator-webhook-cert-secret-role
subjects:
- kind: ServiceAccount
  name: rollout-operator
  namespace: default
---
apiVersion: v1
kind: Service
metadata:
  labels:
    name: alertmanager
  name: alertmanager
  namespace: default
spec:
  clusterIP: None
  ports:
  - name: alertmanager-http-metrics
    port: 8080
    targetPort: 8080
  - name: alertmanager-grpc
    port: 9095
    targetPort: 9095
  - name: alertmanager-gossip-ring
    port: 7946
    targetPort: 7946
  selector:
    name: alertmanager
---
apiVersion: v1
kind: Service
metadata:
  labels:
    name: compactor
  name: compactor
  namespace: default
spec:
  clusterIP: None
  ports:
  - name: compactor-http-metrics
    port: 8080
    targetPort: 8080
  - name: compactor-grpc
    port: 9095
    targetPort: 9095
  - name: compactor-gossip-ring
    port: 7946
    targetPort: 7946
  selector:
    name: compactor
---
apiVersion: v1
kind: Service
metadata:
  labels:
    name: distributor
  name: distributor
  namespace: default
spec:
  clusterIP: None
  ports:
  - name: distributor-http-metrics
    port: 8080
    targetPort: 8080
  - name: distributor-grpc
    port: 9095
    targetPort: 9095
  - name: distributor-gossip-ring
    port: 7946
    targetPort: 7946
  selector:
    name: distributor
---
apiVersion: v1
kind: Service
metadata:
  name: gossip-ring
  namespace: default
spec:
  clusterIP: None
  ports:
  - appProtocol: tcp
    name: gossip-ring
    port: 7946
    protocol: TCP
    targetPort: 7946
  selector:
    gossip_ring_member: "true"
---
apiVersion: v1
kind: Service
metadata:
  labels:
    name: ingester
  name: ingester
  namespace: default
spec:
  ports:
  - name: ingester-http-metrics
    port: 8080
    targetPort: 8080
  - name: ingester-grpc
    port: 9095
    targetPort: 9095
  - name: ingester-gossip-ring
    port: 7946
    targetPort: 7946
  selector:
    name: ingester
---
apiVersion: v1
kind: Service
metadata:
  labels:
    name: ingester-zone-a
  name: ingester-zone-a
  namespace: default
spec:
  clusterIP: None
  ports:
  - name: ingester-http-metrics
    port: 8080
    targetPort: 8080
  - name: ingester-grpc
    port: 9095
    targetPort: 9095
  - name: ingester-gossip-ring
    port: 7946
    targetPort: 7946
  selector:
    name: ingester-zone-a
    rollout-group: ingester
---
apiVersion: v1
kind: Service
metadata:
  labels:
    name: ingester-zone-b
  name: ingester-zone-b
  namespace: default
spec:
  clusterIP: None
  ports:
  - name: ingester-http-metrics
    port: 8080
    targetPort: 8080
  - name: ingester-grpc
    port: 9095
    targetPort: 9095
  - name: ingester-gossip-ring
    port: 7946
    targetPort: 7946
  selector:
    name: ingester-zone-b
    rollout-group: ingester
---
apiVersion: v1
kind: Service
metadata:
  labels:
    name: ingester-zone-c
  name: ingester-zone-c
  namespace: default
spec:
  clusterIP: None
  ports:
  - name: ingester-http-metrics
    port: 8080
    targetPort: 8080
  - name: ingester-grpc
    port: 9095
    targetPort: 9095
  - name: ingester-gossip-ring
    port: 7946
    targetPort: 7946
  selector:
    name: ingester-zone-c
    rollout-group: ingester
---
apiVersion: v1
kind: Service
metadata:
  labels:
    name: memcached
  name: memcached
  namespace: default
spec:
  clusterIP: None
  ports:
  - name: memcached-client
    port: 11211
    targetPort: 11211
  - name: exporter-http-metrics
    port: 9150
    targetPort: 9150
  selector:
    name: memcached
---
apiVersion: v1
kind: Service
metadata:
  labels:
    name: memcached-frontend
  name: memcached-frontend
  namespace: default
spec:
  clusterIP: None
  ports:
  - name: memcached-client
    port: 11211
    targetPort: 11211
  - name: exporter-http-metrics
    port: 9150
    targetPort: 9150
  selector:
    name: memcached-frontend
---
apiVersion: v1
kind: Service
metadata:
  labels:
    name: memcached-index-queries
  name: memcached-index-queries
  namespace: default
spec:
  clusterIP: None
  ports:
  - name: memcached-client
    port: 11211
    targetPort: 11211
  - name: exporter-http-metrics
    port: 9150
    targetPort: 9150
  selector:
    name: memcached-index-queries
---
apiVersion: v1
kind: Service
metadata:
  labels:
    name: memcached-metadata
  name: memcached-metadata
  namespace: default
spec:
  clusterIP: None
  ports:
  - name: memcached-client
    port: 11211
    targetPort: 11211
  - name: exporter-http-metrics
    port: 9150
    targetPort: 9150
  selector:
    name: memcached-metadata
---
apiVersion: v1
kind: Service
metadata:
  labels:
    name: querier
  name: querier
  namespace: default
spec:
  ports:
  - name: querier-http-metrics
    port: 8080
    targetPort: 8080
  - name: querier-grpc
    port: 9095
    targetPort: 9095
  - name: querier-gossip-ring
    port: 7946
    targetPort: 7946
  selector:
    name: querier
---
apiVersion: v1
kind: Service
metadata:
  labels:
    name: query-frontend
  name: query-frontend
  namespace: default
spec:
  ports:
  - name: query-frontend-http-metrics
    port: 8080
    targetPort: 8080
  - name: query-frontend-grpc
    port: 9095
    targetPort: 9095
  selector:
    name: query-frontend
---
apiVersion: v1
kind: Service
metadata:
  labels:
    name: query-scheduler
  name: query-scheduler
  namespace: default
spec:
  ports:
  - name: query-scheduler-http-metrics
    port: 8080
    targetPort: 8080
  - name: query-scheduler-grpc
    port: 9095
    targetPort: 9095
  selector:
    name: query-scheduler
---
apiVersion: v1
kind: Service
metadata:
  labels:
    name: query-scheduler
  name: query-scheduler-discovery
  namespace: default
spec:
  clusterIP: None
  ports:
  - name: query-scheduler-http-metrics
    port: 8080
    targetPort: 8080
  - name: query-scheduler-grpc
    port: 9095
    targetPort: 9095
  publishNotReadyAddresses: true
  selector:
    name: query-scheduler
---
apiVersion: v1
kind: Service
metadata:
  name: rollout-operator
  namespace: default
spec:
  ports:
  - name: https
    port: 443
    protocol: TCP
    targetPort: 8443
  selector:
    name: rollout-operator
---
apiVersion: v1
kind: Service
metadata:
  labels:
    name: ruler
  name: ruler
  namespace: default
spec:
  ports:
  - name: ruler-http-metrics
    port: 8080
    targetPort: 8080
  - name: ruler-grpc
    port: 9095
    targetPort: 9095
  selector:
    name: ruler
---
apiVersion: v1
kind: Service
metadata:
  labels:
    name: store-gateway
  name: store-gateway
  namespace: default
spec:
  ports:
  - name: store-gateway-http-metrics
    port: 8080
    targetPort: 8080
  - name: store-gateway-grpc
    port: 9095
    targetPort: 9095
  - name: store-gateway-gossip-ring
    port: 7946
    targetPort: 7946
  selector:
    name: store-gateway
---
apiVersion: v1
kind: Service
metadata:
  labels:
    name: store-gateway-multi-zone
  name: store-gateway-multi-zone
  namespace: default
spec:
  ports:
  - name: store-gateway-http-metrics
    port: 80
    protocol: TCP
    targetPort: 80
  selector:
    rollout-group: store-gateway
---
apiVersion: v1
kind: Service
metadata:
  labels:
    name: store-gateway-zone-a
  name: store-gateway-zone-a
  namespace: default
spec:
  clusterIP: None
  ports:
  - name: store-gateway-http-metrics
    port: 8080
    targetPort: 8080
  - name: store-gateway-grpc
    port: 9095
    targetPort: 9095
  - name: store-gateway-gossip-ring
    port: 7946
    targetPort: 7946
  selector:
    name: store-gateway-zone-a
    rollout-group: store-gateway
---
apiVersion: v1
kind: Service
metadata:
  labels:
    name: store-gateway-zone-b
  name: store-gateway-zone-b
  namespace: default
spec:
  clusterIP: None
  ports:
  - name: store-gateway-http-metrics
    port: 8080
    targetPort: 8080
  - name: store-gateway-grpc
    port: 9095
    targetPort: 9095
  - name: store-gateway-gossip-ring
    port: 7946
    targetPort: 7946
  selector:
    name: store-gateway-zone-b
    rollout-group: store-gateway
---
apiVersion: v1
kind: Service
metadata:
  labels:
    name: store-gateway-zone-c
  name: store-gateway-zone-c
  namespace: default
spec:
  clusterIP: None
  ports:
  - name: store-gateway-http-metrics
    port: 8080
    targetPort: 8080
  - name: store-gateway-grpc
    port: 9095
    targetPort: 9095
  - name: store-gateway-gossip-ring
    port: 7946
    targetPort: 7946
  selector:
    name: store-gateway-zone-c
    rollout-group: store-gateway
---
apiVersion: apps/v1
kind: Deployment
metadata:
  name: distributor
  namespace: default
spec:
  minReadySeconds: 10
  replicas: 3
  revisionHistoryLimit: 10
  selector:
    matchLabels:
      name: distributor
  strategy:
    rollingUpdate:
      maxSurge: 15%
      maxUnavailable: 0
  template:
    metadata:
      labels:
        gossip_ring_member: "true"
        name: distributor
    spec:
      containers:
      - args:
        - -distributor.ha-tracker.enable=true
        - -distributor.ha-tracker.enable-for-all-users=true
        - -distributor.ha-tracker.prefix=prom_ha/
        - -distributor.ha-tracker.store=memberlist
        - -distributor.health-check-ingesters=true
        - -distributor.ingestion-burst-size=200000
        - -distributor.ingestion-rate-limit=10000
        - -distributor.ring.heartbeat-period=1m
        - -distributor.ring.heartbeat-timeout=4m
        - -distributor.ring.prefix=
        - -distributor.ring.store=memberlist
        - -ingester.ring.heartbeat-timeout=10m
        - -ingester.ring.prefix=
        - -ingester.ring.replication-factor=3
        - -ingester.ring.store=memberlist
        - -ingester.ring.zone-awareness-enabled=true
        - -mem-ballast-size-bytes=1073741824
        - -memberlist.bind-port=7946
        - -memberlist.join=dns+gossip-ring.default.svc.cluster.local.:7946
        - -runtime-config.file=/etc/mimir/overrides.yaml
        - -server.grpc-max-concurrent-streams=1000
        - -server.grpc.keepalive.max-connection-age=60s
        - -server.grpc.keepalive.max-connection-age-grace=5m
        - -server.grpc.keepalive.max-connection-idle=1m
        - -server.grpc.keepalive.min-time-between-pings=10s
        - -server.grpc.keepalive.ping-without-stream-allowed=true
        - -server.http-listen-port=8080
        - -shutdown-delay=90s
        - -target=distributor
        - -usage-stats.installation-mode=jsonnet
        env:
        - name: GOMAXPROCS
          value: "8"
<<<<<<< HEAD
        image: grafana/mimir:2.17.2
=======
        image: grafana/mimir:3.0.0
>>>>>>> 3e9aeb43
        imagePullPolicy: IfNotPresent
        name: distributor
        ports:
        - containerPort: 8080
          name: http-metrics
        - containerPort: 9095
          name: grpc
        - containerPort: 7946
          name: gossip-ring
        readinessProbe:
          httpGet:
            path: /ready
            port: 8080
          initialDelaySeconds: 15
          timeoutSeconds: 1
        resources:
          limits:
            memory: 4Gi
          requests:
            cpu: "2"
            memory: 2Gi
        volumeMounts:
        - mountPath: /etc/mimir
          name: overrides
      terminationGracePeriodSeconds: 100
      topologySpreadConstraints:
      - labelSelector:
          matchLabels:
            name: distributor
        maxSkew: 1
        topologyKey: kubernetes.io/hostname
        whenUnsatisfiable: ScheduleAnyway
      volumes:
      - configMap:
          name: overrides
        name: overrides
---
apiVersion: apps/v1
kind: Deployment
metadata:
  name: querier
  namespace: default
spec:
  minReadySeconds: 10
  replicas: 6
  revisionHistoryLimit: 10
  selector:
    matchLabels:
      name: querier
  strategy:
    rollingUpdate:
      maxSurge: 15%
      maxUnavailable: 0
  template:
    metadata:
      labels:
        gossip_ring_member: "true"
        name: querier
    spec:
      containers:
      - args:
        - -blocks-storage.bucket-store.metadata-cache.backend=memcached
        - -blocks-storage.bucket-store.metadata-cache.memcached.addresses=dnssrvnoa+memcached-metadata.default.svc.cluster.local.:11211
        - -blocks-storage.bucket-store.metadata-cache.memcached.max-async-concurrency=50
        - -blocks-storage.bucket-store.metadata-cache.memcached.max-item-size=1048576
        - -blocks-storage.bucket-store.sync-dir=/data/tsdb
        - -blocks-storage.bucket-store.sync-interval=15m
        - -blocks-storage.gcs.bucket-name=blocks-bucket
        - -common.storage.backend=gcs
        - -distributor.health-check-ingesters=true
        - -ingester.ring.heartbeat-timeout=10m
        - -ingester.ring.prefix=
        - -ingester.ring.replication-factor=3
        - -ingester.ring.store=memberlist
        - -ingester.ring.zone-awareness-enabled=true
        - -mem-ballast-size-bytes=268435456
        - -memberlist.bind-port=7946
        - -memberlist.join=dns+gossip-ring.default.svc.cluster.local.:7946
        - -querier.frontend-client.grpc-max-send-msg-size=104857600
        - -querier.max-concurrent=8
        - -querier.max-partial-query-length=768h
        - -querier.scheduler-address=query-scheduler-discovery.default.svc.cluster.local.:9095
        - -querier.store-gateway-client.grpc-max-recv-msg-size=209715200
        - -runtime-config.file=/etc/mimir/overrides.yaml
        - -server.grpc.keepalive.min-time-between-pings=10s
        - -server.grpc.keepalive.ping-without-stream-allowed=true
        - -server.http-listen-port=8080
        - -store-gateway.sharding-ring.heartbeat-timeout=10m
        - -store-gateway.sharding-ring.prefix=multi-zone/
        - -store-gateway.sharding-ring.replication-factor=3
        - -store-gateway.sharding-ring.store=memberlist
        - -store-gateway.sharding-ring.zone-awareness-enabled=true
        - -target=querier
        - -usage-stats.installation-mode=jsonnet
        env:
        - name: GOMAXPROCS
          value: "5"
<<<<<<< HEAD
        image: grafana/mimir:2.17.2
=======
        image: grafana/mimir:3.0.0
>>>>>>> 3e9aeb43
        imagePullPolicy: IfNotPresent
        name: querier
        ports:
        - containerPort: 8080
          name: http-metrics
        - containerPort: 9095
          name: grpc
        - containerPort: 7946
          name: gossip-ring
        readinessProbe:
          httpGet:
            path: /ready
            port: 8080
          initialDelaySeconds: 15
          timeoutSeconds: 1
        resources:
          limits:
            memory: 24Gi
          requests:
            cpu: "1"
            memory: 12Gi
        volumeMounts:
        - mountPath: /etc/mimir
          name: overrides
      terminationGracePeriodSeconds: 180
      topologySpreadConstraints:
      - labelSelector:
          matchLabels:
            name: querier
        maxSkew: 1
        topologyKey: kubernetes.io/hostname
        whenUnsatisfiable: ScheduleAnyway
      volumes:
      - configMap:
          name: overrides
        name: overrides
---
apiVersion: apps/v1
kind: Deployment
metadata:
  name: query-frontend
  namespace: default
spec:
  minReadySeconds: 10
  replicas: 2
  revisionHistoryLimit: 10
  selector:
    matchLabels:
      name: query-frontend
  strategy:
    rollingUpdate:
      maxSurge: 15%
      maxUnavailable: 0
  template:
    metadata:
      labels:
        name: query-frontend
    spec:
      containers:
      - args:
        - -query-frontend.cache-results=true
        - -query-frontend.max-cache-freshness=10m
        - -query-frontend.max-total-query-length=12000h
        - -query-frontend.query-sharding-target-series-per-shard=2500
        - -query-frontend.results-cache.backend=memcached
        - -query-frontend.results-cache.memcached.addresses=dnssrvnoa+memcached-frontend.default.svc.cluster.local.:11211
        - -query-frontend.results-cache.memcached.max-item-size=5242880
        - -query-frontend.results-cache.memcached.timeout=500ms
        - -query-frontend.scheduler-address=query-scheduler-discovery.default.svc.cluster.local.:9095
        - -runtime-config.file=/etc/mimir/overrides.yaml
        - -server.grpc.keepalive.max-connection-age=30s
        - -server.grpc.keepalive.min-time-between-pings=10s
        - -server.grpc.keepalive.ping-without-stream-allowed=true
        - -server.http-listen-port=8080
        - -shutdown-delay=90s
        - -target=query-frontend
        - -usage-stats.installation-mode=jsonnet
<<<<<<< HEAD
        image: grafana/mimir:2.17.2
=======
        image: grafana/mimir:3.0.0
>>>>>>> 3e9aeb43
        imagePullPolicy: IfNotPresent
        name: query-frontend
        ports:
        - containerPort: 8080
          name: http-metrics
        - containerPort: 9095
          name: grpc
        readinessProbe:
          httpGet:
            path: /ready
            port: 8080
          initialDelaySeconds: 15
          timeoutSeconds: 1
        resources:
          limits:
            memory: 1200Mi
          requests:
            cpu: "2"
            memory: 600Mi
        volumeMounts:
        - mountPath: /etc/mimir
          name: overrides
      terminationGracePeriodSeconds: 390
      topologySpreadConstraints:
      - labelSelector:
          matchLabels:
            name: query-frontend
        maxSkew: 1
        topologyKey: kubernetes.io/hostname
        whenUnsatisfiable: ScheduleAnyway
      volumes:
      - configMap:
          name: overrides
        name: overrides
---
apiVersion: apps/v1
kind: Deployment
metadata:
  name: query-scheduler
  namespace: default
spec:
  minReadySeconds: 10
  replicas: 2
  revisionHistoryLimit: 10
  selector:
    matchLabels:
      name: query-scheduler
  strategy:
    rollingUpdate:
      maxSurge: 1
      maxUnavailable: 0
  template:
    metadata:
      labels:
        name: query-scheduler
    spec:
      affinity:
        podAntiAffinity:
          requiredDuringSchedulingIgnoredDuringExecution:
          - labelSelector:
              matchLabels:
                name: query-scheduler
            topologyKey: kubernetes.io/hostname
      containers:
      - args:
        - -query-scheduler.max-outstanding-requests-per-tenant=100
        - -server.grpc.keepalive.min-time-between-pings=10s
        - -server.grpc.keepalive.ping-without-stream-allowed=true
        - -server.http-listen-port=8080
        - -target=query-scheduler
        - -usage-stats.installation-mode=jsonnet
<<<<<<< HEAD
        image: grafana/mimir:2.17.2
=======
        image: grafana/mimir:3.0.0
>>>>>>> 3e9aeb43
        imagePullPolicy: IfNotPresent
        name: query-scheduler
        ports:
        - containerPort: 8080
          name: http-metrics
        - containerPort: 9095
          name: grpc
        readinessProbe:
          httpGet:
            path: /ready
            port: 8080
          initialDelaySeconds: 15
          timeoutSeconds: 1
        resources:
          limits:
            memory: 2Gi
          requests:
            cpu: "2"
            memory: 1Gi
        volumeMounts:
        - mountPath: /etc/mimir
          name: overrides
      terminationGracePeriodSeconds: 180
      volumes:
      - configMap:
          name: overrides
        name: overrides
---
apiVersion: apps/v1
kind: Deployment
metadata:
  name: rollout-operator
  namespace: default
spec:
  minReadySeconds: 10
  replicas: 1
  revisionHistoryLimit: 10
  selector:
    matchLabels:
      name: rollout-operator
  strategy:
    rollingUpdate:
      maxSurge: 0
      maxUnavailable: 1
  template:
    metadata:
      labels:
        name: rollout-operator
    spec:
      containers:
      - args:
        - -kubernetes.namespace=default
        - -server-tls.enabled=true
        - -use-zone-tracker=true
        - -zone-tracker.config-map-name=rollout-operator-zone-tracker
        image: grafana/rollout-operator:v0.31.1
        imagePullPolicy: IfNotPresent
        name: rollout-operator
        ports:
        - containerPort: 8001
          name: http-metrics
        - containerPort: 8443
          name: https
        readinessProbe:
          httpGet:
            path: /ready
            port: 8001
          initialDelaySeconds: 5
          timeoutSeconds: 1
        resources:
          limits:
            memory: 200Mi
          requests:
            cpu: 100m
            memory: 100Mi
      serviceAccountName: rollout-operator
---
apiVersion: apps/v1
kind: Deployment
metadata:
  name: ruler
  namespace: default
spec:
  minReadySeconds: 10
  replicas: 2
  revisionHistoryLimit: 10
  selector:
    matchLabels:
      name: ruler
  strategy:
    rollingUpdate:
      maxSurge: 50%
      maxUnavailable: 0
  template:
    metadata:
      labels:
        gossip_ring_member: "true"
        name: ruler
    spec:
      containers:
      - args:
        - -blocks-storage.bucket-store.metadata-cache.backend=memcached
        - -blocks-storage.bucket-store.metadata-cache.memcached.addresses=dnssrvnoa+memcached-metadata.default.svc.cluster.local.:11211
        - -blocks-storage.bucket-store.metadata-cache.memcached.max-async-concurrency=50
        - -blocks-storage.bucket-store.metadata-cache.memcached.max-item-size=1048576
        - -blocks-storage.bucket-store.sync-dir=/data/tsdb
        - -blocks-storage.bucket-store.sync-interval=15m
        - -blocks-storage.gcs.bucket-name=blocks-bucket
        - -common.storage.backend=gcs
        - -distributor.health-check-ingesters=true
        - -distributor.remote-timeout=10s
        - -ingester.ring.heartbeat-timeout=10m
        - -ingester.ring.prefix=
        - -ingester.ring.replication-factor=3
        - -ingester.ring.store=memberlist
        - -ingester.ring.zone-awareness-enabled=true
        - -memberlist.bind-port=7946
        - -memberlist.join=dns+gossip-ring.default.svc.cluster.local.:7946
        - -querier.max-partial-query-length=768h
        - -ruler-storage.cache.backend=memcached
        - -ruler-storage.cache.memcached.addresses=dnssrvnoa+memcached-metadata.default.svc.cluster.local.:11211
        - -ruler-storage.cache.memcached.max-async-concurrency=50
        - -ruler-storage.cache.memcached.max-item-size=1048576
        - -ruler-storage.cache.memcached.timeout=500ms
        - -ruler-storage.gcs.bucket-name=rules-bucket
        - -ruler.alertmanager-url=http://alertmanager.default.svc.cluster.local./alertmanager
        - -ruler.max-rule-groups-per-tenant=85
        - -ruler.max-rules-per-rule-group=20
        - -ruler.ring.store=memberlist
        - -ruler.rule-path=/rules
        - -runtime-config.file=/etc/mimir/overrides.yaml
        - -server.grpc.keepalive.min-time-between-pings=10s
        - -server.grpc.keepalive.ping-without-stream-allowed=true
        - -server.http-listen-port=8080
        - -store-gateway.sharding-ring.heartbeat-timeout=10m
        - -store-gateway.sharding-ring.prefix=multi-zone/
        - -store-gateway.sharding-ring.replication-factor=3
        - -store-gateway.sharding-ring.store=memberlist
        - -store-gateway.sharding-ring.zone-awareness-enabled=true
        - -target=ruler
        - -usage-stats.installation-mode=jsonnet
<<<<<<< HEAD
        image: grafana/mimir:2.17.2
=======
        image: grafana/mimir:3.0.0
>>>>>>> 3e9aeb43
        imagePullPolicy: IfNotPresent
        name: ruler
        ports:
        - containerPort: 8080
          name: http-metrics
        - containerPort: 9095
          name: grpc
        readinessProbe:
          httpGet:
            path: /ready
            port: 8080
          initialDelaySeconds: 15
          timeoutSeconds: 1
        resources:
          limits:
            cpu: "16"
            memory: 16Gi
          requests:
            cpu: "1"
            memory: 6Gi
        volumeMounts:
        - mountPath: /etc/mimir
          name: overrides
      terminationGracePeriodSeconds: 600
      topologySpreadConstraints:
      - labelSelector:
          matchLabels:
            name: ruler
        maxSkew: 1
        topologyKey: kubernetes.io/hostname
        whenUnsatisfiable: ScheduleAnyway
      volumes:
      - configMap:
          name: overrides
        name: overrides
---
apiVersion: apps/v1
kind: StatefulSet
metadata:
  labels:
    name: alertmanager
  name: alertmanager
  namespace: default
spec:
  replicas: 3
  selector:
    matchLabels:
      name: alertmanager
  serviceName: alertmanager
  template:
    metadata:
      labels:
        gossip_ring_member: "true"
        name: alertmanager
    spec:
      containers:
      - args:
        - -alertmanager-storage.gcs.bucket-name=alerts-bucket
        - -alertmanager.sharding-ring.replication-factor=3
        - -alertmanager.sharding-ring.store=memberlist
        - -alertmanager.storage.path=/data
        - -alertmanager.web.external-url=http://test/alertmanager
        - -common.storage.backend=gcs
        - -memberlist.bind-port=7946
        - -memberlist.join=dns+gossip-ring.default.svc.cluster.local.:7946
        - -runtime-config.file=/etc/mimir/overrides.yaml
        - -server.grpc.keepalive.min-time-between-pings=10s
        - -server.grpc.keepalive.ping-without-stream-allowed=true
        - -server.http-idle-timeout=6m
        - -server.http-listen-port=8080
        - -target=alertmanager
        - -usage-stats.installation-mode=jsonnet
        env:
        - name: POD_IP
          valueFrom:
            fieldRef:
              fieldPath: status.podIP
<<<<<<< HEAD
        image: grafana/mimir:2.17.2
=======
        image: grafana/mimir:3.0.0
>>>>>>> 3e9aeb43
        imagePullPolicy: IfNotPresent
        name: alertmanager
        ports:
        - containerPort: 8080
          name: http-metrics
        - containerPort: 9095
          name: grpc
        - containerPort: 7946
          name: gossip-ring
        readinessProbe:
          httpGet:
            path: /ready
            port: 8080
          initialDelaySeconds: 15
          timeoutSeconds: 1
        resources:
          limits:
            memory: 15Gi
          requests:
            cpu: "2"
            memory: 10Gi
        volumeMounts:
        - mountPath: /data
          name: alertmanager-data
        - mountPath: /etc/mimir
          name: overrides
      securityContext:
        runAsUser: 0
      terminationGracePeriodSeconds: 900
      volumes:
      - configMap:
          name: overrides
        name: overrides
  updateStrategy:
    type: RollingUpdate
  volumeClaimTemplates:
  - apiVersion: v1
    kind: PersistentVolumeClaim
    metadata:
      name: alertmanager-data
    spec:
      accessModes:
      - ReadWriteOnce
      resources:
        requests:
          storage: 100Gi
---
apiVersion: apps/v1
kind: StatefulSet
metadata:
  labels:
    name: compactor
  name: compactor
  namespace: default
spec:
  podManagementPolicy: Parallel
  replicas: 1
  selector:
    matchLabels:
      name: compactor
  serviceName: compactor
  template:
    metadata:
      labels:
        gossip_ring_member: "true"
        name: compactor
    spec:
      containers:
      - args:
        - -blocks-storage.gcs.bucket-name=blocks-bucket
        - -common.storage.backend=gcs
        - -compactor.block-ranges=2h,12h,24h
        - -compactor.blocks-retention-period=0
        - -compactor.cleanup-interval=15m
        - -compactor.compaction-concurrency=1
        - -compactor.compaction-interval=30m
        - -compactor.compactor-tenant-shard-size=1
        - -compactor.data-dir=/data
        - -compactor.deletion-delay=2h
        - -compactor.first-level-compaction-wait-period=25m
        - -compactor.max-closing-blocks-concurrency=2
        - -compactor.max-opening-blocks-concurrency=4
        - -compactor.ring.heartbeat-period=1m
        - -compactor.ring.heartbeat-timeout=4m
        - -compactor.ring.prefix=
        - -compactor.ring.store=memberlist
        - -compactor.ring.wait-stability-min-duration=1m
        - -compactor.split-and-merge-shards=0
        - -compactor.split-groups=1
        - -compactor.symbols-flushers-concurrency=4
        - -memberlist.bind-port=7946
        - -memberlist.join=dns+gossip-ring.default.svc.cluster.local.:7946
        - -runtime-config.file=/etc/mimir/overrides.yaml
        - -server.grpc.keepalive.min-time-between-pings=10s
        - -server.grpc.keepalive.ping-without-stream-allowed=true
        - -server.http-listen-port=8080
        - -target=compactor
        - -usage-stats.installation-mode=jsonnet
<<<<<<< HEAD
        image: grafana/mimir:2.17.2
=======
        image: grafana/mimir:3.0.0
>>>>>>> 3e9aeb43
        imagePullPolicy: IfNotPresent
        name: compactor
        ports:
        - containerPort: 8080
          name: http-metrics
        - containerPort: 9095
          name: grpc
        - containerPort: 7946
          name: gossip-ring
        readinessProbe:
          httpGet:
            path: /ready
            port: 8080
          initialDelaySeconds: 15
          timeoutSeconds: 1
        resources:
          limits:
            memory: 6Gi
          requests:
            cpu: 1
            memory: 6Gi
        volumeMounts:
        - mountPath: /data
          name: compactor-data
        - mountPath: /etc/mimir
          name: overrides
      securityContext:
        runAsUser: 0
      terminationGracePeriodSeconds: 900
      volumes:
      - configMap:
          name: overrides
        name: overrides
  updateStrategy:
    type: RollingUpdate
  volumeClaimTemplates:
  - apiVersion: v1
    kind: PersistentVolumeClaim
    metadata:
      name: compactor-data
    spec:
      accessModes:
      - ReadWriteOnce
      resources:
        requests:
          storage: 250Gi
      storageClassName: standard
---
apiVersion: apps/v1
kind: StatefulSet
metadata:
  labels:
    name: ingester
  name: ingester
  namespace: default
spec:
  podManagementPolicy: Parallel
  replicas: 3
  selector:
    matchLabels:
      name: ingester
  serviceName: ingester
  template:
    metadata:
      labels:
        gossip_ring_member: "true"
        name: ingester
    spec:
      affinity:
        podAntiAffinity:
          requiredDuringSchedulingIgnoredDuringExecution:
          - labelSelector:
              matchLabels:
                name: ingester
            topologyKey: kubernetes.io/hostname
      containers:
      - args:
        - -blocks-storage.gcs.bucket-name=blocks-bucket
        - -blocks-storage.tsdb.block-ranges-period=2h
        - -blocks-storage.tsdb.dir=/data/tsdb
        - -blocks-storage.tsdb.head-compaction-interval=15m
        - -blocks-storage.tsdb.ship-interval=1m
        - -blocks-storage.tsdb.wal-replay-concurrency=3
        - -common.storage.backend=gcs
        - -distributor.health-check-ingesters=true
        - -ingester.max-global-metadata-per-metric=10
        - -ingester.max-global-metadata-per-user=30000
        - -ingester.max-global-series-per-user=150000
        - -ingester.ring.heartbeat-period=2m
        - -ingester.ring.heartbeat-timeout=10m
        - -ingester.ring.num-tokens=512
        - -ingester.ring.prefix=
        - -ingester.ring.replication-factor=3
        - -ingester.ring.store=memberlist
        - -ingester.ring.tokens-file-path=/data/tokens
        - -ingester.ring.unregister-on-shutdown=true
        - -memberlist.abort-if-fast-join-fails=true
        - -memberlist.bind-port=7946
        - -memberlist.join=dns+gossip-ring.default.svc.cluster.local.:7946
        - -runtime-config.file=/etc/mimir/overrides.yaml
        - -server.grpc-max-concurrent-streams=500
        - -server.grpc.keepalive.min-time-between-pings=10s
        - -server.grpc.keepalive.ping-without-stream-allowed=true
        - -server.http-listen-port=8080
        - -target=ingester
        - -usage-stats.installation-mode=jsonnet
        env:
        - name: GOMAXPROCS
          value: "9"
<<<<<<< HEAD
        image: grafana/mimir:2.17.2
=======
        image: grafana/mimir:3.0.0
>>>>>>> 3e9aeb43
        imagePullPolicy: IfNotPresent
        name: ingester
        ports:
        - containerPort: 8080
          name: http-metrics
        - containerPort: 9095
          name: grpc
        - containerPort: 7946
          name: gossip-ring
        readinessProbe:
          httpGet:
            path: /ready
            port: 8080
          initialDelaySeconds: 15
          timeoutSeconds: 1
        resources:
          limits:
            memory: 25Gi
          requests:
            cpu: "4"
            memory: 15Gi
        volumeMounts:
        - mountPath: /data
          name: ingester-data
        - mountPath: /etc/mimir
          name: overrides
      securityContext:
        runAsUser: 0
      terminationGracePeriodSeconds: 1200
      volumes:
      - configMap:
          name: overrides
        name: overrides
  updateStrategy:
    type: RollingUpdate
  volumeClaimTemplates:
  - apiVersion: v1
    kind: PersistentVolumeClaim
    metadata:
      name: ingester-data
    spec:
      accessModes:
      - ReadWriteOnce
      resources:
        requests:
          storage: 100Gi
      storageClassName: fast
---
apiVersion: apps/v1
kind: StatefulSet
metadata:
  annotations:
    rollout-max-unavailable: "50"
  labels:
    rollout-group: ingester
  name: ingester-zone-a
  namespace: default
spec:
  podManagementPolicy: Parallel
  replicas: 1
  selector:
    matchLabels:
      name: ingester-zone-a
      rollout-group: ingester
  serviceName: ingester-zone-a
  template:
    metadata:
      labels:
        gossip_ring_member: "true"
        name: ingester-zone-a
        rollout-group: ingester
    spec:
      affinity:
        podAntiAffinity:
          requiredDuringSchedulingIgnoredDuringExecution:
          - labelSelector:
              matchExpressions:
              - key: rollout-group
                operator: In
                values:
                - ingester
              - key: name
                operator: NotIn
                values:
                - ingester-zone-a
            topologyKey: kubernetes.io/hostname
      containers:
      - args:
        - -blocks-storage.gcs.bucket-name=blocks-bucket
        - -blocks-storage.tsdb.block-ranges-period=2h
        - -blocks-storage.tsdb.dir=/data/tsdb
        - -blocks-storage.tsdb.head-compaction-interval=15m
        - -blocks-storage.tsdb.ship-interval=1m
        - -blocks-storage.tsdb.wal-replay-concurrency=3
        - -common.storage.backend=gcs
        - -distributor.health-check-ingesters=true
        - -ingester.max-global-metadata-per-metric=10
        - -ingester.max-global-metadata-per-user=30000
        - -ingester.max-global-series-per-user=150000
        - -ingester.ring.heartbeat-period=2m
        - -ingester.ring.heartbeat-timeout=10m
        - -ingester.ring.instance-availability-zone=zone-a
        - -ingester.ring.num-tokens=512
        - -ingester.ring.prefix=
        - -ingester.ring.replication-factor=3
        - -ingester.ring.store=memberlist
        - -ingester.ring.tokens-file-path=/data/tokens
        - -ingester.ring.unregister-on-shutdown=true
        - -ingester.ring.zone-awareness-enabled=true
        - -memberlist.abort-if-fast-join-fails=true
        - -memberlist.bind-port=7946
        - -memberlist.join=dns+gossip-ring.default.svc.cluster.local.:7946
        - -runtime-config.file=/etc/mimir/overrides.yaml
        - -server.grpc-max-concurrent-streams=500
        - -server.grpc.keepalive.min-time-between-pings=10s
        - -server.grpc.keepalive.ping-without-stream-allowed=true
        - -server.http-listen-port=8080
        - -target=ingester
        - -usage-stats.installation-mode=jsonnet
        env:
        - name: GOMAXPROCS
          value: "9"
<<<<<<< HEAD
        image: grafana/mimir:2.17.2
=======
        image: grafana/mimir:3.0.0
>>>>>>> 3e9aeb43
        imagePullPolicy: IfNotPresent
        name: ingester
        ports:
        - containerPort: 8080
          name: http-metrics
        - containerPort: 9095
          name: grpc
        - containerPort: 7946
          name: gossip-ring
        readinessProbe:
          httpGet:
            path: /ready
            port: 8080
          initialDelaySeconds: 15
          timeoutSeconds: 1
        resources:
          limits:
            memory: 25Gi
          requests:
            cpu: "4"
            memory: 15Gi
        volumeMounts:
        - mountPath: /data
          name: ingester-data
        - mountPath: /etc/mimir
          name: overrides
      securityContext:
        runAsUser: 0
      terminationGracePeriodSeconds: 1200
      volumes:
      - configMap:
          name: overrides
        name: overrides
  updateStrategy:
    type: OnDelete
  volumeClaimTemplates:
  - apiVersion: v1
    kind: PersistentVolumeClaim
    metadata:
      name: ingester-data
    spec:
      accessModes:
      - ReadWriteOnce
      resources:
        requests:
          storage: 100Gi
      storageClassName: fast
---
apiVersion: apps/v1
kind: StatefulSet
metadata:
  annotations:
    rollout-max-unavailable: "50"
  labels:
    rollout-group: ingester
  name: ingester-zone-b
  namespace: default
spec:
  podManagementPolicy: Parallel
  replicas: 1
  selector:
    matchLabels:
      name: ingester-zone-b
      rollout-group: ingester
  serviceName: ingester-zone-b
  template:
    metadata:
      labels:
        gossip_ring_member: "true"
        name: ingester-zone-b
        rollout-group: ingester
    spec:
      affinity:
        podAntiAffinity:
          requiredDuringSchedulingIgnoredDuringExecution:
          - labelSelector:
              matchExpressions:
              - key: rollout-group
                operator: In
                values:
                - ingester
              - key: name
                operator: NotIn
                values:
                - ingester-zone-b
            topologyKey: kubernetes.io/hostname
      containers:
      - args:
        - -blocks-storage.gcs.bucket-name=blocks-bucket
        - -blocks-storage.tsdb.block-ranges-period=2h
        - -blocks-storage.tsdb.dir=/data/tsdb
        - -blocks-storage.tsdb.head-compaction-interval=15m
        - -blocks-storage.tsdb.ship-interval=1m
        - -blocks-storage.tsdb.wal-replay-concurrency=3
        - -common.storage.backend=gcs
        - -distributor.health-check-ingesters=true
        - -ingester.max-global-metadata-per-metric=10
        - -ingester.max-global-metadata-per-user=30000
        - -ingester.max-global-series-per-user=150000
        - -ingester.ring.heartbeat-period=2m
        - -ingester.ring.heartbeat-timeout=10m
        - -ingester.ring.instance-availability-zone=zone-b
        - -ingester.ring.num-tokens=512
        - -ingester.ring.prefix=
        - -ingester.ring.replication-factor=3
        - -ingester.ring.store=memberlist
        - -ingester.ring.tokens-file-path=/data/tokens
        - -ingester.ring.unregister-on-shutdown=true
        - -ingester.ring.zone-awareness-enabled=true
        - -memberlist.abort-if-fast-join-fails=true
        - -memberlist.bind-port=7946
        - -memberlist.join=dns+gossip-ring.default.svc.cluster.local.:7946
        - -runtime-config.file=/etc/mimir/overrides.yaml
        - -server.grpc-max-concurrent-streams=500
        - -server.grpc.keepalive.min-time-between-pings=10s
        - -server.grpc.keepalive.ping-without-stream-allowed=true
        - -server.http-listen-port=8080
        - -target=ingester
        - -usage-stats.installation-mode=jsonnet
        env:
        - name: GOMAXPROCS
          value: "9"
<<<<<<< HEAD
        image: grafana/mimir:2.17.2
=======
        image: grafana/mimir:3.0.0
>>>>>>> 3e9aeb43
        imagePullPolicy: IfNotPresent
        name: ingester
        ports:
        - containerPort: 8080
          name: http-metrics
        - containerPort: 9095
          name: grpc
        - containerPort: 7946
          name: gossip-ring
        readinessProbe:
          httpGet:
            path: /ready
            port: 8080
          initialDelaySeconds: 15
          timeoutSeconds: 1
        resources:
          limits:
            memory: 25Gi
          requests:
            cpu: "4"
            memory: 15Gi
        volumeMounts:
        - mountPath: /data
          name: ingester-data
        - mountPath: /etc/mimir
          name: overrides
      securityContext:
        runAsUser: 0
      terminationGracePeriodSeconds: 1200
      volumes:
      - configMap:
          name: overrides
        name: overrides
  updateStrategy:
    type: OnDelete
  volumeClaimTemplates:
  - apiVersion: v1
    kind: PersistentVolumeClaim
    metadata:
      name: ingester-data
    spec:
      accessModes:
      - ReadWriteOnce
      resources:
        requests:
          storage: 100Gi
      storageClassName: fast
---
apiVersion: apps/v1
kind: StatefulSet
metadata:
  annotations:
    rollout-max-unavailable: "50"
  labels:
    rollout-group: ingester
  name: ingester-zone-c
  namespace: default
spec:
  podManagementPolicy: Parallel
  replicas: 1
  selector:
    matchLabels:
      name: ingester-zone-c
      rollout-group: ingester
  serviceName: ingester-zone-c
  template:
    metadata:
      labels:
        gossip_ring_member: "true"
        name: ingester-zone-c
        rollout-group: ingester
    spec:
      affinity:
        podAntiAffinity:
          requiredDuringSchedulingIgnoredDuringExecution:
          - labelSelector:
              matchExpressions:
              - key: rollout-group
                operator: In
                values:
                - ingester
              - key: name
                operator: NotIn
                values:
                - ingester-zone-c
            topologyKey: kubernetes.io/hostname
      containers:
      - args:
        - -blocks-storage.gcs.bucket-name=blocks-bucket
        - -blocks-storage.tsdb.block-ranges-period=2h
        - -blocks-storage.tsdb.dir=/data/tsdb
        - -blocks-storage.tsdb.head-compaction-interval=15m
        - -blocks-storage.tsdb.ship-interval=1m
        - -blocks-storage.tsdb.wal-replay-concurrency=3
        - -common.storage.backend=gcs
        - -distributor.health-check-ingesters=true
        - -ingester.max-global-metadata-per-metric=10
        - -ingester.max-global-metadata-per-user=30000
        - -ingester.max-global-series-per-user=150000
        - -ingester.ring.heartbeat-period=2m
        - -ingester.ring.heartbeat-timeout=10m
        - -ingester.ring.instance-availability-zone=zone-c
        - -ingester.ring.num-tokens=512
        - -ingester.ring.prefix=
        - -ingester.ring.replication-factor=3
        - -ingester.ring.store=memberlist
        - -ingester.ring.tokens-file-path=/data/tokens
        - -ingester.ring.unregister-on-shutdown=true
        - -ingester.ring.zone-awareness-enabled=true
        - -memberlist.abort-if-fast-join-fails=true
        - -memberlist.bind-port=7946
        - -memberlist.join=dns+gossip-ring.default.svc.cluster.local.:7946
        - -runtime-config.file=/etc/mimir/overrides.yaml
        - -server.grpc-max-concurrent-streams=500
        - -server.grpc.keepalive.min-time-between-pings=10s
        - -server.grpc.keepalive.ping-without-stream-allowed=true
        - -server.http-listen-port=8080
        - -target=ingester
        - -usage-stats.installation-mode=jsonnet
        env:
        - name: GOMAXPROCS
          value: "9"
<<<<<<< HEAD
        image: grafana/mimir:2.17.2
=======
        image: grafana/mimir:3.0.0
>>>>>>> 3e9aeb43
        imagePullPolicy: IfNotPresent
        name: ingester
        ports:
        - containerPort: 8080
          name: http-metrics
        - containerPort: 9095
          name: grpc
        - containerPort: 7946
          name: gossip-ring
        readinessProbe:
          httpGet:
            path: /ready
            port: 8080
          initialDelaySeconds: 15
          timeoutSeconds: 1
        resources:
          limits:
            memory: 25Gi
          requests:
            cpu: "4"
            memory: 15Gi
        volumeMounts:
        - mountPath: /data
          name: ingester-data
        - mountPath: /etc/mimir
          name: overrides
      securityContext:
        runAsUser: 0
      terminationGracePeriodSeconds: 1200
      volumes:
      - configMap:
          name: overrides
        name: overrides
  updateStrategy:
    type: OnDelete
  volumeClaimTemplates:
  - apiVersion: v1
    kind: PersistentVolumeClaim
    metadata:
      name: ingester-data
    spec:
      accessModes:
      - ReadWriteOnce
      resources:
        requests:
          storage: 100Gi
      storageClassName: fast
---
apiVersion: apps/v1
kind: StatefulSet
metadata:
  name: memcached
  namespace: default
spec:
  minReadySeconds: 60
  replicas: 3
  selector:
    matchLabels:
      name: memcached
  serviceName: memcached
  template:
    metadata:
      labels:
        name: memcached
    spec:
      affinity:
        podAntiAffinity:
          requiredDuringSchedulingIgnoredDuringExecution:
          - labelSelector:
              matchLabels:
                name: memcached
            topologyKey: kubernetes.io/hostname
      containers:
      - args:
        - -m 6144
        - -I 1m
        - -c 16384
        - -v
        image: memcached:1.6.34-alpine
        imagePullPolicy: IfNotPresent
        name: memcached
        ports:
        - containerPort: 11211
          name: client
        resources:
          limits:
            memory: 9Gi
          requests:
            cpu: 500m
            memory: 6552Mi
      - args:
        - --memcached.address=localhost:11211
        - --web.listen-address=0.0.0.0:9150
        image: prom/memcached-exporter:v0.15.3
        imagePullPolicy: IfNotPresent
        name: exporter
        ports:
        - containerPort: 9150
          name: http-metrics
        resources:
          limits:
            memory: 250Mi
          requests:
            cpu: "0.05"
            memory: 50Mi
  updateStrategy:
    type: RollingUpdate
---
apiVersion: apps/v1
kind: StatefulSet
metadata:
  name: memcached-frontend
  namespace: default
spec:
  minReadySeconds: 60
  replicas: 3
  selector:
    matchLabels:
      name: memcached-frontend
  serviceName: memcached-frontend
  template:
    metadata:
      labels:
        name: memcached-frontend
    spec:
      affinity:
        podAntiAffinity:
          requiredDuringSchedulingIgnoredDuringExecution:
          - labelSelector:
              matchLabels:
                name: memcached-frontend
            topologyKey: kubernetes.io/hostname
      containers:
      - args:
        - -m 1024
        - -I 5m
        - -c 16384
        - -v
        image: memcached:1.6.34-alpine
        imagePullPolicy: IfNotPresent
        name: memcached
        ports:
        - containerPort: 11211
          name: client
        resources:
          limits:
            memory: 1536Mi
          requests:
            cpu: 500m
            memory: 1176Mi
      - args:
        - --memcached.address=localhost:11211
        - --web.listen-address=0.0.0.0:9150
        image: prom/memcached-exporter:v0.15.3
        imagePullPolicy: IfNotPresent
        name: exporter
        ports:
        - containerPort: 9150
          name: http-metrics
        resources:
          limits:
            memory: 250Mi
          requests:
            cpu: "0.05"
            memory: 50Mi
  updateStrategy:
    type: RollingUpdate
---
apiVersion: apps/v1
kind: StatefulSet
metadata:
  name: memcached-index-queries
  namespace: default
spec:
  minReadySeconds: 60
  replicas: 3
  selector:
    matchLabels:
      name: memcached-index-queries
  serviceName: memcached-index-queries
  template:
    metadata:
      labels:
        name: memcached-index-queries
    spec:
      affinity:
        podAntiAffinity:
          requiredDuringSchedulingIgnoredDuringExecution:
          - labelSelector:
              matchLabels:
                name: memcached-index-queries
            topologyKey: kubernetes.io/hostname
      containers:
      - args:
        - -m 1024
        - -I 5m
        - -c 16384
        - -v
        image: memcached:1.6.34-alpine
        imagePullPolicy: IfNotPresent
        name: memcached
        ports:
        - containerPort: 11211
          name: client
        resources:
          limits:
            memory: 1536Mi
          requests:
            cpu: 500m
            memory: 1176Mi
      - args:
        - --memcached.address=localhost:11211
        - --web.listen-address=0.0.0.0:9150
        image: prom/memcached-exporter:v0.15.3
        imagePullPolicy: IfNotPresent
        name: exporter
        ports:
        - containerPort: 9150
          name: http-metrics
        resources:
          limits:
            memory: 250Mi
          requests:
            cpu: "0.05"
            memory: 50Mi
  updateStrategy:
    type: RollingUpdate
---
apiVersion: apps/v1
kind: StatefulSet
metadata:
  name: memcached-metadata
  namespace: default
spec:
  minReadySeconds: 60
  replicas: 3
  selector:
    matchLabels:
      name: memcached-metadata
  serviceName: memcached-metadata
  template:
    metadata:
      labels:
        name: memcached-metadata
    spec:
      affinity:
        podAntiAffinity:
          requiredDuringSchedulingIgnoredDuringExecution:
          - labelSelector:
              matchLabels:
                name: memcached-metadata
            topologyKey: kubernetes.io/hostname
      containers:
      - args:
        - -m 512
        - -I 1m
        - -c 16384
        - -v
        image: memcached:1.6.34-alpine
        imagePullPolicy: IfNotPresent
        name: memcached
        ports:
        - containerPort: 11211
          name: client
        resources:
          limits:
            memory: 768Mi
          requests:
            cpu: 500m
            memory: 638Mi
      - args:
        - --memcached.address=localhost:11211
        - --web.listen-address=0.0.0.0:9150
        image: prom/memcached-exporter:v0.15.3
        imagePullPolicy: IfNotPresent
        name: exporter
        ports:
        - containerPort: 9150
          name: http-metrics
        resources:
          limits:
            memory: 250Mi
          requests:
            cpu: "0.05"
            memory: 50Mi
  updateStrategy:
    type: RollingUpdate
---
apiVersion: apps/v1
kind: StatefulSet
metadata:
  labels:
    name: store-gateway
  name: store-gateway
  namespace: default
spec:
  podManagementPolicy: Parallel
  replicas: 3
  selector:
    matchLabels:
      name: store-gateway
  serviceName: store-gateway
  template:
    metadata:
      labels:
        gossip_ring_member: "true"
        name: store-gateway
    spec:
      affinity:
        podAntiAffinity:
          requiredDuringSchedulingIgnoredDuringExecution:
          - labelSelector:
              matchLabels:
                name: store-gateway
            topologyKey: kubernetes.io/hostname
      containers:
      - args:
        - -blocks-storage.bucket-store.chunks-cache.backend=memcached
        - -blocks-storage.bucket-store.chunks-cache.memcached.addresses=dnssrvnoa+memcached.default.svc.cluster.local.:11211
        - -blocks-storage.bucket-store.chunks-cache.memcached.max-async-concurrency=50
        - -blocks-storage.bucket-store.chunks-cache.memcached.max-get-multi-concurrency=100
        - -blocks-storage.bucket-store.chunks-cache.memcached.max-idle-connections=150
        - -blocks-storage.bucket-store.chunks-cache.memcached.max-item-size=1048576
        - -blocks-storage.bucket-store.chunks-cache.memcached.timeout=750ms
        - -blocks-storage.bucket-store.index-cache.backend=memcached
        - -blocks-storage.bucket-store.index-cache.memcached.addresses=dnssrvnoa+memcached-index-queries.default.svc.cluster.local.:11211
        - -blocks-storage.bucket-store.index-cache.memcached.max-async-concurrency=50
        - -blocks-storage.bucket-store.index-cache.memcached.max-get-multi-concurrency=100
        - -blocks-storage.bucket-store.index-cache.memcached.max-idle-connections=150
        - -blocks-storage.bucket-store.index-cache.memcached.max-item-size=5242880
        - -blocks-storage.bucket-store.index-cache.memcached.timeout=750ms
        - -blocks-storage.bucket-store.metadata-cache.backend=memcached
        - -blocks-storage.bucket-store.metadata-cache.memcached.addresses=dnssrvnoa+memcached-metadata.default.svc.cluster.local.:11211
        - -blocks-storage.bucket-store.metadata-cache.memcached.max-async-concurrency=50
        - -blocks-storage.bucket-store.metadata-cache.memcached.max-get-multi-concurrency=100
        - -blocks-storage.bucket-store.metadata-cache.memcached.max-idle-connections=150
        - -blocks-storage.bucket-store.metadata-cache.memcached.max-item-size=1048576
        - -blocks-storage.bucket-store.sync-dir=/data/tsdb
        - -blocks-storage.bucket-store.sync-interval=15m
        - -blocks-storage.gcs.bucket-name=blocks-bucket
        - -common.storage.backend=gcs
        - -memberlist.bind-port=7946
        - -memberlist.join=dns+gossip-ring.default.svc.cluster.local.:7946
        - -runtime-config.file=/etc/mimir/overrides.yaml
        - -server.grpc-max-send-msg-size-bytes=209715200
        - -server.grpc.keepalive.min-time-between-pings=10s
        - -server.grpc.keepalive.ping-without-stream-allowed=true
        - -server.http-listen-port=8080
        - -store-gateway.sharding-ring.heartbeat-period=1m
        - -store-gateway.sharding-ring.heartbeat-timeout=10m
        - -store-gateway.sharding-ring.prefix=
        - -store-gateway.sharding-ring.replication-factor=3
        - -store-gateway.sharding-ring.store=memberlist
        - -store-gateway.sharding-ring.tokens-file-path=/data/tokens
        - -store-gateway.sharding-ring.unregister-on-shutdown=false
        - -store-gateway.sharding-ring.wait-stability-min-duration=1m
        - -target=store-gateway
        - -usage-stats.installation-mode=jsonnet
        env:
        - name: GOMAXPROCS
          value: "5"
        - name: GOMEMLIMIT
          value: "12884901888"
<<<<<<< HEAD
        image: grafana/mimir:2.17.2
=======
        image: grafana/mimir:3.0.0
>>>>>>> 3e9aeb43
        imagePullPolicy: IfNotPresent
        name: store-gateway
        ports:
        - containerPort: 8080
          name: http-metrics
        - containerPort: 9095
          name: grpc
        - containerPort: 7946
          name: gossip-ring
        readinessProbe:
          httpGet:
            path: /ready
            port: 8080
          initialDelaySeconds: 15
          timeoutSeconds: 1
        resources:
          limits:
            memory: 18Gi
          requests:
            cpu: "1"
            memory: 12Gi
        volumeMounts:
        - mountPath: /data
          name: store-gateway-data
        - mountPath: /etc/mimir
          name: overrides
      securityContext:
        runAsUser: 0
      terminationGracePeriodSeconds: 120
      volumes:
      - configMap:
          name: overrides
        name: overrides
  updateStrategy:
    type: RollingUpdate
  volumeClaimTemplates:
  - apiVersion: v1
    kind: PersistentVolumeClaim
    metadata:
      name: store-gateway-data
    spec:
      accessModes:
      - ReadWriteOnce
      resources:
        requests:
          storage: 50Gi
      storageClassName: standard
---
apiVersion: apps/v1
kind: StatefulSet
metadata:
  annotations:
    rollout-max-unavailable: "50"
  labels:
    rollout-group: store-gateway
  name: store-gateway-zone-a
  namespace: default
spec:
  podManagementPolicy: Parallel
  replicas: 1
  selector:
    matchLabels:
      name: store-gateway-zone-a
      rollout-group: store-gateway
  serviceName: store-gateway-zone-a
  template:
    metadata:
      labels:
        gossip_ring_member: "true"
        name: store-gateway-zone-a
        rollout-group: store-gateway
    spec:
      affinity:
        podAntiAffinity:
          requiredDuringSchedulingIgnoredDuringExecution:
          - labelSelector:
              matchExpressions:
              - key: rollout-group
                operator: In
                values:
                - store-gateway
              - key: name
                operator: NotIn
                values:
                - store-gateway-zone-a
            topologyKey: kubernetes.io/hostname
      containers:
      - args:
        - -blocks-storage.bucket-store.chunks-cache.backend=memcached
        - -blocks-storage.bucket-store.chunks-cache.memcached.addresses=dnssrvnoa+memcached.default.svc.cluster.local.:11211
        - -blocks-storage.bucket-store.chunks-cache.memcached.max-async-concurrency=50
        - -blocks-storage.bucket-store.chunks-cache.memcached.max-get-multi-concurrency=100
        - -blocks-storage.bucket-store.chunks-cache.memcached.max-idle-connections=150
        - -blocks-storage.bucket-store.chunks-cache.memcached.max-item-size=1048576
        - -blocks-storage.bucket-store.chunks-cache.memcached.timeout=750ms
        - -blocks-storage.bucket-store.index-cache.backend=memcached
        - -blocks-storage.bucket-store.index-cache.memcached.addresses=dnssrvnoa+memcached-index-queries.default.svc.cluster.local.:11211
        - -blocks-storage.bucket-store.index-cache.memcached.max-async-concurrency=50
        - -blocks-storage.bucket-store.index-cache.memcached.max-get-multi-concurrency=100
        - -blocks-storage.bucket-store.index-cache.memcached.max-idle-connections=150
        - -blocks-storage.bucket-store.index-cache.memcached.max-item-size=5242880
        - -blocks-storage.bucket-store.index-cache.memcached.timeout=750ms
        - -blocks-storage.bucket-store.metadata-cache.backend=memcached
        - -blocks-storage.bucket-store.metadata-cache.memcached.addresses=dnssrvnoa+memcached-metadata.default.svc.cluster.local.:11211
        - -blocks-storage.bucket-store.metadata-cache.memcached.max-async-concurrency=50
        - -blocks-storage.bucket-store.metadata-cache.memcached.max-get-multi-concurrency=100
        - -blocks-storage.bucket-store.metadata-cache.memcached.max-idle-connections=150
        - -blocks-storage.bucket-store.metadata-cache.memcached.max-item-size=1048576
        - -blocks-storage.bucket-store.sync-dir=/data/tsdb
        - -blocks-storage.bucket-store.sync-interval=15m
        - -blocks-storage.gcs.bucket-name=blocks-bucket
        - -common.storage.backend=gcs
        - -memberlist.bind-port=7946
        - -memberlist.join=dns+gossip-ring.default.svc.cluster.local.:7946
        - -runtime-config.file=/etc/mimir/overrides.yaml
        - -server.grpc-max-send-msg-size-bytes=209715200
        - -server.grpc.keepalive.min-time-between-pings=10s
        - -server.grpc.keepalive.ping-without-stream-allowed=true
        - -server.http-listen-port=8080
        - -store-gateway.sharding-ring.heartbeat-period=1m
        - -store-gateway.sharding-ring.heartbeat-timeout=10m
        - -store-gateway.sharding-ring.instance-availability-zone=zone-a
        - -store-gateway.sharding-ring.prefix=multi-zone/
        - -store-gateway.sharding-ring.replication-factor=3
        - -store-gateway.sharding-ring.store=memberlist
        - -store-gateway.sharding-ring.tokens-file-path=/data/tokens
        - -store-gateway.sharding-ring.unregister-on-shutdown=false
        - -store-gateway.sharding-ring.wait-stability-min-duration=1m
        - -store-gateway.sharding-ring.zone-awareness-enabled=true
        - -target=store-gateway
        - -usage-stats.installation-mode=jsonnet
        env:
        - name: GOMAXPROCS
          value: "5"
        - name: GOMEMLIMIT
          value: "12884901888"
<<<<<<< HEAD
        image: grafana/mimir:2.17.2
=======
        image: grafana/mimir:3.0.0
>>>>>>> 3e9aeb43
        imagePullPolicy: IfNotPresent
        name: store-gateway
        ports:
        - containerPort: 8080
          name: http-metrics
        - containerPort: 9095
          name: grpc
        - containerPort: 7946
          name: gossip-ring
        readinessProbe:
          httpGet:
            path: /ready
            port: 8080
          initialDelaySeconds: 15
          timeoutSeconds: 1
        resources:
          limits:
            memory: 18Gi
          requests:
            cpu: "1"
            memory: 12Gi
        volumeMounts:
        - mountPath: /data
          name: store-gateway-data
        - mountPath: /etc/mimir
          name: overrides
      securityContext:
        runAsUser: 0
      terminationGracePeriodSeconds: 120
      volumes:
      - configMap:
          name: overrides
        name: overrides
  updateStrategy:
    type: OnDelete
  volumeClaimTemplates:
  - apiVersion: v1
    kind: PersistentVolumeClaim
    metadata:
      name: store-gateway-data
    spec:
      accessModes:
      - ReadWriteOnce
      resources:
        requests:
          storage: 50Gi
      storageClassName: standard
---
apiVersion: apps/v1
kind: StatefulSet
metadata:
  annotations:
    rollout-max-unavailable: "50"
  labels:
    rollout-group: store-gateway
  name: store-gateway-zone-b
  namespace: default
spec:
  podManagementPolicy: Parallel
  replicas: 1
  selector:
    matchLabels:
      name: store-gateway-zone-b
      rollout-group: store-gateway
  serviceName: store-gateway-zone-b
  template:
    metadata:
      labels:
        gossip_ring_member: "true"
        name: store-gateway-zone-b
        rollout-group: store-gateway
    spec:
      affinity:
        podAntiAffinity:
          requiredDuringSchedulingIgnoredDuringExecution:
          - labelSelector:
              matchExpressions:
              - key: rollout-group
                operator: In
                values:
                - store-gateway
              - key: name
                operator: NotIn
                values:
                - store-gateway-zone-b
            topologyKey: kubernetes.io/hostname
      containers:
      - args:
        - -blocks-storage.bucket-store.chunks-cache.backend=memcached
        - -blocks-storage.bucket-store.chunks-cache.memcached.addresses=dnssrvnoa+memcached.default.svc.cluster.local.:11211
        - -blocks-storage.bucket-store.chunks-cache.memcached.max-async-concurrency=50
        - -blocks-storage.bucket-store.chunks-cache.memcached.max-get-multi-concurrency=100
        - -blocks-storage.bucket-store.chunks-cache.memcached.max-idle-connections=150
        - -blocks-storage.bucket-store.chunks-cache.memcached.max-item-size=1048576
        - -blocks-storage.bucket-store.chunks-cache.memcached.timeout=750ms
        - -blocks-storage.bucket-store.index-cache.backend=memcached
        - -blocks-storage.bucket-store.index-cache.memcached.addresses=dnssrvnoa+memcached-index-queries.default.svc.cluster.local.:11211
        - -blocks-storage.bucket-store.index-cache.memcached.max-async-concurrency=50
        - -blocks-storage.bucket-store.index-cache.memcached.max-get-multi-concurrency=100
        - -blocks-storage.bucket-store.index-cache.memcached.max-idle-connections=150
        - -blocks-storage.bucket-store.index-cache.memcached.max-item-size=5242880
        - -blocks-storage.bucket-store.index-cache.memcached.timeout=750ms
        - -blocks-storage.bucket-store.metadata-cache.backend=memcached
        - -blocks-storage.bucket-store.metadata-cache.memcached.addresses=dnssrvnoa+memcached-metadata.default.svc.cluster.local.:11211
        - -blocks-storage.bucket-store.metadata-cache.memcached.max-async-concurrency=50
        - -blocks-storage.bucket-store.metadata-cache.memcached.max-get-multi-concurrency=100
        - -blocks-storage.bucket-store.metadata-cache.memcached.max-idle-connections=150
        - -blocks-storage.bucket-store.metadata-cache.memcached.max-item-size=1048576
        - -blocks-storage.bucket-store.sync-dir=/data/tsdb
        - -blocks-storage.bucket-store.sync-interval=15m
        - -blocks-storage.gcs.bucket-name=blocks-bucket
        - -common.storage.backend=gcs
        - -memberlist.bind-port=7946
        - -memberlist.join=dns+gossip-ring.default.svc.cluster.local.:7946
        - -runtime-config.file=/etc/mimir/overrides.yaml
        - -server.grpc-max-send-msg-size-bytes=209715200
        - -server.grpc.keepalive.min-time-between-pings=10s
        - -server.grpc.keepalive.ping-without-stream-allowed=true
        - -server.http-listen-port=8080
        - -store-gateway.sharding-ring.heartbeat-period=1m
        - -store-gateway.sharding-ring.heartbeat-timeout=10m
        - -store-gateway.sharding-ring.instance-availability-zone=zone-b
        - -store-gateway.sharding-ring.prefix=multi-zone/
        - -store-gateway.sharding-ring.replication-factor=3
        - -store-gateway.sharding-ring.store=memberlist
        - -store-gateway.sharding-ring.tokens-file-path=/data/tokens
        - -store-gateway.sharding-ring.unregister-on-shutdown=false
        - -store-gateway.sharding-ring.wait-stability-min-duration=1m
        - -store-gateway.sharding-ring.zone-awareness-enabled=true
        - -target=store-gateway
        - -usage-stats.installation-mode=jsonnet
        env:
        - name: GOMAXPROCS
          value: "5"
        - name: GOMEMLIMIT
          value: "12884901888"
<<<<<<< HEAD
        image: grafana/mimir:2.17.2
=======
        image: grafana/mimir:3.0.0
>>>>>>> 3e9aeb43
        imagePullPolicy: IfNotPresent
        name: store-gateway
        ports:
        - containerPort: 8080
          name: http-metrics
        - containerPort: 9095
          name: grpc
        - containerPort: 7946
          name: gossip-ring
        readinessProbe:
          httpGet:
            path: /ready
            port: 8080
          initialDelaySeconds: 15
          timeoutSeconds: 1
        resources:
          limits:
            memory: 18Gi
          requests:
            cpu: "1"
            memory: 12Gi
        volumeMounts:
        - mountPath: /data
          name: store-gateway-data
        - mountPath: /etc/mimir
          name: overrides
      securityContext:
        runAsUser: 0
      terminationGracePeriodSeconds: 120
      volumes:
      - configMap:
          name: overrides
        name: overrides
  updateStrategy:
    type: OnDelete
  volumeClaimTemplates:
  - apiVersion: v1
    kind: PersistentVolumeClaim
    metadata:
      name: store-gateway-data
    spec:
      accessModes:
      - ReadWriteOnce
      resources:
        requests:
          storage: 50Gi
      storageClassName: standard
---
apiVersion: apps/v1
kind: StatefulSet
metadata:
  annotations:
    rollout-max-unavailable: "50"
  labels:
    rollout-group: store-gateway
  name: store-gateway-zone-c
  namespace: default
spec:
  podManagementPolicy: Parallel
  replicas: 1
  selector:
    matchLabels:
      name: store-gateway-zone-c
      rollout-group: store-gateway
  serviceName: store-gateway-zone-c
  template:
    metadata:
      labels:
        gossip_ring_member: "true"
        name: store-gateway-zone-c
        rollout-group: store-gateway
    spec:
      affinity:
        podAntiAffinity:
          requiredDuringSchedulingIgnoredDuringExecution:
          - labelSelector:
              matchExpressions:
              - key: rollout-group
                operator: In
                values:
                - store-gateway
              - key: name
                operator: NotIn
                values:
                - store-gateway-zone-c
            topologyKey: kubernetes.io/hostname
      containers:
      - args:
        - -blocks-storage.bucket-store.chunks-cache.backend=memcached
        - -blocks-storage.bucket-store.chunks-cache.memcached.addresses=dnssrvnoa+memcached.default.svc.cluster.local.:11211
        - -blocks-storage.bucket-store.chunks-cache.memcached.max-async-concurrency=50
        - -blocks-storage.bucket-store.chunks-cache.memcached.max-get-multi-concurrency=100
        - -blocks-storage.bucket-store.chunks-cache.memcached.max-idle-connections=150
        - -blocks-storage.bucket-store.chunks-cache.memcached.max-item-size=1048576
        - -blocks-storage.bucket-store.chunks-cache.memcached.timeout=750ms
        - -blocks-storage.bucket-store.index-cache.backend=memcached
        - -blocks-storage.bucket-store.index-cache.memcached.addresses=dnssrvnoa+memcached-index-queries.default.svc.cluster.local.:11211
        - -blocks-storage.bucket-store.index-cache.memcached.max-async-concurrency=50
        - -blocks-storage.bucket-store.index-cache.memcached.max-get-multi-concurrency=100
        - -blocks-storage.bucket-store.index-cache.memcached.max-idle-connections=150
        - -blocks-storage.bucket-store.index-cache.memcached.max-item-size=5242880
        - -blocks-storage.bucket-store.index-cache.memcached.timeout=750ms
        - -blocks-storage.bucket-store.metadata-cache.backend=memcached
        - -blocks-storage.bucket-store.metadata-cache.memcached.addresses=dnssrvnoa+memcached-metadata.default.svc.cluster.local.:11211
        - -blocks-storage.bucket-store.metadata-cache.memcached.max-async-concurrency=50
        - -blocks-storage.bucket-store.metadata-cache.memcached.max-get-multi-concurrency=100
        - -blocks-storage.bucket-store.metadata-cache.memcached.max-idle-connections=150
        - -blocks-storage.bucket-store.metadata-cache.memcached.max-item-size=1048576
        - -blocks-storage.bucket-store.sync-dir=/data/tsdb
        - -blocks-storage.bucket-store.sync-interval=15m
        - -blocks-storage.gcs.bucket-name=blocks-bucket
        - -common.storage.backend=gcs
        - -memberlist.bind-port=7946
        - -memberlist.join=dns+gossip-ring.default.svc.cluster.local.:7946
        - -runtime-config.file=/etc/mimir/overrides.yaml
        - -server.grpc-max-send-msg-size-bytes=209715200
        - -server.grpc.keepalive.min-time-between-pings=10s
        - -server.grpc.keepalive.ping-without-stream-allowed=true
        - -server.http-listen-port=8080
        - -store-gateway.sharding-ring.heartbeat-period=1m
        - -store-gateway.sharding-ring.heartbeat-timeout=10m
        - -store-gateway.sharding-ring.instance-availability-zone=zone-c
        - -store-gateway.sharding-ring.prefix=multi-zone/
        - -store-gateway.sharding-ring.replication-factor=3
        - -store-gateway.sharding-ring.store=memberlist
        - -store-gateway.sharding-ring.tokens-file-path=/data/tokens
        - -store-gateway.sharding-ring.unregister-on-shutdown=false
        - -store-gateway.sharding-ring.wait-stability-min-duration=1m
        - -store-gateway.sharding-ring.zone-awareness-enabled=true
        - -target=store-gateway
        - -usage-stats.installation-mode=jsonnet
        env:
        - name: GOMAXPROCS
          value: "5"
        - name: GOMEMLIMIT
          value: "12884901888"
<<<<<<< HEAD
        image: grafana/mimir:2.17.2
=======
        image: grafana/mimir:3.0.0
>>>>>>> 3e9aeb43
        imagePullPolicy: IfNotPresent
        name: store-gateway
        ports:
        - containerPort: 8080
          name: http-metrics
        - containerPort: 9095
          name: grpc
        - containerPort: 7946
          name: gossip-ring
        readinessProbe:
          httpGet:
            path: /ready
            port: 8080
          initialDelaySeconds: 15
          timeoutSeconds: 1
        resources:
          limits:
            memory: 18Gi
          requests:
            cpu: "1"
            memory: 12Gi
        volumeMounts:
        - mountPath: /data
          name: store-gateway-data
        - mountPath: /etc/mimir
          name: overrides
      securityContext:
        runAsUser: 0
      terminationGracePeriodSeconds: 120
      volumes:
      - configMap:
          name: overrides
        name: overrides
  updateStrategy:
    type: OnDelete
  volumeClaimTemplates:
  - apiVersion: v1
    kind: PersistentVolumeClaim
    metadata:
      name: store-gateway-data
    spec:
      accessModes:
      - ReadWriteOnce
      resources:
        requests:
          storage: 50Gi
      storageClassName: standard
---
apiVersion: admissionregistration.k8s.io/v1
kind: MutatingWebhookConfiguration
metadata:
  labels:
    grafana.com/inject-rollout-operator-ca: "true"
    grafana.com/namespace: default
  name: prepare-downscale-default
webhooks:
- admissionReviewVersions:
  - v1
  clientConfig:
    service:
      name: rollout-operator
      namespace: default
      path: /admission/prepare-downscale
      port: 443
  failurePolicy: Fail
  matchPolicy: Equivalent
  name: prepare-downscale-default.grafana.com
  namespaceSelector:
    matchLabels:
      kubernetes.io/metadata.name: default
  rules:
  - apiGroups:
    - apps
    apiVersions:
    - v1
    operations:
    - UPDATE
    resources:
    - statefulsets
    - statefulsets/scale
    scope: Namespaced
  sideEffects: NoneOnDryRun
  timeoutSeconds: 10
---
apiVersion: admissionregistration.k8s.io/v1
kind: ValidatingWebhookConfiguration
metadata:
  labels:
    grafana.com/inject-rollout-operator-ca: "true"
    grafana.com/namespace: default
  name: no-downscale-default
webhooks:
- admissionReviewVersions:
  - v1
  clientConfig:
    service:
      name: rollout-operator
      namespace: default
      path: /admission/no-downscale
      port: 443
  failurePolicy: Fail
  matchPolicy: Equivalent
  name: no-downscale-default.grafana.com
  namespaceSelector:
    matchLabels:
      kubernetes.io/metadata.name: default
  rules:
  - apiGroups:
    - apps
    apiVersions:
    - v1
    operations:
    - UPDATE
    resources:
    - statefulsets
    - statefulsets/scale
    scope: Namespaced
  sideEffects: None
  timeoutSeconds: 10
---
apiVersion: admissionregistration.k8s.io/v1
kind: ValidatingWebhookConfiguration
metadata:
  labels:
    grafana.com/inject-rollout-operator-ca: "true"
    grafana.com/namespace: default
  name: pod-eviction-default
webhooks:
- admissionReviewVersions:
  - v1
  clientConfig:
    service:
      name: rollout-operator
      namespace: default
      path: /admission/pod-eviction
      port: 443
  failurePolicy: Fail
  name: pod-eviction-default.grafana.com
  namespaceSelector:
    matchLabels:
      kubernetes.io/metadata.name: default
  rules:
  - apiGroups:
    - ""
    apiVersions:
    - v1
    operations:
    - CREATE
    resources:
    - pods/eviction
    scope: Namespaced
  sideEffects: None
---
apiVersion: admissionregistration.k8s.io/v1
kind: ValidatingWebhookConfiguration
metadata:
  labels:
    grafana.com/inject-rollout-operator-ca: "true"
    grafana.com/namespace: default
  name: zpdb-validation-default
webhooks:
- admissionReviewVersions:
  - v1
  clientConfig:
    service:
      name: rollout-operator
      namespace: default
      path: /admission/zpdb-validation
      port: 443
  failurePolicy: Fail
  name: zpdb-validation-default.grafana.com
  namespaceSelector:
    matchLabels:
      kubernetes.io/metadata.name: default
  rules:
  - apiGroups:
    - rollout-operator.grafana.com
    apiVersions:
    - v1
    operations:
    - CREATE
    - UPDATE
    resources:
    - zoneawarepoddisruptionbudgets
    scope: Namespaced
  sideEffects: None
---
apiVersion: rollout-operator.grafana.com/v1
kind: ZoneAwarePodDisruptionBudget
metadata:
  labels:
    name: ingester-rollout
  name: ingester-rollout
  namespace: default
spec:
  maxUnavailable: 50
  selector:
    matchLabels:
      rollout-group: ingester
---
apiVersion: rollout-operator.grafana.com/v1
kind: ZoneAwarePodDisruptionBudget
metadata:
  labels:
    name: store-gateway-rollout
  name: store-gateway-rollout
  namespace: default
spec:
  maxUnavailable: 50
  selector:
    matchLabels:
      rollout-group: store-gateway<|MERGE_RESOLUTION|>--- conflicted
+++ resolved
@@ -914,11 +914,7 @@
         env:
         - name: GOMAXPROCS
           value: "8"
-<<<<<<< HEAD
-        image: grafana/mimir:2.17.2
-=======
         image: grafana/mimir:3.0.0
->>>>>>> 3e9aeb43
         imagePullPolicy: IfNotPresent
         name: distributor
         ports:
@@ -1016,11 +1012,7 @@
         env:
         - name: GOMAXPROCS
           value: "5"
-<<<<<<< HEAD
-        image: grafana/mimir:2.17.2
-=======
         image: grafana/mimir:3.0.0
->>>>>>> 3e9aeb43
         imagePullPolicy: IfNotPresent
         name: querier
         ports:
@@ -1098,11 +1090,7 @@
         - -shutdown-delay=90s
         - -target=query-frontend
         - -usage-stats.installation-mode=jsonnet
-<<<<<<< HEAD
-        image: grafana/mimir:2.17.2
-=======
         image: grafana/mimir:3.0.0
->>>>>>> 3e9aeb43
         imagePullPolicy: IfNotPresent
         name: query-frontend
         ports:
@@ -1174,11 +1162,7 @@
         - -server.http-listen-port=8080
         - -target=query-scheduler
         - -usage-stats.installation-mode=jsonnet
-<<<<<<< HEAD
-        image: grafana/mimir:2.17.2
-=======
         image: grafana/mimir:3.0.0
->>>>>>> 3e9aeb43
         imagePullPolicy: IfNotPresent
         name: query-scheduler
         ports:
@@ -1320,11 +1304,7 @@
         - -store-gateway.sharding-ring.zone-awareness-enabled=true
         - -target=ruler
         - -usage-stats.installation-mode=jsonnet
-<<<<<<< HEAD
-        image: grafana/mimir:2.17.2
-=======
         image: grafana/mimir:3.0.0
->>>>>>> 3e9aeb43
         imagePullPolicy: IfNotPresent
         name: ruler
         ports:
@@ -1402,11 +1382,7 @@
           valueFrom:
             fieldRef:
               fieldPath: status.podIP
-<<<<<<< HEAD
-        image: grafana/mimir:2.17.2
-=======
         image: grafana/mimir:3.0.0
->>>>>>> 3e9aeb43
         imagePullPolicy: IfNotPresent
         name: alertmanager
         ports:
@@ -1505,11 +1481,7 @@
         - -server.http-listen-port=8080
         - -target=compactor
         - -usage-stats.installation-mode=jsonnet
-<<<<<<< HEAD
-        image: grafana/mimir:2.17.2
-=======
         image: grafana/mimir:3.0.0
->>>>>>> 3e9aeb43
         imagePullPolicy: IfNotPresent
         name: compactor
         ports:
@@ -1619,11 +1591,7 @@
         env:
         - name: GOMAXPROCS
           value: "9"
-<<<<<<< HEAD
-        image: grafana/mimir:2.17.2
-=======
         image: grafana/mimir:3.0.0
->>>>>>> 3e9aeb43
         imagePullPolicy: IfNotPresent
         name: ingester
         ports:
@@ -1746,11 +1714,7 @@
         env:
         - name: GOMAXPROCS
           value: "9"
-<<<<<<< HEAD
-        image: grafana/mimir:2.17.2
-=======
         image: grafana/mimir:3.0.0
->>>>>>> 3e9aeb43
         imagePullPolicy: IfNotPresent
         name: ingester
         ports:
@@ -1873,11 +1837,7 @@
         env:
         - name: GOMAXPROCS
           value: "9"
-<<<<<<< HEAD
-        image: grafana/mimir:2.17.2
-=======
         image: grafana/mimir:3.0.0
->>>>>>> 3e9aeb43
         imagePullPolicy: IfNotPresent
         name: ingester
         ports:
@@ -2000,11 +1960,7 @@
         env:
         - name: GOMAXPROCS
           value: "9"
-<<<<<<< HEAD
-        image: grafana/mimir:2.17.2
-=======
         image: grafana/mimir:3.0.0
->>>>>>> 3e9aeb43
         imagePullPolicy: IfNotPresent
         name: ingester
         ports:
@@ -2368,11 +2324,7 @@
           value: "5"
         - name: GOMEMLIMIT
           value: "12884901888"
-<<<<<<< HEAD
-        image: grafana/mimir:2.17.2
-=======
         image: grafana/mimir:3.0.0
->>>>>>> 3e9aeb43
         imagePullPolicy: IfNotPresent
         name: store-gateway
         ports:
@@ -2509,11 +2461,7 @@
           value: "5"
         - name: GOMEMLIMIT
           value: "12884901888"
-<<<<<<< HEAD
-        image: grafana/mimir:2.17.2
-=======
         image: grafana/mimir:3.0.0
->>>>>>> 3e9aeb43
         imagePullPolicy: IfNotPresent
         name: store-gateway
         ports:
@@ -2650,11 +2598,7 @@
           value: "5"
         - name: GOMEMLIMIT
           value: "12884901888"
-<<<<<<< HEAD
-        image: grafana/mimir:2.17.2
-=======
         image: grafana/mimir:3.0.0
->>>>>>> 3e9aeb43
         imagePullPolicy: IfNotPresent
         name: store-gateway
         ports:
@@ -2791,11 +2735,7 @@
           value: "5"
         - name: GOMEMLIMIT
           value: "12884901888"
-<<<<<<< HEAD
-        image: grafana/mimir:2.17.2
-=======
         image: grafana/mimir:3.0.0
->>>>>>> 3e9aeb43
         imagePullPolicy: IfNotPresent
         name: store-gateway
         ports:
