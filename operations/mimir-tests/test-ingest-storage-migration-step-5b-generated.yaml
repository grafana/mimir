--- conflicted
+++ resolved
@@ -1041,11 +1041,7 @@
         env:
         - name: GOMAXPROCS
           value: "8"
-<<<<<<< HEAD
-        image: grafana/mimir:2.17.2
-=======
         image: grafana/mimir:3.0.0
->>>>>>> 3e9aeb43
         imagePullPolicy: IfNotPresent
         name: distributor
         ports:
@@ -1151,11 +1147,7 @@
         env:
         - name: GOMAXPROCS
           value: "5"
-<<<<<<< HEAD
-        image: grafana/mimir:2.17.2
-=======
         image: grafana/mimir:3.0.0
->>>>>>> 3e9aeb43
         imagePullPolicy: IfNotPresent
         name: querier
         ports:
@@ -1240,11 +1232,7 @@
         - -shutdown-delay=90s
         - -target=query-frontend
         - -usage-stats.installation-mode=jsonnet
-<<<<<<< HEAD
-        image: grafana/mimir:2.17.2
-=======
         image: grafana/mimir:3.0.0
->>>>>>> 3e9aeb43
         imagePullPolicy: IfNotPresent
         name: query-frontend
         ports:
@@ -1317,11 +1305,7 @@
         - -server.http-listen-port=8080
         - -target=query-scheduler
         - -usage-stats.installation-mode=jsonnet
-<<<<<<< HEAD
-        image: grafana/mimir:2.17.2
-=======
         image: grafana/mimir:3.0.0
->>>>>>> 3e9aeb43
         imagePullPolicy: IfNotPresent
         name: query-scheduler
         ports:
@@ -1475,11 +1459,7 @@
         - -store-gateway.tenant-shard-size=3
         - -target=ruler
         - -usage-stats.installation-mode=jsonnet
-<<<<<<< HEAD
-        image: grafana/mimir:2.17.2
-=======
         image: grafana/mimir:3.0.0
->>>>>>> 3e9aeb43
         imagePullPolicy: IfNotPresent
         name: ruler
         ports:
@@ -1583,11 +1563,7 @@
         - -target=querier
         - -usage-stats.installation-mode=jsonnet
         env: []
-<<<<<<< HEAD
-        image: grafana/mimir:2.17.2
-=======
         image: grafana/mimir:3.0.0
->>>>>>> 3e9aeb43
         imagePullPolicy: IfNotPresent
         name: ruler-querier
         ports:
@@ -1678,11 +1654,7 @@
         - -shutdown-delay=90s
         - -target=query-frontend
         - -usage-stats.installation-mode=jsonnet
-<<<<<<< HEAD
-        image: grafana/mimir:2.17.2
-=======
         image: grafana/mimir:3.0.0
->>>>>>> 3e9aeb43
         imagePullPolicy: IfNotPresent
         name: ruler-query-frontend
         ports:
@@ -1755,11 +1727,7 @@
         - -server.http-listen-port=8080
         - -target=query-scheduler
         - -usage-stats.installation-mode=jsonnet
-<<<<<<< HEAD
-        image: grafana/mimir:2.17.2
-=======
         image: grafana/mimir:3.0.0
->>>>>>> 3e9aeb43
         imagePullPolicy: IfNotPresent
         name: ruler-query-scheduler
         ports:
@@ -1829,11 +1797,7 @@
           valueFrom:
             fieldRef:
               fieldPath: status.podIP
-<<<<<<< HEAD
-        image: grafana/mimir:2.17.2
-=======
         image: grafana/mimir:3.0.0
->>>>>>> 3e9aeb43
         imagePullPolicy: IfNotPresent
         name: alertmanager
         ports:
@@ -1932,11 +1896,7 @@
         - -server.http-listen-port=8080
         - -target=compactor
         - -usage-stats.installation-mode=jsonnet
-<<<<<<< HEAD
-        image: grafana/mimir:2.17.2
-=======
         image: grafana/mimir:3.0.0
->>>>>>> 3e9aeb43
         imagePullPolicy: IfNotPresent
         name: compactor
         ports:
@@ -2073,11 +2033,7 @@
           value: 1Gi
         - name: Z
           value: "123"
-<<<<<<< HEAD
-        image: grafana/mimir:2.17.2
-=======
         image: grafana/mimir:3.0.0
->>>>>>> 3e9aeb43
         imagePullPolicy: IfNotPresent
         name: ingester
         ports:
@@ -2225,11 +2181,7 @@
           value: 1Gi
         - name: Z
           value: "123"
-<<<<<<< HEAD
-        image: grafana/mimir:2.17.2
-=======
         image: grafana/mimir:3.0.0
->>>>>>> 3e9aeb43
         imagePullPolicy: IfNotPresent
         name: ingester
         ports:
@@ -2360,11 +2312,7 @@
           value: all-ingesters
         - name: GOMAXPROCS
           value: "9"
-<<<<<<< HEAD
-        image: grafana/mimir:2.17.2
-=======
         image: grafana/mimir:3.0.0
->>>>>>> 3e9aeb43
         imagePullPolicy: IfNotPresent
         name: ingester
         ports:
@@ -2506,11 +2454,7 @@
           value: all-ingesters
         - name: GOMAXPROCS
           value: "9"
-<<<<<<< HEAD
-        image: grafana/mimir:2.17.2
-=======
         image: grafana/mimir:3.0.0
->>>>>>> 3e9aeb43
         imagePullPolicy: IfNotPresent
         name: ingester
         ports:
@@ -2641,11 +2585,7 @@
           value: all-ingesters
         - name: GOMAXPROCS
           value: "9"
-<<<<<<< HEAD
-        image: grafana/mimir:2.17.2
-=======
         image: grafana/mimir:3.0.0
->>>>>>> 3e9aeb43
         imagePullPolicy: IfNotPresent
         name: ingester
         ports:
@@ -2787,11 +2727,7 @@
           value: all-ingesters
         - name: GOMAXPROCS
           value: "9"
-<<<<<<< HEAD
-        image: grafana/mimir:2.17.2
-=======
         image: grafana/mimir:3.0.0
->>>>>>> 3e9aeb43
         imagePullPolicy: IfNotPresent
         name: ingester
         ports:
@@ -3171,11 +3107,7 @@
           value: "5"
         - name: GOMEMLIMIT
           value: "12884901888"
-<<<<<<< HEAD
-        image: grafana/mimir:2.17.2
-=======
         image: grafana/mimir:3.0.0
->>>>>>> 3e9aeb43
         imagePullPolicy: IfNotPresent
         name: store-gateway
         ports:
@@ -3317,11 +3249,7 @@
           value: "5"
         - name: GOMEMLIMIT
           value: "12884901888"
-<<<<<<< HEAD
-        image: grafana/mimir:2.17.2
-=======
         image: grafana/mimir:3.0.0
->>>>>>> 3e9aeb43
         imagePullPolicy: IfNotPresent
         name: store-gateway
         ports:
@@ -3461,11 +3389,7 @@
           value: "5"
         - name: GOMEMLIMIT
           value: "12884901888"
-<<<<<<< HEAD
-        image: grafana/mimir:2.17.2
-=======
         image: grafana/mimir:3.0.0
->>>>>>> 3e9aeb43
         imagePullPolicy: IfNotPresent
         name: store-gateway
         ports:
