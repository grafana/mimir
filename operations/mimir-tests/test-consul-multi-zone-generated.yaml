--- conflicted
+++ resolved
@@ -1153,11 +1153,7 @@
         env:
         - name: GOMAXPROCS
           value: "8"
-<<<<<<< HEAD
-        image: grafana/mimir:2.17.2
-=======
         image: grafana/mimir:3.0.0
->>>>>>> 3e9aeb43
         imagePullPolicy: IfNotPresent
         name: distributor
         ports:
@@ -1252,11 +1248,7 @@
         env:
         - name: GOMAXPROCS
           value: "5"
-<<<<<<< HEAD
-        image: grafana/mimir:2.17.2
-=======
         image: grafana/mimir:3.0.0
->>>>>>> 3e9aeb43
         imagePullPolicy: IfNotPresent
         name: querier
         ports:
@@ -1332,11 +1324,7 @@
         - -shutdown-delay=90s
         - -target=query-frontend
         - -usage-stats.installation-mode=jsonnet
-<<<<<<< HEAD
-        image: grafana/mimir:2.17.2
-=======
         image: grafana/mimir:3.0.0
->>>>>>> 3e9aeb43
         imagePullPolicy: IfNotPresent
         name: query-frontend
         ports:
@@ -1408,11 +1396,7 @@
         - -server.http-listen-port=8080
         - -target=query-scheduler
         - -usage-stats.installation-mode=jsonnet
-<<<<<<< HEAD
-        image: grafana/mimir:2.17.2
-=======
         image: grafana/mimir:3.0.0
->>>>>>> 3e9aeb43
         imagePullPolicy: IfNotPresent
         name: query-scheduler
         ports:
@@ -1554,11 +1538,7 @@
         - -store-gateway.sharding-ring.zone-awareness-enabled=true
         - -target=ruler
         - -usage-stats.installation-mode=jsonnet
-<<<<<<< HEAD
-        image: grafana/mimir:2.17.2
-=======
         image: grafana/mimir:3.0.0
->>>>>>> 3e9aeb43
         imagePullPolicy: IfNotPresent
         name: ruler
         ports:
@@ -1634,11 +1614,7 @@
           valueFrom:
             fieldRef:
               fieldPath: status.podIP
-<<<<<<< HEAD
-        image: grafana/mimir:2.17.2
-=======
         image: grafana/mimir:3.0.0
->>>>>>> 3e9aeb43
         imagePullPolicy: IfNotPresent
         name: alertmanager
         ports:
@@ -1733,11 +1709,7 @@
         - -server.http-listen-port=8080
         - -target=compactor
         - -usage-stats.installation-mode=jsonnet
-<<<<<<< HEAD
-        image: grafana/mimir:2.17.2
-=======
         image: grafana/mimir:3.0.0
->>>>>>> 3e9aeb43
         imagePullPolicy: IfNotPresent
         name: compactor
         ports:
@@ -1855,11 +1827,7 @@
         env:
         - name: GOMAXPROCS
           value: "9"
-<<<<<<< HEAD
-        image: grafana/mimir:2.17.2
-=======
         image: grafana/mimir:3.0.0
->>>>>>> 3e9aeb43
         imagePullPolicy: IfNotPresent
         name: ingester
         ports:
@@ -1977,11 +1945,7 @@
         env:
         - name: GOMAXPROCS
           value: "9"
-<<<<<<< HEAD
-        image: grafana/mimir:2.17.2
-=======
         image: grafana/mimir:3.0.0
->>>>>>> 3e9aeb43
         imagePullPolicy: IfNotPresent
         name: ingester
         ports:
@@ -2099,11 +2063,7 @@
         env:
         - name: GOMAXPROCS
           value: "9"
-<<<<<<< HEAD
-        image: grafana/mimir:2.17.2
-=======
         image: grafana/mimir:3.0.0
->>>>>>> 3e9aeb43
         imagePullPolicy: IfNotPresent
         name: ingester
         ports:
@@ -2476,11 +2436,7 @@
           value: "5"
         - name: GOMEMLIMIT
           value: "12884901888"
-<<<<<<< HEAD
-        image: grafana/mimir:2.17.2
-=======
         image: grafana/mimir:3.0.0
->>>>>>> 3e9aeb43
         imagePullPolicy: IfNotPresent
         name: store-gateway
         ports:
@@ -2613,11 +2569,7 @@
           value: "5"
         - name: GOMEMLIMIT
           value: "12884901888"
-<<<<<<< HEAD
-        image: grafana/mimir:2.17.2
-=======
         image: grafana/mimir:3.0.0
->>>>>>> 3e9aeb43
         imagePullPolicy: IfNotPresent
         name: store-gateway
         ports:
@@ -2750,11 +2702,7 @@
           value: "5"
         - name: GOMEMLIMIT
           value: "12884901888"
-<<<<<<< HEAD
-        image: grafana/mimir:2.17.2
-=======
         image: grafana/mimir:3.0.0
->>>>>>> 3e9aeb43
         imagePullPolicy: IfNotPresent
         name: store-gateway
         ports:
