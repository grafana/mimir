--- conflicted
+++ resolved
@@ -964,11 +964,7 @@
         env:
         - name: GOMAXPROCS
           value: "8"
-<<<<<<< HEAD
-        image: grafana/mimir:2.17.2
-=======
         image: grafana/mimir:3.0.0
->>>>>>> 3e9aeb43
         imagePullPolicy: IfNotPresent
         name: distributor
         ports:
@@ -1070,11 +1066,7 @@
         env:
         - name: GOMAXPROCS
           value: "5"
-<<<<<<< HEAD
-        image: grafana/mimir:2.17.2
-=======
         image: grafana/mimir:3.0.0
->>>>>>> 3e9aeb43
         imagePullPolicy: IfNotPresent
         name: querier
         ports:
@@ -1152,11 +1144,7 @@
         - -shutdown-delay=90s
         - -target=query-frontend
         - -usage-stats.installation-mode=jsonnet
-<<<<<<< HEAD
-        image: grafana/mimir:2.17.2
-=======
         image: grafana/mimir:3.0.0
->>>>>>> 3e9aeb43
         imagePullPolicy: IfNotPresent
         name: query-frontend
         ports:
@@ -1228,11 +1216,7 @@
         - -server.http-listen-port=8080
         - -target=query-scheduler
         - -usage-stats.installation-mode=jsonnet
-<<<<<<< HEAD
-        image: grafana/mimir:2.17.2
-=======
         image: grafana/mimir:3.0.0
->>>>>>> 3e9aeb43
         imagePullPolicy: IfNotPresent
         name: query-scheduler
         ports:
@@ -1332,11 +1316,7 @@
         - -store-gateway.sharding-ring.store=multi
         - -target=ruler
         - -usage-stats.installation-mode=jsonnet
-<<<<<<< HEAD
-        image: grafana/mimir:2.17.2
-=======
         image: grafana/mimir:3.0.0
->>>>>>> 3e9aeb43
         imagePullPolicy: IfNotPresent
         name: ruler
         ports:
@@ -1417,11 +1397,7 @@
           valueFrom:
             fieldRef:
               fieldPath: status.podIP
-<<<<<<< HEAD
-        image: grafana/mimir:2.17.2
-=======
         image: grafana/mimir:3.0.0
->>>>>>> 3e9aeb43
         imagePullPolicy: IfNotPresent
         name: alertmanager
         ports:
@@ -1523,11 +1499,7 @@
         - -server.http-listen-port=8080
         - -target=compactor
         - -usage-stats.installation-mode=jsonnet
-<<<<<<< HEAD
-        image: grafana/mimir:2.17.2
-=======
         image: grafana/mimir:3.0.0
->>>>>>> 3e9aeb43
         imagePullPolicy: IfNotPresent
         name: compactor
         ports:
@@ -1640,11 +1612,7 @@
         env:
         - name: GOMAXPROCS
           value: "9"
-<<<<<<< HEAD
-        image: grafana/mimir:2.17.2
-=======
         image: grafana/mimir:3.0.0
->>>>>>> 3e9aeb43
         imagePullPolicy: IfNotPresent
         name: ingester
         ports:
@@ -2011,11 +1979,7 @@
           value: "5"
         - name: GOMEMLIMIT
           value: "12884901888"
-<<<<<<< HEAD
-        image: grafana/mimir:2.17.2
-=======
         image: grafana/mimir:3.0.0
->>>>>>> 3e9aeb43
         imagePullPolicy: IfNotPresent
         name: store-gateway
         ports:
