--- conflicted
+++ resolved
@@ -920,11 +920,7 @@
         env:
         - name: GOMAXPROCS
           value: "8"
-<<<<<<< HEAD
-        image: grafana/mimir:2.17.2
-=======
         image: grafana/mimir:3.0.0
->>>>>>> 3e9aeb43
         imagePullPolicy: IfNotPresent
         name: distributor
         ports:
@@ -1020,11 +1016,7 @@
         env:
         - name: GOMAXPROCS
           value: "5"
-<<<<<<< HEAD
-        image: grafana/mimir:2.17.2
-=======
         image: grafana/mimir:3.0.0
->>>>>>> 3e9aeb43
         imagePullPolicy: IfNotPresent
         name: querier
         ports:
@@ -1103,11 +1095,7 @@
         - -shutdown-delay=90s
         - -target=query-frontend
         - -usage-stats.installation-mode=jsonnet
-<<<<<<< HEAD
-        image: grafana/mimir:2.17.2
-=======
         image: grafana/mimir:3.0.0
->>>>>>> 3e9aeb43
         imagePullPolicy: IfNotPresent
         name: query-frontend
         ports:
@@ -1183,11 +1171,7 @@
         - -server.http-listen-port=8080
         - -target=query-scheduler
         - -usage-stats.installation-mode=jsonnet
-<<<<<<< HEAD
-        image: grafana/mimir:2.17.2
-=======
         image: grafana/mimir:3.0.0
->>>>>>> 3e9aeb43
         imagePullPolicy: IfNotPresent
         name: query-scheduler
         ports:
@@ -1278,11 +1262,7 @@
         - -store-gateway.sharding-ring.store=consul
         - -target=ruler
         - -usage-stats.installation-mode=jsonnet
-<<<<<<< HEAD
-        image: grafana/mimir:2.17.2
-=======
         image: grafana/mimir:3.0.0
->>>>>>> 3e9aeb43
         imagePullPolicy: IfNotPresent
         name: ruler
         ports:
@@ -1358,11 +1338,7 @@
           valueFrom:
             fieldRef:
               fieldPath: status.podIP
-<<<<<<< HEAD
-        image: grafana/mimir:2.17.2
-=======
         image: grafana/mimir:3.0.0
->>>>>>> 3e9aeb43
         imagePullPolicy: IfNotPresent
         name: alertmanager
         ports:
@@ -1457,11 +1433,7 @@
         - -server.http-listen-port=8080
         - -target=compactor
         - -usage-stats.installation-mode=jsonnet
-<<<<<<< HEAD
-        image: grafana/mimir:2.17.2
-=======
         image: grafana/mimir:3.0.0
->>>>>>> 3e9aeb43
         imagePullPolicy: IfNotPresent
         name: compactor
         ports:
@@ -1566,11 +1538,7 @@
         env:
         - name: GOMAXPROCS
           value: "9"
-<<<<<<< HEAD
-        image: grafana/mimir:2.17.2
-=======
         image: grafana/mimir:3.0.0
->>>>>>> 3e9aeb43
         imagePullPolicy: IfNotPresent
         name: ingester
         ports:
@@ -1930,11 +1898,7 @@
           value: "5"
         - name: GOMEMLIMIT
           value: "12884901888"
-<<<<<<< HEAD
-        image: grafana/mimir:2.17.2
-=======
         image: grafana/mimir:3.0.0
->>>>>>> 3e9aeb43
         imagePullPolicy: IfNotPresent
         name: store-gateway
         ports:
