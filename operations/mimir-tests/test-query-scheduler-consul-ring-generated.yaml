apiVersion: v1
kind: Namespace
metadata:
  name: default
---
apiVersion: policy/v1
kind: PodDisruptionBudget
metadata:
  labels:
    name: alertmanager
  name: alertmanager
  namespace: default
spec:
  maxUnavailable: 1
  selector:
    matchLabels:
      name: alertmanager
---
apiVersion: policy/v1
kind: PodDisruptionBudget
metadata:
  labels:
    name: compactor
  name: compactor
  namespace: default
spec:
  maxUnavailable: 1
  selector:
    matchLabels:
      name: compactor
---
apiVersion: policy/v1
kind: PodDisruptionBudget
metadata:
  labels:
    name: consul
  name: consul
  namespace: default
spec:
  maxUnavailable: 1
  selector:
    matchLabels:
      name: consul
---
apiVersion: policy/v1
kind: PodDisruptionBudget
metadata:
  labels:
    name: distributor
  name: distributor
  namespace: default
spec:
  maxUnavailable: 1
  selector:
    matchLabels:
      name: distributor
---
apiVersion: policy/v1
kind: PodDisruptionBudget
metadata:
  labels:
    name: ingester
  name: ingester
  namespace: default
spec:
  maxUnavailable: 1
  selector:
    matchLabels:
      name: ingester
---
apiVersion: policy/v1
kind: PodDisruptionBudget
metadata:
  labels:
    name: memcached
  name: memcached
  namespace: default
spec:
  maxUnavailable: 1
  selector:
    matchLabels:
      name: memcached
---
apiVersion: policy/v1
kind: PodDisruptionBudget
metadata:
  labels:
    name: memcached-frontend
  name: memcached-frontend
  namespace: default
spec:
  maxUnavailable: 1
  selector:
    matchLabels:
      name: memcached-frontend
---
apiVersion: policy/v1
kind: PodDisruptionBudget
metadata:
  labels:
    name: memcached-index-queries
  name: memcached-index-queries
  namespace: default
spec:
  maxUnavailable: 1
  selector:
    matchLabels:
      name: memcached-index-queries
---
apiVersion: policy/v1
kind: PodDisruptionBudget
metadata:
  labels:
    name: memcached-metadata
  name: memcached-metadata
  namespace: default
spec:
  maxUnavailable: 1
  selector:
    matchLabels:
      name: memcached-metadata
---
apiVersion: policy/v1
kind: PodDisruptionBudget
metadata:
  labels:
    name: querier
  name: querier
  namespace: default
spec:
  maxUnavailable: 1
  selector:
    matchLabels:
      name: querier
---
apiVersion: policy/v1
kind: PodDisruptionBudget
metadata:
  labels:
    name: query-frontend
  name: query-frontend
  namespace: default
spec:
  maxUnavailable: 1
  selector:
    matchLabels:
      name: query-frontend
---
apiVersion: policy/v1
kind: PodDisruptionBudget
metadata:
  labels:
    name: query-scheduler
  name: query-scheduler
  namespace: default
spec:
  maxUnavailable: 1
  selector:
    matchLabels:
      name: query-scheduler
---
apiVersion: policy/v1
kind: PodDisruptionBudget
metadata:
  labels:
    name: ruler
  name: ruler
  namespace: default
spec:
  maxUnavailable: 1
  selector:
    matchLabels:
      name: ruler
---
apiVersion: policy/v1
kind: PodDisruptionBudget
metadata:
  labels:
    name: store-gateway
  name: store-gateway
  namespace: default
spec:
  maxUnavailable: 2
  selector:
    matchLabels:
      name: store-gateway
---
apiVersion: v1
kind: ServiceAccount
metadata:
  name: consul-sidekick
  namespace: default
---
apiVersion: v1
data:
  consul-config.json: '{"leave_on_terminate": true, "raft_snapshot_threshold": 128,
    "raft_trailing_logs": 10000, "telemetry": {"dogstatsd_addr": "127.0.0.1:9125"}}'
  mapping: |
    mappings:
    - match: consul.*.runtime.*
      name: consul_runtime
      labels:
        type: $2
    - match: consul.runtime.total_gc_pause_ns
      name: consul_runtime_total_gc_pause_ns
      labels:
        type: $2
    - match: consul.consul.health.service.query-tag.*.*.*
      name: consul_health_service_query_tag
      labels:
        query: $1.$2.$3
    - match: consul.consul.health.service.query-tag.*.*.*.*
      name: consul_health_service_query_tag
      labels:
        query: $1.$2.$3.$4
    - match: consul.consul.health.service.query-tag.*.*.*.*.*
      name: consul_health_service_query_tag
      labels:
        query: $1.$2.$3.$4.$5
    - match: consul.consul.health.service.query-tag.*.*.*.*.*.*
      name: consul_health_service_query_tag
      labels:
        query: $1.$2.$3.$4.$5.$6
    - match: consul.consul.health.service.query-tag.*.*.*.*.*.*.*
      name: consul_health_service_query_tag
      labels:
        query: $1.$2.$3.$4.$5.$6.$7
    - match: consul.consul.health.service.query-tag.*.*.*.*.*.*.*.*
      name: consul_health_service_query_tag
      labels:
        query: $1.$2.$3.$4.$5.$6.$7.$8
    - match: consul.consul.health.service.query-tag.*.*.*.*.*.*.*.*.*
      name: consul_health_service_query_tag
      labels:
        query: $1.$2.$3.$4.$5.$6.$7.$8.$9
    - match: consul.consul.health.service.query-tag.*.*.*.*.*.*.*.*.*.*
      name: consul_health_service_query_tag
      labels:
        query: $1.$2.$3.$4.$5.$6.$7.$8.$9.$10
    - match: consul.consul.health.service.query-tag.*.*.*.*.*.*.*.*.*.*.*
      name: consul_health_service_query_tag
      labels:
        query: $1.$2.$3.$4.$5.$6.$7.$8.$9.$10.$11
    - match: consul.consul.health.service.query-tag.*.*.*.*.*.*.*.*.*.*.*.*
      name: consul_health_service_query_tag
      labels:
        query: $1.$2.$3.$4.$5.$6.$7.$8.$9.$10.$11.$12
    - match: consul.consul.catalog.deregister
      name: consul_catalog_deregister
      labels: {}
    - match: consul.consul.dns.domain_query.*.*.*.*.*
      name: consul_dns_domain_query
      labels:
        query: $1.$2.$3.$4.$5
    - match: consul.consul.health.service.not-found.*
      name: consul_health_service_not_found
      labels:
        query: $1
    - match: consul.consul.health.service.query.*
      name: consul_health_service_query
      labels:
        query: $1
    - match: consul.*.memberlist.health.score
      name: consul_memberlist_health_score
      labels: {}
    - match: consul.serf.queue.*
      name: consul_serf_events
      labels:
        type: $1
    - match: consul.serf.snapshot.appendLine
      name: consul_serf_snapshot_appendLine
      labels:
        type: $1
    - match: consul.serf.coordinate.adjustment-ms
      name: consul_serf_coordinate_adjustment_ms
      labels: {}
    - match: consul.consul.rpc.query
      name: consul_rpc_query
      labels: {}
    - match: consul.*.consul.session_ttl.active
      name: consul_session_ttl_active
      labels: {}
    - match: consul.raft.rpc.*
      name: consul_raft_rpc
      labels:
        type: $1
    - match: consul.raft.rpc.appendEntries.storeLogs
      name: consul_raft_rpc_appendEntries_storeLogs
      labels:
        type: $1
    - match: consul.consul.fsm.persist
      name: consul_fsm_persist
      labels: {}
    - match: consul.raft.fsm.apply
      name: consul_raft_fsm_apply
      labels: {}
    - match: consul.raft.leader.lastContact
      name: consul_raft_leader_lastcontact
      labels: {}
    - match: consul.raft.leader.dispatchLog
      name: consul_raft_leader_dispatchLog
      labels: {}
    - match: consul.raft.commitTime
      name: consul_raft_commitTime
      labels: {}
    - match: consul.raft.replication.appendEntries.logs.*.*.*.*
      name: consul_raft_replication_appendEntries_logs
      labels:
        query: ${1}.${2}.${3}.${4}
    - match: consul.raft.replication.appendEntries.rpc.*.*.*.*
      name: consul_raft_replication_appendEntries_rpc
      labels:
        query: ${1}.${2}.${3}.${4}
    - match: consul.raft.replication.heartbeat.*.*.*.*
      name: consul_raft_replication_heartbeat
      labels:
        query: ${1}.${2}.${3}.${4}
    - match: consul.consul.rpc.request
      name: consul_rpc_requests
      labels: {}
    - match: consul.consul.rpc.accept_conn
      name: consul_rpc_accept_conn
      labels: {}
    - match: consul.memberlist.udp.*
      name: consul_memberlist_udp
      labels:
        type: $1
    - match: consul.memberlist.tcp.*
      name: consul_memberlist_tcp
      labels:
        type: $1
    - match: consul.memberlist.gossip
      name: consul_memberlist_gossip
      labels: {}
    - match: consul.memberlist.probeNode
      name: consul_memberlist_probenode
      labels: {}
    - match: consul.memberlist.pushPullNode
      name: consul_memberlist_pushpullnode
      labels: {}
    - match: consul.http.*
      name: consul_http_request
      labels:
        method: $1
        path: /
    - match: consul.http.*.*
      name: consul_http_request
      labels:
        method: $1
        path: /$2
    - match: consul.http.*.*.*
      name: consul_http_request
      labels:
        method: $1
        path: /$2/$3
    - match: consul.http.*.*.*.*
      name: consul_http_request
      labels:
        method: $1
        path: /$2/$3/$4
    - match: consul.http.*.*.*.*.*
      name: consul_http_request
      labels:
        method: $1
        path: /$2/$3/$4/$5
    - match: consul.consul.leader.barrier
      name: consul_leader_barrier
      labels: {}
    - match: consul.consul.leader.reconcileMember
      name: consul_leader_reconcileMember
      labels: {}
    - match: consul.consul.leader.reconcile
      name: consul_leader_reconcile
      labels: {}
    - match: consul.consul.fsm.coordinate.batch-update
      name: consul_fsm_coordinate_batch_update
      labels: {}
    - match: consul.consul.fsm.autopilot
      name: consul_fsm_autopilot
      labels: {}
    - match: consul.consul.fsm.kvs.cas
      name: consul_fsm_kvs_cas
      labels: {}
    - match: consul.consul.fsm.register
      name: consul_fsm_register
      labels: {}
    - match: consul.consul.fsm.deregister
      name: consul_fsm_deregister
      labels: {}
    - match: consul.consul.fsm.tombstone.reap
      name: consul_fsm_tombstone_reap
      labels: {}
    - match: consul.consul.catalog.register
      name: consul_catalog_register
      labels: {}
    - match: consul.consul.catalog.deregister
      name: consul_catalog_deregister
      labels: {}
    - match: consul.consul.leader.reapTombstones
      name: consul_leader_reapTombstones
      labels: {}
kind: ConfigMap
metadata:
  name: consul
  namespace: default
---
apiVersion: v1
data:
  overrides.yaml: |
    overrides: {}
kind: ConfigMap
metadata:
  name: overrides
  namespace: default
---
apiVersion: rbac.authorization.k8s.io/v1
kind: Role
metadata:
  name: consul-sidekick
  namespace: default
rules:
- apiGroups:
  - ""
  - extensions
  - apps
  resources:
  - pods
  - replicasets
  verbs:
  - get
  - list
  - watch
---
apiVersion: rbac.authorization.k8s.io/v1
kind: RoleBinding
metadata:
  name: consul-sidekick
  namespace: default
roleRef:
  apiGroup: rbac.authorization.k8s.io
  kind: Role
  name: consul-sidekick
subjects:
- kind: ServiceAccount
  name: consul-sidekick
  namespace: default
---
apiVersion: v1
kind: Service
metadata:
  labels:
    name: alertmanager
  name: alertmanager
  namespace: default
spec:
  clusterIP: None
  ports:
  - name: alertmanager-http-metrics
    port: 8080
    targetPort: 8080
  - name: alertmanager-grpc
    port: 9095
    targetPort: 9095
  selector:
    name: alertmanager
---
apiVersion: v1
kind: Service
metadata:
  labels:
    name: compactor
  name: compactor
  namespace: default
spec:
  clusterIP: None
  ports:
  - name: compactor-http-metrics
    port: 8080
    targetPort: 8080
  - name: compactor-grpc
    port: 9095
    targetPort: 9095
  selector:
    name: compactor
---
apiVersion: v1
kind: Service
metadata:
  labels:
    name: consul
  name: consul
  namespace: default
spec:
  ports:
  - name: consul-server
    port: 8300
    targetPort: 8300
  - name: consul-serf
    port: 8301
    targetPort: 8301
  - name: consul-client
    port: 8400
    targetPort: 8400
  - name: consul-api
    port: 8500
    targetPort: 8500
  - name: statsd-exporter-http-metrics
    port: 8000
    targetPort: 8000
  - name: consul-exporter-http-metrics
    port: 9107
    targetPort: 9107
  selector:
    name: consul
---
apiVersion: v1
kind: Service
metadata:
  labels:
    name: distributor
  name: distributor
  namespace: default
spec:
  clusterIP: None
  ports:
  - name: distributor-http-metrics
    port: 8080
    targetPort: 8080
  - name: distributor-grpc
    port: 9095
    targetPort: 9095
  selector:
    name: distributor
---
apiVersion: v1
kind: Service
metadata:
  labels:
    name: ingester
  name: ingester
  namespace: default
spec:
  ports:
  - name: ingester-http-metrics
    port: 8080
    targetPort: 8080
  - name: ingester-grpc
    port: 9095
    targetPort: 9095
  selector:
    name: ingester
---
apiVersion: v1
kind: Service
metadata:
  labels:
    name: memcached
  name: memcached
  namespace: default
spec:
  clusterIP: None
  ports:
  - name: memcached-client
    port: 11211
    targetPort: 11211
  - name: exporter-http-metrics
    port: 9150
    targetPort: 9150
  selector:
    name: memcached
---
apiVersion: v1
kind: Service
metadata:
  labels:
    name: memcached-frontend
  name: memcached-frontend
  namespace: default
spec:
  clusterIP: None
  ports:
  - name: memcached-client
    port: 11211
    targetPort: 11211
  - name: exporter-http-metrics
    port: 9150
    targetPort: 9150
  selector:
    name: memcached-frontend
---
apiVersion: v1
kind: Service
metadata:
  labels:
    name: memcached-index-queries
  name: memcached-index-queries
  namespace: default
spec:
  clusterIP: None
  ports:
  - name: memcached-client
    port: 11211
    targetPort: 11211
  - name: exporter-http-metrics
    port: 9150
    targetPort: 9150
  selector:
    name: memcached-index-queries
---
apiVersion: v1
kind: Service
metadata:
  labels:
    name: memcached-metadata
  name: memcached-metadata
  namespace: default
spec:
  clusterIP: None
  ports:
  - name: memcached-client
    port: 11211
    targetPort: 11211
  - name: exporter-http-metrics
    port: 9150
    targetPort: 9150
  selector:
    name: memcached-metadata
---
apiVersion: v1
kind: Service
metadata:
  labels:
    name: querier
  name: querier
  namespace: default
spec:
  ports:
  - name: querier-http-metrics
    port: 8080
    targetPort: 8080
  - name: querier-grpc
    port: 9095
    targetPort: 9095
  selector:
    name: querier
---
apiVersion: v1
kind: Service
metadata:
  labels:
    name: query-frontend
  name: query-frontend
  namespace: default
spec:
  ports:
  - name: query-frontend-http-metrics
    port: 8080
    targetPort: 8080
  - name: query-frontend-grpc
    port: 9095
    targetPort: 9095
  selector:
    name: query-frontend
---
apiVersion: v1
kind: Service
metadata:
  labels:
    name: query-scheduler
  name: query-scheduler
  namespace: default
spec:
  ports:
  - name: query-scheduler-http-metrics
    port: 8080
    targetPort: 8080
  - name: query-scheduler-grpc
    port: 9095
    targetPort: 9095
  selector:
    name: query-scheduler
---
apiVersion: v1
kind: Service
metadata:
  labels:
    name: query-scheduler
  name: query-scheduler-discovery
  namespace: default
spec:
  clusterIP: None
  ports:
  - name: query-scheduler-http-metrics
    port: 8080
    targetPort: 8080
  - name: query-scheduler-grpc
    port: 9095
    targetPort: 9095
  publishNotReadyAddresses: true
  selector:
    name: query-scheduler
---
apiVersion: v1
kind: Service
metadata:
  labels:
    name: ruler
  name: ruler
  namespace: default
spec:
  ports:
  - name: ruler-http-metrics
    port: 8080
    targetPort: 8080
  - name: ruler-grpc
    port: 9095
    targetPort: 9095
  selector:
    name: ruler
---
apiVersion: v1
kind: Service
metadata:
  labels:
    name: store-gateway
  name: store-gateway
  namespace: default
spec:
  ports:
  - name: store-gateway-http-metrics
    port: 8080
    targetPort: 8080
  - name: store-gateway-grpc
    port: 9095
    targetPort: 9095
  selector:
    name: store-gateway
---
apiVersion: apps/v1
kind: Deployment
metadata:
  name: consul
  namespace: default
spec:
  minReadySeconds: 10
  replicas: 1
  revisionHistoryLimit: 10
  selector:
    matchLabels:
      name: consul
  strategy:
    rollingUpdate:
      maxSurge: 15%
      maxUnavailable: 0
  template:
    metadata:
      annotations:
        consul-hash: e56ef6821a3557604caccaf6d5820239
      labels:
        name: consul
    spec:
      affinity:
        podAntiAffinity:
          requiredDuringSchedulingIgnoredDuringExecution:
          - labelSelector:
              matchLabels:
                name: consul
            topologyKey: kubernetes.io/hostname
          - labelSelector:
              matchLabels:
                name: ingester
            namespaces:
            - default
            topologyKey: kubernetes.io/hostname
      containers:
      - args:
        - agent
        - -ui
        - -server
        - -client=0.0.0.0
        - -config-file=/etc/config/consul-config.json
        - -bootstrap-expect=1
        - -ui-content-path=/default/consul/
        env:
        - name: CHECKPOINT_DISABLE
          value: "1"
        image: consul:1.5.3
        imagePullPolicy: IfNotPresent
        name: consul
        ports:
        - containerPort: 8300
          name: server
        - containerPort: 8301
          name: serf
        - containerPort: 8400
          name: client
        - containerPort: 8500
          name: api
        resources:
          requests:
            cpu: "4"
            memory: 4Gi
        volumeMounts:
        - mountPath: /etc/config
          name: consul
        - mountPath: /consul/data/
          name: data
      - args:
        - --namespace=$(POD_NAMESPACE)
        - --pod-name=$(POD_NAME)
        env:
        - name: POD_NAMESPACE
          valueFrom:
            fieldRef:
              fieldPath: metadata.namespace
        - name: POD_NAME
          valueFrom:
            fieldRef:
              fieldPath: metadata.name
        image: weaveworks/consul-sidekick:master-f18ad13
        imagePullPolicy: IfNotPresent
        name: sidekick
        volumeMounts:
        - mountPath: /etc/config
          name: consul
        - mountPath: /consul/data/
          name: data
      - args:
        - --web.listen-address=:8000
        - --statsd.mapping-config=/etc/config/mapping
        image: prom/statsd-exporter:v0.12.2
        imagePullPolicy: IfNotPresent
        name: statsd-exporter
        ports:
        - containerPort: 8000
          name: http-metrics
        volumeMounts:
        - mountPath: /etc/config
          name: consul
        - mountPath: /consul/data/
          name: data
      - args:
        - --consul.server=localhost:8500
        - --web.listen-address=:9107
        - --consul.timeout=1s
        - --no-consul.health-summary
        - --consul.allow_stale
        image: prom/consul-exporter:v0.5.0
        imagePullPolicy: IfNotPresent
        name: consul-exporter
        ports:
        - containerPort: 9107
          name: http-metrics
        volumeMounts:
        - mountPath: /etc/config
          name: consul
        - mountPath: /consul/data/
          name: data
      serviceAccount: consul-sidekick
      volumes:
      - configMap:
          name: consul
        name: consul
      - emptyDir:
          medium: Memory
        name: data
---
apiVersion: apps/v1
kind: Deployment
metadata:
  name: distributor
  namespace: default
spec:
  minReadySeconds: 10
  replicas: 3
  revisionHistoryLimit: 10
  selector:
    matchLabels:
      name: distributor
  strategy:
    rollingUpdate:
      maxSurge: 15%
      maxUnavailable: 0
  template:
    metadata:
      labels:
        name: distributor
    spec:
      containers:
      - args:
        - -distributor.ha-tracker.enable=true
        - -distributor.ha-tracker.enable-for-all-users=true
        - -distributor.ha-tracker.etcd.endpoints=etcd-client.default.svc.cluster.local:2379
        - -distributor.ha-tracker.prefix=prom_ha/
        - -distributor.ha-tracker.store=etcd
        - -distributor.health-check-ingesters=true
        - -distributor.ingestion-burst-size=200000
        - -distributor.ingestion-rate-limit=10000
        - -distributor.ring.consul.hostname=consul.default.svc.cluster.local:8500
        - -distributor.ring.prefix=
        - -distributor.ring.store=consul
        - -ingester.ring.consul.hostname=consul.default.svc.cluster.local:8500
        - -ingester.ring.heartbeat-timeout=10m
        - -ingester.ring.prefix=
        - -ingester.ring.replication-factor=3
        - -ingester.ring.store=consul
        - -mem-ballast-size-bytes=1073741824
        - -runtime-config.file=/etc/mimir/overrides.yaml
        - -server.grpc.keepalive.max-connection-age=2m
        - -server.grpc.keepalive.max-connection-age-grace=5m
        - -server.grpc.keepalive.max-connection-idle=1m
        - -server.grpc.keepalive.min-time-between-pings=10s
        - -server.grpc.keepalive.ping-without-stream-allowed=true
        - -server.http-listen-port=8080
        - -target=distributor
        - -usage-stats.installation-mode=jsonnet
        env:
        - name: GOMAXPROCS
          value: "8"
<<<<<<< HEAD
        image: grafana/mimir:2.9.1
=======
        image: grafana/mimir:2.10.0
>>>>>>> 77906f76
        imagePullPolicy: IfNotPresent
        name: distributor
        ports:
        - containerPort: 8080
          name: http-metrics
        - containerPort: 9095
          name: grpc
        readinessProbe:
          httpGet:
            path: /ready
            port: 8080
          initialDelaySeconds: 15
          timeoutSeconds: 1
        resources:
          limits:
            memory: 4Gi
          requests:
            cpu: "2"
            memory: 2Gi
        volumeMounts:
        - mountPath: /etc/mimir
          name: overrides
      topologySpreadConstraints:
      - labelSelector:
          matchLabels:
            name: distributor
        maxSkew: 1
        topologyKey: kubernetes.io/hostname
        whenUnsatisfiable: ScheduleAnyway
      volumes:
      - configMap:
          name: overrides
        name: overrides
---
apiVersion: apps/v1
kind: Deployment
metadata:
  name: querier
  namespace: default
spec:
  minReadySeconds: 10
  replicas: 6
  revisionHistoryLimit: 10
  selector:
    matchLabels:
      name: querier
  strategy:
    rollingUpdate:
      maxSurge: 15%
      maxUnavailable: 0
  template:
    metadata:
      labels:
        name: querier
    spec:
      containers:
      - args:
        - -blocks-storage.bucket-store.metadata-cache.backend=memcached
        - -blocks-storage.bucket-store.metadata-cache.memcached.addresses=dnssrvnoa+memcached-metadata.default.svc.cluster.local:11211
        - -blocks-storage.bucket-store.metadata-cache.memcached.max-async-concurrency=50
        - -blocks-storage.bucket-store.metadata-cache.memcached.max-item-size=1048576
        - -blocks-storage.bucket-store.sync-dir=/data/tsdb
        - -blocks-storage.bucket-store.sync-interval=15m
        - -blocks-storage.gcs.bucket-name=blocks-bucket
        - -common.storage.backend=gcs
        - -distributor.health-check-ingesters=true
        - -ingester.ring.consul.hostname=consul.default.svc.cluster.local:8500
        - -ingester.ring.heartbeat-timeout=10m
        - -ingester.ring.prefix=
        - -ingester.ring.replication-factor=3
        - -ingester.ring.store=consul
        - -mem-ballast-size-bytes=268435456
        - -querier.frontend-client.grpc-max-send-msg-size=104857600
        - -querier.max-concurrent=8
        - -querier.max-partial-query-length=768h
        - -query-scheduler.ring.consul.hostname=consul.default.svc.cluster.local:8500
        - -query-scheduler.ring.prefix=
        - -query-scheduler.ring.store=consul
        - -query-scheduler.service-discovery-mode=ring
        - -runtime-config.file=/etc/mimir/overrides.yaml
        - -server.grpc.keepalive.min-time-between-pings=10s
        - -server.grpc.keepalive.ping-without-stream-allowed=true
        - -server.http-listen-port=8080
        - -store-gateway.sharding-ring.consul.hostname=consul.default.svc.cluster.local:8500
        - -store-gateway.sharding-ring.prefix=
        - -store-gateway.sharding-ring.replication-factor=3
        - -store-gateway.sharding-ring.store=consul
        - -target=querier
        - -usage-stats.installation-mode=jsonnet
        env:
        - name: GOMAXPROCS
          value: "5"
        - name: JAEGER_REPORTER_MAX_QUEUE_SIZE
          value: "1024"
<<<<<<< HEAD
        image: grafana/mimir:2.9.1
=======
        image: grafana/mimir:2.10.0
>>>>>>> 77906f76
        imagePullPolicy: IfNotPresent
        name: querier
        ports:
        - containerPort: 8080
          name: http-metrics
        - containerPort: 9095
          name: grpc
        readinessProbe:
          httpGet:
            path: /ready
            port: 8080
          initialDelaySeconds: 15
          timeoutSeconds: 1
        resources:
          limits:
            memory: 24Gi
          requests:
            cpu: "1"
            memory: 12Gi
        volumeMounts:
        - mountPath: /etc/mimir
          name: overrides
      topologySpreadConstraints:
      - labelSelector:
          matchLabels:
            name: querier
        maxSkew: 1
        topologyKey: kubernetes.io/hostname
        whenUnsatisfiable: ScheduleAnyway
      volumes:
      - configMap:
          name: overrides
        name: overrides
---
apiVersion: apps/v1
kind: Deployment
metadata:
  name: query-frontend
  namespace: default
spec:
  minReadySeconds: 10
  replicas: 2
  revisionHistoryLimit: 10
  selector:
    matchLabels:
      name: query-frontend
  strategy:
    rollingUpdate:
      maxSurge: 15%
      maxUnavailable: 0
  template:
    metadata:
      labels:
        name: query-frontend
    spec:
      containers:
      - args:
        - -query-frontend.align-queries-with-step=false
        - -query-frontend.cache-results=true
        - -query-frontend.max-cache-freshness=10m
        - -query-frontend.max-total-query-length=12000h
        - -query-frontend.query-sharding-target-series-per-shard=2500
        - -query-frontend.results-cache.backend=memcached
        - -query-frontend.results-cache.memcached.addresses=dnssrvnoa+memcached-frontend.default.svc.cluster.local:11211
        - -query-frontend.results-cache.memcached.max-item-size=5242880
        - -query-frontend.results-cache.memcached.timeout=500ms
        - -query-scheduler.ring.consul.hostname=consul.default.svc.cluster.local:8500
        - -query-scheduler.ring.prefix=
        - -query-scheduler.ring.store=consul
        - -query-scheduler.service-discovery-mode=ring
        - -runtime-config.file=/etc/mimir/overrides.yaml
        - -server.grpc.keepalive.min-time-between-pings=10s
        - -server.grpc.keepalive.ping-without-stream-allowed=true
        - -server.http-listen-port=8080
        - -target=query-frontend
        - -usage-stats.installation-mode=jsonnet
<<<<<<< HEAD
        image: grafana/mimir:2.9.1
=======
        image: grafana/mimir:2.10.0
>>>>>>> 77906f76
        imagePullPolicy: IfNotPresent
        name: query-frontend
        ports:
        - containerPort: 8080
          name: http-metrics
        - containerPort: 9095
          name: grpc
        readinessProbe:
          httpGet:
            path: /ready
            port: 8080
          initialDelaySeconds: 15
          timeoutSeconds: 1
        resources:
          limits:
            memory: 1200Mi
          requests:
            cpu: "2"
            memory: 600Mi
        volumeMounts:
        - mountPath: /etc/mimir
          name: overrides
      topologySpreadConstraints:
      - labelSelector:
          matchLabels:
            name: query-frontend
        maxSkew: 1
        topologyKey: kubernetes.io/hostname
        whenUnsatisfiable: ScheduleAnyway
      volumes:
      - configMap:
          name: overrides
        name: overrides
---
apiVersion: apps/v1
kind: Deployment
metadata:
  name: query-scheduler
  namespace: default
spec:
  minReadySeconds: 10
  replicas: 2
  revisionHistoryLimit: 10
  selector:
    matchLabels:
      name: query-scheduler
  strategy:
    rollingUpdate:
      maxSurge: 1
      maxUnavailable: 0
  template:
    metadata:
      labels:
        name: query-scheduler
    spec:
      affinity:
        podAntiAffinity:
          requiredDuringSchedulingIgnoredDuringExecution:
          - labelSelector:
              matchLabels:
                name: query-scheduler
            topologyKey: kubernetes.io/hostname
      containers:
      - args:
        - -query-scheduler.max-outstanding-requests-per-tenant=100
        - -query-scheduler.ring.consul.hostname=consul.default.svc.cluster.local:8500
        - -query-scheduler.ring.prefix=
        - -query-scheduler.ring.store=consul
        - -query-scheduler.service-discovery-mode=ring
        - -server.grpc.keepalive.min-time-between-pings=10s
        - -server.grpc.keepalive.ping-without-stream-allowed=true
        - -server.http-listen-port=8080
        - -target=query-scheduler
        - -usage-stats.installation-mode=jsonnet
<<<<<<< HEAD
        image: grafana/mimir:2.9.1
=======
        image: grafana/mimir:2.10.0
>>>>>>> 77906f76
        imagePullPolicy: IfNotPresent
        name: query-scheduler
        ports:
        - containerPort: 8080
          name: http-metrics
        - containerPort: 9095
          name: grpc
        readinessProbe:
          httpGet:
            path: /ready
            port: 8080
          initialDelaySeconds: 15
          timeoutSeconds: 1
        resources:
          limits:
            memory: 2Gi
          requests:
            cpu: "2"
            memory: 1Gi
        volumeMounts:
        - mountPath: /etc/mimir
          name: overrides
      volumes:
      - configMap:
          name: overrides
        name: overrides
---
apiVersion: apps/v1
kind: Deployment
metadata:
  name: ruler
  namespace: default
spec:
  minReadySeconds: 10
  replicas: 2
  revisionHistoryLimit: 10
  selector:
    matchLabels:
      name: ruler
  strategy:
    rollingUpdate:
      maxSurge: 50%
      maxUnavailable: 0
  template:
    metadata:
      labels:
        name: ruler
    spec:
      containers:
      - args:
        - -blocks-storage.bucket-store.metadata-cache.backend=memcached
        - -blocks-storage.bucket-store.metadata-cache.memcached.addresses=dnssrvnoa+memcached-metadata.default.svc.cluster.local:11211
        - -blocks-storage.bucket-store.metadata-cache.memcached.max-async-concurrency=50
        - -blocks-storage.bucket-store.metadata-cache.memcached.max-item-size=1048576
        - -blocks-storage.bucket-store.sync-dir=/data/tsdb
        - -blocks-storage.bucket-store.sync-interval=15m
        - -blocks-storage.gcs.bucket-name=blocks-bucket
        - -common.storage.backend=gcs
        - -distributor.health-check-ingesters=true
        - -ingester.ring.consul.hostname=consul.default.svc.cluster.local:8500
        - -ingester.ring.heartbeat-timeout=10m
        - -ingester.ring.prefix=
        - -ingester.ring.replication-factor=3
        - -ingester.ring.store=consul
        - -querier.max-partial-query-length=768h
        - -ruler-storage.cache.backend=memcached
        - -ruler-storage.cache.memcached.addresses=dnssrvnoa+memcached-metadata.default.svc.cluster.local:11211
        - -ruler-storage.cache.memcached.max-async-concurrency=50
        - -ruler-storage.cache.memcached.max-item-size=1048576
        - -ruler-storage.gcs.bucket-name=rules-bucket
        - -ruler.alertmanager-url=http://alertmanager.default.svc.cluster.local/alertmanager
        - -ruler.max-rule-groups-per-tenant=70
        - -ruler.max-rules-per-rule-group=20
        - -ruler.ring.consul.hostname=consul.default.svc.cluster.local:8500
        - -ruler.ring.store=consul
        - -ruler.rule-path=/rules
        - -runtime-config.file=/etc/mimir/overrides.yaml
        - -server.grpc.keepalive.min-time-between-pings=10s
        - -server.grpc.keepalive.ping-without-stream-allowed=true
        - -server.http-listen-port=8080
        - -store-gateway.sharding-ring.consul.hostname=consul.default.svc.cluster.local:8500
        - -store-gateway.sharding-ring.prefix=
        - -store-gateway.sharding-ring.replication-factor=3
        - -store-gateway.sharding-ring.store=consul
        - -target=ruler
        - -usage-stats.installation-mode=jsonnet
<<<<<<< HEAD
        image: grafana/mimir:2.9.1
=======
        image: grafana/mimir:2.10.0
>>>>>>> 77906f76
        imagePullPolicy: IfNotPresent
        name: ruler
        ports:
        - containerPort: 8080
          name: http-metrics
        - containerPort: 9095
          name: grpc
        readinessProbe:
          httpGet:
            path: /ready
            port: 8080
          initialDelaySeconds: 15
          timeoutSeconds: 1
        resources:
          limits:
            cpu: "16"
            memory: 16Gi
          requests:
            cpu: "1"
            memory: 6Gi
        volumeMounts:
        - mountPath: /etc/mimir
          name: overrides
      terminationGracePeriodSeconds: 600
      topologySpreadConstraints:
      - labelSelector:
          matchLabels:
            name: ruler
        maxSkew: 1
        topologyKey: kubernetes.io/hostname
        whenUnsatisfiable: ScheduleAnyway
      volumes:
      - configMap:
          name: overrides
        name: overrides
---
apiVersion: apps/v1
kind: StatefulSet
metadata:
  labels:
    name: alertmanager
  name: alertmanager
  namespace: default
spec:
  replicas: 3
  selector:
    matchLabels:
      name: alertmanager
  serviceName: alertmanager
  template:
    metadata:
      labels:
        name: alertmanager
    spec:
      containers:
      - args:
        - -alertmanager-storage.gcs.bucket-name=alerts-bucket
        - -alertmanager.sharding-ring.consul.hostname=consul.default.svc.cluster.local:8500
        - -alertmanager.sharding-ring.replication-factor=3
        - -alertmanager.sharding-ring.store=consul
        - -alertmanager.storage.path=/data
        - -alertmanager.web.external-url=http://test/alertmanager
        - -common.storage.backend=gcs
        - -runtime-config.file=/etc/mimir/overrides.yaml
        - -server.grpc.keepalive.min-time-between-pings=10s
        - -server.grpc.keepalive.ping-without-stream-allowed=true
        - -server.http-listen-port=8080
        - -target=alertmanager
        - -usage-stats.installation-mode=jsonnet
        env:
        - name: POD_IP
          valueFrom:
            fieldRef:
              fieldPath: status.podIP
<<<<<<< HEAD
        image: grafana/mimir:2.9.1
=======
        image: grafana/mimir:2.10.0
>>>>>>> 77906f76
        imagePullPolicy: IfNotPresent
        name: alertmanager
        ports:
        - containerPort: 8080
          name: http-metrics
        - containerPort: 9095
          name: grpc
        readinessProbe:
          httpGet:
            path: /ready
            port: 8080
          initialDelaySeconds: 15
          timeoutSeconds: 1
        resources:
          limits:
            memory: 15Gi
          requests:
            cpu: "2"
            memory: 10Gi
        volumeMounts:
        - mountPath: /data
          name: alertmanager-data
        - mountPath: /etc/mimir
          name: overrides
      securityContext:
        runAsUser: 0
      terminationGracePeriodSeconds: 900
      volumes:
      - configMap:
          name: overrides
        name: overrides
  updateStrategy:
    type: RollingUpdate
  volumeClaimTemplates:
  - apiVersion: v1
    kind: PersistentVolumeClaim
    metadata:
      name: alertmanager-data
    spec:
      accessModes:
      - ReadWriteOnce
      resources:
        requests:
          storage: 100Gi
---
apiVersion: apps/v1
kind: StatefulSet
metadata:
  labels:
    name: compactor
  name: compactor
  namespace: default
spec:
  podManagementPolicy: Parallel
  replicas: 1
  selector:
    matchLabels:
      name: compactor
  serviceName: compactor
  template:
    metadata:
      labels:
        name: compactor
    spec:
      containers:
      - args:
        - -blocks-storage.gcs.bucket-name=blocks-bucket
        - -common.storage.backend=gcs
        - -compactor.block-ranges=2h,12h,24h
        - -compactor.blocks-retention-period=0
        - -compactor.cleanup-interval=15m
        - -compactor.compaction-concurrency=1
        - -compactor.compaction-interval=30m
        - -compactor.compactor-tenant-shard-size=1
        - -compactor.data-dir=/data
        - -compactor.deletion-delay=2h
        - -compactor.first-level-compaction-wait-period=25m
        - -compactor.max-closing-blocks-concurrency=2
        - -compactor.max-opening-blocks-concurrency=4
        - -compactor.ring.consul.hostname=consul.default.svc.cluster.local:8500
        - -compactor.ring.prefix=
        - -compactor.ring.store=consul
        - -compactor.ring.wait-stability-min-duration=1m
        - -compactor.split-and-merge-shards=0
        - -compactor.split-groups=1
        - -compactor.symbols-flushers-concurrency=4
        - -runtime-config.file=/etc/mimir/overrides.yaml
        - -server.grpc.keepalive.min-time-between-pings=10s
        - -server.grpc.keepalive.ping-without-stream-allowed=true
        - -server.http-listen-port=8080
        - -target=compactor
        - -usage-stats.installation-mode=jsonnet
<<<<<<< HEAD
        image: grafana/mimir:2.9.1
=======
        image: grafana/mimir:2.10.0
>>>>>>> 77906f76
        imagePullPolicy: IfNotPresent
        name: compactor
        ports:
        - containerPort: 8080
          name: http-metrics
        - containerPort: 9095
          name: grpc
        readinessProbe:
          httpGet:
            path: /ready
            port: 8080
          initialDelaySeconds: 15
          timeoutSeconds: 1
        resources:
          limits:
            memory: 6Gi
          requests:
            cpu: 1
            memory: 6Gi
        volumeMounts:
        - mountPath: /data
          name: compactor-data
        - mountPath: /etc/mimir
          name: overrides
      securityContext:
        runAsUser: 0
      terminationGracePeriodSeconds: 900
      volumes:
      - configMap:
          name: overrides
        name: overrides
  updateStrategy:
    type: RollingUpdate
  volumeClaimTemplates:
  - apiVersion: v1
    kind: PersistentVolumeClaim
    metadata:
      name: compactor-data
    spec:
      accessModes:
      - ReadWriteOnce
      resources:
        requests:
          storage: 250Gi
      storageClassName: standard
---
apiVersion: apps/v1
kind: StatefulSet
metadata:
  labels:
    name: ingester
  name: ingester
  namespace: default
spec:
  podManagementPolicy: Parallel
  replicas: 3
  selector:
    matchLabels:
      name: ingester
  serviceName: ingester
  template:
    metadata:
      labels:
        name: ingester
    spec:
      affinity:
        podAntiAffinity:
          requiredDuringSchedulingIgnoredDuringExecution:
          - labelSelector:
              matchLabels:
                name: ingester
            topologyKey: kubernetes.io/hostname
      containers:
      - args:
        - -blocks-storage.gcs.bucket-name=blocks-bucket
        - -blocks-storage.tsdb.block-ranges-period=2h
        - -blocks-storage.tsdb.dir=/data/tsdb
        - -blocks-storage.tsdb.head-compaction-interval=15m
        - -blocks-storage.tsdb.ship-interval=1m
        - -blocks-storage.tsdb.wal-replay-concurrency=3
        - -common.storage.backend=gcs
        - -distributor.health-check-ingesters=true
        - -ingester.max-global-metadata-per-metric=10
        - -ingester.max-global-metadata-per-user=30000
        - -ingester.max-global-series-per-user=150000
        - -ingester.ring.consul.hostname=consul.default.svc.cluster.local:8500
        - -ingester.ring.heartbeat-timeout=10m
        - -ingester.ring.num-tokens=512
        - -ingester.ring.prefix=
        - -ingester.ring.replication-factor=3
        - -ingester.ring.store=consul
        - -ingester.ring.tokens-file-path=/data/tokens
        - -ingester.ring.unregister-on-shutdown=true
        - -runtime-config.file=/etc/mimir/overrides.yaml
        - -server.grpc-max-concurrent-streams=10000
        - -server.grpc.keepalive.min-time-between-pings=10s
        - -server.grpc.keepalive.ping-without-stream-allowed=true
        - -server.http-listen-port=8080
        - -target=ingester
        - -usage-stats.installation-mode=jsonnet
<<<<<<< HEAD
        image: grafana/mimir:2.9.1
=======
        image: grafana/mimir:2.10.0
>>>>>>> 77906f76
        imagePullPolicy: IfNotPresent
        name: ingester
        ports:
        - containerPort: 8080
          name: http-metrics
        - containerPort: 9095
          name: grpc
        readinessProbe:
          httpGet:
            path: /ready
            port: 8080
          initialDelaySeconds: 15
          timeoutSeconds: 1
        resources:
          limits:
            memory: 25Gi
          requests:
            cpu: "4"
            memory: 15Gi
        volumeMounts:
        - mountPath: /data
          name: ingester-data
        - mountPath: /etc/mimir
          name: overrides
      securityContext:
        runAsUser: 0
      terminationGracePeriodSeconds: 1200
      volumes:
      - configMap:
          name: overrides
        name: overrides
  updateStrategy:
    type: RollingUpdate
  volumeClaimTemplates:
  - apiVersion: v1
    kind: PersistentVolumeClaim
    metadata:
      name: ingester-data
    spec:
      accessModes:
      - ReadWriteOnce
      resources:
        requests:
          storage: 100Gi
      storageClassName: fast
---
apiVersion: apps/v1
kind: StatefulSet
metadata:
  name: memcached
  namespace: default
spec:
  replicas: 3
  selector:
    matchLabels:
      name: memcached
  serviceName: memcached
  template:
    metadata:
      labels:
        name: memcached
    spec:
      affinity:
        podAntiAffinity:
          requiredDuringSchedulingIgnoredDuringExecution:
          - labelSelector:
              matchLabels:
                name: memcached
            topologyKey: kubernetes.io/hostname
      containers:
      - args:
        - -m 6144
        - -I 1m
        - -c 16384
        - -v
        - --extended=track_sizes
        image: memcached:1.6.19-alpine
        imagePullPolicy: IfNotPresent
        name: memcached
        ports:
        - containerPort: 11211
          name: client
        resources:
          limits:
            memory: 9Gi
          requests:
            cpu: 500m
            memory: 6552Mi
      - args:
        - --memcached.address=localhost:11211
        - --web.listen-address=0.0.0.0:9150
        image: prom/memcached-exporter:v0.11.2
        imagePullPolicy: IfNotPresent
        name: exporter
        ports:
        - containerPort: 9150
          name: http-metrics
  updateStrategy:
    type: RollingUpdate
---
apiVersion: apps/v1
kind: StatefulSet
metadata:
  name: memcached-frontend
  namespace: default
spec:
  replicas: 3
  selector:
    matchLabels:
      name: memcached-frontend
  serviceName: memcached-frontend
  template:
    metadata:
      labels:
        name: memcached-frontend
    spec:
      affinity:
        podAntiAffinity:
          requiredDuringSchedulingIgnoredDuringExecution:
          - labelSelector:
              matchLabels:
                name: memcached-frontend
            topologyKey: kubernetes.io/hostname
      containers:
      - args:
        - -m 1024
        - -I 5m
        - -c 16384
        - -v
        - --extended=track_sizes
        image: memcached:1.6.19-alpine
        imagePullPolicy: IfNotPresent
        name: memcached
        ports:
        - containerPort: 11211
          name: client
        resources:
          limits:
            memory: 1536Mi
          requests:
            cpu: 500m
            memory: 1176Mi
      - args:
        - --memcached.address=localhost:11211
        - --web.listen-address=0.0.0.0:9150
        image: prom/memcached-exporter:v0.11.2
        imagePullPolicy: IfNotPresent
        name: exporter
        ports:
        - containerPort: 9150
          name: http-metrics
  updateStrategy:
    type: RollingUpdate
---
apiVersion: apps/v1
kind: StatefulSet
metadata:
  name: memcached-index-queries
  namespace: default
spec:
  replicas: 3
  selector:
    matchLabels:
      name: memcached-index-queries
  serviceName: memcached-index-queries
  template:
    metadata:
      labels:
        name: memcached-index-queries
    spec:
      affinity:
        podAntiAffinity:
          requiredDuringSchedulingIgnoredDuringExecution:
          - labelSelector:
              matchLabels:
                name: memcached-index-queries
            topologyKey: kubernetes.io/hostname
      containers:
      - args:
        - -m 1024
        - -I 5m
        - -c 16384
        - -v
        - --extended=track_sizes
        image: memcached:1.6.19-alpine
        imagePullPolicy: IfNotPresent
        name: memcached
        ports:
        - containerPort: 11211
          name: client
        resources:
          limits:
            memory: 1536Mi
          requests:
            cpu: 500m
            memory: 1176Mi
      - args:
        - --memcached.address=localhost:11211
        - --web.listen-address=0.0.0.0:9150
        image: prom/memcached-exporter:v0.11.2
        imagePullPolicy: IfNotPresent
        name: exporter
        ports:
        - containerPort: 9150
          name: http-metrics
  updateStrategy:
    type: RollingUpdate
---
apiVersion: apps/v1
kind: StatefulSet
metadata:
  name: memcached-metadata
  namespace: default
spec:
  replicas: 1
  selector:
    matchLabels:
      name: memcached-metadata
  serviceName: memcached-metadata
  template:
    metadata:
      labels:
        name: memcached-metadata
    spec:
      affinity:
        podAntiAffinity:
          requiredDuringSchedulingIgnoredDuringExecution:
          - labelSelector:
              matchLabels:
                name: memcached-metadata
            topologyKey: kubernetes.io/hostname
      containers:
      - args:
        - -m 512
        - -I 1m
        - -c 16384
        - -v
        - --extended=track_sizes
        image: memcached:1.6.19-alpine
        imagePullPolicy: IfNotPresent
        name: memcached
        ports:
        - containerPort: 11211
          name: client
        resources:
          limits:
            memory: 768Mi
          requests:
            cpu: 500m
            memory: 638Mi
      - args:
        - --memcached.address=localhost:11211
        - --web.listen-address=0.0.0.0:9150
        image: prom/memcached-exporter:v0.11.2
        imagePullPolicy: IfNotPresent
        name: exporter
        ports:
        - containerPort: 9150
          name: http-metrics
  updateStrategy:
    type: RollingUpdate
---
apiVersion: apps/v1
kind: StatefulSet
metadata:
  labels:
    name: store-gateway
  name: store-gateway
  namespace: default
spec:
  podManagementPolicy: Parallel
  replicas: 3
  selector:
    matchLabels:
      name: store-gateway
  serviceName: store-gateway
  template:
    metadata:
      labels:
        name: store-gateway
    spec:
      affinity:
        podAntiAffinity:
          requiredDuringSchedulingIgnoredDuringExecution:
          - labelSelector:
              matchLabels:
                name: store-gateway
            topologyKey: kubernetes.io/hostname
      containers:
      - args:
        - -blocks-storage.bucket-store.chunks-cache.backend=memcached
        - -blocks-storage.bucket-store.chunks-cache.memcached.addresses=dnssrvnoa+memcached.default.svc.cluster.local:11211
        - -blocks-storage.bucket-store.chunks-cache.memcached.max-async-concurrency=50
        - -blocks-storage.bucket-store.chunks-cache.memcached.max-get-multi-concurrency=100
        - -blocks-storage.bucket-store.chunks-cache.memcached.max-idle-connections=150
        - -blocks-storage.bucket-store.chunks-cache.memcached.max-item-size=1048576
        - -blocks-storage.bucket-store.chunks-cache.memcached.timeout=450ms
        - -blocks-storage.bucket-store.index-cache.backend=memcached
        - -blocks-storage.bucket-store.index-cache.memcached.addresses=dnssrvnoa+memcached-index-queries.default.svc.cluster.local:11211
        - -blocks-storage.bucket-store.index-cache.memcached.max-async-concurrency=50
        - -blocks-storage.bucket-store.index-cache.memcached.max-get-multi-concurrency=100
        - -blocks-storage.bucket-store.index-cache.memcached.max-idle-connections=150
        - -blocks-storage.bucket-store.index-cache.memcached.max-item-size=5242880
        - -blocks-storage.bucket-store.index-header-lazy-loading-enabled=true
        - -blocks-storage.bucket-store.index-header-lazy-loading-idle-timeout=60m
        - -blocks-storage.bucket-store.metadata-cache.backend=memcached
        - -blocks-storage.bucket-store.metadata-cache.memcached.addresses=dnssrvnoa+memcached-metadata.default.svc.cluster.local:11211
        - -blocks-storage.bucket-store.metadata-cache.memcached.max-async-concurrency=50
        - -blocks-storage.bucket-store.metadata-cache.memcached.max-get-multi-concurrency=100
        - -blocks-storage.bucket-store.metadata-cache.memcached.max-idle-connections=150
        - -blocks-storage.bucket-store.metadata-cache.memcached.max-item-size=1048576
        - -blocks-storage.bucket-store.sync-dir=/data/tsdb
        - -blocks-storage.bucket-store.sync-interval=15m
        - -blocks-storage.gcs.bucket-name=blocks-bucket
        - -common.storage.backend=gcs
        - -runtime-config.file=/etc/mimir/overrides.yaml
        - -server.grpc.keepalive.min-time-between-pings=10s
        - -server.grpc.keepalive.ping-without-stream-allowed=true
        - -server.http-listen-port=8080
        - -store-gateway.sharding-ring.consul.hostname=consul.default.svc.cluster.local:8500
        - -store-gateway.sharding-ring.prefix=
        - -store-gateway.sharding-ring.replication-factor=3
        - -store-gateway.sharding-ring.store=consul
        - -store-gateway.sharding-ring.tokens-file-path=/data/tokens
        - -store-gateway.sharding-ring.unregister-on-shutdown=false
        - -store-gateway.sharding-ring.wait-stability-min-duration=1m
        - -target=store-gateway
        - -usage-stats.installation-mode=jsonnet
        env:
        - name: GOMAXPROCS
          value: "5"
        - name: GOMEMLIMIT
          value: "12884901888"
<<<<<<< HEAD
        image: grafana/mimir:2.9.1
=======
        image: grafana/mimir:2.10.0
>>>>>>> 77906f76
        imagePullPolicy: IfNotPresent
        name: store-gateway
        ports:
        - containerPort: 8080
          name: http-metrics
        - containerPort: 9095
          name: grpc
        readinessProbe:
          httpGet:
            path: /ready
            port: 8080
          initialDelaySeconds: 15
          timeoutSeconds: 1
        resources:
          limits:
            memory: 18Gi
          requests:
            cpu: "1"
            memory: 12Gi
        volumeMounts:
        - mountPath: /data
          name: store-gateway-data
        - mountPath: /etc/mimir
          name: overrides
      securityContext:
        runAsUser: 0
      terminationGracePeriodSeconds: 120
      volumes:
      - configMap:
          name: overrides
        name: overrides
  updateStrategy:
    type: RollingUpdate
  volumeClaimTemplates:
  - apiVersion: v1
    kind: PersistentVolumeClaim
    metadata:
      name: store-gateway-data
    spec:
      accessModes:
      - ReadWriteOnce
      resources:
        requests:
          storage: 50Gi
      storageClassName: standard
---
apiVersion: etcd.database.coreos.com/v1beta2
kind: EtcdCluster
metadata:
  annotations:
    etcd.database.coreos.com/scope: clusterwide
  name: etcd
  namespace: default
spec:
  pod:
    affinity:
      podAntiAffinity:
        requiredDuringSchedulingIgnoredDuringExecution:
        - labelSelector:
            matchLabels:
              etcd_cluster: etcd
          topologyKey: kubernetes.io/hostname
    annotations:
      prometheus.io/port: "2379"
      prometheus.io/scrape: "true"
    etcdEnv:
    - name: ETCD_AUTO_COMPACTION_RETENTION
      value: 1h
    labels:
      name: etcd
    resources:
      limits:
        memory: 512Mi
      requests:
        cpu: 500m
        memory: 512Mi
  size: 3
  version: 3.3.13<|MERGE_RESOLUTION|>--- conflicted
+++ resolved
@@ -917,11 +917,7 @@
         env:
         - name: GOMAXPROCS
           value: "8"
-<<<<<<< HEAD
-        image: grafana/mimir:2.9.1
-=======
         image: grafana/mimir:2.10.0
->>>>>>> 77906f76
         imagePullPolicy: IfNotPresent
         name: distributor
         ports:
@@ -1016,11 +1012,7 @@
           value: "5"
         - name: JAEGER_REPORTER_MAX_QUEUE_SIZE
           value: "1024"
-<<<<<<< HEAD
-        image: grafana/mimir:2.9.1
-=======
         image: grafana/mimir:2.10.0
->>>>>>> 77906f76
         imagePullPolicy: IfNotPresent
         name: querier
         ports:
@@ -1097,11 +1089,7 @@
         - -server.http-listen-port=8080
         - -target=query-frontend
         - -usage-stats.installation-mode=jsonnet
-<<<<<<< HEAD
-        image: grafana/mimir:2.9.1
-=======
         image: grafana/mimir:2.10.0
->>>>>>> 77906f76
         imagePullPolicy: IfNotPresent
         name: query-frontend
         ports:
@@ -1176,11 +1164,7 @@
         - -server.http-listen-port=8080
         - -target=query-scheduler
         - -usage-stats.installation-mode=jsonnet
-<<<<<<< HEAD
-        image: grafana/mimir:2.9.1
-=======
         image: grafana/mimir:2.10.0
->>>>>>> 77906f76
         imagePullPolicy: IfNotPresent
         name: query-scheduler
         ports:
@@ -1267,11 +1251,7 @@
         - -store-gateway.sharding-ring.store=consul
         - -target=ruler
         - -usage-stats.installation-mode=jsonnet
-<<<<<<< HEAD
-        image: grafana/mimir:2.9.1
-=======
         image: grafana/mimir:2.10.0
->>>>>>> 77906f76
         imagePullPolicy: IfNotPresent
         name: ruler
         ports:
@@ -1346,11 +1326,7 @@
           valueFrom:
             fieldRef:
               fieldPath: status.podIP
-<<<<<<< HEAD
-        image: grafana/mimir:2.9.1
-=======
         image: grafana/mimir:2.10.0
->>>>>>> 77906f76
         imagePullPolicy: IfNotPresent
         name: alertmanager
         ports:
@@ -1443,11 +1419,7 @@
         - -server.http-listen-port=8080
         - -target=compactor
         - -usage-stats.installation-mode=jsonnet
-<<<<<<< HEAD
-        image: grafana/mimir:2.9.1
-=======
         image: grafana/mimir:2.10.0
->>>>>>> 77906f76
         imagePullPolicy: IfNotPresent
         name: compactor
         ports:
@@ -1548,11 +1520,7 @@
         - -server.http-listen-port=8080
         - -target=ingester
         - -usage-stats.installation-mode=jsonnet
-<<<<<<< HEAD
-        image: grafana/mimir:2.9.1
-=======
         image: grafana/mimir:2.10.0
->>>>>>> 77906f76
         imagePullPolicy: IfNotPresent
         name: ingester
         ports:
@@ -1886,11 +1854,7 @@
           value: "5"
         - name: GOMEMLIMIT
           value: "12884901888"
-<<<<<<< HEAD
-        image: grafana/mimir:2.9.1
-=======
         image: grafana/mimir:2.10.0
->>>>>>> 77906f76
         imagePullPolicy: IfNotPresent
         name: store-gateway
         ports:
