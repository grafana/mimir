// SPDX-License-Identifier: AGPL-3.0-only
// Provenance-includes-location: https://github.com/cortexproject/cortex/blob/master/integration/query_frontend_test.go
// Provenance-includes-license: Apache-2.0
// Provenance-includes-copyright: The Cortex Authors.
//go:build requires_docker

package integration

import (
	"crypto/x509"
	"crypto/x509/pkix"
	"fmt"
	"net/http"
	"net/url"
	"os"
	"path/filepath"
	"slices"
	"strconv"
	"strings"
	"sync"
	"testing"
	"time"

	"github.com/grafana/dskit/test"
	"github.com/grafana/e2e"
	e2ecache "github.com/grafana/e2e/cache"
	e2edb "github.com/grafana/e2e/db"
	"github.com/prometheus/common/model"
	"github.com/prometheus/prometheus/model/labels"
	"github.com/prometheus/prometheus/prompb"
	"github.com/stretchr/testify/assert"
	"github.com/stretchr/testify/require"

	"github.com/grafana/mimir/integration/ca"
	"github.com/grafana/mimir/integration/e2emimir"
	mimirquerier "github.com/grafana/mimir/pkg/querier"
)

type queryFrontendTestConfig struct {
	querySchedulerDiscoveryMode string
	queryStatsEnabled           bool
	setup                       func(t *testing.T, s *e2e.Scenario) (configFile string, flags map[string]string)
	withHistograms              bool
	shardActiveSeriesQueries    bool
	remoteExecutionEnabled      bool
}

func TestQueryFrontendWithBlocksStorageViaCommonFlags(t *testing.T) {
	runQueryFrontendTest(t, queryFrontendTestConfig{
		setup: func(t *testing.T, s *e2e.Scenario) (configFile string, flags map[string]string) {
			flags = mergeFlags(
				CommonStorageBackendFlags(),
				BlocksStorageFlags(),
			)

			minio := e2edb.NewMinio(9000, mimirBucketName)
			require.NoError(t, s.StartAndWaitReady(minio))

			return "", flags
		},
		withHistograms: true,
	})
}

func TestQueryFrontendWithBlocksStorageViaFlags(t *testing.T) {
	setup := func(t *testing.T, s *e2e.Scenario) (configFile string, flags map[string]string) {
		flags = mergeFlags(
			BlocksStorageFlags(),
			BlocksStorageS3Flags(),
		)

		minio := e2edb.NewMinio(9000, flags["-blocks-storage.s3.bucket-name"])
		require.NoError(t, s.StartAndWaitReady(minio))

		return "", flags
	}

	t.Run("query-scheduler with DNS-based service discovery", func(t *testing.T) {
		runQueryFrontendTest(t, queryFrontendTestConfig{
			querySchedulerDiscoveryMode: "dns",
			setup:                       setup,
			withHistograms:              true,
		})
	})

	t.Run("query-scheduler with ring-based service discovery", func(t *testing.T) {
		runQueryFrontendTest(t, queryFrontendTestConfig{
			querySchedulerDiscoveryMode: "ring",
			setup:                       setup,
			withHistograms:              true,
		})
	})
}

func TestQueryFrontendWithBlocksStorageViaFlagsAndQueryStatsEnabled(t *testing.T) {
	runQueryFrontendTest(t, queryFrontendTestConfig{
		querySchedulerDiscoveryMode: "dns",
		queryStatsEnabled:           true,
		setup: func(t *testing.T, s *e2e.Scenario) (configFile string, flags map[string]string) {
			flags = mergeFlags(
				BlocksStorageFlags(),
				BlocksStorageS3Flags(),
			)

			minio := e2edb.NewMinio(9000, flags["-blocks-storage.s3.bucket-name"])
			require.NoError(t, s.StartAndWaitReady(minio))

			return "", flags
		},
		withHistograms: true,
	})
}

func TestQueryFrontendWithBlocksStorageViaConfigFile(t *testing.T) {
	runQueryFrontendTest(t, queryFrontendTestConfig{
		setup: func(t *testing.T, s *e2e.Scenario) (configFile string, flags map[string]string) {
			require.NoError(t, writeFileToSharedDir(s, mimirConfigFile, []byte(BlocksStorageConfig)))

			minio := e2edb.NewMinio(9000, blocksBucketName)
			require.NoError(t, s.StartAndWaitReady(minio))

			return mimirConfigFile, e2e.EmptyFlags()
		},
		withHistograms: true,
	})
}

func TestQueryFrontendTLSWithBlocksStorageViaFlags(t *testing.T) {
	runQueryFrontendTest(t, queryFrontendTestConfig{
		setup: func(t *testing.T, s *e2e.Scenario) (configFile string, flags map[string]string) {
			flags = mergeFlags(
				BlocksStorageFlags(),
				BlocksStorageS3Flags(),
				getServerTLSFlags(),
				getClientTLSFlagsWithPrefix("ingester.client"),
				getClientTLSFlagsWithPrefix("querier.frontend-client"),
				getClientTLSFlagsWithPrefix("querier.scheduler-client"),
				getClientTLSFlagsWithPrefix("query-frontend.grpc-client-config"),
			)

			minio := e2edb.NewMinio(9000, flags["-blocks-storage.s3.bucket-name"])
			require.NoError(t, s.StartAndWaitReady(minio))

			// set the ca
			cert := ca.New("Mimir Test")

			// Ensure the entire path of directories exist.
			require.NoError(t, os.MkdirAll(filepath.Join(s.SharedDir(), "certs"), os.ModePerm))

			require.NoError(t, cert.WriteCACertificate(filepath.Join(s.SharedDir(), caCertFile)))

			// server certificate
			require.NoError(t, cert.WriteCertificate(
				&x509.Certificate{
					Subject:     pkix.Name{CommonName: "client"},
					ExtKeyUsage: []x509.ExtKeyUsage{x509.ExtKeyUsageClientAuth},
				},
				filepath.Join(s.SharedDir(), clientCertFile),
				filepath.Join(s.SharedDir(), clientKeyFile),
			))
			require.NoError(t, cert.WriteCertificate(
				&x509.Certificate{
					Subject:     pkix.Name{CommonName: "server"},
					DNSNames:    []string{"querier.frontend-client", "ingester.client"},
					ExtKeyUsage: []x509.ExtKeyUsage{x509.ExtKeyUsageServerAuth},
				},
				filepath.Join(s.SharedDir(), serverCertFile),
				filepath.Join(s.SharedDir(), serverKeyFile),
			))

			return "", flags
		},
		withHistograms: true,
	})
}

func TestQueryFrontendWithQueryResultPayloadFormats(t *testing.T) {
	formats := []string{"json", "protobuf"}

	for _, format := range formats {
		t.Run(format, func(t *testing.T) {
			runQueryFrontendTest(t, queryFrontendTestConfig{
				setup: func(t *testing.T, s *e2e.Scenario) (configFile string, flags map[string]string) {
					flags = mergeFlags(
						BlocksStorageFlags(),
						BlocksStorageS3Flags(),
					)

					minio := e2edb.NewMinio(9000, flags["-blocks-storage.s3.bucket-name"])
					require.NoError(t, s.StartAndWaitReady(minio))

					return "", flags
				},
				withHistograms: format == "protobuf",
			})
		})
	}
}

func TestQueryFrontendWithRemoteExecution(t *testing.T) {
<<<<<<< HEAD
	for _, queryStatsEnabled := range []bool{true, false} {
		t.Run(fmt.Sprintf("query stats enabled: %v", queryStatsEnabled), func(t *testing.T) {
			runQueryFrontendTest(t, queryFrontendTestConfig{
				setup: func(t *testing.T, s *e2e.Scenario) (configFile string, flags map[string]string) {
					flags = mergeFlags(
						CommonStorageBackendFlags(),
						BlocksStorageFlags(),
					)
=======
	t.Skip() // TODO: This breaks in GEM, but only tests a new expermental flag. Fix me in GEM and re-enable me!
	runQueryFrontendTest(t, queryFrontendTestConfig{
		setup: func(t *testing.T, s *e2e.Scenario) (configFile string, flags map[string]string) {
			flags = mergeFlags(
				CommonStorageBackendFlags(),
				BlocksStorageFlags(),
			)
>>>>>>> 47273b4c

					minio := e2edb.NewMinio(9000, mimirBucketName)
					require.NoError(t, s.StartAndWaitReady(minio))

					return "", flags
				},
				withHistograms:         true,
				remoteExecutionEnabled: true,
				queryStatsEnabled:      queryStatsEnabled,
			})
		})
	}
}

func TestQueryFrontendWithIngestStorageViaFlagsAndQueryStatsEnabled(t *testing.T) {
	runQueryFrontendTest(t, queryFrontendTestConfig{
		querySchedulerDiscoveryMode: "dns",
		queryStatsEnabled:           true,
		setup: func(t *testing.T, s *e2e.Scenario) (configFile string, flags map[string]string) {
			flags = mergeFlags(
				BlocksStorageFlags(),
				BlocksStorageS3Flags(),
				IngestStorageFlags(),
			)

			kafka := e2edb.NewKafka()
			minio := e2edb.NewMinio(9000, flags["-blocks-storage.s3.bucket-name"])
			require.NoError(t, s.StartAndWaitReady(minio, kafka))

			return "", flags
		},
		withHistograms: true,
	})
}

func runQueryFrontendTest(t *testing.T, cfg queryFrontendTestConfig) {
	const numUsers = 10
	const numQueriesPerUser = 10

	s, err := e2e.NewScenario(networkName)
	require.NoError(t, err)
	defer s.Close()

	memcached := e2ecache.NewMemcached()
	consul := e2edb.NewConsul()
	require.NoError(t, s.StartAndWaitReady(consul, memcached))

	configFile, flags := cfg.setup(t, s)

	flags = mergeFlags(flags, map[string]string{
		"-querier.max-partial-query-length":                 "30d",
		"-query-frontend.cache-results":                     "true",
		"-query-frontend.results-cache.backend":             "memcached",
		"-query-frontend.results-cache.memcached.addresses": "dns+" + memcached.NetworkEndpoint(e2ecache.MemcachedPort),
		"-query-frontend.query-stats-enabled":               strconv.FormatBool(cfg.queryStatsEnabled),
		"-query-frontend.subquery-spin-off-enabled":         "true",
		"-query-frontend.enable-remote-execution":           strconv.FormatBool(cfg.remoteExecutionEnabled),
	})

	// Start the query-scheduler.
	var queryScheduler *e2emimir.MimirService
	if cfg.querySchedulerDiscoveryMode == "ring" {
		flags["-query-scheduler.service-discovery-mode"] = "ring"
		flags["-query-scheduler.ring.store"] = "consul"
		flags["-query-scheduler.ring.consul.hostname"] = consul.NetworkHTTPEndpoint()

		queryScheduler = e2emimir.NewQueryScheduler("query-scheduler", flags)
		require.NoError(t, s.StartAndWaitReady(queryScheduler))
	} else {
		queryScheduler = e2emimir.NewQueryScheduler("query-scheduler", flags)
		require.NoError(t, s.StartAndWaitReady(queryScheduler))
		flags["-query-frontend.scheduler-address"] = queryScheduler.NetworkGRPCEndpoint()
		flags["-querier.scheduler-address"] = queryScheduler.NetworkGRPCEndpoint()
	}

	// Start the query-frontend.
	queryFrontend := e2emimir.NewQueryFrontend("query-frontend", consul.NetworkHTTPEndpoint(), flags, e2emimir.WithConfigFile(configFile))
	require.NoError(t, s.Start(queryFrontend))

	// Start all other services.
	ingester := e2emimir.NewIngester("ingester-0", consul.NetworkHTTPEndpoint(), flags, e2emimir.WithConfigFile(configFile))
	distributor := e2emimir.NewDistributor("distributor", consul.NetworkHTTPEndpoint(), flags, e2emimir.WithConfigFile(configFile))
	querier := e2emimir.NewQuerier("querier", consul.NetworkHTTPEndpoint(), flags, e2emimir.WithConfigFile(configFile))

	require.NoError(t, s.StartAndWaitReady(querier, ingester, distributor))
	require.NoError(t, s.WaitReady(queryFrontend))

	// Check if we're discovering memcache or not.
	require.NoError(t, queryFrontend.WaitSumMetrics(e2e.Equals(1), "thanos_cache_dns_provider_results"))
	require.NoError(t, queryFrontend.WaitSumMetrics(e2e.Greater(0), "thanos_cache_dns_lookups_total"))

	// Wait until distributor and querier have updated the ingesters ring.
	require.NoError(t, distributor.WaitSumMetricsWithOptions(e2e.Equals(1), []string{"cortex_ring_members"}, e2e.WithLabelMatchers(
		labels.MustNewMatcher(labels.MatchEqual, "name", "ingester"),
		labels.MustNewMatcher(labels.MatchEqual, "state", "ACTIVE"))))

	require.NoError(t, querier.WaitSumMetricsWithOptions(e2e.Equals(1), []string{"cortex_ring_members"}, e2e.WithLabelMatchers(
		labels.MustNewMatcher(labels.MatchEqual, "name", "ingester"),
		labels.MustNewMatcher(labels.MatchEqual, "state", "ACTIVE"))))

	// When using the ingest storage, wait until partitions are ACTIVE in the ring.
	if flags["-ingest-storage.enabled"] == "true" {
		for _, service := range []*e2emimir.MimirService{distributor, queryFrontend, querier} {
			require.NoErrorf(t, service.WaitSumMetricsWithOptions(e2e.Equals(1), []string{"cortex_partition_ring_partitions"}, e2e.WithLabelMatchers(
				labels.MustNewMatcher(labels.MatchEqual, "name", "ingester-partitions"),
				labels.MustNewMatcher(labels.MatchEqual, "state", "Active"))),
				"service: %s", service.Name())
		}

		waitQueryFrontendToSuccessfullyFetchLastProducedOffsets(t, queryFrontend)
	}

	// Push a series for each user to Mimir.
	now := time.Now()
	expectedVectors := make([]model.Vector, numUsers)

	for u := 0; u < numUsers; u++ {
		c, err := e2emimir.NewClient(distributor.HTTPEndpoint(), "", "", "", fmt.Sprintf("user-%d", u))
		require.NoError(t, err)

		var series []prompb.TimeSeries
		genSeries := generateFloatSeries
		if cfg.withHistograms && u%2 > 0 {
			genSeries = generateHistogramSeries
		}
		series, expectedVectors[u], _ = genSeries("series_1", now)

		res, err := c.Push(series)
		require.NoError(t, err)
		require.Equal(t, 200, res.StatusCode)
	}

	// Query the series for each user in parallel.
	wg := sync.WaitGroup{}
	wg.Add(numUsers * numQueriesPerUser)

	for u := 0; u < numUsers; u++ {
		userID := u

		c, err := e2emimir.NewClient("", queryFrontend.HTTPEndpoint(), "", "", fmt.Sprintf("user-%d", userID))
		require.NoError(t, err)

		// Do a long query to test the split and cache middleware.
		if userID == 0 {
			require.NoError(t, queryFrontend.WaitSumMetrics(e2e.Equals(0), "cortex_frontend_split_queries_total"))
			end := now
			start := end.Add(-(30*24*time.Hour + 1*time.Hour)) // 30 days + 1 hour. Makes sure we can go above the max partial query length.
			_, err = c.QueryRange("{instance=~\"hello.*\"}", start, end, time.Hour)
			require.NoError(t, err)

			// Depending on what time it is and how that aligns with midnight UTC, the query may be broken into 31 or 32 parts.
			require.NoError(t, queryFrontend.WaitSumMetrics(e2e.Between(31, 32), "cortex_frontend_split_queries_total"))
		}

		// No need to repeat the test on start/end time rounding for each user.
		if userID == 0 {
			start := time.Unix(1595846748, 806*1e6)
			end := time.Unix(1595846750, 806*1e6)

			result, err := c.QueryRange("time()", start, end, time.Second)
			require.NoError(t, err)
			require.Equal(t, model.ValMatrix, result.Type())

			matrix := result.(model.Matrix)
			require.Len(t, matrix, 1)
			require.Len(t, matrix[0].Values, 3)
			assert.Equal(t, model.Time(1595846748806), matrix[0].Values[0].Timestamp)
			assert.Equal(t, model.Time(1595846750806), matrix[0].Values[2].Timestamp)
		}

		// No need to repeat the test on Server-Timing header for each user.
		if userID == 0 && cfg.queryStatsEnabled {
			res, _, err := c.QueryRaw("{instance=~\"hello.*\"}")
			require.NoError(t, err)
			require.Regexp(t, "querier_wall_time;dur=[0-9.]*, response_time;dur=[0-9.]*, bytes_processed;val=[0-9.]*, samples_processed;val=[0-9.]*$", res.Header.Values("Server-Timing")[0])
		}

		// Beyond the range of -querier.query-ingesters-within should return nothing. No need to repeat it for each user.
		if userID == 0 {
			start := now.Add(-1000 * time.Hour)
			end := now.Add(-999 * time.Hour)

			result, err := c.Series([]string{"series_1"}, start, end)
			require.NoError(t, err)
			require.Len(t, result, 0)
		}

		// Test that evaluating a query with a scalar result works as expected.
		if userID == 0 {
			result, err := c.Query("scalar(series_1)", now)
			require.NoError(t, err)
			require.Equal(t, model.ValScalar, result.Type())
			scalar := result.(*model.Scalar)
			require.Equal(t, expectedVectors[0][0].Value, scalar.Value)
			require.Equal(t, expectedVectors[0][0].Timestamp, scalar.Timestamp)
		}

		// Same thing, but with a range vector result.
		if userID == 0 {
			result, err := c.Query("series_1[5m]", now)
			require.NoError(t, err)
			require.Equal(t, model.ValMatrix, result.Type())
			matrix := result.(model.Matrix)
			require.Len(t, matrix, 1)
			series := matrix[0]
			require.Len(t, series.Values, 1)
			require.Equal(t, expectedVectors[0][0].Value, series.Values[0].Value)
			require.Equal(t, expectedVectors[0][0].Timestamp, series.Values[0].Timestamp)
		}

		// Test subquery spin-off.
		if userID == 0 {
			require.NoError(t, queryFrontend.WaitSumMetrics(e2e.Equals(0), "cortex_frontend_spun_off_subqueries_total"))
			result, err := c.Query("sum_over_time(((count(series_1) * count(series_1)) or vector(1))[6h:15m])", now)
			require.NoError(t, err)
			require.Len(t, result, 1)
			require.Equal(t, result.(model.Vector)[0].Metric, model.Metric{})
			require.Equal(t, result.(model.Vector)[0].Value, model.SampleValue(24)) // vector(1) for each step
			require.NoError(t, queryFrontend.WaitSumMetrics(e2e.Greater(0), "cortex_frontend_spun_off_subqueries_total"))
		}

		for q := 0; q < numQueriesPerUser; q++ {
			go func() {
				defer wg.Done()

				result, err := c.Query("series_1", now)
				require.NoError(t, err)
				require.Equal(t, model.ValVector, result.Type())
				assert.Equal(t, expectedVectors[userID], result.(model.Vector))
			}()
		}
	}

	wg.Wait()

	// Compute the expected number of queries.
	simpleQueryCount := float64(numUsers * numQueriesPerUser)
	expectedQueryFrontendQueryCount := simpleQueryCount + 6 // All of the queries above count once for query-frontend requests.
	expectedMinimumQuerierQueryCount := simpleQueryCount +
		31 + // Minimum number of split queries
		1 + // Series query
		1 + // Scalar query
		1 + // Range vector query
		1 // Subquery spin-off query

	if !cfg.remoteExecutionEnabled {
		// If remote execution is enabled, then the time() query will be evaluated in the query-frontend, otherwise it will be sent to queriers.
		expectedMinimumQuerierQueryCount++
	}

	// The "time()" query and the query with time range < "query ingesters within" are not pushed down to ingesters.
	// +1 because one split query ends up touching the ingester.
	// +1 because the spun off subquery ends up as additional ingester queries.
	expectedIngesterQueriesCount := simpleQueryCount + 2

	if cfg.queryStatsEnabled {
		expectedQueryFrontendQueryCount++
		expectedMinimumQuerierQueryCount++
		expectedIngesterQueriesCount++
	}

	expectedMaximumQuerierQueryCount := expectedMinimumQuerierQueryCount + 2 // Depending on what time of day it is, the long-range query and spun-off subquery can both be split into another interval.

	require.NoError(t, queryFrontend.WaitSumMetrics(e2e.Equals(expectedQueryFrontendQueryCount), "cortex_query_frontend_queries_total"))

	routeNames := []string{"prometheus_api_v1_series", "prometheus_api_v1_query", "prometheus_api_v1_query_range", "querierpb.EvaluateQueryRequest"}
	withQueryRoutes := e2e.WithLabelMatchers(labels.MustNewMatcher(labels.MatchRegexp, "route", strings.Join(routeNames, "|")))
	require.NoErrorf(t, queryFrontend.WaitSumMetricsWithOptions(e2e.Equals(expectedQueryFrontendQueryCount), []string{"cortex_request_duration_seconds"}, e2e.WithMetricCount, withQueryRoutes), "expected %v queries to query-frontend", expectedQueryFrontendQueryCount)
	require.NoErrorf(t, querier.WaitSumMetricsWithOptions(e2e.Between(expectedMinimumQuerierQueryCount, expectedMaximumQuerierQueryCount), []string{"cortex_request_duration_seconds"}, e2e.WithMetricCount, withQueryRoutes), "expected between %v and %v queries to querier", expectedMinimumQuerierQueryCount, expectedMaximumQuerierQueryCount)
	require.NoErrorf(t, querier.WaitSumMetricsWithOptions(e2e.Between(expectedMinimumQuerierQueryCount, expectedMaximumQuerierQueryCount), []string{"cortex_querier_request_duration_seconds"}, e2e.WithMetricCount, withQueryRoutes), "expected between %v and %v queries to querier", expectedMinimumQuerierQueryCount, expectedMaximumQuerierQueryCount)

	if cfg.remoteExecutionEnabled {
		forbiddenRouteNames := []string{"prometheus_api_v1_query", "prometheus_api_v1_query_range"}
		withForbiddenQueryRoutes := e2e.WithLabelMatchers(labels.MustNewMatcher(labels.MatchRegexp, "route", strings.Join(forbiddenRouteNames, "|")))
		require.NoError(t, querier.WaitSumMetricsWithOptions(e2e.Equals(0), []string{"cortex_request_duration_seconds"}, e2e.WithMetricCount, withForbiddenQueryRoutes, e2e.SkipMissingMetrics), "expected no HTTP-style requests to queriers")
		require.NoError(t, querier.WaitSumMetricsWithOptions(e2e.Equals(0), []string{"cortex_querier_request_duration_seconds"}, e2e.WithMetricCount, withForbiddenQueryRoutes, e2e.SkipMissingMetrics), "expected no HTTP-style requests to queriers")
	}

	// Ensure query stats metrics are tracked only when enabled.
	if cfg.queryStatsEnabled {
		require.NoError(t, queryFrontend.WaitSumMetricsWithOptions(
			e2e.Greater(0),
			[]string{"cortex_query_seconds_total"},
			e2e.WithLabelMatchers(labels.MustNewMatcher(labels.MatchEqual, "user", "user-1"))))
	} else {
		require.NoError(t, queryFrontend.WaitRemovedMetric("cortex_query_seconds_total"))
	}

	// When the ingest storage is used, we expect that each query issued by this test was processed
	// with strong read consistency.
	if flags["-ingest-storage.enabled"] == "true" {
		require.NoError(t, queryFrontend.WaitSumMetrics(e2e.Equals(expectedQueryFrontendQueryCount), "cortex_ingest_storage_strong_consistency_requests_total"))

		// We expect the offsets to be fetched by query-frontend and then propagated to ingesters.
		require.NoError(t, ingester.WaitSumMetricsWithOptions(e2e.GreaterOrEqual(expectedIngesterQueriesCount), []string{"cortex_ingest_storage_strong_consistency_requests_total"}, e2e.WithLabelMatchers(labels.MustNewMatcher(labels.MatchEqual, "with_offset", "true"))))
		require.NoError(t, ingester.WaitSumMetricsWithOptions(e2e.Equals(0), []string{"cortex_ingest_storage_strong_consistency_requests_total"}, e2e.WithLabelMatchers(labels.MustNewMatcher(labels.MatchEqual, "with_offset", "false"))))
	} else {
		require.NoError(t, queryFrontend.WaitRemovedMetric("cortex_ingest_storage_strong_consistency_requests_total"))
		require.NoError(t, ingester.WaitRemovedMetric("cortex_ingest_storage_strong_consistency_requests_total"))
	}

	// Ensure no service-specific metrics prefix is used by the wrong service.
	assertServiceMetricsPrefixes(t, Distributor, distributor)
	assertServiceMetricsPrefixes(t, Ingester, ingester)
	assertServiceMetricsPrefixes(t, Querier, querier)
	assertServiceMetricsPrefixes(t, QueryFrontend, queryFrontend)
	assertServiceMetricsPrefixes(t, QueryScheduler, queryScheduler)

	if flags["-ingest-storage.enabled"] == "true" {
		// Ensure cortex_distributor_replication_factor is not exported when ingest storage is enabled
		// because it's how we detect whether a Mimir cluster is running with ingest storage.
		assertServiceMetricsNotMatching(t, "cortex_distributor_replication_factor", queryFrontend, queryScheduler, distributor, ingester, querier)
	} else {
		assertServiceMetricsMatching(t, "cortex_distributor_replication_factor", distributor)
	}
}

// This spins up a minimal query-frontend setup and compares if errors returned
// by QueryRanges are returned in the same way as they are with PromQL
func TestQueryFrontendErrorMessageParity(t *testing.T) {
	t.Run("default config", func(t *testing.T) {
		testQueryFrontendErrorMessageParityScenario(t, false, map[string]string{})
	})

	t.Run("with remote execution enabled", func(t *testing.T) {
		t.Skip() // TODO: This breaks in GEM, but only tests a new expermental flag. Fix me in GEM and re-enable me!
		testQueryFrontendErrorMessageParityScenario(t, true, map[string]string{
			"-query-frontend.enable-remote-execution": "true",
		})
	})
}

func testQueryFrontendErrorMessageParityScenario(t *testing.T, expectMQEErrorMessagesFromQueryFrontend bool, additionalFlags map[string]string) {
	s, err := e2e.NewScenario(networkName)
	require.NoError(t, err)
	defer s.Close()

	cfg := &queryFrontendTestConfig{
		querySchedulerDiscoveryMode: "dns",
		setup: func(t *testing.T, s *e2e.Scenario) (configFile string, flags map[string]string) {
			flags = mergeFlags(BlocksStorageFlags(), BlocksStorageS3Flags(), additionalFlags)

			minio := e2edb.NewMinio(9000, flags["-blocks-storage.s3.bucket-name"])
			require.NoError(t, s.StartAndWaitReady(minio))

			return "", flags
		},
	}

	configFile, flags := cfg.setup(t, s)

	// Write overrides file enabling query-sharding for tenant query-sharding
	runtimeConfig := "runtime-config.yaml"
	require.NoError(t, writeFileToSharedDir(s, runtimeConfig, []byte(`
overrides:
  fake:
    blocked_queries:
    - pattern: ".*blocked_series.*"
      regex: true
    - pattern: "{__name__=\"blocked_selector\"}"
      regex: false
  query-sharding:
    query_sharding_total_shards: 8
    blocked_queries:
    - pattern: ".*blocked_series.*"
      regex: true
    - pattern: "{__name__=\"blocked_selector\"}"
      regex: false
`)))

	flags = mergeFlags(flags, map[string]string{
		"-querier.max-samples":                          "20",                                                 // Very low limit so that we can easily hit it, but high enough to test other features.
		"-querier.max-partial-query-length":             "30d",                                                // To test too long query error (31d)
		"-query-frontend.parallelize-shardable-queries": "true",                                               // Allow queries to be parallized (query-sharding)
		"-query-frontend.query-sharding-total-shards":   "0",                                                  // Disable query-sharding by default
		"-runtime-config.file":                          filepath.Join(e2e.ContainerSharedDir, runtimeConfig), // Read per tenant runtime config
	})
	consul := e2edb.NewConsul()
	require.NoError(t, s.StartAndWaitReady(consul))

	// Start the query-scheduler.
	var queryScheduler *e2emimir.MimirService
	if cfg.querySchedulerDiscoveryMode == "ring" {
		flags["-query-scheduler.service-discovery-mode"] = "ring"
		flags["-query-scheduler.ring.store"] = "consul"
		flags["-query-scheduler.ring.consul.hostname"] = consul.NetworkHTTPEndpoint()

		queryScheduler = e2emimir.NewQueryScheduler("query-scheduler", flags)
		require.NoError(t, s.StartAndWaitReady(queryScheduler))
	} else {
		queryScheduler = e2emimir.NewQueryScheduler("query-scheduler", flags)
		require.NoError(t, s.StartAndWaitReady(queryScheduler))
		flags["-query-frontend.scheduler-address"] = queryScheduler.NetworkGRPCEndpoint()
		flags["-querier.scheduler-address"] = queryScheduler.NetworkGRPCEndpoint()
	}

	queryFrontend := e2emimir.NewQueryFrontend("query-frontend", consul.NetworkHTTPEndpoint(), flags, e2emimir.WithConfigFile(configFile))
	require.NoError(t, s.Start(queryFrontend))

	// Start all other services.
	distributor := e2emimir.NewDistributor("distributor", consul.NetworkHTTPEndpoint(), flags, e2emimir.WithConfigFile(configFile))
	ingester := e2emimir.NewIngester("ingester", consul.NetworkHTTPEndpoint(), flags, e2emimir.WithConfigFile(configFile))
	querier := e2emimir.NewQuerier("querier", consul.NetworkHTTPEndpoint(), flags, e2emimir.WithConfigFile(configFile))

	require.NoError(t, s.StartAndWaitReady(distributor, querier, ingester))
	require.NoError(t, s.WaitReady(queryFrontend))

	// Wait until both the distributor and querier have updated the ring.
	// The distributor should have 512 tokens for the ingester ring and 1 for the distributor ring
	require.NoError(t, distributor.WaitSumMetrics(e2e.Equals(512+1), "cortex_ring_tokens_total"))
	require.NoError(t, querier.WaitSumMetrics(e2e.Equals(512), "cortex_ring_tokens_total"))

	now := time.Now()
	nowTruncatedToLastSecond := now.Truncate(time.Second)

	// Push some series.
	cWrite, err := e2emimir.NewClient(distributor.HTTPEndpoint(), "", "", "", "fake")
	require.NoError(t, err)
	cWriteWithQuerySharding, err := e2emimir.NewClient(distributor.HTTPEndpoint(), "", "", "", "query-sharding")
	require.NoError(t, err)

	for i := 0; i < 50; i++ {
		series, _, _ := generateFloatSeries(
			"metric",
			now,
			prompb.Label{Name: "unique", Value: strconv.Itoa(i)},
			prompb.Label{Name: "group_1", Value: strconv.Itoa(i % 2)},
		)

		res, err := cWrite.Push(series)
		require.NoError(t, err)
		require.Equal(t, 200, res.StatusCode)

		res, err = cWriteWithQuerySharding.Push(series)
		require.NoError(t, err)
		require.Equal(t, 200, res.StatusCode)
	}

	cQueryFrontend, err := e2emimir.NewClient("", queryFrontend.HTTPEndpoint(), "", "", "fake")
	require.NoError(t, err)

	cQueryFrontendWithQuerySharding, err := e2emimir.NewClient("", queryFrontend.HTTPEndpoint(), "", "", "query-sharding")
	require.NoError(t, err)

	cQuerier, err := e2emimir.NewClient("", querier.HTTPEndpoint(), "", "", "fake")
	require.NoError(t, err)

	queryClients := map[string]*e2emimir.Client{
		"query-frontend":               cQueryFrontend,
		"query-frontend with sharding": cQueryFrontendWithQuerySharding,
		"querier":                      cQuerier,
	}

	for _, tc := range []struct {
		name           string
		query          func(*e2emimir.Client) (*http.Response, []byte, error)
		exclude        []string
		expStatusCode  int
		expJSON        string
		expJSONWithMQE string
		expBody        string
	}{
		{
			name: "query blocked via regex for instant query",
			query: func(c *e2emimir.Client) (*http.Response, []byte, error) {
				return c.QueryRaw("blocked_series{foo=\"bar\"}")
			},
			exclude:       []string{"querier"},
			expStatusCode: http.StatusBadRequest,
			expJSON:       `{"error":"the request has been blocked by the cluster administrator (err-mimir-query-blocked)", "errorType":"bad_data", "status":"error"}`,
		},
		{
			name: "query blocked via regex for range query",
			query: func(c *e2emimir.Client) (*http.Response, []byte, error) {
				return c.QueryRangeRaw("blocked_series{foo=\"bar\"}", now.Add(-time.Hour), now, time.Minute)
			},
			exclude:       []string{"querier"},
			expStatusCode: http.StatusBadRequest,
			expJSON:       `{"error":"the request has been blocked by the cluster administrator (err-mimir-query-blocked)", "errorType":"bad_data", "status":"error"}`,
		},
		{
			name: "query blocked via regex for remote read",
			query: func(c *e2emimir.Client) (*http.Response, []byte, error) {
				httpR, _, respBytes, err := c.RemoteRead(remoteReadQueryByMetricName(`blocked_series`, now.Add(-time.Hour*24*32), now))
				return httpR, respBytes, err
			},
			exclude:       []string{"querier"},
			expStatusCode: http.StatusBadRequest,
			expJSON:       `{"error":"remote read error (matchers_0: {__name__=\"blocked_series\"}): the request has been blocked by the cluster administrator (err-mimir-query-blocked)", "errorType":"bad_data", "status":"error"}`,
		},
		{
			name: "query blocked via equality for instant query",
			query: func(c *e2emimir.Client) (*http.Response, []byte, error) {
				return c.QueryRaw("{__name__=\"blocked_selector\"}")
			},
			exclude:       []string{"querier"},
			expStatusCode: http.StatusBadRequest,
			expJSON:       `{"error":"the request has been blocked by the cluster administrator (err-mimir-query-blocked)", "errorType":"bad_data", "status":"error"}`,
		},
		{
			name: "query blocked via equality for range query",
			query: func(c *e2emimir.Client) (*http.Response, []byte, error) {
				return c.QueryRangeRaw("{__name__=\"blocked_selector\"}", now.Add(-time.Hour), now, time.Minute)
			},
			exclude:       []string{"querier"},
			expStatusCode: http.StatusBadRequest,
			expJSON:       `{"error":"the request has been blocked by the cluster administrator (err-mimir-query-blocked)", "errorType":"bad_data", "status":"error"}`,
		},
		{
			name: "query blocked via equality for remote read",
			query: func(c *e2emimir.Client) (*http.Response, []byte, error) {
				httpR, _, respBytes, err := c.RemoteRead(remoteReadQueryByMetricName(`blocked_selector`, now.Add(-time.Hour*24*32), now))
				return httpR, respBytes, err
			},
			exclude:       []string{"querier"},
			expStatusCode: http.StatusBadRequest,
			expJSON:       `{"error":"remote read error (matchers_0: {__name__=\"blocked_selector\"}): the request has been blocked by the cluster administrator (err-mimir-query-blocked)", "errorType":"bad_data", "status":"error"}`,
		},
		{
			name: "maximum resolution error",
			query: func(c *e2emimir.Client) (*http.Response, []byte, error) {
				return c.QueryRangeRaw("unknown", now.Add(-time.Hour*24), now, time.Second)
			},
			expStatusCode: http.StatusBadRequest,
			expJSON:       `{"error":"exceeded maximum resolution of 11,000 points per timeseries. Try decreasing the query resolution (?step=XX)", "errorType":"bad_data", "status":"error"}`,
		},
		{
			name: "negative step",
			query: func(c *e2emimir.Client) (*http.Response, []byte, error) {
				return c.QueryRangeRaw("unknown", now.Add(-time.Hour), now, -time.Minute)
			},
			expStatusCode: http.StatusBadRequest,
			expJSON:       `{"error":"invalid parameter \"step\": zero or negative query resolution step widths are not accepted. Try a positive integer", "errorType":"bad_data", "status":"error"}`,
		},
		{
			name: "unknown function",
			query: func(c *e2emimir.Client) (*http.Response, []byte, error) {
				return c.QueryRangeRaw("unknown(up)", now.Add(-time.Hour), now, time.Minute)
			},
			expStatusCode: http.StatusBadRequest,
			expJSON:       `{"error":"invalid parameter \"query\": 1:1: parse error: unknown function with name \"unknown\"", "errorType":"bad_data", "status":"error"}`,
		},
		{
			name: "range vector instead of instant vector",
			query: func(c *e2emimir.Client) (*http.Response, []byte, error) {
				return c.QueryRangeRaw(`sum by(grpc_method)(grpc_server_handled_total{job="cortex-dedicated-06/etcd"}[1m])`, now.Add(-time.Hour), now, time.Minute)
			},
			expStatusCode: http.StatusBadRequest,
			expJSON:       `{"error":"invalid parameter \"query\": 1:21: parse error: expected type instant vector in aggregation expression, got range vector", "errorType":"bad_data", "status":"error"}`,
		},
		{
			name: "start after end",
			query: func(c *e2emimir.Client) (*http.Response, []byte, error) {
				return c.QueryRangeRaw("unknown", now, now.Add(-time.Hour), time.Minute)
			},
			expStatusCode: http.StatusBadRequest,
			expJSON:       `{"error":"invalid parameter \"end\": end timestamp must not be before start time", "errorType":"bad_data", "status":"error"}`,
		},
		{
			name: "wrong duration specified in step",
			query: func(c *e2emimir.Client) (*http.Response, []byte, error) {
				return c.DoGetBody(fmt.Sprintf(
					"http://%s/prometheus/api/v1/query_range?query=%s&start=%s&end=%s&step=%s",
					c.QuerierAddress(),
					url.QueryEscape("unknown"),
					e2emimir.FormatTime(now.Add(-time.Hour)),
					e2emimir.FormatTime(now),
					"123notafloat",
				))
			},
			expStatusCode: http.StatusBadRequest,
			expJSON:       `{"error":"invalid parameter \"step\": cannot parse \"123notafloat\" to a valid duration", "errorType":"bad_data", "status":"error"}`,
		},
		{
			name: "wrong timestamp in start",
			query: func(c *e2emimir.Client) (*http.Response, []byte, error) {
				return c.DoGetBody(fmt.Sprintf(
					"http://%s/prometheus/api/v1/query_range?query=%s&start=%s&end=%s&step=%s",
					c.QuerierAddress(),
					url.QueryEscape("unknown"),
					"depths-of-time",
					e2emimir.FormatTime(now),
					"30",
				))
			},
			expStatusCode: http.StatusBadRequest,
			expJSON:       `{"error":"invalid parameter \"start\": cannot parse \"depths-of-time\" to a valid timestamp", "errorType":"bad_data", "status":"error"}`,
		},
		{
			name: "query time range exceeds the limit",
			query: func(c *e2emimir.Client) (*http.Response, []byte, error) {
				return c.QueryRangeRaw(`sum_over_time(metric[31d:1s])`, nowTruncatedToLastSecond.Add(-time.Minute), nowTruncatedToLastSecond, time.Minute)
			},
			expStatusCode: http.StatusUnprocessableEntity,
			expJSON:       fmt.Sprintf(`{"error":"%s", "errorType":"execution", "status":"error"}`, mimirquerier.NewMaxQueryLengthError((744*time.Hour)+(6*time.Minute)-time.Millisecond, 720*time.Hour)),
		},
		{
			name: "query remote read time range exceeds the limit",
			query: func(c *e2emimir.Client) (*http.Response, []byte, error) {
				httpR, _, respBytes, err := c.RemoteRead(remoteReadQueryByMetricName(`metric`, now.Add(-time.Hour*24*32), now))
				return httpR, respBytes, err
			},
			expStatusCode: http.StatusBadRequest,
			expBody:       mimirquerier.NewMaxQueryLengthError(time.Hour*24*32, 720*time.Hour).Error(),
		},
		{
			name: "query remote read time range exceeds the limit (streaming chunks)",
			query: func(c *e2emimir.Client) (*http.Response, []byte, error) {
				httpR, _, respBytes, err := c.RemoteReadChunks(remoteReadQueryByMetricName(`metric`, now.Add(-time.Hour*24*32), now))
				return httpR, respBytes, err
			},
			expStatusCode: http.StatusBadRequest,
			expBody:       mimirquerier.NewMaxQueryLengthError(time.Hour*24*32, 720*time.Hour).Error(),
		},
		{
			name: "execution error",
			query: func(c *e2emimir.Client) (*http.Response, []byte, error) {
				return c.QueryRangeRaw(`sum by (group_1) (metric{unique=~"0|1|2|3"}) * on(group_1) group_right(unique) (sum by (group_1,unique) (metric{unique=~"0|1|2|3"}))`, now.Add(-time.Minute), now, time.Minute)
			},
			expStatusCode: http.StatusUnprocessableEntity,
			expJSON:       `{"error":"multiple matches for labels: grouping labels must ensure unique matches", "errorType":"execution", "status":"error"}`,
		},
		{
			name: "range query with range vector",
			query: func(c *e2emimir.Client) (*http.Response, []byte, error) {
				return c.QueryRangeRaw(`(sum(rate(up[1m])))[5m:]`, now.Add(-time.Hour), now, time.Minute)
			},
			expStatusCode:  http.StatusBadRequest,
			expJSON:        `{"error":"invalid parameter \"query\": query expression produces a range vector, but expression for range queries must produce an instant vector or scalar", "errorType":"bad_data", "status":"error"}`,
			expJSONWithMQE: `{"error":"query expression produces a range vector, but expression for range queries must produce an instant vector or scalar", "errorType":"bad_data", "status":"error"}`,
		},
	} {
		t.Run(tc.name, func(t *testing.T) {
			if tc.expBody != "" && tc.expJSON != "" {
				t.Fatalf("expected only one of expBody or expJSON to be set")
			}

			for name, c := range queryClients {
				if slices.Contains(tc.exclude, name) {
					continue
				}
				resp, body, err := tc.query(c)
				require.NoError(t, err)
				assert.Equal(t, tc.expStatusCode, resp.StatusCode, "querier returns unexpected status code for "+name)
				if expectMQEErrorMessagesFromQueryFrontend && tc.expJSONWithMQE != "" && name != "querier" {
					assert.JSONEq(t, tc.expJSONWithMQE, string(body), "querier returns unexpected body for "+name)
				} else if tc.expJSON != "" {
					assert.JSONEq(t, tc.expJSON, string(body), "querier returns unexpected body for "+name)
				} else {
					assert.Equal(t, tc.expBody, strings.TrimSpace(string(body)), "querier returns unexpected body for "+name)
				}
			}
		})
	}
}

func TestQueryFrontendWithQueryShardingAndTooLargeEntityRequest(t *testing.T) {
	runQueryFrontendWithQueryShardingHTTPTest(
		t,
		queryFrontendTestConfig{
			setup: func(t *testing.T, s *e2e.Scenario) (configFile string, flags map[string]string) {
				flags = mergeFlags(BlocksStorageFlags(), BlocksStorageS3Flags(), map[string]string{
					// The query result payload is 202 bytes, so it will be too large for the configured limit.
					"-querier.frontend-client.grpc-max-send-msg-size": "100",
				})

				minio := e2edb.NewMinio(9000, flags["-blocks-storage.s3.bucket-name"])
				require.NoError(t, s.StartAndWaitReady(minio))

				return "", flags
			},
		},
		http.StatusRequestEntityTooLarge,
		false,
	)
}

func TestQueryFrontendWithQueryShardingAndTooManyRequests(t *testing.T) {
	setupTestWithQueryScheduler := func(t *testing.T, s *e2e.Scenario) (configFile string, flags map[string]string) {
		flags = mergeFlags(BlocksStorageFlags(), BlocksStorageS3Flags(), map[string]string{
			"-query-scheduler.max-outstanding-requests-per-tenant": "1",
		})

		minio := e2edb.NewMinio(9000, flags["-blocks-storage.s3.bucket-name"])
		require.NoError(t, s.StartAndWaitReady(minio))

		return "", flags
	}

	t.Run("query-scheduler with DNS-based service discovery", func(t *testing.T) {
		runQueryFrontendWithQueryShardingHTTPTest(
			t,
			queryFrontendTestConfig{
				querySchedulerDiscoveryMode: "dns",
				setup:                       setupTestWithQueryScheduler,
			},
			http.StatusTooManyRequests,
			true,
		)
	})

	t.Run("query-scheduler with ring-based service discovery", func(t *testing.T) {
		runQueryFrontendWithQueryShardingHTTPTest(
			t,
			queryFrontendTestConfig{
				querySchedulerDiscoveryMode: "ring",
				setup:                       setupTestWithQueryScheduler,
			},
			http.StatusTooManyRequests,
			true,
		)
	})
}
func runQueryFrontendWithQueryShardingHTTPTest(t *testing.T, cfg queryFrontendTestConfig, expectHTTPSStatus int, checkDiscardedMetrics bool) {
	s, err := e2e.NewScenario(networkName)
	require.NoError(t, err)
	defer s.Close()

	memcached := e2ecache.NewMemcached()
	consul := e2edb.NewConsul()
	require.NoError(t, s.StartAndWaitReady(consul, memcached))

	configFile, flags := cfg.setup(t, s)

	flags = mergeFlags(flags, map[string]string{
		"-query-frontend.cache-results":                     "true",
		"-query-frontend.results-cache.backend":             "memcached",
		"-query-frontend.results-cache.memcached.addresses": "dns+" + memcached.NetworkEndpoint(e2ecache.MemcachedPort),
		"-query-frontend.query-stats-enabled":               strconv.FormatBool(cfg.queryStatsEnabled),
		"-query-frontend.parallelize-shardable-queries":     "true", // Allow queries to be parallized (query-sharding)
		// Allow 16 shards for each query.
		// The test would fail with a lower number too, like 4, but also may succeed if shards are executed sequentially,
		// so we set it to 32 to _ensure_ that more than 1 queries are enqueued at the same time.
		"-query-frontend.query-sharding-total-shards": "32",
	})

	// Start the query-scheduler.
	var queryScheduler *e2emimir.MimirService
	if cfg.querySchedulerDiscoveryMode == "ring" {
		flags["-query-scheduler.service-discovery-mode"] = "ring"
		flags["-query-scheduler.ring.store"] = "consul"
		flags["-query-scheduler.ring.consul.hostname"] = consul.NetworkHTTPEndpoint()

		queryScheduler = e2emimir.NewQueryScheduler("query-scheduler", flags)
		require.NoError(t, s.StartAndWaitReady(queryScheduler))
	} else {
		queryScheduler = e2emimir.NewQueryScheduler("query-scheduler", flags)
		require.NoError(t, s.StartAndWaitReady(queryScheduler))
		flags["-query-frontend.scheduler-address"] = queryScheduler.NetworkGRPCEndpoint()
		flags["-querier.scheduler-address"] = queryScheduler.NetworkGRPCEndpoint()
	}

	// Start the query-frontend.
	queryFrontend := e2emimir.NewQueryFrontend("query-frontend", consul.NetworkHTTPEndpoint(), flags, e2emimir.WithConfigFile(configFile))
	require.NoError(t, s.Start(queryFrontend))

	// Start all other services.
	ingester := e2emimir.NewIngester("ingester", consul.NetworkHTTPEndpoint(), flags, e2emimir.WithConfigFile(configFile))
	distributor := e2emimir.NewDistributor("distributor", consul.NetworkHTTPEndpoint(), flags, e2emimir.WithConfigFile(configFile))
	querier := e2emimir.NewQuerier("querier", consul.NetworkHTTPEndpoint(), flags, e2emimir.WithConfigFile(configFile))

	require.NoError(t, s.StartAndWaitReady(querier, ingester, distributor))
	require.NoError(t, s.WaitReady(queryFrontend))

	// Check if we're discovering memcache or not.
	require.NoError(t, queryFrontend.WaitSumMetrics(e2e.Equals(1), "thanos_cache_dns_provider_results"))
	require.NoError(t, queryFrontend.WaitSumMetrics(e2e.Greater(0), "thanos_cache_dns_lookups_total"))

	// Wait until distributor and querier have updated the ingesters ring.
	require.NoError(t, distributor.WaitSumMetricsWithOptions(e2e.Equals(1), []string{"cortex_ring_members"}, e2e.WithLabelMatchers(
		labels.MustNewMatcher(labels.MatchEqual, "name", "ingester"),
		labels.MustNewMatcher(labels.MatchEqual, "state", "ACTIVE"))))

	require.NoError(t, querier.WaitSumMetricsWithOptions(e2e.Equals(1), []string{"cortex_ring_members"}, e2e.WithLabelMatchers(
		labels.MustNewMatcher(labels.MatchEqual, "name", "ingester"),
		labels.MustNewMatcher(labels.MatchEqual, "state", "ACTIVE"))))

	// Push series for the test user to Mimir.
	now := time.Now()
	c, err := e2emimir.NewClient(distributor.HTTPEndpoint(), queryFrontend.HTTPEndpoint(), "", "", userID)
	require.NoError(t, err)
	var series []prompb.TimeSeries
	series, _, _ = generateFloatSeries("series_1", now, prompb.Label{Name: "group", Value: "a-really-really-really-long-name-that-will-pad-out-the-response-payload-size"})

	res, err := c.Push(series)
	require.NoError(t, err)
	require.Equal(t, 200, res.StatusCode)

	resp, _, err := c.QueryRawAt("sum by (group) (series_1)", now)
	require.NoError(t, err)
	require.Equal(t, expectHTTPSStatus, resp.StatusCode)

	// Check that query was actually sharded.
	require.NoError(t, queryFrontend.WaitSumMetrics(e2e.Greater(0), "cortex_frontend_sharded_queries_total"))

	// Check that we actually discarded the request.
	if checkDiscardedMetrics {
		require.NoError(t, queryScheduler.WaitSumMetrics(e2e.Greater(0), "cortex_query_scheduler_discarded_requests_total"))
	}
}

// waitQueryFrontendToSuccessfullyFetchLastProducedOffsets waits until the query-frontend has successfully fetched
// the last produced offsets at least once. This is required in integration tests to avoid flakiness, because we
// bootstrap a new Mimir and Kafka cluster from scratch in each integration test and the query-frontend may start
// to lookup partitions before the topic is created in Kafka, which will result in a query failure.
func waitQueryFrontendToSuccessfullyFetchLastProducedOffsets(t *testing.T, queryFrontend *e2emimir.MimirService) {
	test.Poll(t, 10*time.Second, true, func() interface{} {
		requests, requestsErr := queryFrontend.SumMetrics([]string{"cortex_ingest_storage_reader_last_produced_offset_request_duration_seconds"}, e2e.WithMetricCount, e2e.WaitMissingMetrics)
		failures, failuresErr := queryFrontend.SumMetrics([]string{"cortex_ingest_storage_reader_last_produced_offset_failures_total"}, e2e.WaitMissingMetrics)

		t.Logf("Waiting query-frontend to successfully fetch last produced offsets – requestsErr: %v requests: %v failuresErr: %v failures: %v", requestsErr, requests, failuresErr, failures)
		return requestsErr == nil && failuresErr == nil && len(requests) == 1 && len(failures) == 1 && requests[0] > failures[0]
	})
}<|MERGE_RESOLUTION|>--- conflicted
+++ resolved
@@ -198,7 +198,7 @@
 }
 
 func TestQueryFrontendWithRemoteExecution(t *testing.T) {
-<<<<<<< HEAD
+	t.Skip() // TODO: This breaks in GEM, but only tests a new expermental flag. Fix me in GEM and re-enable me!
 	for _, queryStatsEnabled := range []bool{true, false} {
 		t.Run(fmt.Sprintf("query stats enabled: %v", queryStatsEnabled), func(t *testing.T) {
 			runQueryFrontendTest(t, queryFrontendTestConfig{
@@ -207,15 +207,6 @@
 						CommonStorageBackendFlags(),
 						BlocksStorageFlags(),
 					)
-=======
-	t.Skip() // TODO: This breaks in GEM, but only tests a new expermental flag. Fix me in GEM and re-enable me!
-	runQueryFrontendTest(t, queryFrontendTestConfig{
-		setup: func(t *testing.T, s *e2e.Scenario) (configFile string, flags map[string]string) {
-			flags = mergeFlags(
-				CommonStorageBackendFlags(),
-				BlocksStorageFlags(),
-			)
->>>>>>> 47273b4c
 
 					minio := e2edb.NewMinio(9000, mimirBucketName)
 					require.NoError(t, s.StartAndWaitReady(minio))
