// SPDX-License-Identifier: AGPL-3.0-only
// Provenance-includes-location: https://github.com/cortexproject/cortex/blob/master/integration/ruler_test.go
// Provenance-includes-license: Apache-2.0
// Provenance-includes-copyright: The Cortex Authors.
//go:build requires_docker

package integration

import (
	"context"
	"crypto/x509"
	"crypto/x509/pkix"
	"fmt"
	"math"
	"net/http"
	"os"
	"path/filepath"
	"slices"
	"strconv"
	"strings"
	"testing"
	"time"

	"github.com/grafana/dskit/tenant"
	"github.com/grafana/e2e"
	e2edb "github.com/grafana/e2e/db"
	v1 "github.com/prometheus/client_golang/api/prometheus/v1"
	"github.com/prometheus/common/model"
	"github.com/prometheus/prometheus/model/labels"
	"github.com/prometheus/prometheus/model/rulefmt"
	"github.com/prometheus/prometheus/prompb"
	"github.com/stretchr/testify/assert"
	"github.com/stretchr/testify/require"
	"gopkg.in/yaml.v3"

	"github.com/grafana/mimir/integration/ca"
	"github.com/grafana/mimir/integration/e2emimir"
	"github.com/grafana/mimir/pkg/querier/api"
	mimir_ruler "github.com/grafana/mimir/pkg/ruler"
)

func TestRulerAPI(t *testing.T) {
	var (
		namespaceOne = "test_/encoded_+namespace/?"
		namespaceTwo = "test_/encoded_+namespace/?/two"
		ruleGroup    = createTestRuleGroup()
	)

	s, err := e2e.NewScenario(networkName)
	require.NoError(t, err)
	defer s.Close()

	// Start dependencies.
	consul := e2edb.NewConsul()
	minio := e2edb.NewMinio(9000, mimirBucketName)
	require.NoError(t, s.StartAndWaitReady(consul, minio))

	// Configure the ruler.
	rulerFlags := mergeFlags(CommonStorageBackendFlags(), RulerFlags(), BlocksStorageFlags())

	// Start Mimir components.
	ruler := e2emimir.NewRuler("ruler", consul.NetworkHTTPEndpoint(), rulerFlags)
	require.NoError(t, s.StartAndWaitReady(ruler))

	// Create a client with the ruler address configured
	c, err := e2emimir.NewClient("", "", "", ruler.HTTPEndpoint(), "user-1")
	require.NoError(t, err)

	// Set the rule group into the ruler
	require.NoError(t, c.SetRuleGroup(ruleGroup, namespaceOne))

	// Wait until the user manager is created
	require.NoError(t, ruler.WaitSumMetrics(e2e.Equals(1), "cortex_ruler_managers_total"))

	// Check to ensure the rules running in the ruler match what was set
	_, rgs, err := c.GetRuleGroups()
	require.NoError(t, err)

	retrievedNamespace, exists := rgs[namespaceOne]
	require.True(t, exists)
	require.Len(t, retrievedNamespace, 1)
	require.Equal(t, retrievedNamespace[0].Name, ruleGroup.Name)

	// Add a second rule group with a similar namespace
	require.NoError(t, c.SetRuleGroup(ruleGroup, namespaceTwo))
	require.NoError(t, ruler.WaitSumMetrics(e2e.Equals(2), "cortex_prometheus_rule_group_rules"))

	// Check to ensure the rules running in the ruler match what was set
	_, rgs, err = c.GetRuleGroups()
	require.NoError(t, err)

	retrievedNamespace, exists = rgs[namespaceOne]
	require.True(t, exists)
	require.Len(t, retrievedNamespace, 1)
	require.Equal(t, retrievedNamespace[0].Name, ruleGroup.Name)

	retrievedNamespace, exists = rgs[namespaceTwo]
	require.True(t, exists)
	require.Len(t, retrievedNamespace, 1)
	require.Equal(t, retrievedNamespace[0].Name, ruleGroup.Name)

	// Test compression by inspecting the response Headers
	req, err := http.NewRequest("GET", fmt.Sprintf("http://%s/prometheus/config/v1/rules", ruler.HTTPEndpoint()), nil)
	require.NoError(t, err)

	req.Header.Set("X-Scope-OrgID", "user-1")
	req.Header.Set("Accept-Encoding", "gzip")

	ctx, cancel := context.WithTimeout(context.Background(), 5*time.Second)
	defer cancel()

	// Execute HTTP request
	res, err := http.DefaultClient.Do(req.WithContext(ctx))
	require.NoError(t, err)

	defer res.Body.Close()
	// We assert on the Vary header as the minimum response size for enabling compression is 1500 bytes.
	// This is enough to know whenever the handler for compression is enabled or not.
	require.Equal(t, "Accept-Encoding", res.Header.Get("Vary"))

	// Delete the set rule groups
	require.NoError(t, c.DeleteRuleGroup(namespaceOne, ruleGroup.Name))
	require.NoError(t, c.DeleteRuleNamespace(namespaceTwo))

	// Get the rule group and ensure it returns a 404
	resp, err := c.GetRuleGroup(namespaceOne, ruleGroup.Name)
	require.NoError(t, err)
	defer resp.Body.Close()
	require.Equal(t, http.StatusNotFound, resp.StatusCode)

	// Wait until the users manager has been terminated
	require.NoError(t, ruler.WaitSumMetrics(e2e.Equals(0), "cortex_ruler_managers_total"))

	// Check to ensure the rule groups are no longer active
	_, groups, err := c.GetRuleGroups()
	require.NoError(t, err)
	require.Empty(t, groups)

	// Ensure no service-specific metrics prefix is used by the wrong service.
	assertServiceMetricsPrefixes(t, Ruler, ruler)
}

func TestRulerAPISingleBinary(t *testing.T) {
	s, err := e2e.NewScenario(networkName)
	require.NoError(t, err)
	defer s.Close()

	namespace := "ns"
	user := "anonymous"

	// Start dependencies.
	minio := e2edb.NewMinio(9000, blocksBucketName)
	require.NoError(t, s.StartAndWaitReady(minio))

	flags := mergeFlags(
		BlocksStorageFlags(),
		BlocksStorageS3Flags(),
		map[string]string{
			"-ruler-storage.local.directory": filepath.Join(e2e.ContainerSharedDir, "ruler_configs"),
			"-ruler.poll-interval":           "2s",
			"-ruler.rule-path":               filepath.Join(e2e.ContainerSharedDir, "rule_tmp/"),
		},
	)

	// Start Mimir components.
	require.NoError(t, copyFileToSharedDir(s, "docs/configurations/single-process-config-blocks.yaml", mimirConfigFile))
	require.NoError(t, writeFileToSharedDir(s, filepath.Join("ruler_configs", user, namespace), []byte(mimirRulerUserConfigYaml)))
	mimir := e2emimir.NewSingleBinary("mimir", flags, e2emimir.WithConfigFile(mimirConfigFile), e2emimir.WithPorts(9009, 9095))
	require.NoError(t, s.StartAndWaitReady(mimir))

	// Create a client with the ruler address configured
	c, err := e2emimir.NewClient("", "", "", mimir.HTTPEndpoint(), "")
	require.NoError(t, err)

	// Wait until the user manager is created
	require.NoError(t, mimir.WaitSumMetrics(e2e.Equals(1), "cortex_ruler_managers_total"))

	// Check to ensure the rules running in the mimir match what was set
	_, rgs, err := c.GetRuleGroups()
	require.NoError(t, err)

	retrievedNamespace, exists := rgs[namespace]
	require.True(t, exists)
	require.Len(t, retrievedNamespace, 1)
	require.Equal(t, retrievedNamespace[0].Name, "rule")

	// Check to make sure prometheus engine metrics are available for both engine types
	require.NoError(t, mimir.WaitSumMetricsWithOptions(e2e.Equals(0), []string{"prometheus_engine_queries"}, e2e.WithLabelMatchers(
		labels.MustNewMatcher(labels.MatchEqual, "engine", "querier"))))

	require.NoError(t, mimir.WaitSumMetricsWithOptions(e2e.Equals(0), []string{"prometheus_engine_queries"}, e2e.WithLabelMatchers(
		labels.MustNewMatcher(labels.MatchEqual, "engine", "ruler"))))

	// Test Cleanup and Restart

	// Stop the running mimir
	require.NoError(t, mimir.Stop())

	// Restart Mimir with identical configs
	mimirRestarted := e2emimir.NewSingleBinary("mimir-restarted", flags, e2emimir.WithConfigFile(mimirConfigFile), e2emimir.WithPorts(9009, 9095))
	require.NoError(t, s.StartAndWaitReady(mimirRestarted))

	// Wait until the user manager is created
	require.NoError(t, mimirRestarted.WaitSumMetrics(e2e.Equals(1), "cortex_ruler_managers_total"))
}

func TestRulerAPIRulesPagination(t *testing.T) {
	const (
		numNamespaces = 3
		numRuleGroups = 9
	)

	type NGPair struct {
		Namespace string
		Group     string
	}

	s, err := e2e.NewScenario(networkName)
	require.NoError(t, err)
	defer s.Close()

	// Start dependencies.
	consul := e2edb.NewConsul()
	minio := e2edb.NewMinio(9000, mimirBucketName)
	require.NoError(t, s.StartAndWaitReady(consul, minio))

	// Configure the ruler.
	rulerFlags := mergeFlags(
		CommonStorageBackendFlags(),
		RulerFlags(),
		BlocksStorageFlags(),
		RulerShardingFlags(consul.NetworkHTTPEndpoint()),
		map[string]string{
			// Disable rule group limit
			"-ruler.max-rule-groups-per-tenant": "0",
		},
	)

	// Start rulers.
	ruler1 := e2emimir.NewRuler("ruler-1", consul.NetworkHTTPEndpoint(), rulerFlags)
	ruler2 := e2emimir.NewRuler("ruler-2", consul.NetworkHTTPEndpoint(), rulerFlags)
	rulers := e2emimir.NewCompositeMimirService(ruler1, ruler2)
	require.NoError(t, s.StartAndWaitReady(ruler1, ruler2))

	// Generate and upload rule groups to one of the rulers.
	c, err := e2emimir.NewClient("", "", "", ruler1.HTTPEndpoint(), "user-1")
	require.NoError(t, err)

	// Generate multiple rule groups, with 1 rule each. Write them in
	// reverse order and check that they are sorted when returned.
	expectedGroups := make([]NGPair, 0, numRuleGroups)
	for i := numRuleGroups - 1; i >= 0; i-- {
		var recordNode yaml.Node
		var exprNode yaml.Node

		recordNode.SetString(fmt.Sprintf("rule_%d", i))
		exprNode.SetString(strconv.Itoa(i))
		ruleGroupName := fmt.Sprintf("test_%d", i)

		expectedGroups = append(expectedGroups,
			NGPair{
				Namespace: fmt.Sprintf("namespace_%d", i/numNamespaces),
				Group:     ruleGroupName,
			},
		)

		require.NoError(t, c.SetRuleGroup(rulefmt.RuleGroup{
			Name:     ruleGroupName,
			Interval: 60,
			Rules: []rulefmt.RuleNode{{
				Record: recordNode,
				Expr:   exprNode,
			}},
		}, fmt.Sprintf("namespace_%d", i/numNamespaces)))
	}

	// Sort expectedGroups as it is currently in reverse order
	slices.SortFunc(expectedGroups, func(a, b NGPair) int {
		fileCompare := strings.Compare(a.Namespace, b.Namespace)

		// If its 0, then the file names are the same,
		// so compare the groups
		if fileCompare != 0 {
			return fileCompare
		}
		return strings.Compare(a.Group, b.Group)
	})

	// Wait until rulers have loaded all rules.
	require.NoError(t, rulers.WaitSumMetricsWithOptions(e2e.Equals(numRuleGroups), []string{"cortex_prometheus_rule_group_rules"}, e2e.WaitMissingMetrics))

	// Since rulers have loaded all rules, we expect that rules have been sharded
	// between the two rulers.
	require.NoError(t, ruler1.WaitSumMetrics(e2e.Less(float64(numRuleGroups)), "cortex_prometheus_rule_group_rules"))
	require.NoError(t, ruler2.WaitSumMetrics(e2e.Less(float64(numRuleGroups)), "cortex_prometheus_rule_group_rules"))

	// No page size limit
	actualGroups, token, err := c.GetPrometheusRules(0, "")
	require.NoError(t, err)
	require.Empty(t, token)
	require.Len(t, actualGroups, len(expectedGroups))
	for i := 0; i < len(expectedGroups); i++ {
		require.Equal(t, expectedGroups[i].Namespace, actualGroups[i].File)
		require.Equal(t, expectedGroups[i].Group, actualGroups[i].Name)
	}

	// We have 9 groups, keep fetching rules with a group page size of 2. The final
	// page should have size 1 and an empty nextToken. Also check the groups are returned
	// in order
	var nextToken string
	returnedGroups := make([]NGPair, 0, len(expectedGroups))
	for i := 0; i < 4; i++ {
		gps, token, err := c.GetPrometheusRules(2, nextToken)
		require.NoError(t, err)
		require.Len(t, gps, 2)
		require.NotEmpty(t, token)

		returnedGroups = append(returnedGroups, NGPair{gps[0].File, gps[0].Name}, NGPair{gps[1].File, gps[1].Name})
		nextToken = token
	}
	gps, token, err := c.GetPrometheusRules(2, nextToken)
	require.NoError(t, err)
	require.Len(t, gps, 1)
	require.Empty(t, token)
	returnedGroups = append(returnedGroups, NGPair{gps[0].File, gps[0].Name})

	// Check the returned rules match the rules written
	require.Len(t, returnedGroups, len(expectedGroups))
	for i := 0; i < len(expectedGroups); i++ {
		require.Equal(t, expectedGroups[i].Namespace, returnedGroups[i].Namespace)
		require.Equal(t, expectedGroups[i].Group, returnedGroups[i].Group)
	}

	// Invalid max groups value
	_, _, err = c.GetPrometheusRules(-1, "")
	require.Error(t, err)
}

func TestRulerSharding(t *testing.T) {
	const numRulesGroups = 100

	s, err := e2e.NewScenario(networkName)
	require.NoError(t, err)
	defer s.Close()

	// Generate multiple rule groups, with 1 rule each.
	ruleGroups := make([]rulefmt.RuleGroup, numRulesGroups)
	expectedNames := make([]string, numRulesGroups)
	for i := 0; i < numRulesGroups; i++ {
		var recordNode yaml.Node
		var exprNode yaml.Node

		recordNode.SetString(fmt.Sprintf("rule_%d", i))
		exprNode.SetString(strconv.Itoa(i))
		ruleName := fmt.Sprintf("test_%d", i)

		expectedNames[i] = ruleName
		ruleGroups[i] = rulefmt.RuleGroup{
			Name:     ruleName,
			Interval: 60,
			Rules: []rulefmt.RuleNode{{
				Record: recordNode,
				Expr:   exprNode,
			}},
		}
	}

	// Start dependencies.
	consul := e2edb.NewConsul()
	minio := e2edb.NewMinio(9000, mimirBucketName)
	require.NoError(t, s.StartAndWaitReady(consul, minio))

	// Configure the ruler.
	rulerFlags := mergeFlags(
		CommonStorageBackendFlags(),
		RulerFlags(),
		BlocksStorageFlags(),
		RulerShardingFlags(consul.NetworkHTTPEndpoint()),
		map[string]string{
			// Disable rule group limit
			"-ruler.max-rule-groups-per-tenant": "0",
		},
	)

	// Start rulers.
	ruler1 := e2emimir.NewRuler("ruler-1", consul.NetworkHTTPEndpoint(), rulerFlags)
	ruler2 := e2emimir.NewRuler("ruler-2", consul.NetworkHTTPEndpoint(), rulerFlags)
	rulers := e2emimir.NewCompositeMimirService(ruler1, ruler2)
	require.NoError(t, s.StartAndWaitReady(ruler1, ruler2))

	// Upload rule groups to one of the rulers.
	c, err := e2emimir.NewClient("", "", "", ruler1.HTTPEndpoint(), "user-1")
	require.NoError(t, err)

	for _, ruleGroup := range ruleGroups {
		require.NoError(t, c.SetRuleGroup(ruleGroup, "test"))
	}

	// Wait until rulers have loaded all rules.
	require.NoError(t, rulers.WaitSumMetricsWithOptions(e2e.Equals(numRulesGroups), []string{"cortex_prometheus_rule_group_rules"}, e2e.WaitMissingMetrics))

	// Since rulers have loaded all rules, we expect that rules have been sharded
	// between the two rulers.
	require.NoError(t, ruler1.WaitSumMetrics(e2e.Less(numRulesGroups), "cortex_prometheus_rule_group_rules"))
	require.NoError(t, ruler2.WaitSumMetrics(e2e.Less(numRulesGroups), "cortex_prometheus_rule_group_rules"))

	// Fetch the rules and ensure they match the configured ones.
	actualGroups, _, err := c.GetPrometheusRules(0, "")
	require.NoError(t, err)

	var actualNames []string
	for _, group := range actualGroups {
		actualNames = append(actualNames, group.Name)
	}
	assert.ElementsMatch(t, expectedNames, actualNames)
}

func TestRulerAlertmanager(t *testing.T) {
	var namespaceOne = "test_/encoded_+namespace/?"
	ruleGroup := createTestRuleGroup()

	s, err := e2e.NewScenario(networkName)
	require.NoError(t, err)
	defer s.Close()

	// Start dependencies.
	consul := e2edb.NewConsul()
	minio := e2edb.NewMinio(9000, mimirBucketName)
	require.NoError(t, s.StartAndWaitReady(consul, minio))

	// Have at least one alertmanager configuration.
	require.NoError(t, uploadAlertmanagerConfig(minio, mimirBucketName, "user-1", mimirAlertmanagerUserConfigYaml))

	// Start Alertmanagers.
	amFlags := mergeFlags(AlertmanagerFlags(), CommonStorageBackendFlags(), AlertmanagerShardingFlags(consul.NetworkHTTPEndpoint(), 1))
	am1 := e2emimir.NewAlertmanager("alertmanager1", amFlags)
	am2 := e2emimir.NewAlertmanager("alertmanager2", amFlags)
	require.NoError(t, s.StartAndWaitReady(am1, am2))

	am1URL := "http://" + am1.HTTPEndpoint()
	am2URL := "http://" + am2.HTTPEndpoint()

	// Configure the ruler.
	rulerFlags := mergeFlags(
		CommonStorageBackendFlags(),
		RulerFlags(),
		BlocksStorageFlags(),
		map[string]string{
			// Connect the ruler to Alertmanagers
			"-ruler.alertmanager-url": strings.Join([]string{am1URL, am2URL}, ","),
		},
	)

	// Start Ruler.
	ruler := e2emimir.NewRuler("ruler", consul.NetworkHTTPEndpoint(), rulerFlags)
	require.NoError(t, s.StartAndWaitReady(ruler))

	// Create a client with the ruler address configured
	c, err := e2emimir.NewClient("", "", "", ruler.HTTPEndpoint(), "user-1")
	require.NoError(t, err)

	// Set the rule group into the ruler
	require.NoError(t, c.SetRuleGroup(ruleGroup, namespaceOne))

	// Wait until the user manager is created
	require.NoError(t, ruler.WaitSumMetrics(e2e.Equals(1), "cortex_ruler_managers_total"))

	//  Wait until we've discovered the alertmanagers.
	require.NoError(t, ruler.WaitSumMetricsWithOptions(e2e.Equals(2), []string{"cortex_prometheus_notifications_alertmanagers_discovered"}, e2e.WaitMissingMetrics))
}

func TestRulerAlertmanagerTLS(t *testing.T) {
	var namespaceOne = "test_/encoded_+namespace/?"
	ruleGroup := createTestRuleGroup()

	s, err := e2e.NewScenario(networkName)
	require.NoError(t, err)
	defer s.Close()

	// Start dependencies.
	consul := e2edb.NewConsul()
	minio := e2edb.NewMinio(9000, mimirBucketName)
	require.NoError(t, s.StartAndWaitReady(consul, minio))

	// set the ca
	cert := ca.New("Ruler/Alertmanager Test")

	// Ensure the entire path of directories exist.
	require.NoError(t, os.MkdirAll(filepath.Join(s.SharedDir(), "certs"), os.ModePerm))

	require.NoError(t, cert.WriteCACertificate(filepath.Join(s.SharedDir(), caCertFile)))

	// server certificate
	require.NoError(t, cert.WriteCertificate(
		&x509.Certificate{
			Subject:     pkix.Name{CommonName: "client"},
			ExtKeyUsage: []x509.ExtKeyUsage{x509.ExtKeyUsageClientAuth},
		},
		filepath.Join(s.SharedDir(), clientCertFile),
		filepath.Join(s.SharedDir(), clientKeyFile),
	))
	require.NoError(t, cert.WriteCertificate(
		&x509.Certificate{
			Subject:     pkix.Name{CommonName: "server"},
			DNSNames:    []string{"ruler.alertmanager-client"},
			ExtKeyUsage: []x509.ExtKeyUsage{x509.ExtKeyUsageServerAuth},
		},
		filepath.Join(s.SharedDir(), serverCertFile),
		filepath.Join(s.SharedDir(), serverKeyFile),
	))

	// Have at least one alertmanager configuration.
	require.NoError(t, uploadAlertmanagerConfig(minio, mimirBucketName, "user-1", mimirAlertmanagerUserConfigYaml))

	// Start Alertmanagers.
	amFlags := mergeFlags(
		AlertmanagerFlags(),
		CommonStorageBackendFlags(),
		AlertmanagerShardingFlags(consul.NetworkHTTPEndpoint(), 1),
		getServerHTTPTLSFlags(),
	)
	am1 := e2emimir.NewAlertmanagerWithTLS("alertmanager1", amFlags)
	require.NoError(t, s.StartAndWaitReady(am1))

	// Configure the ruler.
	rulerFlags := mergeFlags(
		CommonStorageBackendFlags(),
		RulerFlags(),
		BlocksStorageFlags(),
		map[string]string{
			// Connect the ruler to the Alertmanager
			"-ruler.alertmanager-url": "https://" + am1.HTTPEndpoint(),
		},
	)

	// Start Ruler.
	ruler := e2emimir.NewRuler("ruler", consul.NetworkHTTPEndpoint(), rulerFlags)
	require.NoError(t, s.StartAndWaitReady(ruler))

	// Create a client with the ruler address configured
	c, err := e2emimir.NewClient("", "", "", ruler.HTTPEndpoint(), "user-1")
	require.NoError(t, err)

	// Set the rule group into the ruler
	require.NoError(t, c.SetRuleGroup(ruleGroup, namespaceOne))

	// Wait until the user manager is created
	require.NoError(t, ruler.WaitSumMetrics(e2e.Equals(1), "cortex_ruler_managers_total"))

	//  Wait until we've discovered the alertmanagers.
	require.NoError(t, ruler.WaitSumMetricsWithOptions(e2e.Equals(1), []string{"cortex_prometheus_notifications_alertmanagers_discovered"}, e2e.WaitMissingMetrics))
}

func TestRulerMetricsForInvalidQueriesAndNoFetchedSeries(t *testing.T) {
	s, err := e2e.NewScenario(networkName)
	require.NoError(t, err)
	defer s.Close()

	// Start dependencies.
	consul := e2edb.NewConsul()
	minio := e2edb.NewMinio(9000, mimirBucketName)
	require.NoError(t, s.StartAndWaitReady(consul, minio))

	// Configure the ruler.
	flags := mergeFlags(
		CommonStorageBackendFlags(),
		RulerFlags(),
		BlocksStorageFlags(),
		map[string]string{
			// Evaluate rules often, so that we don't need to wait for metrics to show up.
			"-ruler.evaluation-interval": "2s",
			"-ruler.poll-interval":       "2s",
			// No delay
			"-ruler.evaluation-delay-duration": "0",

			"-blocks-storage.tsdb.block-ranges-period":   "1h",
			"-blocks-storage.bucket-store.sync-interval": "1s",
			"-blocks-storage.tsdb.retention-period":      "2h",

			// We run single ingester only, no replication.
			"-ingester.ring.replication-factor": "1",

			// Very low limit so that ruler hits it.
			"-querier.max-fetched-chunks-per-query": "5",

			// Do not involve the block storage as we don't upload blocks.
			"-querier.query-store-after": "12h",

			// Enable query stats for ruler to test metric for no fetched series
			"-ruler.query-stats-enabled": "true",
		},
	)

	const namespace = "test"
	const user = "user"

	distributor := e2emimir.NewDistributor("distributor", consul.NetworkHTTPEndpoint(), flags)
	ruler := e2emimir.NewRuler("ruler", consul.NetworkHTTPEndpoint(), flags)
	ingester := e2emimir.NewIngester("ingester", consul.NetworkHTTPEndpoint(), flags)
	require.NoError(t, s.StartAndWaitReady(distributor, ingester, ruler))

	// Wait until both the distributor and ruler have updated the ring. The querier will also watch
	// the store-gateway ring if blocks sharding is enabled.
	// The distributor should have 512 tokens for the ingester ring and 1 for the distributor ring
	require.NoError(t, distributor.WaitSumMetrics(e2e.Equals(512+1), "cortex_ring_tokens_total"))
	// Ruler will see 512 tokens for the ingester, and 128 for the ruler.
	require.NoError(t, ruler.WaitSumMetrics(e2e.Equals(512+128), "cortex_ring_tokens_total"))

	c, err := e2emimir.NewClient(distributor.HTTPEndpoint(), "", "", ruler.HTTPEndpoint(), user)
	require.NoError(t, err)

	// Push some series to Mimir -- enough so that we can hit some limits.
	for i := 0; i < 10; i++ {
		series, _, _ := generateAlternatingSeries(i)("metric", time.Now(), prompb.Label{Name: "foo", Value: fmt.Sprintf("%d", i)})

		res, err := c.Push(series)
		require.NoError(t, err)
		require.Equal(t, 200, res.StatusCode)
	}

	totalQueries, err := ruler.SumMetrics([]string{"cortex_ruler_queries_total"})
	require.NoError(t, err)

	addNewRuleAndWait := func(groupName, expression string, shouldFail bool) {
		require.NoError(t, c.SetRuleGroup(ruleGroupWithRecordingRule(groupName, "rule", expression), namespace))
		m := ruleGroupMatcher(user, namespace, groupName)

		// Wait until ruler has loaded the group.
		require.NoError(t, ruler.WaitSumMetricsWithOptions(e2e.Equals(1), []string{"cortex_prometheus_rule_group_rules"}, e2e.WithLabelMatchers(m), e2e.WaitMissingMetrics))

		// Wait until rule group has tried to evaluate the rule, and succeeded.
		require.NoError(t, ruler.WaitSumMetricsWithOptions(e2e.GreaterOrEqual(1), []string{"cortex_prometheus_rule_evaluations_total"}, e2e.WithLabelMatchers(m), e2e.WaitMissingMetrics))

		if shouldFail {
			// Verify that evaluation of the rule failed.
			require.NoError(t, ruler.WaitSumMetricsWithOptions(e2e.GreaterOrEqual(1), []string{"cortex_prometheus_rule_evaluation_failures_total"}, e2e.WithLabelMatchers(m), e2e.WaitMissingMetrics))
		} else {
			// Verify that evaluation of the rule succeeded.
			require.NoError(t, ruler.WaitSumMetricsWithOptions(e2e.Equals(0), []string{"cortex_prometheus_rule_evaluation_failures_total"}, e2e.WithLabelMatchers(m), e2e.WaitMissingMetrics))
		}
	}

	deleteRuleAndWait := func(groupName string) {
		// Delete rule to prepare for next part of test.
		require.NoError(t, c.DeleteRuleGroup(namespace, groupName))

		// Wait until ruler has unloaded the group. We don't use any matcher, so there should be no groups (in fact, metric disappears).
		require.NoError(t, ruler.WaitSumMetricsWithOptions(e2e.Equals(0), []string{"cortex_prometheus_rule_group_rules"}, e2e.SkipMissingMetrics))
	}

	// Verify that user-failures don't increase cortex_ruler_queries_failed_total
	for groupName, expression := range map[string]string{
		// Syntactically correct expression (passes check in ruler), but failing because of invalid regex. This fails in PromQL engine.
		// This selects the label "nolabel" which does not exist, thus too many chunks doesn't apply.
		"invalid_group": `label_replace(metric{nolabel="none"}, "foo", "$1", "service", "[")`,

		// This one fails in querier code, because of limits.
		"too_many_chunks_group": `sum(metric)`,

		// Combine the errors above to have a compound error.
		"invalid_and_too_many_chunks_group": `label_replace(metric, "foo", "$1", "service", "[")`,
	} {
		t.Run(groupName, func(t *testing.T) {
			addNewRuleAndWait(groupName, expression, true)

			// Ensure that these failures were not reported as "failed queries"
			sum, err := ruler.SumMetrics([]string{"cortex_ruler_queries_failed_total"})
			require.NoError(t, err)
			require.Equal(t, float64(0), sum[0])

			// Delete rule before checking "cortex_ruler_queries_total", as we want to reuse value for next test.
			deleteRuleAndWait(groupName)

			// Check that cortex_ruler_queries_total went up since last test.
			newTotalQueries, err := ruler.SumMetrics([]string{"cortex_ruler_queries_total"})
			require.NoError(t, err)
			require.Greater(t, newTotalQueries[0], totalQueries[0])

			// Remember totalQueries for next test.
			totalQueries = newTotalQueries
		})
	}

	getZeroSeriesQueriesTotal := func() int {
		sum, err := ruler.SumMetrics([]string{"cortex_ruler_queries_zero_fetched_series_total"})
		require.NoError(t, err)
		return int(sum[0])
	}

	getLastEvalSamples := func() int {
		sum, err := ruler.SumMetrics([]string{"cortex_prometheus_last_evaluation_samples"})
		require.NoError(t, err)
		return int(sum[0])
	}

	// Now let's upload a non-failing rule, and make sure that it works.
	t.Run("real_error", func(t *testing.T) {
		const groupName = "good_rule"
		const expression = `sum(metric{foo=~"1|2"})`
		addNewRuleAndWait(groupName, expression, false)

		// Still no failures.
		sum, err := ruler.SumMetrics([]string{"cortex_ruler_queries_failed_total"})
		require.NoError(t, err)
		require.Equal(t, float64(0), sum[0])

		deleteRuleAndWait(groupName)
	})

	// Now let's test the metric for no fetched series.
	t.Run("no_fetched_series_metric", func(t *testing.T) {
		const groupName = "good_rule_with_fetched_series_but_no_samples"
		const expression = `sum(metric{foo=~"1|2"}) < -1`
		addNewRuleAndWait(groupName, expression, false)

		// Ensure that no samples were returned.
		require.Zero(t, getLastEvalSamples())

		// Ensure that the metric for no fetched series was not incremented.
		require.Zero(t, getZeroSeriesQueriesTotal())

		deleteRuleAndWait(groupName)
		zeroSeriesQueries := getZeroSeriesQueriesTotal()

		const groupName2 = "good_rule_with_fetched_series_and_samples"
		const expression2 = `sum(metric{foo=~"1|2"})`
		addNewRuleAndWait(groupName2, expression2, false)

		// Ensure that samples were returned.
		require.Positive(t, getLastEvalSamples())

		// Ensure that the metric for no fetched series was not incremented.
		require.Equal(t, zeroSeriesQueries, getZeroSeriesQueriesTotal())

		deleteRuleAndWait(groupName2)
		zeroSeriesQueries = getZeroSeriesQueriesTotal()

		const groupName3 = "good_rule_with_no_series_selector"
		const expression3 = `vector(1.2345)`
		addNewRuleAndWait(groupName3, expression3, false)

		// Ensure that samples were returned.
		require.Positive(t, getLastEvalSamples())

		// Ensure that the metric for no fetched series was not incremented.
		require.Equal(t, zeroSeriesQueries, getZeroSeriesQueriesTotal())

		deleteRuleAndWait(groupName3)
		zeroSeriesQueries = getZeroSeriesQueriesTotal()

		const groupName4 = "good_rule_with_fetched_series_and_samples_and_non_series_selector"
		const expression4 = `sum(metric{foo=~"1|2"}) * vector(1.2345)`
		addNewRuleAndWait(groupName4, expression4, false)

		// Ensure that samples were returned.
<<<<<<< HEAD
		require.Less(t, 0, getLastEvalSamples())
=======
		require.Positive(t, getLastEvalSamples())
>>>>>>> aaae0dd7

		// Ensure that the metric for no fetched series was not incremented.
		require.Equal(t, zeroSeriesQueries, getZeroSeriesQueriesTotal())

		deleteRuleAndWait(groupName4)
		zeroSeriesQueries = getZeroSeriesQueriesTotal()

		const groupName5 = "good_rule_with_no_fetched_series_and_no_samples_and_non_series_selector"
		const expression5 = `sum(metric{foo="10000"}) + vector(1.2345)`
		addNewRuleAndWait(groupName5, expression5, false)

		// Ensure that no samples were returned.
		require.Zero(t, getLastEvalSamples())

		// Ensure that the metric for no fetched series was incremented.
		require.Greater(t, getZeroSeriesQueriesTotal(), zeroSeriesQueries)

		deleteRuleAndWait(groupName5)
		zeroSeriesQueries = getZeroSeriesQueriesTotal()

		const groupName6 = "good_rule_with_no_fetched_series_and_no_samples"
		const expression6 = `sum(metric{foo="10000"})`
		addNewRuleAndWait(groupName6, expression6, false)

		// Ensure that no samples were returned.
		require.Zero(t, getLastEvalSamples())

		// Ensure that the metric for no fetched series was incremented.
		require.Greater(t, getZeroSeriesQueriesTotal(), zeroSeriesQueries)
	})

	// Now let's stop ingester, and recheck metrics. This should increase cortex_ruler_queries_failed_total failures.
	t.Run("stop_ingester", func(t *testing.T) {
		require.NoError(t, s.Stop(ingester))

		// We should start getting "real" failures now.
		require.NoError(t, ruler.WaitSumMetricsWithOptions(e2e.GreaterOrEqual(1), []string{"cortex_ruler_queries_failed_total"}))
	})
}

func TestRulerFederatedRules(t *testing.T) {
	type testCase struct {
		name               string
		tenantsWithMetrics []string // will generate series `metric{}` in each tenant
		ruleGroupOwner     string   // will create the federated rule under this tenant
		ruleExpression     string
		groupSourceTenants []string

		assertEvalResult func(model.Vector)
	}

	testCases := []testCase{
		{
			name:               "separate source tenants and destination tenant",
			tenantsWithMetrics: []string{"tenant-1", "tenant-2"},
			ruleGroupOwner:     "tenant-3",
			ruleExpression:     "count(count_over_time(metric[1h]))",
			groupSourceTenants: []string{"tenant-1", "tenant-2"},
			assertEvalResult: func(evalResult model.Vector) {
				require.Len(t, evalResult, 1)
				require.Equal(t, evalResult[0].Value, model.SampleValue(2))
			},
		},
		{
			name:               "__tenant_id__ is added on all metrics for federated rules",
			tenantsWithMetrics: []string{"tenant-1", "tenant-2", "tenant-3"},
			ruleGroupOwner:     "tenant-3",
			ruleExpression:     "count(group by (__tenant_id__) (metric))", // count to number of different values of __tenant_id__
			groupSourceTenants: []string{"tenant-1", "tenant-2", "tenant-3"},
			assertEvalResult: func(evalResult model.Vector) {
				require.Len(t, evalResult, 1)
				require.Equal(t, evalResult[0].Value, model.SampleValue(3))
			},
		},
		{
			name:               "__tenant_id__ is present on metrics for federated rules when source tenants == owner",
			tenantsWithMetrics: []string{"tenant-1"},
			ruleGroupOwner:     "tenant-1",
			ruleExpression:     "count(group by (__tenant_id__) (metric))", // query to count to number of different values of __tenant_id__
			groupSourceTenants: []string{"tenant-1", "tenant-2", "tenant-3"},
			assertEvalResult: func(evalResult model.Vector) {
				require.Len(t, evalResult, 1)
				require.Equal(t, evalResult[0].Value, model.SampleValue(1))
			},
		},
	}

	s, err := e2e.NewScenario(networkName)
	require.NoError(t, err)
	t.Cleanup(s.Close)

	// Start dependencies.
	consul := e2edb.NewConsul()
	minio := e2edb.NewMinio(9000, mimirBucketName)
	require.NoError(t, s.StartAndWaitReady(minio, consul))

	flags := mergeFlags(
		CommonStorageBackendFlags(),
		RulerFlags(),
		BlocksStorageFlags(),
		map[string]string{
			"-tenant-federation.enabled":        "true",
			"-ruler.tenant-federation.enabled":  "true",
			"-ingester.ring.replication-factor": "1",
		},
	)

	// Start up services
	distributor := e2emimir.NewDistributor("distributor", consul.NetworkHTTPEndpoint(), flags)
	ingester := e2emimir.NewIngester("ingester", consul.NetworkHTTPEndpoint(), flags)
	ruler := e2emimir.NewRuler("ruler", consul.NetworkHTTPEndpoint(), flags)
	querier := e2emimir.NewQuerier("querier", consul.NetworkHTTPEndpoint(), flags)
	require.NoError(t, s.StartAndWaitReady(distributor, ingester, ruler, querier))

	// Wait until both the distributor and ruler are ready
	// The distributor should have 512 tokens for the ingester ring and 1 for the distributor rin
	require.NoError(t, distributor.WaitSumMetrics(e2e.Equals(512+1), "cortex_ring_tokens_total"))
	// Ruler will see 512 tokens from ingester, and 128 tokens from itself.
	require.NoError(t, ruler.WaitSumMetrics(e2e.Equals(512+128), "cortex_ring_tokens_total"))

	// isolatedTestCase prefixes all the tenant IDs in the testCase with "run-<n>-"
	// so we can ensure that the tenants in different test cases don't overlap
	isolatedTestCase := func(tc testCase, n int) testCase {
		prefixID := func(tenantID string) string {
			return fmt.Sprintf("run-%d-%s", n, tenantID)
		}

		tc.ruleGroupOwner = prefixID(tc.ruleGroupOwner)
		for i, t := range tc.tenantsWithMetrics {
			tc.tenantsWithMetrics[i] = prefixID(t)
		}
		for i, t := range tc.groupSourceTenants {
			tc.groupSourceTenants[i] = prefixID(t)
		}
		return tc
	}

	for i, tc := range testCases {
		tc = isolatedTestCase(tc, i)
		t.Run(tc.name, func(t *testing.T) {
			// Generate some series under different tenants
			floatTs := time.Now()
			histTs := floatTs.Add(time.Second)
			for _, tenantID := range tc.tenantsWithMetrics {
				client, err := e2emimir.NewClient(distributor.HTTPEndpoint(), "", "", "", tenantID)
				require.NoError(t, err)

				seriesFloat, _, _ := generateFloatSeries("metric", floatTs)
				seriesHist, _, _ := generateHistogramSeries("metric", histTs)

				res, err := client.Push(seriesFloat)
				require.NoError(t, err)
				require.Equal(t, 200, res.StatusCode)

				res, err = client.Push(seriesHist)
				require.NoError(t, err)
				require.Equal(t, 200, res.StatusCode)
			}

			// Create a client as owner tenant to upload groups and then make assertions
			c, err := e2emimir.NewClient(distributor.HTTPEndpoint(), querier.HTTPEndpoint(), "", ruler.HTTPEndpoint(), tc.ruleGroupOwner)
			require.NoError(t, err)

			// Obtain total series before rule evaluation
			totalSeriesBeforeEval, err := ingester.SumMetrics([]string{"cortex_ingester_memory_series"})
			require.NoError(t, err)

			// Create federated rule group
			namespace := "test_namespace"
			ruleName := "federated_rule_name"
			g := ruleGroupWithRecordingRule("x", ruleName, tc.ruleExpression)
			g.Interval = model.Duration(time.Second / 4)
			g.SourceTenants = tc.groupSourceTenants
			require.NoError(t, c.SetRuleGroup(g, namespace))

			// Wait until another user manager is created (i is one more since last time). This means the rule groups is loaded.
			require.NoError(t, ruler.WaitSumMetrics(e2e.Equals(float64(i+1)), "cortex_ruler_managers_total"))

			// Check to ensure the rules running in the ruler match what was set
			_, rgs, err := c.GetRuleGroups()
			retrievedNamespace, exists := rgs[namespace]
			require.NoError(t, err)
			require.True(t, exists)
			require.Len(t, retrievedNamespace, 1)
			require.ElementsMatch(t, retrievedNamespace[0].SourceTenants, tc.groupSourceTenants)

			// Wait until rule evaluation resulting series had been pushed
			require.NoError(t, ingester.WaitSumMetrics(e2e.Greater(totalSeriesBeforeEval[0]), "cortex_ingester_memory_series"))

			result, err := c.Query(ruleName, time.Now())
			require.NoError(t, err)
			tc.assertEvalResult(result.(model.Vector))
		})
	}
}

func TestRulerRemoteEvaluation(t *testing.T) {
	tcs := map[string]struct {
		tenantsWithMetrics       []string
		groupSourceTenants       []string
		ruleGroupOwner           string
		ruleExpression           string
		queryResultPayloadFormat string
		assertEvalResult         func(model.Vector)
	}{
		"non federated rule group": {
			tenantsWithMetrics: []string{"tenant-1"},
			ruleGroupOwner:     "tenant-1",
			ruleExpression:     "count(count_over_time(metric[1h]))",
			assertEvalResult: func(evalResult model.Vector) {
				require.Len(t, evalResult, 1)
				require.Equal(t, evalResult[0].Value, model.SampleValue(1))
			},
		},
		"federated rule group": {
			tenantsWithMetrics: []string{"tenant-2", "tenant-3"},
			ruleGroupOwner:     "tenant-3",
			ruleExpression:     "count(group by (__tenant_id__) (metric))",
			groupSourceTenants: []string{"tenant-2", "tenant-3"},
			assertEvalResult: func(evalResult model.Vector) {
				require.Len(t, evalResult, 1)
				require.Equal(t, evalResult[0].Value, model.SampleValue(2))
			},
		},
		"protobuf query result payload format": {
			tenantsWithMetrics:       []string{"tenant-4"},
			ruleGroupOwner:           "tenant-4",
			ruleExpression:           "count(count_over_time(metric[1h]))",
			queryResultPayloadFormat: "protobuf",
			assertEvalResult: func(evalResult model.Vector) {
				require.Len(t, evalResult, 1)
				require.Equal(t, evalResult[0].Value, model.SampleValue(1))
			},
		},
	}

	s, err := e2e.NewScenario(networkName)
	require.NoError(t, err)
	t.Cleanup(s.Close)

	// Start dependencies.
	consul := e2edb.NewConsul()
	minio := e2edb.NewMinio(9000, mimirBucketName)
	require.NoError(t, s.StartAndWaitReady(minio, consul))

	flags := mergeFlags(
		CommonStorageBackendFlags(),
		RulerFlags(),
		BlocksStorageFlags(),
		map[string]string{
			"-tenant-federation.enabled":        "true",
			"-ruler.tenant-federation.enabled":  "true",
			"-ingester.ring.replication-factor": "1",
		},
	)

	// Start the query-frontend.
	queryFrontend := e2emimir.NewQueryFrontend("query-frontend", consul.NetworkHTTPEndpoint(), flags)
	require.NoError(t, s.Start(queryFrontend))
	flags["-querier.frontend-address"] = queryFrontend.NetworkGRPCEndpoint()

	// Use query-frontend for rule evaluation.
	flags["-ruler.query-frontend.address"] = fmt.Sprintf("dns:///%s", queryFrontend.NetworkGRPCEndpoint())

	// Start up services
	distributor := e2emimir.NewDistributor("distributor", consul.NetworkHTTPEndpoint(), flags)
	ingester := e2emimir.NewIngester("ingester", consul.NetworkHTTPEndpoint(), flags)
	querier := e2emimir.NewQuerier("querier", consul.NetworkHTTPEndpoint(), flags)

	require.NoError(t, s.StartAndWaitReady(distributor, ingester, querier))
	require.NoError(t, s.WaitReady(queryFrontend))

	// Wait until the distributor is ready
	// The distributor should have 512 tokens for the ingester ring and 1 for the distributor ring
	require.NoError(t, distributor.WaitSumMetrics(e2e.Equals(512+1), "cortex_ring_tokens_total"))

	for tName, tc := range tcs {
		t.Run(tName, func(t *testing.T) {
			if tc.queryResultPayloadFormat == "" {
				delete(flags, "-ruler.query-frontend.query-result-response-format")
			} else {
				flags["-ruler.query-frontend.query-result-response-format"] = tc.queryResultPayloadFormat
			}

			ruler := e2emimir.NewRuler("ruler", consul.NetworkHTTPEndpoint(), flags)
			require.NoError(t, s.StartAndWaitReady(ruler))
			t.Cleanup(func() {
				_ = s.Stop(ruler)
			})

			// Ruler will see 512 tokens from ingester, and 128 tokens from itself.
			require.NoError(t, ruler.WaitSumMetrics(e2e.Equals(512+128), "cortex_ring_tokens_total"))

			// Generate some series under different tenants
			floatTs := time.Now()
			histTs := floatTs.Add(time.Second)
			for _, tenantID := range tc.tenantsWithMetrics {
				client, err := e2emimir.NewClient(distributor.HTTPEndpoint(), "", "", "", tenantID)
				require.NoError(t, err)

				seriesFloat, _, _ := generateFloatSeries("metric", floatTs)
				seriesHist, _, _ := generateHistogramSeries("metric", histTs)

				res, err := client.Push(seriesFloat)
				require.NoError(t, err)
				require.Equal(t, 200, res.StatusCode)

				res, err = client.Push(seriesHist)
				require.NoError(t, err)
				require.Equal(t, 200, res.StatusCode)
			}

			// Create a client as owner tenant to upload groups and then make assertions
			c, err := e2emimir.NewClient(distributor.HTTPEndpoint(), querier.HTTPEndpoint(), "", ruler.HTTPEndpoint(), tc.ruleGroupOwner)
			require.NoError(t, err)

			// Obtain total series before rule evaluation
			totalSeriesBeforeEval, err := ingester.SumMetrics([]string{"cortex_ingester_memory_series"})
			require.NoError(t, err)

			// Obtain total rule managers before rule group creation
			managersTotalBeforeCreate, err := ruler.SumMetrics([]string{"cortex_ruler_managers_total"})
			require.NoError(t, err)

			// Create rule group
			namespace := "test_namespace"
			ruleName := "rule_name"
			g := ruleGroupWithRecordingRule("x", ruleName, tc.ruleExpression)
			g.Interval = model.Duration(time.Second / 4)
			g.SourceTenants = tc.groupSourceTenants
			require.NoError(t, c.SetRuleGroup(g, namespace))

			// Wait until another user manager is created.
			require.NoError(t, ruler.WaitSumMetrics(e2e.Greater(float64(managersTotalBeforeCreate[0])), "cortex_ruler_managers_total"))

			// Wait until rule evaluation resulting series had been pushed
			require.NoError(t, ingester.WaitSumMetrics(e2e.Greater(totalSeriesBeforeEval[0]), "cortex_ingester_memory_series"))

			// Ensure that expression evaluation was performed on the query-frontend service
			var queryEvalUser string
			if len(tc.groupSourceTenants) > 0 {
				queryEvalUser = tenant.JoinTenantIDs(tc.groupSourceTenants)
			} else {
				queryEvalUser = tc.ruleGroupOwner
			}
			require.NoError(t, queryFrontend.WaitSumMetricsWithOptions(
				e2e.GreaterOrEqual(1),
				[]string{"cortex_query_frontend_queries_total"},
				e2e.WithLabelMatchers(labels.MustNewMatcher(labels.MatchEqual, "user", queryEvalUser)),
			))

			// Assert rule evaluation result
			result, err := c.Query(ruleName, time.Now())
			require.NoError(t, err)
			tc.assertEvalResult(result.(model.Vector))
		})
	}
}

func TestRulerRemoteEvaluation_ShouldEnforceStrongReadConsistencyForDependentRulesWhenUsingTheIngestStorage(t *testing.T) {
	const (
		ruleGroupNamespace = "test"
		ruleGroupName      = "test"
	)

	s, err := e2e.NewScenario(networkName)
	require.NoError(t, err)
	t.Cleanup(s.Close)

	flags := mergeFlags(
		CommonStorageBackendFlags(),
		RulerFlags(),
		BlocksStorageFlags(),
		IngestStorageFlags(),
		map[string]string{
			"-ingester.ring.replication-factor": "1",

			// No strong read consistency by default for this test. We want the ruler to enforce the strong
			// consistency when required.
			"-ingest-storage.read-consistency": api.ReadConsistencyEventual,
		},
	)

	// Start dependencies.
	consul := e2edb.NewConsul()
	minio := e2edb.NewMinio(9000, mimirBucketName)
	kafka := e2edb.NewKafka()
	require.NoError(t, s.StartAndWaitReady(minio, consul, kafka))

	// Start the query-frontend.
	queryFrontend := e2emimir.NewQueryFrontend("query-frontend", consul.NetworkHTTPEndpoint(), flags)
	require.NoError(t, s.Start(queryFrontend))
	flags["-querier.frontend-address"] = queryFrontend.NetworkGRPCEndpoint()

	// Use query-frontend for rule evaluation.
	flags["-ruler.query-frontend.address"] = fmt.Sprintf("dns:///%s", queryFrontend.NetworkGRPCEndpoint())

	// Start up services
	distributor := e2emimir.NewDistributor("distributor", consul.NetworkHTTPEndpoint(), flags)
	ingester := e2emimir.NewIngester("ingester-0", consul.NetworkHTTPEndpoint(), flags)
	querier := e2emimir.NewQuerier("querier", consul.NetworkHTTPEndpoint(), flags)

	require.NoError(t, s.StartAndWaitReady(distributor, ingester, querier))
	require.NoError(t, s.WaitReady(queryFrontend))

	// Wait until the distributor is ready.
	// The distributor should have 512 tokens for the ingester ring and 1 for the distributor ring.
	require.NoError(t, distributor.WaitSumMetrics(e2e.Equals(512+1), "cortex_ring_tokens_total"))

	// Wait until partitions are ACTIVE in the ring.
	for _, service := range []*e2emimir.MimirService{distributor, queryFrontend, querier} {
		require.NoError(t, service.WaitSumMetricsWithOptions(e2e.Equals(1), []string{"cortex_partition_ring_partitions"}, e2e.WithLabelMatchers(
			labels.MustNewMatcher(labels.MatchEqual, "name", "ingester-partitions"),
			labels.MustNewMatcher(labels.MatchEqual, "state", "Active"))))
	}

	waitQueryFrontendToSuccessfullyFetchLastProducedOffsets(t, queryFrontend)

	client, err := e2emimir.NewClient(distributor.HTTPEndpoint(), queryFrontend.HTTPEndpoint(), "", "", userID)
	require.NoError(t, err)

	// Push a test series.
	now := time.Now()
	series, _, _ := generateFloatSeries("series_1", now)

	res, err := client.Push(series)
	require.NoError(t, err)
	require.Equal(t, 200, res.StatusCode)

	t.Run("evaluation of independent rules should not require strong consistency", func(t *testing.T) {
		ruler := e2emimir.NewRuler("ruler", consul.NetworkHTTPEndpoint(), flags)
		require.NoError(t, s.StartAndWaitReady(ruler))
		t.Cleanup(func() {
			require.NoError(t, s.Stop(ruler))
		})

		rulerClient, err := e2emimir.NewClient("", "", "", ruler.HTTPEndpoint(), userID)
		require.NoError(t, err)

		// Create a rule group containing 2 independent rules.
		group := ruleGroupWithRules(ruleGroupName, time.Second,
			recordingRule("series_1:count", "count(series_1)"),
			recordingRule("series_1:sum", "sum(series_1)"),
		)
		require.NoError(t, rulerClient.SetRuleGroup(group, ruleGroupNamespace))

		// Cleanup the ruler config when the test will end, so that it doesn't interfere with other test cases.
		t.Cleanup(func() {
			require.NoError(t, rulerClient.DeleteRuleNamespace(ruleGroupNamespace))
		})

		// Wait until the rules are evaluated.
		require.NoError(t, ruler.WaitSumMetricsWithOptions(e2e.GreaterOrEqual(float64(len(group.Rules))), []string{"cortex_prometheus_rule_evaluations_total"}, e2e.WaitMissingMetrics))

		// The rules have been evaluated at least once. We expect the rule queries
		// have run with eventual consistency because they are independent.
		require.NoError(t, queryFrontend.WaitSumMetrics(e2e.Equals(0), "cortex_ingest_storage_strong_consistency_requests_total"))
		require.NoError(t, ingester.WaitSumMetrics(e2e.Equals(0), "cortex_ingest_storage_strong_consistency_requests_total"))

		// Ensure cortex_distributor_replication_factor is not exported when ingest storage is enabled
		// because it's how we detect whether a Mimir cluster is running with ingest storage.
		assertServiceMetricsNotMatching(t, "cortex_distributor_replication_factor", queryFrontend, distributor, ingester, querier, ruler)
	})

	t.Run("evaluation of dependent rules should require strong consistency", func(t *testing.T) {
		ruler := e2emimir.NewRuler("ruler", consul.NetworkHTTPEndpoint(), flags)
		require.NoError(t, s.StartAndWaitReady(ruler))
		t.Cleanup(func() {
			require.NoError(t, s.Stop(ruler))
		})

		rulerClient, err := e2emimir.NewClient("", "", "", ruler.HTTPEndpoint(), userID)
		require.NoError(t, err)

		// Create a rule group containing 2 rules: the 2nd one depends on the 1st one.
		group := ruleGroupWithRules(ruleGroupName, time.Second,
			recordingRule("series_1:count", "count(series_1)"),
			recordingRule("series_1:count:sum", "sum(series_1:count)"),
		)
		require.NoError(t, rulerClient.SetRuleGroup(group, ruleGroupNamespace))

		// Cleanup the ruler config when the test will end, so that it doesn't interfere with other test cases.
		t.Cleanup(func() {
			require.NoError(t, rulerClient.DeleteRuleNamespace(ruleGroupNamespace))
		})

		// Wait until the rules are evaluated.
		require.NoError(t, ruler.WaitSumMetricsWithOptions(e2e.GreaterOrEqual(float64(len(group.Rules))), []string{"cortex_prometheus_rule_evaluations_total"}, e2e.WaitMissingMetrics))

		// The rules have been evaluated at least once. We expect the 2nd rule query
		// has run with strong consistency because it depends on the 1st one.
		require.NoError(t, queryFrontend.WaitSumMetrics(e2e.GreaterOrEqual(1), "cortex_ingest_storage_strong_consistency_requests_total"))

		// We expect the offsets to be fetched by query-frontend and then propagated to ingesters.
		require.NoError(t, ingester.WaitSumMetricsWithOptions(e2e.GreaterOrEqual(1), []string{"cortex_ingest_storage_strong_consistency_requests_total"}, e2e.WithLabelMatchers(labels.MustNewMatcher(labels.MatchEqual, "with_offset", "true"))))
		require.NoError(t, ingester.WaitSumMetricsWithOptions(e2e.Equals(0), []string{"cortex_ingest_storage_strong_consistency_requests_total"}, e2e.WithLabelMatchers(labels.MustNewMatcher(labels.MatchEqual, "with_offset", "false"))))

		// Ensure cortex_distributor_replication_factor is not exported when ingest storage is enabled
		// because it's how we detect whether a Mimir cluster is running with ingest storage.
		assertServiceMetricsNotMatching(t, "cortex_distributor_replication_factor", queryFrontend, distributor, ingester, querier, ruler)
	})
}

func TestRuler_RestoreWithLongForPeriod(t *testing.T) {
	const (
		forGracePeriod    = 5 * time.Second
		groupEvalInterval = time.Second
		groupForPeriod    = 10 * groupEvalInterval

		// This is internal prometheus logic. It waits for two evaluations in order to have
		// enough data to evaluate the alert. Prometheus doesn't expose state which says
		// that the alert is restored, we wait for the third iteration after the restoration
		// as a witness that restoration was attempted.
		evalsToRestoredAlertState = 3
	)
	var (
		evalsForAlertToFire = math.Ceil(float64(groupForPeriod) / float64(groupEvalInterval))
	)
	require.Greater(t, evalsForAlertToFire, float64(evalsToRestoredAlertState), "in order to have a meaningful test, the alert should fire in more evaluations than is necessary to restore its state")
	require.Greater(t, groupForPeriod, forGracePeriod, "the \"for\" duration should be longer than the for grace period. The prometheus ruler only tries to restore the alert from storage if its \"for\" period is longer than the for_grace_period config parameter.")

	s, err := e2e.NewScenario(networkName)
	assert.NoError(t, err)
	t.Cleanup(s.Close)
	// Start dependencies.
	consul := e2edb.NewConsul()
	minio := e2edb.NewMinio(9000, mimirBucketName)
	assert.NoError(t, s.StartAndWaitReady(minio, consul))

	flags := mergeFlags(
		CommonStorageBackendFlags(),
		RulerFlags(),
		BlocksStorageFlags(),
		map[string]string{
			"-ruler.for-grace-period":           forGracePeriod.String(),
			"-auth.multitenancy-enabled":        "true",
			"-ingester.ring.replication-factor": "1",
			"-log.level":                        "debug",
		},
	)

	// Start up services
	distributor := e2emimir.NewDistributor("distributor", consul.NetworkHTTPEndpoint(), flags)
	ingester := e2emimir.NewIngester("ingester", consul.NetworkHTTPEndpoint(), flags)
	ruler := e2emimir.NewRuler("ruler", consul.NetworkHTTPEndpoint(), flags)
	querier := e2emimir.NewQuerier("querier", consul.NetworkHTTPEndpoint(), flags)
	assert.NoError(t, s.StartAndWaitReady(distributor, ingester, ruler, querier))

	// Wait until both the distributor and ruler are ready
	// The distributor should have 512 tokens for the ingester ring and 1 for the distributor ring
	assert.NoError(t, distributor.WaitSumMetrics(e2e.Equals(512+1), "cortex_ring_tokens_total"))
	// Ruler will see 512 tokens from ingester, and 128 tokens from itself.
	assert.NoError(t, ruler.WaitSumMetrics(e2e.Equals(512+128), "cortex_ring_tokens_total"))

	// Create a client to upload and query rule groups
	c, err := e2emimir.NewClient(distributor.HTTPEndpoint(), querier.HTTPEndpoint(), "", ruler.HTTPEndpoint(), "tenant-1")
	assert.NoError(t, err)

	// Create an alert rule which always fires
	g := ruleGroupWithAlertingRule("group_name", "rule_name", "1")
	g.Interval = model.Duration(groupEvalInterval)
	g.Rules[0].For = model.Duration(groupForPeriod)
	assert.NoError(t, c.SetRuleGroup(g, "test_namespace"))

	// Wait until the alert has had time to start firing
	assert.NoError(t, ruler.WaitSumMetricsWithOptions(e2e.Greater(evalsForAlertToFire), []string{"cortex_prometheus_rule_evaluations_total"}, e2e.WaitMissingMetrics))

	// Assert that the alert is firing
	rules, _, err := c.GetPrometheusRules(0, "")
	assert.NoError(t, err)
	assert.Equal(t, "firing", rules[0].Rules[0].(v1.AlertingRule).State)

	// Restart ruler to trigger an alert state restoration
	assert.NoError(t, s.Stop(ruler))
	assert.NoError(t, s.StartAndWaitReady(ruler))
	assert.NoError(t, ruler.WaitSumMetrics(e2e.Equals(512+128), "cortex_ring_tokens_total"))

	// Recreate client because ports may have changed
	c, err = e2emimir.NewClient(distributor.HTTPEndpoint(), querier.HTTPEndpoint(), "", ruler.HTTPEndpoint(), "tenant-1")
	assert.NoError(t, err)

	// Wait for actual restoration to happen
	assert.NoError(t, ruler.WaitSumMetricsWithOptions(e2e.GreaterOrEqual(evalsToRestoredAlertState), []string{"cortex_prometheus_rule_evaluations_total"}, e2e.WaitMissingMetrics))

	// Assert the alert is already firing
	rules, _, err = c.GetPrometheusRules(0, "")
	assert.NoError(t, err)
	assert.Equal(t, "firing", rules[0].Rules[0].(v1.AlertingRule).State)
}

func TestRulerProtectedNamespaces(t *testing.T) {
	s, err := e2e.NewScenario(networkName)
	require.NoError(t, err)
	defer s.Close()

	// Start dependencies.
	consul := e2edb.NewConsul()
	minio := e2edb.NewMinio(9000, mimirBucketName)
	require.NoError(t, s.StartAndWaitReady(consul, minio))

	const (
		protectedNamespaceOne = "namespace-protected-1"
		protectedNamespaceTwo = "namespace-protected-2"
	)

	// Configure the ruler.
	rulerFlags := mergeFlags(CommonStorageBackendFlags(), RulerFlags(), BlocksStorageFlags(), map[string]string{
		"-ruler.protected-namespaces": strings.Join([]string{protectedNamespaceOne, protectedNamespaceTwo}, ","),
	})

	// Start Mimir components.
	ruler := e2emimir.NewRuler("ruler", consul.NetworkHTTPEndpoint(), rulerFlags)
	require.NoError(t, s.StartAndWaitReady(ruler))

	// Create two clients, one with the override header and one without for the same user - we'll need them both.
	client, err := e2emimir.NewClient("", "", "", ruler.HTTPEndpoint(), "user-1")
	require.NoError(t, err)
	cWithOverrideHeader, err := e2emimir.NewClient("", "", "", ruler.HTTPEndpoint(), "user-1", e2emimir.WithAddHeader(
		mimir_ruler.OverrideProtectionHeader, protectedNamespaceOne))
	require.NoError(t, err)
	cWithOverrideHeader2, err := e2emimir.NewClient("", "", "", ruler.HTTPEndpoint(), "user-1", e2emimir.WithAddHeader(
		mimir_ruler.OverrideProtectionHeader, protectedNamespaceTwo))
	require.NoError(t, err)

	const nonProtectedNamespace = "namespace1"

	t.Run("without protection overrides", func(t *testing.T) {
		// Create a rule group in one of the protected namespaces so that the headers we get back are set correctly.
		setupRg := createTestRuleGroup(withName("protected-rg"))
		require.NoError(t, cWithOverrideHeader.SetRuleGroup(setupRg, protectedNamespaceOne))

		t.Run("on a non-protected namespace", func(t *testing.T) {
			rgnp1 := createTestRuleGroup(withName("rgnp1"))
			// Create two rule groups successfully.
			require.NoError(t, client.SetRuleGroup(rgnp1, nonProtectedNamespace))
			require.NoError(t, client.SetRuleGroup(createTestRuleGroup(withName("rgnp2")), nonProtectedNamespace))
			// List all rule groups successfully.
			resp, rgs, err := client.GetRuleGroups()
			require.Len(t, rgs, 2)
			require.Len(t, rgs[nonProtectedNamespace], 2)
			require.Len(t, rgs[protectedNamespaceOne], 1)
			require.Equal(t, resp.Header.Get(mimir_ruler.ProtectedNamespacesHeader), protectedNamespaceOne)
			require.NoError(t, err)
			// Get a rule group successfully.
			resp, err = client.GetRuleGroup(nonProtectedNamespace, rgnp1.Name)
			require.Equal(t, resp.Header.Get(mimir_ruler.ProtectedNamespacesHeader), "") // No namespace header unless requesting the protected namespace.
			require.NoError(t, err)
			// Delete a rule group successfully.
			require.NoError(t, client.DeleteRuleGroup(nonProtectedNamespace, rgnp1.Name))
			// Delete a namespace successfully.
			require.NoError(t, client.DeleteRuleNamespace(nonProtectedNamespace))
		})

		t.Run("on a protected namespace", func(t *testing.T) {
			// Create a rule group in the protected namespace fails.
			require.EqualError(t, client.SetRuleGroup(createTestRuleGroup(), protectedNamespaceOne), "unexpected status code: 403")
			// List all rule groups successfully.
			resp, rgs, err := client.GetRuleGroups()
			require.Len(t, rgs, 1)
			require.Len(t, rgs[protectedNamespaceOne], 1)
			require.Equal(t, resp.Header.Get(mimir_ruler.ProtectedNamespacesHeader), protectedNamespaceOne)
			require.NoError(t, err)
			// Get the rule group we originally created successfully.
			resp, err = client.GetRuleGroup(protectedNamespaceOne, setupRg.Name)
			require.Equal(t, resp.Header.Get(mimir_ruler.ProtectedNamespacesHeader), protectedNamespaceOne)
			require.NoError(t, err)
			// Deleting the rule group we created as part of the setup fails.
			require.EqualError(t, client.DeleteRuleGroup(protectedNamespaceOne, setupRg.Name), "unexpected status code: 403")
			// Deleting a namespace we create as part of the setup fails.
			require.EqualError(t, client.DeleteRuleNamespace(protectedNamespaceOne), "unexpected status code: 403")
		})
	})

	t.Run("with protection overrides", func(t *testing.T) {
		t.Run("on a non-protected namespace", func(t *testing.T) {
			rgnp1 := createTestRuleGroup(withName("rgnp1"))
			// Create two rule groups successfully.
			require.NoError(t, cWithOverrideHeader.SetRuleGroup(rgnp1, nonProtectedNamespace))
			require.NoError(t, cWithOverrideHeader.SetRuleGroup(createTestRuleGroup(withName("rgnp2")), nonProtectedNamespace))
			// List all rule groups successfully.
			resp, rgs, err := cWithOverrideHeader.GetRuleGroups()
			require.Len(t, rgs, 2)
			require.Len(t, rgs[nonProtectedNamespace], 2)
			require.Len(t, rgs[protectedNamespaceOne], 1)
			require.Equal(t, resp.Header.Get(mimir_ruler.ProtectedNamespacesHeader), protectedNamespaceOne)
			require.NoError(t, err)
			// Get a rule group successfully.
			resp, err = cWithOverrideHeader.GetRuleGroup(nonProtectedNamespace, rgnp1.Name)
			require.Equal(t, resp.Header.Get(mimir_ruler.ProtectedNamespacesHeader), "") // No namespace header unless requesting the protected namespace.
			require.NoError(t, err)
			// Delete a rule group successfully.
			require.NoError(t, cWithOverrideHeader.DeleteRuleGroup(nonProtectedNamespace, rgnp1.Name))
			// Delete a namespace successfully.
			require.NoError(t, cWithOverrideHeader.DeleteRuleNamespace(nonProtectedNamespace))
		})

		t.Run("on a protected namespace", func(t *testing.T) {
			rgp1 := createTestRuleGroup(withName("rgp1"))
			// Create another rule group successfully. We created another one as part of the setup.
			require.NoError(t, cWithOverrideHeader.SetRuleGroup(rgp1, protectedNamespaceOne))
			// List all rule groups successfully.
			resp, rgs, err := cWithOverrideHeader.GetRuleGroups()
			require.Len(t, rgs, 1)
			require.Len(t, rgs[protectedNamespaceOne], 2)
			require.Equal(t, resp.Header.Get(mimir_ruler.ProtectedNamespacesHeader), protectedNamespaceOne)
			require.NoError(t, err)
			// Get a rule group successfully.
			resp, err = cWithOverrideHeader.GetRuleGroup(protectedNamespaceOne, rgp1.Name)
			require.Equal(t, resp.Header.Get(mimir_ruler.ProtectedNamespacesHeader), protectedNamespaceOne) // No namespace header unless requesting the protected namespace.
			require.NoError(t, err)
			// Delete a rule group successfully.
			require.NoError(t, cWithOverrideHeader.DeleteRuleGroup(protectedNamespaceOne, rgp1.Name))
			// Delete a namespace successfully.
			require.NoError(t, cWithOverrideHeader.DeleteRuleNamespace(protectedNamespaceOne))
		})
	})

	t.Run("with multiple namespaces protected", func(t *testing.T) {
		// Create a rule group in one of the protected namespaces so that the headers we get back are set correctly.
		setupRg := createTestRuleGroup(withName("protected-rg"))
		require.NoError(t, cWithOverrideHeader.SetRuleGroup(setupRg, protectedNamespaceOne))

		// You can't modify the protected namespace without the correct override header.
		// We're using the client that has the override header set for protectedNamespaceOne.
		rgp2 := createTestRuleGroup(withName("protected-rg2"))
		require.EqualError(t, cWithOverrideHeader.SetRuleGroup(rgp2, protectedNamespaceTwo), "unexpected status code: 403")

		// With the right client, it succeeds.
		require.NoError(t, cWithOverrideHeader2.SetRuleGroup(rgp2, protectedNamespaceTwo))

		// When listing rules, the header should give you all protected namespaces.
		resp, rgs, err := cWithOverrideHeader.GetRuleGroups()

		require.Len(t, rgs, 2)
		require.Len(t, rgs[protectedNamespaceOne], 1)
		require.Len(t, rgs[protectedNamespaceTwo], 1)
		require.NoError(t, err)
		require.ElementsMatch(t, []string{protectedNamespaceOne, protectedNamespaceTwo}, strings.Split(resp.Header.Get(mimir_ruler.ProtectedNamespacesHeader), ","))
	})
}

func TestRulerPerRuleConcurrency(t *testing.T) {
	s, err := e2e.NewScenario(networkName)
	require.NoError(t, err)
	defer s.Close()

	// Start dependencies.
	consul := e2edb.NewConsul()
	minio := e2edb.NewMinio(9000, mimirBucketName)
	require.NoError(t, s.StartAndWaitReady(consul, minio))

	// Configure the ruler.
	rulerFlags := mergeFlags(CommonStorageBackendFlags(), RulerFlags(), BlocksStorageFlags(), map[string]string{
		// Evaluate rules often.
		"-ruler.evaluation-interval": "5s",
		// No delay
		"-ruler.evaluation-delay-duration":                                       "0",
		"-ruler.poll-interval":                                                   "2s",
		"-ruler.max-independent-rule-evaluation-concurrency":                     "4",
		"-ruler.max-independent-rule-evaluation-concurrency-per-tenant":          "2",
		"-ruler.independent-rule-evaluation-concurrency-min-duration-percentage": "0", // This makes sure no matter the ratio, we will attempt concurrency.
	})

	// Start Mimir components.
	ruler := e2emimir.NewRuler("ruler", consul.NetworkHTTPEndpoint(), rulerFlags)
	require.NoError(t, s.StartAndWaitReady(ruler))

	// Upload rule groups to one of the rulers for two users.
	c, err := e2emimir.NewClient("", "", "", ruler.HTTPEndpoint(), "user-1")
	require.NoError(t, err)
	c2, err := e2emimir.NewClient("", "", "", ruler.HTTPEndpoint(), "user-2")
	require.NoError(t, err)

	rg := rulefmt.RuleGroup{
		Name:     "nameX",
		Interval: 5,
		Rules: []rulefmt.RuleNode{
			recordingRule("tenant_vector_one", "count(series_1)"),
			recordingRule("tenant_vector_two", "count(series_1)"),
			recordingRule("tenant_vector_three", "count(series_1)"),
			recordingRule("tenant_vector_four", "count(series_1)"),
			recordingRule("tenant_vector_five", "count(series_1)"),
			recordingRule("tenant_vector_six", "count(series_1)"),
			recordingRule("tenant_vector_seven", "count(series_1)"),
			recordingRule("tenant_vector_eight", "count(series_1)"),
			recordingRule("tenant_vector_nine", "count(series_1)"),
			recordingRule("tenant_vector_ten", "count(series_1)"),
		},
	}

	require.NoError(t, c.SetRuleGroup(rg, "fileY"))
	require.NoError(t, c2.SetRuleGroup(rg, "fileY"))

	// Wait until rulers have loaded all rules.
	require.NoError(t, ruler.WaitSumMetricsWithOptions(e2e.Equals(20), []string{"cortex_prometheus_rule_group_rules"}, e2e.WaitMissingMetrics))

	// We should have 20 attempts and 20 or less for failed or successful attempts to acquire the lock.
	require.NoError(t, ruler.WaitSumMetricsWithOptions(e2e.Equals(20), []string{"cortex_ruler_independent_rule_evaluation_concurrency_attempts_started_total"}, e2e.WaitMissingMetrics))
	// The magic number here is because we have a maximum per tenant concurrency of 2. So we expect at least 4 (2 slots * 2 tenants) to complete successfully.
	require.NoError(t, ruler.WaitSumMetricsWithOptions(e2e.GreaterOrEqual(4), []string{"cortex_ruler_independent_rule_evaluation_concurrency_attempts_completed_total"}, e2e.WaitMissingMetrics))
	require.NoError(t, ruler.WaitSumMetricsWithOptions(func(sums ...float64) bool {
		return e2e.SumValues(sums) == 20
	}, []string{"cortex_ruler_independent_rule_evaluation_concurrency_attempts_completed_total", "cortex_ruler_independent_rule_evaluation_concurrency_attempts_incomplete_total"}, e2e.WaitMissingMetrics))
}

func TestRulerEnableAPIs(t *testing.T) {
	testCases := []struct {
		name                        string
		apiEnabled                  bool
		expectedRegisteredEndpoints [][2]string
		expectedMissingEndpoints    [][2]string
	}{
		{
			name:       "API is disabled",
			apiEnabled: false,

			expectedRegisteredEndpoints: [][2]string{
				{http.MethodGet, "/prometheus/api/v1/alerts"},
				{http.MethodGet, "/prometheus/api/v1/rules"},
			},
			expectedMissingEndpoints: [][2]string{
				{http.MethodGet, "/api/v1/rules"},
				{http.MethodGet, "/api/v1/rules/my_namespace"},
				{http.MethodGet, "/api/v1/rules/my_namespace/my_group"},
				{http.MethodPost, "/api/v1/rules/my_namespace"},

				{http.MethodGet, "/prometheus/rules"},
				{http.MethodGet, "/prometheus/rules/my_namespace"},
				{http.MethodGet, "/prometheus/rules/my_namespace/my_group"},
				{http.MethodPost, "/prometheus/rules/my_namespace"},

				{http.MethodGet, "/prometheus/config/v1/rules"},
				{http.MethodGet, "/prometheus/config/v1/rules/my_namespace"},
				{http.MethodGet, "/prometheus/config/v1/rules/my_namespace/my_group"},
				{http.MethodPost, "/prometheus/config/v1/rules/my_namespace"},
			},
		},
		{
			name:       "API is enabled",
			apiEnabled: true,
			expectedRegisteredEndpoints: [][2]string{
				// not going to test GET /api/v1/rules/my_namespace/my_group because it requires creating a rule group
				{http.MethodGet, "/prometheus/api/v1/alerts"},
				{http.MethodGet, "/prometheus/api/v1/rules"},

				{http.MethodGet, "/prometheus/config/v1/rules"},
				{http.MethodGet, "/prometheus/config/v1/rules/my_namespace"},
				{http.MethodPost, "/prometheus/config/v1/rules/my_namespace"},
			},

			expectedMissingEndpoints: [][2]string{
				{http.MethodGet, "/api/v1/rules"},
				{http.MethodGet, "/api/v1/rules/my_namespace"},
				{http.MethodPost, "/api/v1/rules/my_namespace"},

				{http.MethodGet, "/prometheus/rules"},
				{http.MethodGet, "/prometheus/rules/my_namespace"},
				{http.MethodPost, "/prometheus/rules/my_namespace"},
			},
		},
	}

	for _, tc := range testCases {
		t.Run(tc.name, func(t *testing.T) {
			s, err := e2e.NewScenario(networkName)
			require.NoError(t, err)
			defer s.Close()

			// Start dependencies.
			consul := e2edb.NewConsul()
			minio := e2edb.NewMinio(9000, mimirBucketName)
			require.NoError(t, s.StartAndWaitReady(consul, minio))

			// Configure the ruler.
			rulerFlags := mergeFlags(CommonStorageBackendFlags(), RulerFlags(), BlocksStorageFlags(), map[string]string{
				"-ruler.enable-api": fmt.Sprintf("%t", tc.apiEnabled),
			})

			// Start Mimir components.
			ruler := e2emimir.NewRuler("ruler", consul.NetworkHTTPEndpoint(), rulerFlags)
			require.NoError(t, s.StartAndWaitReady(ruler))

			runTest := func(name, method, path string, shouldBeFound bool) {
				t.Run(name, func(t *testing.T) {
					client, err := e2emimir.NewClient("", "", "", "", "fake")
					require.NoError(t, err)

					url := "http://" + ruler.HTTPEndpoint() + path

					var resp *http.Response
					switch method {
					case http.MethodGet:
						resp, err = client.DoGet(url)
					case http.MethodPost:
						resp, err = client.DoPost(url, nil)
					default:
						require.Contains(t, []string{http.MethodGet, http.MethodPost}, method, "test only supports POST and GET")
					}

					assert.NoError(t, err)
					if shouldBeFound {
						assert.NotEqual(t, resp.StatusCode, http.StatusNotFound)
					} else {
						assert.Equal(t, resp.StatusCode, http.StatusNotFound)
					}
				})
			}

			for _, ep := range tc.expectedRegisteredEndpoints {
				method, path := ep[0], ep[1]
				name := "!=404_" + method + "_" + path
				runTest(name, method, path, true)
			}

			for _, ep := range tc.expectedMissingEndpoints {
				method, path := ep[0], ep[1]
				name := "==404_" + method + "_" + path
				runTest(name, method, path, false)
			}
		})
	}
}

func ruleGroupMatcher(user, namespace, groupName string) *labels.Matcher {
	return labels.MustNewMatcher(labels.MatchEqual, "rule_group", fmt.Sprintf("data-ruler/%s/%s;%s", user, namespace, groupName))
}

func ruleGroupWithRecordingRule(groupName string, ruleName string, expression string) rulefmt.RuleGroup {
	return ruleGroupWithRules(groupName, 10, recordingRule(ruleName, expression))
}

func ruleGroupWithAlertingRule(groupName string, ruleName string, expression string) rulefmt.RuleGroup {
	return ruleGroupWithRules(groupName, 10, alertingRule(ruleName, expression))
}

func ruleGroupWithRules(groupName string, interval time.Duration, rules ...rulefmt.RuleNode) rulefmt.RuleGroup {
	return rulefmt.RuleGroup{
		Name:     groupName,
		Interval: model.Duration(interval),
		Rules:    rules,
	}
}

func withName(name string) testRuleGroupsOption {
	return func(rg *rulefmt.RuleGroup) {
		rg.Name = name
	}
}

type testRuleGroupsOption func(*rulefmt.RuleGroup)

func createTestRuleGroup(opts ...testRuleGroupsOption) rulefmt.RuleGroup {
	rg := ruleGroupWithRules("test_encoded_+\"+group_name/?", 100, recordingRule("test_rule", "up"))

	for _, opt := range opts {
		opt(&rg)
	}

	return rg
}

func recordingRule(record, expr string) rulefmt.RuleNode {
	var recordNode = yaml.Node{}
	var exprNode = yaml.Node{}

	recordNode.SetString(record)
	exprNode.SetString(expr)

	return rulefmt.RuleNode{
		Record: recordNode,
		Expr:   exprNode,
	}
}

func alertingRule(alert, expr string) rulefmt.RuleNode {
	var alertNode = yaml.Node{}
	var exprNode = yaml.Node{}

	alertNode.SetString(alert)
	exprNode.SetString(expr)

	return rulefmt.RuleNode{
		Alert: alertNode,
		Expr:  exprNode,
		For:   30,
	}
}<|MERGE_RESOLUTION|>--- conflicted
+++ resolved
@@ -753,11 +753,7 @@
 		addNewRuleAndWait(groupName4, expression4, false)
 
 		// Ensure that samples were returned.
-<<<<<<< HEAD
-		require.Less(t, 0, getLastEvalSamples())
-=======
 		require.Positive(t, getLastEvalSamples())
->>>>>>> aaae0dd7
 
 		// Ensure that the metric for no fetched series was not incremented.
 		require.Equal(t, zeroSeriesQueries, getZeroSeriesQueriesTotal())
