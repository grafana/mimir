--- conflicted
+++ resolved
@@ -189,7 +189,6 @@
 	return res, nil
 }
 
-<<<<<<< HEAD
 // PushInflux the input timeseries to the remote endpoint in Influx format.
 func (c *Client) PushInflux(timeseries []prompb.TimeSeries) (*http.Response, error) {
 	// Create write request.
@@ -203,23 +202,38 @@
 		return nil, err
 	}
 	if err := gzipData.Close(); err != nil {
-=======
+		return nil, err
+	}
+
+	// Create HTTP request
+	req, err := http.NewRequest("POST", fmt.Sprintf("http://%s%s", c.distributorAddress, mimirapi.InfluxPushEndpoint), &buf)
+	if err != nil {
+		return nil, err
+	}
+	req.Header.Set("Content-Encoding", "gzip")
+	req.Header.Set("X-Scope-OrgID", c.orgID)
+
+	ctx, cancel := context.WithTimeout(context.Background(), c.timeout)
+	defer cancel()
+
+	// Execute HTTP request
+	res, err := c.httpClient.Do(req.WithContext(ctx))
+	if err != nil {
+		return nil, err
+	}
+
+	defer res.Body.Close()
+	return res, nil
+}
+
 func (c *Client) PushRW2(writeRequest *promRW2.Request) (*http.Response, error) {
 	// Create write request
 	data, err := proto.Marshal(writeRequest)
 	if err != nil {
->>>>>>> 40e2e5d1
 		return nil, err
 	}
 
 	// Create HTTP request
-<<<<<<< HEAD
-	req, err := http.NewRequest("POST", fmt.Sprintf("http://%s%s", c.distributorAddress, mimirapi.InfluxPushEndpoint), &buf)
-	if err != nil {
-		return nil, err
-	}
-	req.Header.Set("Content-Encoding", "gzip")
-=======
 	compressed := snappy.Encode(nil, data)
 	req, err := http.NewRequest("POST", fmt.Sprintf("http://%s/api/v1/push", c.distributorAddress), bytes.NewReader(compressed))
 	if err != nil {
@@ -229,7 +243,6 @@
 	req.Header.Add("Content-Encoding", "snappy")
 	req.Header.Set("Content-Type", "application/x-protobuf;proto=io.prometheus.write.v2.Request")
 	req.Header.Set("X-Prometheus-Remote-Write-Version", "2.0.0")
->>>>>>> 40e2e5d1
 	req.Header.Set("X-Scope-OrgID", c.orgID)
 
 	ctx, cancel := context.WithTimeout(context.Background(), c.timeout)
