// SPDX-License-Identifier: AGPL-3.0-only

package main

import (
	"bytes"
	"errors"
	"flag"
	"fmt"
	"log/slog"
	"os"
	"os/exec"
	"os/signal"
	"path/filepath"
	"slices"
	"strings"
	"syscall"

	"github.com/grafana/dskit/flagext"
	"github.com/grafana/regexp"

	"github.com/grafana/mimir/pkg/streamingpromql/benchmarks"
)

const benchmarkName = "BenchmarkQuery"

func main() {
	app := &app{}
	if err := app.run(); err != nil {
		slog.Error("unexpected error", "err", err)
		os.Exit(1)
	}
}

type app struct {
	benchmarkPackageDir string
	tempDir             string
	dataDir             string
	binaryPath          string
	cpuProfilePath      string
	memProfilePath      string
	ingesterAddress     string
	cleanup             func()

	count           uint
	testFilter      string
	listTests       bool
	justRunIngester bool
}

func (a *app) run() error {
	if err := a.parseArgs(); err != nil {
		return err
	}

	// Do this early, to avoid doing a bunch of pointless work if the regex is invalid or doesn't match any tests.
	filteredNames, err := a.filteredTestCaseNames()
	if err != nil {
		return err
	}

	if a.listTests {
		a.printTests(filteredNames)
		return nil
	}

	if a.cpuProfilePath != "" || a.memProfilePath != "" {
		if a.count != 1 {
			return fmt.Errorf("must run exactly one iteration when emitting profile, but have -count=%d", a.count)
		}

		if len(filteredNames) != 1 {
			return fmt.Errorf("must select exactly one benchmark with -bench when emitting profile, but have %v benchmarks selected", len(filteredNames))
		}
	}

	if err := a.findBenchmarkPackageDir(); err != nil {
		return fmt.Errorf("could not find engine package directory: %w", err)
	}

	if err := a.createTempDir(); err != nil {
		return fmt.Errorf("could not create temporary directory: %w", err)
	}

	defer os.RemoveAll(a.tempDir)

	if err := a.startIngesterAndLoadData(); err != nil {
		return fmt.Errorf("starting ingester and loading data failed: %w", err)
	}
	defer a.cleanup()

	if a.justRunIngester {
		return a.waitForExit()
	}

	if err := a.runBenchmarks(filteredNames); err != nil {
		return err
	}

	return nil
}

func (a *app) runBenchmarks(filteredNames []string) error {
	if err := a.buildBinary(); err != nil {
		return fmt.Errorf("building binary failed: %w", err)
	}

	if err := a.validateBinary(); err != nil {
		return fmt.Errorf("benchmark binary failed validation: %w", err)
	}

	haveRunAnyTests := false

	for _, name := range filteredNames {
		for i := uint(0); i < a.count; i++ {
			if err := a.runTestCase(name, !haveRunAnyTests); err != nil {
				return fmt.Errorf("running test case '%v' failed: %w", name, err)
			}

			haveRunAnyTests = true
		}
	}

	slog.Info("benchmarks completed successfully")
	return nil
}

func (a *app) waitForExit() error {
	// I know it's a bit weird to use string formatting like this when using structured logging, but this produces the clearest message.
	slog.Info(fmt.Sprintf("ingester running, run benchmark-query-engine with -use-existing-ingester=%v", a.ingesterAddress))
	slog.Info("press Ctrl+C to exit")

	done := make(chan os.Signal, 1)
	signal.Notify(done, syscall.SIGINT, syscall.SIGTERM)
	<-done

	println()
	slog.Info("interrupt received, shutting down...")

	return nil
}

func (a *app) parseArgs() error {
	flag.UintVar(&a.count, "count", 1, "run each benchmark n times")
	flag.StringVar(&a.testFilter, "bench", ".", "only run benchmarks matching regexp")
	flag.BoolVar(&a.listTests, "list", false, "list known benchmarks and exit")
<<<<<<< HEAD
	flag.StringVar(&a.cpuProfilePath, "cpuprofile", "", "write CPU profile to file, only supported when running a single iteration of one benchmark")
	flag.StringVar(&a.memProfilePath, "memprofile", "", "write memory profile to file, only supported when running a single iteration of one benchmark")
=======
	flag.BoolVar(&a.justRunIngester, "start-ingester", false, "start ingester and wait, run no benchmarks")
	flag.StringVar(&a.ingesterAddress, "use-existing-ingester", "", "use existing ingester rather than creating a new one")
>>>>>>> 8d60beef

	if err := flagext.ParseFlagsWithoutArguments(flag.CommandLine); err != nil {
		fmt.Printf("%v\n", err)
		flag.Usage()
		os.Exit(1)
	}

	if a.justRunIngester && a.ingesterAddress != "" {
		return errors.New("cannot specify both '-start-ingester' and an existing ingester address with '-use-existing-ingester'")
	}

	return nil
}

func (a *app) findBenchmarkPackageDir() error {
	path, err := filepath.Abs(filepath.Join("..", "..", "pkg", "streamingpromql", "benchmarks"))
	if err != nil {
		return fmt.Errorf("resolving path to engine benchmark package directory failed: %w", err)
	}

	if _, err := os.Stat(filepath.Join(path, "comparison_test.go")); err != nil {
		return fmt.Errorf("'%v' does not appear to contain the streaming query engine benchmarks package: %w", path, err)
	}

	a.benchmarkPackageDir = path
	return nil
}

func (a *app) createTempDir() error {
	var err error
	a.tempDir, err = os.MkdirTemp("", "mimir-query-engine-benchmarks")
	if err != nil {
		return err
	}

	slog.Info("created temporary directory", "dir", a.tempDir)

	a.dataDir = filepath.Join(a.tempDir, "data")
	if err := os.Mkdir(a.dataDir, 0777); err != nil {
		return fmt.Errorf("could not create data directory '%v': %w", a.dataDir, err)
	}

	return nil
}

func (a *app) buildBinary() error {
	a.binaryPath = filepath.Join(a.tempDir, "benchmark-binary")

	cmd := exec.Command("go", "test", "-c", "-o", a.binaryPath, "-tags", "stringlabels", ".")
	cmd.Dir = a.benchmarkPackageDir
	cmd.Stdout = os.Stdout
	cmd.Stderr = os.Stderr

	if err := cmd.Run(); err != nil {
		return fmt.Errorf("starting %v failed: %w", cmd.Args, err)
	}

	slog.Info("built binary", "path", a.binaryPath)

	return nil
}

// Ensure the benchmark hasn't been moved or renamed.
func (a *app) validateBinary() error {
	slog.Info("validating binary...")

	buf := &bytes.Buffer{}
	cmd := exec.Command(a.binaryPath, "-test.list", ".")
	cmd.Dir = a.benchmarkPackageDir
	cmd.Stdout = buf
	cmd.Stderr = os.Stderr

	if err := cmd.Run(); err != nil {
		return fmt.Errorf("starting %v failed: %w", cmd.Args, err)
	}

	output := buf.String()
	lines := strings.Split(output, "\n")
	if !slices.Contains(lines, benchmarkName) {
		return fmt.Errorf("expected benchmark binary to have a test named '%v', but it does not", benchmarkName)
	}

	return nil
}

func (a *app) startIngesterAndLoadData() error {
	if a.ingesterAddress != "" {
		slog.Warn("using existing ingester; not checking data required for benchmark is present", "address", a.ingesterAddress)
		a.cleanup = func() {
			// Nothing to do.
		}
		return nil
	}

	slog.Info("starting ingester and loading data...")

	address, cleanup, err := benchmarks.StartIngesterAndLoadData(a.dataDir, benchmarks.MetricSizes)
	if err != nil {
		return err
	}

	a.ingesterAddress = address
	a.cleanup = cleanup

	slog.Info("loading data complete")

	return nil
}

func (a *app) printTests(names []string) {
	for _, name := range names {
		println(name)
	}
}

// Why do this, rather than call 'go test -list'?
// 'go test -list' only lists top-level benchmarks (eg. "BenchmarkQuery"),
// but doesn't list sub-tests.
func (a *app) allTestCaseNames() []string {
	cases := benchmarks.TestCases(benchmarks.MetricSizes)
	names := make([]string, 0, 2*len(cases))

	for _, c := range cases {
		names = append(names, benchmarkName+"/"+c.Name()+"/streaming")
		names = append(names, benchmarkName+"/"+c.Name()+"/Prometheus")
	}

	return names
}

func (a *app) filteredTestCaseNames() ([]string, error) {
	regex, err := regexp.Compile(a.testFilter)
	if err != nil {
		return nil, fmt.Errorf("invalid regexp '%v': %w", a.testFilter, err)
	}

	all := a.allTestCaseNames()
	names := make([]string, 0, len(all))

	for _, name := range all {
		if regex.MatchString(name) {
			names = append(names, name)
		}
	}

	if len(names) == 0 {
		return nil, fmt.Errorf("regexp '%v' matched no benchmark cases, run with -list to see all available benchmark cases", a.testFilter)
	}

	return names, nil
}

func (a *app) runTestCase(name string, printBenchmarkHeader bool) error {
	args := []string{
		"-test.bench=" + regexp.QuoteMeta(name), "-test.run=NoTestsWillMatchThisPattern", "-test.benchmem",
	}

	if a.cpuProfilePath != "" {
		args = append(args, "-test.cpuprofile="+a.cpuProfilePath)
	}

	if a.memProfilePath != "" {
		args = append(args, "-test.memprofile="+a.memProfilePath)
	}

	cmd := exec.Command(a.binaryPath, args...)
	buf := &bytes.Buffer{}
	cmd.Stdout = buf
	cmd.Stderr = os.Stderr
	cmd.Env = append(cmd.Env, "STREAMING_PROMQL_ENGINE_BENCHMARK_INGESTER_ADDR="+a.ingesterAddress)
	cmd.Env = append(cmd.Env, "STREAMING_PROMQL_ENGINE_BENCHMARK_SKIP_COMPARE_RESULTS=true")

	if err := cmd.Run(); err != nil {
		slog.Warn("output from failed command", "output", buf.String())
		return fmt.Errorf("executing command failed: %w", err)
	}

	usage := cmd.ProcessState.SysUsage().(*syscall.Rusage)
	outputLines := strings.Split(strings.TrimSpace(buf.String()), "\n")

	for _, l := range outputLines {
		isBenchmarkHeaderLine := strings.HasPrefix(l, "goos") || strings.HasPrefix(l, "goarch") || strings.HasPrefix(l, "pkg")
		isBenchmarkLine := strings.HasPrefix(l, benchmarkName)
		isPassLine := l == "PASS"

		if isBenchmarkHeaderLine {
			if printBenchmarkHeader {
				fmt.Println(l)
			}
		} else if isBenchmarkLine {
			fmt.Print(l)
			fmt.Printf("     %v B\n", usage.Maxrss)
		} else if !isPassLine {
			fmt.Println(l)
		}
	}

	return nil
}<|MERGE_RESOLUTION|>--- conflicted
+++ resolved
@@ -37,8 +37,6 @@
 	tempDir             string
 	dataDir             string
 	binaryPath          string
-	cpuProfilePath      string
-	memProfilePath      string
 	ingesterAddress     string
 	cleanup             func()
 
@@ -46,6 +44,8 @@
 	testFilter      string
 	listTests       bool
 	justRunIngester bool
+  cpuProfilePath  string
+	memProfilePath  string
 }
 
 func (a *app) run() error {
@@ -144,13 +144,10 @@
 	flag.UintVar(&a.count, "count", 1, "run each benchmark n times")
 	flag.StringVar(&a.testFilter, "bench", ".", "only run benchmarks matching regexp")
 	flag.BoolVar(&a.listTests, "list", false, "list known benchmarks and exit")
-<<<<<<< HEAD
+	flag.BoolVar(&a.justRunIngester, "start-ingester", false, "start ingester and wait, run no benchmarks")
+	flag.StringVar(&a.ingesterAddress, "use-existing-ingester", "", "use existing ingester rather than creating a new one")
 	flag.StringVar(&a.cpuProfilePath, "cpuprofile", "", "write CPU profile to file, only supported when running a single iteration of one benchmark")
 	flag.StringVar(&a.memProfilePath, "memprofile", "", "write memory profile to file, only supported when running a single iteration of one benchmark")
-=======
-	flag.BoolVar(&a.justRunIngester, "start-ingester", false, "start ingester and wait, run no benchmarks")
-	flag.StringVar(&a.ingesterAddress, "use-existing-ingester", "", "use existing ingester rather than creating a new one")
->>>>>>> 8d60beef
 
 	if err := flagext.ParseFlagsWithoutArguments(flag.CommandLine); err != nil {
 		fmt.Printf("%v\n", err)
