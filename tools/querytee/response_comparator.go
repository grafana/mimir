// SPDX-License-Identifier: AGPL-3.0-only
// Provenance-includes-location: https://github.com/cortexproject/cortex/blob/master/tools/querytee/response_comparator.go
// Provenance-includes-license: Apache-2.0
// Provenance-includes-copyright: The Cortex Authors.

package querytee

import (
	"encoding/json"
	"fmt"
	"math"
	"slices"
	"strings"
	"time"

	"github.com/go-kit/log"
	"github.com/go-kit/log/level"
	"github.com/grafana/regexp"
	"github.com/prometheus/common/model"

	util_log "github.com/grafana/mimir/pkg/util/log"
)

// SamplesComparatorFunc helps with comparing different types of samples coming from /api/v1/query and /api/v1/query_range routes.
type SamplesComparatorFunc func(expected, actual json.RawMessage, queryEvaluationTime time.Time, opts SampleComparisonOptions) error

type SamplesResponse struct {
	Status    string
	ErrorType string
	Error     string
	Warnings  []string
	Infos     []string
	Data      struct {
		ResultType string
		Result     json.RawMessage
	}
}

type SampleComparisonOptions struct {
	Tolerance              float64
	UseRelativeError       bool
	SkipRecentSamples      time.Duration
	SkipSamplesBefore      model.Time
	RequireExactErrorMatch bool
}

func NewSamplesComparator(opts SampleComparisonOptions) *SamplesComparator {
	return &SamplesComparator{
		opts: opts,
		sampleTypesComparator: map[string]SamplesComparatorFunc{
			"matrix": compareMatrix,
			"vector": compareVector,
			"scalar": compareScalar,
		},
	}
}

type SamplesComparator struct {
	opts                  SampleComparisonOptions
	sampleTypesComparator map[string]SamplesComparatorFunc
}

// RegisterSamplesType registers custom sample types.
func (s *SamplesComparator) RegisterSamplesType(samplesType string, comparator SamplesComparatorFunc) {
	s.sampleTypesComparator[samplesType] = comparator
}

func (s *SamplesComparator) Compare(expectedResponse, actualResponse []byte, queryEvaluationTime time.Time) (ComparisonResult, error) {
	var expected, actual SamplesResponse

	err := json.Unmarshal(expectedResponse, &expected)
	if err != nil {
		return ComparisonFailed, fmt.Errorf("unable to unmarshal expected response: %w", err)
	}

	err = json.Unmarshal(actualResponse, &actual)
	if err != nil {
		return ComparisonFailed, fmt.Errorf("unable to unmarshal actual response: %w", err)
	}

	if expected.Status != actual.Status {
		return ComparisonFailed, fmt.Errorf("expected status %s but got %s", expected.Status, actual.Status)
	}

	if expected.ErrorType != actual.ErrorType {
		return ComparisonFailed, fmt.Errorf("expected error type '%s' but got '%s'", expected.ErrorType, actual.ErrorType)
	}

	if !s.errorsMatch(expected.Error, actual.Error) {
		return ComparisonFailed, fmt.Errorf("expected error '%s' but got '%s'", expected.Error, actual.Error)
	}

	if expected.Data.ResultType != actual.Data.ResultType {
		return ComparisonFailed, fmt.Errorf("expected resultType %s but got %s", expected.Data.ResultType, actual.Data.ResultType)
	}

	if expected.Data.ResultType == "" && actual.Data.ResultType == "" && expected.Data.Result == nil && actual.Data.Result == nil {
		return ComparisonSuccess, nil
	}

	comparator, ok := s.sampleTypesComparator[expected.Data.ResultType]
	if !ok {
		return ComparisonFailed, fmt.Errorf("resultType %s not registered for comparison", expected.Data.ResultType)
	}

	if err := comparator(expected.Data.Result, actual.Data.Result, queryEvaluationTime, s.opts); err != nil {
		return ComparisonFailed, err
	}

	// Check annotations last: they're less important compared to the other possible differences above.
	if !slicesEqualIgnoringOrder(expected.Warnings, actual.Warnings) {
		return ComparisonFailed, fmt.Errorf("expected warning annotations %s but got %s", formatAnnotationsForErrorMessage(expected.Warnings), formatAnnotationsForErrorMessage(actual.Warnings))
	}

	if !slicesEqualIgnoringOrder(expected.Infos, actual.Infos) {
		return ComparisonFailed, fmt.Errorf("expected info annotations %s but got %s", formatAnnotationsForErrorMessage(expected.Infos), formatAnnotationsForErrorMessage(actual.Infos))
	}

	return ComparisonSuccess, nil
}

var errorEquivalenceClasses = [][]*regexp.Regexp{
	{
		// Range vector expression for range query: MQE and Prometheus' engine return different error messages.
		// Prometheus' engine:
		regexp.MustCompile(`invalid parameter "query": invalid expression type "range vector" for range query, must be Scalar or instant Vector`),
		// MQE:
		regexp.MustCompile(`invalid parameter "query": query expression produces a range vector, but expression for range queries must produce an instant vector or scalar`),
	},
	{
		// String expression for range query: MQE and Prometheus' engine return different error messages.
		// Prometheus' engine:
		regexp.MustCompile(`invalid parameter "query": invalid expression type "string" for range query, must be Scalar or instant Vector`),
		// MQE:
		regexp.MustCompile(`invalid parameter "query": query expression produces a string, but expression for range queries must produce an instant vector or scalar`),
	},
	{
		// Binary operation conflict on right (one-to-one) / many (one-to-many/many-to-one) side: MQE and Prometheus' engine return different error messages, and there's no guarantee they'll pick the same series as examples.
		// Even comparing Prometheus' engine to another instance of Prometheus' engine can produce different results: the series selected as examples are not deterministic.
		// Prometheus' engine:
		regexp.MustCompile(`found duplicate series for the match group \{.*\} on the (left|right) hand-side of the operation: \[.*\];many-to-many matching not allowed: matching labels must be unique on one side`),
		// MQE:
		regexp.MustCompile(`found duplicate series for the match group \{.*\} on the (left|right) side of the operation at timestamp \d{4}-\d{2}-\d{2}T\d{2}:\d{2}:\d{2}(.\d+)?Z: \{.*\} and \{.*\}`),
	},
	{
		// Same as above, but for left (one-to-one) / one (one-to-many/many-to-one) side.
		// Prometheus' engine:
		regexp.MustCompile(`multiple matches for labels: many-to-one matching must be explicit \(group_left/group_right\)`),
		// MQE:
		regexp.MustCompile(`found duplicate series for the match group \{.*\} on the (left|right) side of the operation at timestamp \d{4}-\d{2}-\d{2}T\d{2}:\d{2}:\d{2}(.\d+)?Z: \{.*\} and \{.*\}`),
	},
}

func (s *SamplesComparator) errorsMatch(expected, actual string) bool {
	if expected == actual {
		return true
	}

	if s.opts.RequireExactErrorMatch {
		// Errors didn't match exactly, and we want an exact match. We're done.
		return false
	}

	for _, equivalenceClass := range errorEquivalenceClasses {
		if anyMatch(expected, equivalenceClass) && anyMatch(actual, equivalenceClass) {
			return true
		}
	}

	return false
}

func anyMatch(s string, patterns []*regexp.Regexp) bool {
	for _, pattern := range patterns {
		if pattern.MatchString(s) {
			return true
		}
	}

	return false
}

func slicesEqualIgnoringOrder(a, b []string) bool {
	if len(a) == 0 && len(b) == 0 {
		return true
	}

	if len(a) != len(b) {
		return false
	}

	// Make a copy before we mutate the slices.
	a = slices.Clone(a)
	b = slices.Clone(b)

	slices.Sort(a)
	slices.Sort(b)

	return slices.Equal(a, b)
}

func formatAnnotationsForErrorMessage(warnings []string) string {
	formatted := make([]string, 0, len(warnings))

	for _, warning := range warnings {
		formatted = append(formatted, fmt.Sprintf("%q", warning))
	}

	return "[" + strings.Join(formatted, ", ") + "]"
}

func compareMatrix(expectedRaw, actualRaw json.RawMessage, queryEvaluationTime time.Time, opts SampleComparisonOptions) error {
	var expected, actual model.Matrix

	err := json.Unmarshal(expectedRaw, &expected)
	if err != nil {
		return err
	}
	err = json.Unmarshal(actualRaw, &actual)
	if err != nil {
		return err
	}

	if allMatrixSamplesOutsideComparableWindow(expected, queryEvaluationTime, opts) && allMatrixSamplesOutsideComparableWindow(actual, queryEvaluationTime, opts) {
		return nil
	}

	if len(expected) != len(actual) {
		return fmt.Errorf("expected %d metrics but got %d", len(expected), len(actual))
	}

	metricFingerprintToIndexMap := make(map[model.Fingerprint]int, len(expected))
	for i, actualMetric := range actual {
		metricFingerprintToIndexMap[actualMetric.Metric.Fingerprint()] = i
	}

	for _, expectedMetric := range expected {
		actualMetricIndex, ok := metricFingerprintToIndexMap[expectedMetric.Metric.Fingerprint()]
		if !ok {
			return fmt.Errorf("expected metric %s missing from actual response", expectedMetric.Metric)
		}
		actualMetric := actual[actualMetricIndex]

		err := compareMatrixSamples(expectedMetric, actualMetric, queryEvaluationTime, opts)
		if err != nil {
			return fmt.Errorf("%w\nExpected result for series:\n%v\n\nActual result for series:\n%v", err, expectedMetric, actualMetric)
		}
	}

	return nil
}

func compareMatrixSamples(expected, actual *model.SampleStream, queryEvaluationTime time.Time, opts SampleComparisonOptions) error {
	expected.Values = trimBeginning(expected.Values, func(p model.SamplePair) bool {
		return p.Timestamp < opts.SkipSamplesBefore
	})
	actual.Values = trimBeginning(actual.Values, func(p model.SamplePair) bool {
		return p.Timestamp < opts.SkipSamplesBefore
	})
	expected.Histograms = trimBeginning(expected.Histograms, func(p model.SampleHistogramPair) bool {
		return p.Timestamp < opts.SkipSamplesBefore
	})
	actual.Histograms = trimBeginning(actual.Histograms, func(p model.SampleHistogramPair) bool {
		return p.Timestamp < opts.SkipSamplesBefore
	})

	expectedSamplesTail, actualSamplesTail, err := comparePairs(expected.Values, actual.Values, func(p1 model.SamplePair, p2 model.SamplePair) error {
		err := compareSamplePair(p1, p2, queryEvaluationTime, opts)
		if err != nil {
			return fmt.Errorf("float sample pair does not match for metric %s: %w", expected.Metric, err)
		}
		return nil
	})
	if err != nil {
		return err
	}

	expectedHistogramSamplesTail, actualHistogramSamplesTail, err := comparePairs(expected.Histograms, actual.Histograms, func(p1 model.SampleHistogramPair, p2 model.SampleHistogramPair) error {
		err := compareSampleHistogramPair(p1, p2, queryEvaluationTime, opts)
		if err != nil {
			return fmt.Errorf("histogram sample pair does not match for metric %s: %w", expected.Metric, err)
		}
		return nil
	})
	if err != nil {
		return err
	}

	expectedFloatSamplesCount := len(expected.Values)
	actualFloatSamplesCount := len(actual.Values)
	expectedHistogramSamplesCount := len(expected.Histograms)
	actualHistogramSamplesCount := len(actual.Histograms)

	if expectedFloatSamplesCount == actualFloatSamplesCount && expectedHistogramSamplesCount == actualHistogramSamplesCount {
		return nil
	}

	skipAllFloatSamples := canSkipAllSamples(func(p model.SamplePair) bool {
		return queryEvaluationTime.Sub(p.Timestamp.Time())-opts.SkipRecentSamples < 0 || p.Timestamp < opts.SkipSamplesBefore
	}, expectedSamplesTail, actualSamplesTail)

	skipAllHistogramSamples := canSkipAllSamples(func(p model.SampleHistogramPair) bool {
		return queryEvaluationTime.Sub(p.Timestamp.Time())-opts.SkipRecentSamples < 0 || p.Timestamp < opts.SkipSamplesBefore
	}, expectedHistogramSamplesTail, actualHistogramSamplesTail)

	if skipAllFloatSamples && skipAllHistogramSamples {
		return nil
	}

	err = fmt.Errorf(
		"expected %d float sample(s) and %d histogram sample(s) for metric %s but got %d float sample(s) and %d histogram sample(s)",
		len(expected.Values),
		len(expected.Histograms),
		expected.Metric,
		len(actual.Values),
		len(actual.Histograms),
	)

	shouldLog := false
	logger := util_log.Logger

	if expectedFloatSamplesCount > 0 && actualFloatSamplesCount > 0 {
		logger = log.With(logger,
			"oldest-expected-float-ts", expected.Values[0].Timestamp,
			"newest-expected-float-ts", expected.Values[expectedFloatSamplesCount-1].Timestamp,
			"oldest-actual-float-ts", actual.Values[0].Timestamp,
			"newest-actual-float-ts", actual.Values[actualFloatSamplesCount-1].Timestamp,
		)
		shouldLog = true
	}

	if expectedHistogramSamplesCount > 0 && actualHistogramSamplesCount > 0 {
		logger = log.With(logger,
			"oldest-expected-histogram-ts", expected.Histograms[0].Timestamp,
			"newest-expected-histogram-ts", expected.Histograms[expectedHistogramSamplesCount-1].Timestamp,
			"oldest-actual-histogram-ts", actual.Histograms[0].Timestamp,
			"newest-actual-histogram-ts", actual.Histograms[actualHistogramSamplesCount-1].Timestamp,
		)
		shouldLog = true
	}

	if shouldLog {
		level.Error(logger).Log("msg", err.Error())
	}
	return err
}

// comparePairs runs compare for pairs in s1 and s2. It stops on the first error the compare returns.
// If len(s1) != len(s2) it compares only elements inside the longest prefix of both. If all elements within the prefix match,
// it returns the tail of s1 and s2, and a nil error.
func comparePairs[S ~[]M, M any](s1, s2 S, compare func(M, M) error) (S, S, error) {
	var i int
	for ; i < len(s1) && i < len(s2); i++ {
		err := compare(s1[i], s2[i])
		if err != nil {
			return s1, s2, err
		}
	}
	return s1[i:], s2[i:], nil
}

// trimBeginning returns s without the prefix that satisfies skip().
func trimBeginning[S ~[]M, M any](s S, skip func(M) bool) S {
	var i int
	for ; i < len(s); i++ {
		if !skip(s[i]) {
			break
		}
	}
	return s[i:]
}

// filterSlice returns a new slice with elements from s removed that satisfy skip().
func filterSlice[S ~[]M, M any](s S, skip func(M) bool) S {
	res := make(S, 0, len(s))
	for i := 0; i < len(s); i++ {
		if !skip(s[i]) {
			res = append(res, s[i])
		}
	}
	return res
}

func canSkipAllSamples[S ~[]M, M any](skip func(M) bool, ss ...S) bool {
	for _, s := range ss {
		for _, p := range s {
			if !skip(p) {
				return false
			}
		}
	}
	return true
}

func allMatrixSamplesOutsideComparableWindow(m model.Matrix, queryEvaluationTime time.Time, opts SampleComparisonOptions) bool {
	if opts.SkipRecentSamples == 0 && opts.SkipSamplesBefore == 0 {
		return false
	}

	for _, series := range m {
		for _, sample := range series.Values {
			st := sample.Timestamp
			if queryEvaluationTime.Sub(st.Time()) > opts.SkipRecentSamples && st >= opts.SkipSamplesBefore {
				return false
			}
		}

		for _, sample := range series.Histograms {
			st := sample.Timestamp
			if queryEvaluationTime.Sub(st.Time()) > opts.SkipRecentSamples && st >= opts.SkipSamplesBefore {
				return false
			}
		}
	}

	return true
}

func compareVector(expectedRaw, actualRaw json.RawMessage, queryEvaluationTime time.Time, opts SampleComparisonOptions) (retErr error) {
	var expected, actual model.Vector

	err := json.Unmarshal(expectedRaw, &expected)
	if err != nil {
		return err
	}

	err = json.Unmarshal(actualRaw, &actual)
	if err != nil {
		return err
	}

	if allVectorSamplesOutsideComparableWindow(expected, queryEvaluationTime, opts) && allVectorSamplesOutsideComparableWindow(actual, queryEvaluationTime, opts) {
		return nil
	}

	if opts.SkipSamplesBefore > 0 {
		// Warning: filtering samples can give out confusing error messages. For example if the actual response had
		// matching series, but all sample timestamps were before SkipSamplesBefore, while expected response had samples
		// after SkipSamplesBefore: instead of saying mismatch, it will instead say that some metrics is missing, because
		// we filter them here.
		eOrgLen, aOrgLen := len(expected), len(actual)
		expected = filterSlice(expected, func(p *model.Sample) bool { return p.Timestamp < opts.SkipSamplesBefore })
		actual = filterSlice(actual, func(p *model.Sample) bool { return p.Timestamp < opts.SkipSamplesBefore })
		eChanged, aChanged := len(expected) != eOrgLen, len(actual) != aOrgLen
		defer func() {
			if retErr != nil {
				warning := ""
				if eChanged && aChanged {
					warning = " (also, some samples were filtered out from the expected and actual response due to the 'skip samples before'; if all samples have been filtered out, this could cause the check on the expected number of metrics to fail)"
				} else if aChanged {
					warning = " (also, some samples were filtered out from the actual response due to the 'skip samples before'; if all samples have been filtered out, this could cause the check on the expected number of metrics to fail)"
				} else if eChanged {
					warning = " (also, some samples were filtered out from the expected response due to the 'skip samples before'; if all samples have been filtered out, this could cause the check on the expected number of metrics to fail)"
				}
				retErr = fmt.Errorf("%w%s", retErr, warning)
			}
<<<<<<< HEAD
		}()
	}
=======
			if warning != "" {
				retErr = fmt.Errorf("%w%s", retErr, warning)
			}
		}
	}()
>>>>>>> affff284

	if len(expected) != len(actual) {
		return fmt.Errorf("expected %d metrics but got %d", len(expected), len(actual))
	}

	metricFingerprintToIndexMap := make(map[model.Fingerprint]int, len(expected))
	for i, actualMetric := range actual {
		metricFingerprintToIndexMap[actualMetric.Metric.Fingerprint()] = i
	}

	for _, expectedMetric := range expected {
		actualMetricIndex, ok := metricFingerprintToIndexMap[expectedMetric.Metric.Fingerprint()]
		if !ok {
			return fmt.Errorf("expected metric %s missing from actual response", expectedMetric.Metric)
		}

		actualMetric := actual[actualMetricIndex]

		if expectedMetric.Histogram == nil && actualMetric.Histogram == nil {
			err := compareSamplePair(
				model.SamplePair{
					Timestamp: expectedMetric.Timestamp,
					Value:     expectedMetric.Value,
				},
				model.SamplePair{
					Timestamp: actualMetric.Timestamp,
					Value:     actualMetric.Value,
				},
				queryEvaluationTime,
				opts,
			)
			if err != nil {
				return fmt.Errorf("float sample pair does not match for metric %s: %w", expectedMetric.Metric, err)
			}
		} else if expectedMetric.Histogram != nil && actualMetric.Histogram == nil {
			return fmt.Errorf("sample pair does not match for metric %s: expected histogram but got float value", expectedMetric.Metric)
		} else if expectedMetric.Histogram == nil && actualMetric.Histogram != nil {
			return fmt.Errorf("sample pair does not match for metric %s: expected float value but got histogram", expectedMetric.Metric)
		} else { // Expected value is a histogram and the actual value is a histogram.
			err := compareSampleHistogramPair(
				model.SampleHistogramPair{
					Timestamp: expectedMetric.Timestamp,
					Histogram: expectedMetric.Histogram,
				},
				model.SampleHistogramPair{
					Timestamp: actualMetric.Timestamp,
					Histogram: actualMetric.Histogram,
				},
				queryEvaluationTime,
				opts,
			)
			if err != nil {
				return fmt.Errorf("histogram sample pair does not match for metric %s: %w", expectedMetric.Metric, err)
			}
		}
	}

	return nil
}

func allVectorSamplesOutsideComparableWindow(v model.Vector, queryEvaluationTime time.Time, opts SampleComparisonOptions) bool {
	if opts.SkipRecentSamples == 0 && opts.SkipSamplesBefore == 0 {
		return false
	}

	for _, sample := range v {
		st := sample.Timestamp
		if queryEvaluationTime.Sub(st.Time()) > opts.SkipRecentSamples && st >= opts.SkipSamplesBefore {
			return false
		}
	}

	return true
}

func compareScalar(expectedRaw, actualRaw json.RawMessage, queryEvaluationTime time.Time, opts SampleComparisonOptions) error {
	var expected, actual model.Scalar
	err := json.Unmarshal(expectedRaw, &expected)
	if err != nil {
		return err
	}

	err = json.Unmarshal(actualRaw, &actual)
	if err != nil {
		return err
	}

	return compareSamplePair(
		model.SamplePair{
			Timestamp: expected.Timestamp,
			Value:     expected.Value,
		},
		model.SamplePair{
			Timestamp: actual.Timestamp,
			Value:     actual.Value,
		},
		queryEvaluationTime,
		opts,
	)
}

func compareSamplePair(expected, actual model.SamplePair, queryEvaluationTime time.Time, opts SampleComparisonOptions) error {
	// If the timestamp is before the configured SkipSamplesBefore then we don't even check if the timestamp is correct.
	// The reason is that the SkipSamplesBefore feature may be used to compare queries hitting a different storage and one of two storages has no historical data.
	if expected.Timestamp < opts.SkipSamplesBefore && actual.Timestamp < opts.SkipSamplesBefore {
		return nil
	}
	
	if expected.Timestamp != actual.Timestamp {
		return fmt.Errorf("expected timestamp %v but got %v", expected.Timestamp, actual.Timestamp)
	}
	if opts.SkipRecentSamples > 0 && queryEvaluationTime.Sub(expected.Timestamp.Time()) < opts.SkipRecentSamples {
		return nil
	}
	if !compareSampleValue(float64(expected.Value), float64(actual.Value), opts) {
		return fmt.Errorf("expected value %s for timestamp %v but got %s", expected.Value, expected.Timestamp, actual.Value)
	}

	return nil
}

func compareSampleValue(first, second float64, opts SampleComparisonOptions) bool {
	if (math.IsNaN(first) && math.IsNaN(second)) ||
		(math.IsInf(first, 1) && math.IsInf(second, 1)) ||
		(math.IsInf(first, -1) && math.IsInf(second, -1)) {
		return true
	} else if opts.Tolerance <= 0 {
		return math.Float64bits(first) == math.Float64bits(second)
	}
	if opts.UseRelativeError && second != 0 {
		return math.Abs(first-second)/math.Abs(second) <= opts.Tolerance
	}
	return math.Abs(first-second) <= opts.Tolerance
}

func compareSampleHistogramPair(expected, actual model.SampleHistogramPair, queryEvaluationTime time.Time, opts SampleComparisonOptions) error {
	if expected.Timestamp < opts.SkipSamplesBefore && actual.Timestamp < opts.SkipSamplesBefore {
		return nil
	}

	if expected.Timestamp != actual.Timestamp {
		return fmt.Errorf("expected timestamp %v but got %v", expected.Timestamp, actual.Timestamp)
	}

	if opts.SkipRecentSamples > 0 && queryEvaluationTime.Sub(expected.Timestamp.Time()) < opts.SkipRecentSamples {
		return nil
	}

	if !compareSampleValue(float64(expected.Histogram.Sum), float64(actual.Histogram.Sum), opts) {
		return fmt.Errorf("expected sum %s for timestamp %v but got %s", expected.Histogram.Sum, expected.Timestamp, actual.Histogram.Sum)
	}

	if !compareSampleValue(float64(expected.Histogram.Count), float64(actual.Histogram.Count), opts) {
		return fmt.Errorf("expected count %s for timestamp %v but got %s", expected.Histogram.Count, expected.Timestamp, actual.Histogram.Count)
	}

	if !slices.EqualFunc(expected.Histogram.Buckets, actual.Histogram.Buckets, compareSampleHistogramBuckets(opts)) {
		return fmt.Errorf("expected buckets %s for timestamp %v but got %s", expected.Histogram.Buckets, expected.Timestamp, actual.Histogram.Buckets)
	}

	return nil
}

func compareSampleHistogramBuckets(opts SampleComparisonOptions) func(expected, actual *model.HistogramBucket) bool {
	return func(first, second *model.HistogramBucket) bool {
		if !compareSampleValue(float64(first.Lower), float64(second.Lower), opts) {
			return false
		}

		if !compareSampleValue(float64(first.Upper), float64(second.Upper), opts) {
			return false
		}

		if !compareSampleValue(float64(first.Count), float64(second.Count), opts) {
			return false
		}

		return first.Boundaries == second.Boundaries
	}
}<|MERGE_RESOLUTION|>--- conflicted
+++ resolved
@@ -452,18 +452,12 @@
 				} else if eChanged {
 					warning = " (also, some samples were filtered out from the expected response due to the 'skip samples before'; if all samples have been filtered out, this could cause the check on the expected number of metrics to fail)"
 				}
-				retErr = fmt.Errorf("%w%s", retErr, warning)
+				if warning != "" {
+					retErr = fmt.Errorf("%w%s", retErr, warning)
+				}
 			}
-<<<<<<< HEAD
 		}()
 	}
-=======
-			if warning != "" {
-				retErr = fmt.Errorf("%w%s", retErr, warning)
-			}
-		}
-	}()
->>>>>>> affff284
 
 	if len(expected) != len(actual) {
 		return fmt.Errorf("expected %d metrics but got %d", len(expected), len(actual))
@@ -571,7 +565,7 @@
 	if expected.Timestamp < opts.SkipSamplesBefore && actual.Timestamp < opts.SkipSamplesBefore {
 		return nil
 	}
-	
+
 	if expected.Timestamp != actual.Timestamp {
 		return fmt.Errorf("expected timestamp %v but got %v", expected.Timestamp, actual.Timestamp)
 	}
