--- conflicted
+++ resolved
@@ -10,10 +10,7 @@
 	"fmt"
 	"math"
 	"slices"
-<<<<<<< HEAD
 	"strings"
-=======
->>>>>>> b8fe2a81
 	"time"
 
 	"github.com/go-kit/log"
